--- conflicted
+++ resolved
@@ -6522,27 +6522,16 @@
 };
 
 bool ObjectFileMachO::SaveCore(const lldb::ProcessSP &process_sp,
-<<<<<<< HEAD
-                               const lldb_private::SaveCoreOptions &options,
-                               Status &error) {
-  auto core_style = options.GetStyle();
-  if (core_style == SaveCoreStyle::eSaveCoreUnspecified)
-    core_style = SaveCoreStyle::eSaveCoreDirtyOnly;
-=======
                                lldb_private::SaveCoreOptions &options,
                                Status &error) {
->>>>>>> 98391913
   // The FileSpec and Process are already checked in PluginManager::SaveCore.
   assert(options.GetOutputFile().has_value());
   assert(process_sp);
   const FileSpec outfile = options.GetOutputFile().value();
-<<<<<<< HEAD
-=======
 
   // MachO defaults to dirty pages
   if (options.GetStyle() == SaveCoreStyle::eSaveCoreUnspecified)
     options.SetStyle(eSaveCoreDirtyOnly);
->>>>>>> 98391913
 
   Target &target = process_sp->GetTarget();
   const ArchSpec target_arch = target.GetArchitecture();
