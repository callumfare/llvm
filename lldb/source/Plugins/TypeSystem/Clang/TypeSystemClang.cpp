//===-- TypeSystemClang.cpp -----------------------------------------------===//
//
// Part of the LLVM Project, under the Apache License v2.0 with LLVM Exceptions.
// See https://llvm.org/LICENSE.txt for license information.
// SPDX-License-Identifier: Apache-2.0 WITH LLVM-exception
//
//===----------------------------------------------------------------------===//

#include "TypeSystemClang.h"

#include "clang/AST/DeclBase.h"
#include "clang/AST/ExprCXX.h"
#include "llvm/Support/Casting.h"
#include "llvm/Support/FormatAdapters.h"
#include "llvm/Support/FormatVariadic.h"

#include <mutex>
#include <memory>
#include <string>
#include <vector>

#include "clang/AST/ASTContext.h"
#include "clang/AST/ASTImporter.h"
#include "clang/AST/Attr.h"
#include "clang/AST/CXXInheritance.h"
#include "clang/AST/DeclObjC.h"
#include "clang/AST/DeclTemplate.h"
#include "clang/AST/Mangle.h"
#include "clang/AST/RecordLayout.h"
#include "clang/AST/Type.h"
#include "clang/AST/VTableBuilder.h"
#include "clang/Basic/Builtins.h"
#include "clang/Basic/Diagnostic.h"
#include "clang/Basic/FileManager.h"
#include "clang/Basic/FileSystemOptions.h"
#include "clang/Basic/LangStandard.h"
#include "clang/Basic/SourceManager.h"
#include "clang/Basic/TargetInfo.h"
#include "clang/Basic/TargetOptions.h"
#include "clang/Frontend/FrontendOptions.h"
#include "clang/Lex/HeaderSearch.h"
#include "clang/Lex/HeaderSearchOptions.h"
#include "clang/Lex/ModuleMap.h"
#include "clang/Sema/Sema.h"

#include "llvm/Support/Signals.h"
#include "llvm/Support/Threading.h"

#include "Plugins/ExpressionParser/Clang/ClangASTImporter.h"
#include "Plugins/ExpressionParser/Clang/ClangASTMetadata.h"
#include "Plugins/ExpressionParser/Clang/ClangExternalASTSourceCallbacks.h"
#include "Plugins/ExpressionParser/Clang/ClangFunctionCaller.h"
#include "Plugins/ExpressionParser/Clang/ClangPersistentVariables.h"
#include "Plugins/ExpressionParser/Clang/ClangUserExpression.h"
#include "Plugins/ExpressionParser/Clang/ClangUtil.h"
#include "Plugins/ExpressionParser/Clang/ClangUtilityFunction.h"
#include "lldb/Core/DumpDataExtractor.h"
#include "lldb/Core/Module.h"
#include "lldb/Core/PluginManager.h"
#include "lldb/Core/UniqueCStringMap.h"
#include "lldb/Host/StreamFile.h"
#include "lldb/Symbol/ObjectFile.h"
#include "lldb/Symbol/SymbolFile.h"
#include "lldb/Target/ExecutionContext.h"
#include "lldb/Target/Language.h"
#include "lldb/Target/Process.h"
#include "lldb/Target/Target.h"
#include "lldb/Utility/ArchSpec.h"
#include "lldb/Utility/DataExtractor.h"
#include "lldb/Utility/Flags.h"
#include "lldb/Utility/LLDBAssert.h"
#include "lldb/Utility/LLDBLog.h"
#include "lldb/Utility/RegularExpression.h"
#include "lldb/Utility/Scalar.h"
#include "lldb/Utility/ThreadSafeDenseMap.h"

#include "Plugins/LanguageRuntime/ObjC/ObjCLanguageRuntime.h"
#include "Plugins/SymbolFile/DWARF/DWARFASTParserClang.h"
#include "Plugins/SymbolFile/PDB/PDBASTParser.h"
#include "Plugins/SymbolFile/NativePDB/PdbAstBuilder.h"

#include <cstdio>

#include <mutex>
#include <optional>

using namespace lldb;
using namespace lldb_private;
using namespace lldb_private::dwarf;
using namespace lldb_private::plugin::dwarf;
using namespace clang;
using llvm::StringSwitch;

LLDB_PLUGIN_DEFINE(TypeSystemClang)

namespace {
static void VerifyDecl(clang::Decl *decl) {
  assert(decl && "VerifyDecl called with nullptr?");
#ifndef NDEBUG
  // We don't care about the actual access value here but only want to trigger
  // that Clang calls its internal Decl::AccessDeclContextCheck validation.
  decl->getAccess();
#endif
}

static inline bool
TypeSystemClangSupportsLanguage(lldb::LanguageType language) {
  return language == eLanguageTypeUnknown || // Clang is the default type system
         lldb_private::Language::LanguageIsC(language) ||
         lldb_private::Language::LanguageIsCPlusPlus(language) ||
         lldb_private::Language::LanguageIsObjC(language) ||
         lldb_private::Language::LanguageIsPascal(language) ||
         // Use Clang for Rust until there is a proper language plugin for it
         language == eLanguageTypeRust ||
         // Use Clang for D until there is a proper language plugin for it
         language == eLanguageTypeD ||
         // Open Dylan compiler debug info is designed to be Clang-compatible
         language == eLanguageTypeDylan;
}

// Checks whether m1 is an overload of m2 (as opposed to an override). This is
// called by addOverridesForMethod to distinguish overrides (which share a
// vtable entry) from overloads (which require distinct entries).
bool isOverload(clang::CXXMethodDecl *m1, clang::CXXMethodDecl *m2) {
  // FIXME: This should detect covariant return types, but currently doesn't.
  lldbassert(&m1->getASTContext() == &m2->getASTContext() &&
             "Methods should have the same AST context");
  clang::ASTContext &context = m1->getASTContext();

  const auto *m1Type = llvm::cast<clang::FunctionProtoType>(
      context.getCanonicalType(m1->getType()));

  const auto *m2Type = llvm::cast<clang::FunctionProtoType>(
      context.getCanonicalType(m2->getType()));

  auto compareArgTypes = [&context](const clang::QualType &m1p,
                                    const clang::QualType &m2p) {
    return context.hasSameType(m1p.getUnqualifiedType(),
                               m2p.getUnqualifiedType());
  };

  // FIXME: In C++14 and later, we can just pass m2Type->param_type_end()
  //        as a fourth parameter to std::equal().
  return (m1->getNumParams() != m2->getNumParams()) ||
         !std::equal(m1Type->param_type_begin(), m1Type->param_type_end(),
                     m2Type->param_type_begin(), compareArgTypes);
}

// If decl is a virtual method, walk the base classes looking for methods that
// decl overrides. This table of overridden methods is used by IRGen to
// determine the vtable layout for decl's parent class.
void addOverridesForMethod(clang::CXXMethodDecl *decl) {
  if (!decl->isVirtual())
    return;

  clang::CXXBasePaths paths;
  llvm::SmallVector<clang::NamedDecl *, 4> decls;

  auto find_overridden_methods =
      [&decls, decl](const clang::CXXBaseSpecifier *specifier,
                     clang::CXXBasePath &path) {
        if (auto *base_record = llvm::dyn_cast<clang::CXXRecordDecl>(
                specifier->getType()->castAs<clang::RecordType>()->getDecl())) {

          clang::DeclarationName name = decl->getDeclName();

          // If this is a destructor, check whether the base class destructor is
          // virtual.
          if (name.getNameKind() == clang::DeclarationName::CXXDestructorName)
            if (auto *baseDtorDecl = base_record->getDestructor()) {
              if (baseDtorDecl->isVirtual()) {
                decls.push_back(baseDtorDecl);
                return true;
              } else
                return false;
            }

          // Otherwise, search for name in the base class.
          for (path.Decls = base_record->lookup(name).begin();
               path.Decls != path.Decls.end(); ++path.Decls) {
            if (auto *method_decl =
                    llvm::dyn_cast<clang::CXXMethodDecl>(*path.Decls))
              if (method_decl->isVirtual() && !isOverload(decl, method_decl)) {
                decls.push_back(method_decl);
                return true;
              }
          }
        }

        return false;
      };

  if (decl->getParent()->lookupInBases(find_overridden_methods, paths)) {
    for (auto *overridden_decl : decls)
      decl->addOverriddenMethod(
          llvm::cast<clang::CXXMethodDecl>(overridden_decl));
  }
}
}

static lldb::addr_t GetVTableAddress(Process &process,
                                     VTableContextBase &vtable_ctx,
                                     ValueObject &valobj,
                                     const ASTRecordLayout &record_layout) {
  // Retrieve type info
  CompilerType pointee_type;
  CompilerType this_type(valobj.GetCompilerType());
  uint32_t type_info = this_type.GetTypeInfo(&pointee_type);
  if (!type_info)
    return LLDB_INVALID_ADDRESS;

  // Check if it's a pointer or reference
  bool ptr_or_ref = false;
  if (type_info & (eTypeIsPointer | eTypeIsReference)) {
    ptr_or_ref = true;
    type_info = pointee_type.GetTypeInfo();
  }

  // We process only C++ classes
  const uint32_t cpp_class = eTypeIsClass | eTypeIsCPlusPlus;
  if ((type_info & cpp_class) != cpp_class)
    return LLDB_INVALID_ADDRESS;

  // Calculate offset to VTable pointer
  lldb::offset_t vbtable_ptr_offset =
      vtable_ctx.isMicrosoft() ? record_layout.getVBPtrOffset().getQuantity()
                               : 0;

  if (ptr_or_ref) {
    // We have a pointer / ref to object, so read
    // VTable pointer from process memory

    if (valobj.GetAddressTypeOfChildren() != eAddressTypeLoad)
      return LLDB_INVALID_ADDRESS;

    auto vbtable_ptr_addr = valobj.GetValueAsUnsigned(LLDB_INVALID_ADDRESS);
    if (vbtable_ptr_addr == LLDB_INVALID_ADDRESS)
      return LLDB_INVALID_ADDRESS;

    vbtable_ptr_addr += vbtable_ptr_offset;

    Status err;
    return process.ReadPointerFromMemory(vbtable_ptr_addr, err);
  }

  // We have an object already read from process memory,
  // so just extract VTable pointer from it

  DataExtractor data;
  Status err;
  auto size = valobj.GetData(data, err);
  if (err.Fail() || vbtable_ptr_offset + data.GetAddressByteSize() > size)
    return LLDB_INVALID_ADDRESS;

  return data.GetAddress(&vbtable_ptr_offset);
}

static int64_t ReadVBaseOffsetFromVTable(Process &process,
                                         VTableContextBase &vtable_ctx,
                                         lldb::addr_t vtable_ptr,
                                         const CXXRecordDecl *cxx_record_decl,
                                         const CXXRecordDecl *base_class_decl) {
  if (vtable_ctx.isMicrosoft()) {
    clang::MicrosoftVTableContext &msoft_vtable_ctx =
        static_cast<clang::MicrosoftVTableContext &>(vtable_ctx);

    // Get the index into the virtual base table. The
    // index is the index in uint32_t from vbtable_ptr
    const unsigned vbtable_index =
        msoft_vtable_ctx.getVBTableIndex(cxx_record_decl, base_class_decl);
    const lldb::addr_t base_offset_addr = vtable_ptr + vbtable_index * 4;
    Status err;
    return process.ReadSignedIntegerFromMemory(base_offset_addr, 4, INT64_MAX,
                                               err);
  }

  clang::ItaniumVTableContext &itanium_vtable_ctx =
      static_cast<clang::ItaniumVTableContext &>(vtable_ctx);

  clang::CharUnits base_offset_offset =
      itanium_vtable_ctx.getVirtualBaseOffsetOffset(cxx_record_decl,
                                                    base_class_decl);
  const lldb::addr_t base_offset_addr =
      vtable_ptr + base_offset_offset.getQuantity();
  const uint32_t base_offset_size = process.GetAddressByteSize();
  Status err;
  return process.ReadSignedIntegerFromMemory(base_offset_addr, base_offset_size,
                                             INT64_MAX, err);
}

static bool GetVBaseBitOffset(VTableContextBase &vtable_ctx,
                              ValueObject &valobj,
                              const ASTRecordLayout &record_layout,
                              const CXXRecordDecl *cxx_record_decl,
                              const CXXRecordDecl *base_class_decl,
                              int32_t &bit_offset) {
  ExecutionContext exe_ctx(valobj.GetExecutionContextRef());
  Process *process = exe_ctx.GetProcessPtr();
  if (!process)
    return false;

  lldb::addr_t vtable_ptr =
      GetVTableAddress(*process, vtable_ctx, valobj, record_layout);
  if (vtable_ptr == LLDB_INVALID_ADDRESS)
    return false;

  auto base_offset = ReadVBaseOffsetFromVTable(
      *process, vtable_ctx, vtable_ptr, cxx_record_decl, base_class_decl);
  if (base_offset == INT64_MAX)
    return false;

  bit_offset = base_offset * 8;

  return true;
}

typedef lldb_private::ThreadSafeDenseMap<clang::ASTContext *, TypeSystemClang *>
    ClangASTMap;

static ClangASTMap &GetASTMap() {
  static ClangASTMap *g_map_ptr = nullptr;
  static llvm::once_flag g_once_flag;
  llvm::call_once(g_once_flag, []() {
    g_map_ptr = new ClangASTMap(); // leaked on purpose to avoid spins
  });
  return *g_map_ptr;
}

TypePayloadClang::TypePayloadClang(OptionalClangModuleID owning_module,
                                   bool is_complete_objc_class)
    : m_payload(owning_module.GetValue()) {
  SetIsCompleteObjCClass(is_complete_objc_class);
}

void TypePayloadClang::SetOwningModule(OptionalClangModuleID id) {
  assert(id.GetValue() < ObjCClassBit);
  bool is_complete = IsCompleteObjCClass();
  m_payload = id.GetValue();
  SetIsCompleteObjCClass(is_complete);
}

static void SetMemberOwningModule(clang::Decl *member,
                                  const clang::Decl *parent) {
  if (!member || !parent)
    return;

  OptionalClangModuleID id(parent->getOwningModuleID());
  if (!id.HasValue())
    return;

  member->setFromASTFile();
  member->setOwningModuleID(id.GetValue());
  member->setModuleOwnershipKind(clang::Decl::ModuleOwnershipKind::Visible);
  if (llvm::isa<clang::NamedDecl>(member))
    if (auto *dc = llvm::dyn_cast<clang::DeclContext>(parent)) {
      dc->setHasExternalVisibleStorage(true);
      // This triggers ExternalASTSource::FindExternalVisibleDeclsByName() to be
      // called when searching for members.
      dc->setHasExternalLexicalStorage(true);
    }
}

char TypeSystemClang::ID;

bool TypeSystemClang::IsOperator(llvm::StringRef name,
                                 clang::OverloadedOperatorKind &op_kind) {
  // All operators have to start with "operator".
  if (!name.consume_front("operator"))
    return false;

  // Remember if there was a space after "operator". This is necessary to
  // check for collisions with strangely named functions like "operatorint()".
  bool space_after_operator = name.consume_front(" ");

  op_kind = StringSwitch<clang::OverloadedOperatorKind>(name)
                .Case("+", clang::OO_Plus)
                .Case("+=", clang::OO_PlusEqual)
                .Case("++", clang::OO_PlusPlus)
                .Case("-", clang::OO_Minus)
                .Case("-=", clang::OO_MinusEqual)
                .Case("--", clang::OO_MinusMinus)
                .Case("->", clang::OO_Arrow)
                .Case("->*", clang::OO_ArrowStar)
                .Case("*", clang::OO_Star)
                .Case("*=", clang::OO_StarEqual)
                .Case("/", clang::OO_Slash)
                .Case("/=", clang::OO_SlashEqual)
                .Case("%", clang::OO_Percent)
                .Case("%=", clang::OO_PercentEqual)
                .Case("^", clang::OO_Caret)
                .Case("^=", clang::OO_CaretEqual)
                .Case("&", clang::OO_Amp)
                .Case("&=", clang::OO_AmpEqual)
                .Case("&&", clang::OO_AmpAmp)
                .Case("|", clang::OO_Pipe)
                .Case("|=", clang::OO_PipeEqual)
                .Case("||", clang::OO_PipePipe)
                .Case("~", clang::OO_Tilde)
                .Case("!", clang::OO_Exclaim)
                .Case("!=", clang::OO_ExclaimEqual)
                .Case("=", clang::OO_Equal)
                .Case("==", clang::OO_EqualEqual)
                .Case("<", clang::OO_Less)
                .Case("<=>", clang::OO_Spaceship)
                .Case("<<", clang::OO_LessLess)
                .Case("<<=", clang::OO_LessLessEqual)
                .Case("<=", clang::OO_LessEqual)
                .Case(">", clang::OO_Greater)
                .Case(">>", clang::OO_GreaterGreater)
                .Case(">>=", clang::OO_GreaterGreaterEqual)
                .Case(">=", clang::OO_GreaterEqual)
                .Case("()", clang::OO_Call)
                .Case("[]", clang::OO_Subscript)
                .Case(",", clang::OO_Comma)
                .Default(clang::NUM_OVERLOADED_OPERATORS);

  // We found a fitting operator, so we can exit now.
  if (op_kind != clang::NUM_OVERLOADED_OPERATORS)
    return true;

  // After the "operator " or "operator" part is something unknown. This means
  // it's either one of the named operators (new/delete), a conversion operator
  // (e.g. operator bool) or a function which name starts with "operator"
  // (e.g. void operatorbool).

  // If it's a function that starts with operator it can't have a space after
  // "operator" because identifiers can't contain spaces.
  // E.g. "operator int" (conversion operator)
  //  vs. "operatorint" (function with colliding name).
  if (!space_after_operator)
    return false; // not an operator.

  // Now the operator is either one of the named operators or a conversion
  // operator.
  op_kind = StringSwitch<clang::OverloadedOperatorKind>(name)
                .Case("new", clang::OO_New)
                .Case("new[]", clang::OO_Array_New)
                .Case("delete", clang::OO_Delete)
                .Case("delete[]", clang::OO_Array_Delete)
                // conversion operators hit this case.
                .Default(clang::NUM_OVERLOADED_OPERATORS);

  return true;
}

clang::AccessSpecifier
TypeSystemClang::ConvertAccessTypeToAccessSpecifier(AccessType access) {
  switch (access) {
  default:
    break;
  case eAccessNone:
    return AS_none;
  case eAccessPublic:
    return AS_public;
  case eAccessPrivate:
    return AS_private;
  case eAccessProtected:
    return AS_protected;
  }
  return AS_none;
}

static void ParseLangArgs(LangOptions &Opts, ArchSpec arch) {
  // FIXME: Cleanup per-file based stuff.

  std::vector<std::string> Includes;
  LangOptions::setLangDefaults(Opts, clang::Language::ObjCXX, arch.GetTriple(),
                               Includes, clang::LangStandard::lang_gnucxx98);

  Opts.setValueVisibilityMode(DefaultVisibility);

  // Mimicing gcc's behavior, trigraphs are only enabled if -trigraphs is
  // specified, or -std is set to a conforming mode.
  Opts.Trigraphs = !Opts.GNUMode;
  Opts.CharIsSigned = arch.CharIsSignedByDefault();
  Opts.OptimizeSize = 0;

  // FIXME: Eliminate this dependency.
  //    unsigned Opt =
  //    Args.hasArg(OPT_Os) ? 2 : getLastArgIntValue(Args, OPT_O, 0, Diags);
  //    Opts.Optimize = Opt != 0;
  unsigned Opt = 0;

  // This is the __NO_INLINE__ define, which just depends on things like the
  // optimization level and -fno-inline, not actually whether the backend has
  // inlining enabled.
  //
  // FIXME: This is affected by other options (-fno-inline).
  Opts.NoInlineDefine = !Opt;

  // This is needed to allocate the extra space for the owning module
  // on each decl.
  Opts.ModulesLocalVisibility = 1;
}

TypeSystemClang::TypeSystemClang(llvm::StringRef name,
                                 llvm::Triple target_triple) {
  m_display_name = name.str();
  if (!target_triple.str().empty())
    SetTargetTriple(target_triple.str());
  // The caller didn't pass an ASTContext so create a new one for this
  // TypeSystemClang.
  CreateASTContext();

  LogCreation();
}

TypeSystemClang::TypeSystemClang(llvm::StringRef name,
                                 ASTContext &existing_ctxt) {
  m_display_name = name.str();
  SetTargetTriple(existing_ctxt.getTargetInfo().getTriple().str());

  m_ast_up.reset(&existing_ctxt);
  GetASTMap().Insert(&existing_ctxt, this);

  LogCreation();
}

// Destructor
TypeSystemClang::~TypeSystemClang() { Finalize(); }

lldb::TypeSystemSP TypeSystemClang::CreateInstance(lldb::LanguageType language,
                                                   lldb_private::Module *module,
                                                   Target *target) {
  if (!TypeSystemClangSupportsLanguage(language))
    return lldb::TypeSystemSP();
  ArchSpec arch;
  if (module)
    arch = module->GetArchitecture();
  else if (target)
    arch = target->GetArchitecture();

  if (!arch.IsValid())
    return lldb::TypeSystemSP();

  llvm::Triple triple = arch.GetTriple();
  // LLVM wants this to be set to iOS or MacOSX; if we're working on
  // a bare-boards type image, change the triple for llvm's benefit.
  if (triple.getVendor() == llvm::Triple::Apple &&
      triple.getOS() == llvm::Triple::UnknownOS) {
    if (triple.getArch() == llvm::Triple::arm ||
        triple.getArch() == llvm::Triple::aarch64 ||
        triple.getArch() == llvm::Triple::aarch64_32 ||
        triple.getArch() == llvm::Triple::thumb) {
      triple.setOS(llvm::Triple::IOS);
    } else {
      triple.setOS(llvm::Triple::MacOSX);
    }
  }

  if (module) {
    std::string ast_name =
        "ASTContext for '" + module->GetFileSpec().GetPath() + "'";
    return std::make_shared<TypeSystemClang>(ast_name, triple);
  } else if (target && target->IsValid())
    return std::make_shared<ScratchTypeSystemClang>(*target, triple);
  return lldb::TypeSystemSP();
}

LanguageSet TypeSystemClang::GetSupportedLanguagesForTypes() {
  LanguageSet languages;
  languages.Insert(lldb::eLanguageTypeC89);
  languages.Insert(lldb::eLanguageTypeC);
  languages.Insert(lldb::eLanguageTypeC11);
  languages.Insert(lldb::eLanguageTypeC_plus_plus);
  languages.Insert(lldb::eLanguageTypeC99);
  languages.Insert(lldb::eLanguageTypeObjC);
  languages.Insert(lldb::eLanguageTypeObjC_plus_plus);
  languages.Insert(lldb::eLanguageTypeC_plus_plus_03);
  languages.Insert(lldb::eLanguageTypeC_plus_plus_11);
  languages.Insert(lldb::eLanguageTypeC11);
  languages.Insert(lldb::eLanguageTypeC_plus_plus_14);
  languages.Insert(lldb::eLanguageTypeC_plus_plus_17);
  languages.Insert(lldb::eLanguageTypeC_plus_plus_20);
  return languages;
}

LanguageSet TypeSystemClang::GetSupportedLanguagesForExpressions() {
  LanguageSet languages;
  languages.Insert(lldb::eLanguageTypeC_plus_plus);
  languages.Insert(lldb::eLanguageTypeObjC_plus_plus);
  languages.Insert(lldb::eLanguageTypeC_plus_plus_03);
  languages.Insert(lldb::eLanguageTypeC_plus_plus_11);
  languages.Insert(lldb::eLanguageTypeC_plus_plus_14);
  languages.Insert(lldb::eLanguageTypeC_plus_plus_17);
  languages.Insert(lldb::eLanguageTypeC_plus_plus_20);
  return languages;
}

void TypeSystemClang::Initialize() {
  PluginManager::RegisterPlugin(
      GetPluginNameStatic(), "clang base AST context plug-in", CreateInstance,
      GetSupportedLanguagesForTypes(), GetSupportedLanguagesForExpressions());
}

void TypeSystemClang::Terminate() {
  PluginManager::UnregisterPlugin(CreateInstance);
}

void TypeSystemClang::Finalize() {
  assert(m_ast_up);
  GetASTMap().Erase(m_ast_up.get());
  if (!m_ast_owned)
    m_ast_up.release();

  m_builtins_up.reset();
  m_selector_table_up.reset();
  m_identifier_table_up.reset();
  m_target_info_up.reset();
  m_target_options_rp.reset();
  m_diagnostics_engine_up.reset();
  m_source_manager_up.reset();
  m_language_options_up.reset();
}

void TypeSystemClang::setSema(Sema *s) {
  // Ensure that the new sema actually belongs to our ASTContext.
  assert(s == nullptr || &s->getASTContext() == m_ast_up.get());
  m_sema = s;
}

const char *TypeSystemClang::GetTargetTriple() {
  return m_target_triple.c_str();
}

void TypeSystemClang::SetTargetTriple(llvm::StringRef target_triple) {
  m_target_triple = target_triple.str();
}

void TypeSystemClang::SetExternalSource(
    llvm::IntrusiveRefCntPtr<ExternalASTSource> &ast_source_up) {
  ASTContext &ast = getASTContext();
  ast.getTranslationUnitDecl()->setHasExternalLexicalStorage(true);
  ast.setExternalSource(ast_source_up);
}

ASTContext &TypeSystemClang::getASTContext() const {
  assert(m_ast_up);
  return *m_ast_up;
}

class NullDiagnosticConsumer : public DiagnosticConsumer {
public:
  NullDiagnosticConsumer() { m_log = GetLog(LLDBLog::Expressions); }

  void HandleDiagnostic(DiagnosticsEngine::Level DiagLevel,
                        const clang::Diagnostic &info) override {
    if (m_log) {
      llvm::SmallVector<char, 32> diag_str(10);
      info.FormatDiagnostic(diag_str);
      diag_str.push_back('\0');
      LLDB_LOGF(m_log, "Compiler diagnostic: %s\n", diag_str.data());
    }
  }

  DiagnosticConsumer *clone(DiagnosticsEngine &Diags) const {
    return new NullDiagnosticConsumer();
  }

private:
  Log *m_log;
};

void TypeSystemClang::CreateASTContext() {
  assert(!m_ast_up);
  m_ast_owned = true;

  m_language_options_up = std::make_unique<LangOptions>();
  ParseLangArgs(*m_language_options_up, ArchSpec(GetTargetTriple()));

  m_identifier_table_up =
      std::make_unique<IdentifierTable>(*m_language_options_up, nullptr);
  m_builtins_up = std::make_unique<Builtin::Context>();

  m_selector_table_up = std::make_unique<SelectorTable>();

  clang::FileSystemOptions file_system_options;
  m_file_manager_up = std::make_unique<clang::FileManager>(
      file_system_options, FileSystem::Instance().GetVirtualFileSystem());

  llvm::IntrusiveRefCntPtr<DiagnosticIDs> diag_id_sp(new DiagnosticIDs());
  m_diagnostics_engine_up =
      std::make_unique<DiagnosticsEngine>(diag_id_sp, new DiagnosticOptions());

  m_source_manager_up = std::make_unique<clang::SourceManager>(
      *m_diagnostics_engine_up, *m_file_manager_up);
  m_ast_up = std::make_unique<ASTContext>(
      *m_language_options_up, *m_source_manager_up, *m_identifier_table_up,
      *m_selector_table_up, *m_builtins_up, TU_Complete);

  m_diagnostic_consumer_up = std::make_unique<NullDiagnosticConsumer>();
  m_ast_up->getDiagnostics().setClient(m_diagnostic_consumer_up.get(), false);

  // This can be NULL if we don't know anything about the architecture or if
  // the target for an architecture isn't enabled in the llvm/clang that we
  // built
  TargetInfo *target_info = getTargetInfo();
  if (target_info)
    m_ast_up->InitBuiltinTypes(*target_info);

  GetASTMap().Insert(m_ast_up.get(), this);

  llvm::IntrusiveRefCntPtr<clang::ExternalASTSource> ast_source_up(
      new ClangExternalASTSourceCallbacks(*this));
  SetExternalSource(ast_source_up);
}

TypeSystemClang *TypeSystemClang::GetASTContext(clang::ASTContext *ast) {
  TypeSystemClang *clang_ast = GetASTMap().Lookup(ast);
  return clang_ast;
}

clang::MangleContext *TypeSystemClang::getMangleContext() {
  if (m_mangle_ctx_up == nullptr)
    m_mangle_ctx_up.reset(getASTContext().createMangleContext());
  return m_mangle_ctx_up.get();
}

std::shared_ptr<clang::TargetOptions> &TypeSystemClang::getTargetOptions() {
  if (m_target_options_rp == nullptr && !m_target_triple.empty()) {
    m_target_options_rp = std::make_shared<clang::TargetOptions>();
    if (m_target_options_rp != nullptr)
      m_target_options_rp->Triple = m_target_triple;
  }
  return m_target_options_rp;
}

TargetInfo *TypeSystemClang::getTargetInfo() {
  // target_triple should be something like "x86_64-apple-macosx"
  if (m_target_info_up == nullptr && !m_target_triple.empty())
    m_target_info_up.reset(TargetInfo::CreateTargetInfo(
        getASTContext().getDiagnostics(), getTargetOptions()));
  return m_target_info_up.get();
}

#pragma mark Basic Types

static inline bool QualTypeMatchesBitSize(const uint64_t bit_size,
                                          ASTContext &ast, QualType qual_type) {
  uint64_t qual_type_bit_size = ast.getTypeSize(qual_type);
  return qual_type_bit_size == bit_size;
}

CompilerType
TypeSystemClang::GetBuiltinTypeForEncodingAndBitSize(Encoding encoding,
                                                     size_t bit_size) {
  ASTContext &ast = getASTContext();
  switch (encoding) {
  case eEncodingInvalid:
    if (QualTypeMatchesBitSize(bit_size, ast, ast.VoidPtrTy))
      return GetType(ast.VoidPtrTy);
    break;

  case eEncodingUint:
    if (QualTypeMatchesBitSize(bit_size, ast, ast.UnsignedCharTy))
      return GetType(ast.UnsignedCharTy);
    if (QualTypeMatchesBitSize(bit_size, ast, ast.UnsignedShortTy))
      return GetType(ast.UnsignedShortTy);
    if (QualTypeMatchesBitSize(bit_size, ast, ast.UnsignedIntTy))
      return GetType(ast.UnsignedIntTy);
    if (QualTypeMatchesBitSize(bit_size, ast, ast.UnsignedLongTy))
      return GetType(ast.UnsignedLongTy);
    if (QualTypeMatchesBitSize(bit_size, ast, ast.UnsignedLongLongTy))
      return GetType(ast.UnsignedLongLongTy);
    if (QualTypeMatchesBitSize(bit_size, ast, ast.UnsignedInt128Ty))
      return GetType(ast.UnsignedInt128Ty);
    break;

  case eEncodingSint:
    if (QualTypeMatchesBitSize(bit_size, ast, ast.SignedCharTy))
      return GetType(ast.SignedCharTy);
    if (QualTypeMatchesBitSize(bit_size, ast, ast.ShortTy))
      return GetType(ast.ShortTy);
    if (QualTypeMatchesBitSize(bit_size, ast, ast.IntTy))
      return GetType(ast.IntTy);
    if (QualTypeMatchesBitSize(bit_size, ast, ast.LongTy))
      return GetType(ast.LongTy);
    if (QualTypeMatchesBitSize(bit_size, ast, ast.LongLongTy))
      return GetType(ast.LongLongTy);
    if (QualTypeMatchesBitSize(bit_size, ast, ast.Int128Ty))
      return GetType(ast.Int128Ty);
    break;

  case eEncodingIEEE754:
    if (QualTypeMatchesBitSize(bit_size, ast, ast.FloatTy))
      return GetType(ast.FloatTy);
    if (QualTypeMatchesBitSize(bit_size, ast, ast.DoubleTy))
      return GetType(ast.DoubleTy);
    if (QualTypeMatchesBitSize(bit_size, ast, ast.LongDoubleTy))
      return GetType(ast.LongDoubleTy);
    if (QualTypeMatchesBitSize(bit_size, ast, ast.HalfTy))
      return GetType(ast.HalfTy);
    break;

  case eEncodingVector:
    // Sanity check that bit_size is a multiple of 8's.
    if (bit_size && !(bit_size & 0x7u))
      return GetType(ast.getExtVectorType(ast.UnsignedCharTy, bit_size / 8));
    break;
  }

  return CompilerType();
}

lldb::BasicType TypeSystemClang::GetBasicTypeEnumeration(llvm::StringRef name) {
  static const llvm::StringMap<lldb::BasicType> g_type_map = {
      // "void"
      {"void", eBasicTypeVoid},

      // "char"
      {"char", eBasicTypeChar},
      {"signed char", eBasicTypeSignedChar},
      {"unsigned char", eBasicTypeUnsignedChar},
      {"wchar_t", eBasicTypeWChar},
      {"signed wchar_t", eBasicTypeSignedWChar},
      {"unsigned wchar_t", eBasicTypeUnsignedWChar},

      // "short"
      {"short", eBasicTypeShort},
      {"short int", eBasicTypeShort},
      {"unsigned short", eBasicTypeUnsignedShort},
      {"unsigned short int", eBasicTypeUnsignedShort},

      // "int"
      {"int", eBasicTypeInt},
      {"signed int", eBasicTypeInt},
      {"unsigned int", eBasicTypeUnsignedInt},
      {"unsigned", eBasicTypeUnsignedInt},

      // "long"
      {"long", eBasicTypeLong},
      {"long int", eBasicTypeLong},
      {"unsigned long", eBasicTypeUnsignedLong},
      {"unsigned long int", eBasicTypeUnsignedLong},

      // "long long"
      {"long long", eBasicTypeLongLong},
      {"long long int", eBasicTypeLongLong},
      {"unsigned long long", eBasicTypeUnsignedLongLong},
      {"unsigned long long int", eBasicTypeUnsignedLongLong},

      // "int128"
      {"__int128_t", eBasicTypeInt128},
      {"__uint128_t", eBasicTypeUnsignedInt128},

      // "bool"
      {"bool", eBasicTypeBool},
      {"_Bool", eBasicTypeBool},

      // Miscellaneous
      {"float", eBasicTypeFloat},
      {"double", eBasicTypeDouble},
      {"long double", eBasicTypeLongDouble},
      {"id", eBasicTypeObjCID},
      {"SEL", eBasicTypeObjCSel},
      {"nullptr", eBasicTypeNullPtr},
  };

  auto iter = g_type_map.find(name);
  if (iter == g_type_map.end())
    return eBasicTypeInvalid;

  return iter->second;
}

uint32_t TypeSystemClang::GetPointerByteSize() {
  if (m_pointer_byte_size == 0)
    if (auto size = GetBasicType(lldb::eBasicTypeVoid)
                        .GetPointerType()
                        .GetByteSize(nullptr))
      m_pointer_byte_size = *size;
  return m_pointer_byte_size;
}

CompilerType TypeSystemClang::GetBasicType(lldb::BasicType basic_type) {
  clang::ASTContext &ast = getASTContext();

  lldb::opaque_compiler_type_t clang_type =
      GetOpaqueCompilerType(&ast, basic_type);

  if (clang_type)
    return CompilerType(weak_from_this(), clang_type);
  return CompilerType();
}

CompilerType TypeSystemClang::GetBuiltinTypeForDWARFEncodingAndBitSize(
    llvm::StringRef type_name, uint32_t dw_ate, uint32_t bit_size) {
  ASTContext &ast = getASTContext();

  switch (dw_ate) {
  default:
    break;

  case DW_ATE_address:
    if (QualTypeMatchesBitSize(bit_size, ast, ast.VoidPtrTy))
      return GetType(ast.VoidPtrTy);
    break;

  case DW_ATE_boolean:
    if (QualTypeMatchesBitSize(bit_size, ast, ast.BoolTy))
      return GetType(ast.BoolTy);
    if (QualTypeMatchesBitSize(bit_size, ast, ast.UnsignedCharTy))
      return GetType(ast.UnsignedCharTy);
    if (QualTypeMatchesBitSize(bit_size, ast, ast.UnsignedShortTy))
      return GetType(ast.UnsignedShortTy);
    if (QualTypeMatchesBitSize(bit_size, ast, ast.UnsignedIntTy))
      return GetType(ast.UnsignedIntTy);
    break;

  case DW_ATE_lo_user:
    // This has been seen to mean DW_AT_complex_integer
    if (type_name.contains("complex")) {
      CompilerType complex_int_clang_type =
          GetBuiltinTypeForDWARFEncodingAndBitSize("int", DW_ATE_signed,
                                                   bit_size / 2);
      return GetType(
          ast.getComplexType(ClangUtil::GetQualType(complex_int_clang_type)));
    }
    break;

  case DW_ATE_complex_float: {
    CanQualType FloatComplexTy = ast.getComplexType(ast.FloatTy);
    if (QualTypeMatchesBitSize(bit_size, ast, FloatComplexTy))
      return GetType(FloatComplexTy);

    CanQualType DoubleComplexTy = ast.getComplexType(ast.DoubleTy);
    if (QualTypeMatchesBitSize(bit_size, ast, DoubleComplexTy))
      return GetType(DoubleComplexTy);

    CanQualType LongDoubleComplexTy = ast.getComplexType(ast.LongDoubleTy);
    if (QualTypeMatchesBitSize(bit_size, ast, LongDoubleComplexTy))
      return GetType(LongDoubleComplexTy);

    CompilerType complex_float_clang_type =
        GetBuiltinTypeForDWARFEncodingAndBitSize("float", DW_ATE_float,
                                                 bit_size / 2);
    return GetType(
        ast.getComplexType(ClangUtil::GetQualType(complex_float_clang_type)));
  }

  case DW_ATE_float:
    if (type_name == "float" &&
        QualTypeMatchesBitSize(bit_size, ast, ast.FloatTy))
      return GetType(ast.FloatTy);
    if (type_name == "double" &&
        QualTypeMatchesBitSize(bit_size, ast, ast.DoubleTy))
      return GetType(ast.DoubleTy);
    if (type_name == "long double" &&
        QualTypeMatchesBitSize(bit_size, ast, ast.LongDoubleTy))
      return GetType(ast.LongDoubleTy);
    // Fall back to not requiring a name match
    if (QualTypeMatchesBitSize(bit_size, ast, ast.FloatTy))
      return GetType(ast.FloatTy);
    if (QualTypeMatchesBitSize(bit_size, ast, ast.DoubleTy))
      return GetType(ast.DoubleTy);
    if (QualTypeMatchesBitSize(bit_size, ast, ast.LongDoubleTy))
      return GetType(ast.LongDoubleTy);
    if (QualTypeMatchesBitSize(bit_size, ast, ast.HalfTy))
      return GetType(ast.HalfTy);
    break;

  case DW_ATE_signed:
    if (!type_name.empty()) {
      if (type_name == "wchar_t" &&
          QualTypeMatchesBitSize(bit_size, ast, ast.WCharTy) &&
          (getTargetInfo() &&
           TargetInfo::isTypeSigned(getTargetInfo()->getWCharType())))
        return GetType(ast.WCharTy);
      if (type_name == "void" &&
          QualTypeMatchesBitSize(bit_size, ast, ast.VoidTy))
        return GetType(ast.VoidTy);
      if (type_name.contains("long long") &&
          QualTypeMatchesBitSize(bit_size, ast, ast.LongLongTy))
        return GetType(ast.LongLongTy);
      if (type_name.contains("long") &&
          QualTypeMatchesBitSize(bit_size, ast, ast.LongTy))
        return GetType(ast.LongTy);
      if (type_name.contains("short") &&
          QualTypeMatchesBitSize(bit_size, ast, ast.ShortTy))
        return GetType(ast.ShortTy);
      if (type_name.contains("char")) {
        if (QualTypeMatchesBitSize(bit_size, ast, ast.CharTy))
          return GetType(ast.CharTy);
        if (QualTypeMatchesBitSize(bit_size, ast, ast.SignedCharTy))
          return GetType(ast.SignedCharTy);
      }
      if (type_name.contains("int")) {
        if (QualTypeMatchesBitSize(bit_size, ast, ast.IntTy))
          return GetType(ast.IntTy);
        if (QualTypeMatchesBitSize(bit_size, ast, ast.Int128Ty))
          return GetType(ast.Int128Ty);
      }
    }
    // We weren't able to match up a type name, just search by size
    if (QualTypeMatchesBitSize(bit_size, ast, ast.CharTy))
      return GetType(ast.CharTy);
    if (QualTypeMatchesBitSize(bit_size, ast, ast.ShortTy))
      return GetType(ast.ShortTy);
    if (QualTypeMatchesBitSize(bit_size, ast, ast.IntTy))
      return GetType(ast.IntTy);
    if (QualTypeMatchesBitSize(bit_size, ast, ast.LongTy))
      return GetType(ast.LongTy);
    if (QualTypeMatchesBitSize(bit_size, ast, ast.LongLongTy))
      return GetType(ast.LongLongTy);
    if (QualTypeMatchesBitSize(bit_size, ast, ast.Int128Ty))
      return GetType(ast.Int128Ty);
    break;

  case DW_ATE_signed_char:
    if (type_name == "char") {
      if (QualTypeMatchesBitSize(bit_size, ast, ast.CharTy))
        return GetType(ast.CharTy);
    }
    if (QualTypeMatchesBitSize(bit_size, ast, ast.SignedCharTy))
      return GetType(ast.SignedCharTy);
    break;

  case DW_ATE_unsigned:
    if (!type_name.empty()) {
      if (type_name == "wchar_t") {
        if (QualTypeMatchesBitSize(bit_size, ast, ast.WCharTy)) {
          if (!(getTargetInfo() &&
                TargetInfo::isTypeSigned(getTargetInfo()->getWCharType())))
            return GetType(ast.WCharTy);
        }
      }
      if (type_name.contains("long long")) {
        if (QualTypeMatchesBitSize(bit_size, ast, ast.UnsignedLongLongTy))
          return GetType(ast.UnsignedLongLongTy);
      } else if (type_name.contains("long")) {
        if (QualTypeMatchesBitSize(bit_size, ast, ast.UnsignedLongTy))
          return GetType(ast.UnsignedLongTy);
      } else if (type_name.contains("short")) {
        if (QualTypeMatchesBitSize(bit_size, ast, ast.UnsignedShortTy))
          return GetType(ast.UnsignedShortTy);
      } else if (type_name.contains("char")) {
        if (QualTypeMatchesBitSize(bit_size, ast, ast.UnsignedCharTy))
          return GetType(ast.UnsignedCharTy);
      } else if (type_name.contains("int")) {
        if (QualTypeMatchesBitSize(bit_size, ast, ast.UnsignedIntTy))
          return GetType(ast.UnsignedIntTy);
        if (QualTypeMatchesBitSize(bit_size, ast, ast.UnsignedInt128Ty))
          return GetType(ast.UnsignedInt128Ty);
      }
    }
    // We weren't able to match up a type name, just search by size
    if (QualTypeMatchesBitSize(bit_size, ast, ast.UnsignedCharTy))
      return GetType(ast.UnsignedCharTy);
    if (QualTypeMatchesBitSize(bit_size, ast, ast.UnsignedShortTy))
      return GetType(ast.UnsignedShortTy);
    if (QualTypeMatchesBitSize(bit_size, ast, ast.UnsignedIntTy))
      return GetType(ast.UnsignedIntTy);
    if (QualTypeMatchesBitSize(bit_size, ast, ast.UnsignedLongTy))
      return GetType(ast.UnsignedLongTy);
    if (QualTypeMatchesBitSize(bit_size, ast, ast.UnsignedLongLongTy))
      return GetType(ast.UnsignedLongLongTy);
    if (QualTypeMatchesBitSize(bit_size, ast, ast.UnsignedInt128Ty))
      return GetType(ast.UnsignedInt128Ty);
    break;

  case DW_ATE_unsigned_char:
    if (type_name == "char") {
      if (QualTypeMatchesBitSize(bit_size, ast, ast.CharTy))
        return GetType(ast.CharTy);
    }
    if (QualTypeMatchesBitSize(bit_size, ast, ast.UnsignedCharTy))
      return GetType(ast.UnsignedCharTy);
    if (QualTypeMatchesBitSize(bit_size, ast, ast.UnsignedShortTy))
      return GetType(ast.UnsignedShortTy);
    break;

  case DW_ATE_imaginary_float:
    break;

  case DW_ATE_UTF:
    switch (bit_size) {
    case 8:
      return GetType(ast.Char8Ty);
    case 16:
      return GetType(ast.Char16Ty);
    case 32:
      return GetType(ast.Char32Ty);
    default:
      if (!type_name.empty()) {
        if (type_name == "char16_t")
          return GetType(ast.Char16Ty);
        if (type_name == "char32_t")
          return GetType(ast.Char32Ty);
        if (type_name == "char8_t")
          return GetType(ast.Char8Ty);
      }
    }
    break;
  }

  Log *log = GetLog(LLDBLog::Types);
  LLDB_LOG(log,
           "error: need to add support for DW_TAG_base_type '{0}' "
           "encoded with DW_ATE = {1:x}, bit_size = {2}",
           type_name, dw_ate, bit_size);
  return CompilerType();
}

CompilerType TypeSystemClang::GetCStringType(bool is_const) {
  ASTContext &ast = getASTContext();
  QualType char_type(ast.CharTy);

  if (is_const)
    char_type.addConst();

  return GetType(ast.getPointerType(char_type));
}

bool TypeSystemClang::AreTypesSame(CompilerType type1, CompilerType type2,
                                   bool ignore_qualifiers) {
  auto ast = type1.GetTypeSystem().dyn_cast_or_null<TypeSystemClang>();
  if (!ast || type1.GetTypeSystem() != type2.GetTypeSystem())
    return false;

  if (type1.GetOpaqueQualType() == type2.GetOpaqueQualType())
    return true;

  QualType type1_qual = ClangUtil::GetQualType(type1);
  QualType type2_qual = ClangUtil::GetQualType(type2);

  if (ignore_qualifiers) {
    type1_qual = type1_qual.getUnqualifiedType();
    type2_qual = type2_qual.getUnqualifiedType();
  }

  return ast->getASTContext().hasSameType(type1_qual, type2_qual);
}

CompilerType TypeSystemClang::GetTypeForDecl(void *opaque_decl) {
  if (!opaque_decl)
    return CompilerType();

  clang::Decl *decl = static_cast<clang::Decl *>(opaque_decl);
  if (auto *named_decl = llvm::dyn_cast<clang::NamedDecl>(decl))
    return GetTypeForDecl(named_decl);
  return CompilerType();
}

CompilerDeclContext TypeSystemClang::CreateDeclContext(DeclContext *ctx) {
  // Check that the DeclContext actually belongs to this ASTContext.
  assert(&ctx->getParentASTContext() == &getASTContext());
  return CompilerDeclContext(this, ctx);
}

CompilerType TypeSystemClang::GetTypeForDecl(clang::NamedDecl *decl) {
  if (clang::ObjCInterfaceDecl *interface_decl =
      llvm::dyn_cast<clang::ObjCInterfaceDecl>(decl))
    return GetTypeForDecl(interface_decl);
  if (clang::TagDecl *tag_decl = llvm::dyn_cast<clang::TagDecl>(decl))
    return GetTypeForDecl(tag_decl);
  if (clang::ValueDecl *value_decl = llvm::dyn_cast<clang::ValueDecl>(decl))
    return GetTypeForDecl(value_decl);
  return CompilerType();
}

CompilerType TypeSystemClang::GetTypeForDecl(TagDecl *decl) {
  return GetType(getASTContext().getTagDeclType(decl));
}

CompilerType TypeSystemClang::GetTypeForDecl(ObjCInterfaceDecl *decl) {
  return GetType(getASTContext().getObjCInterfaceType(decl));
}

CompilerType TypeSystemClang::GetTypeForDecl(clang::ValueDecl *value_decl) {
  return GetType(value_decl->getType());
}

#pragma mark Structure, Unions, Classes

void TypeSystemClang::SetOwningModule(clang::Decl *decl,
                                      OptionalClangModuleID owning_module) {
  if (!decl || !owning_module.HasValue())
    return;

  decl->setFromASTFile();
  decl->setOwningModuleID(owning_module.GetValue());
  decl->setModuleOwnershipKind(clang::Decl::ModuleOwnershipKind::Visible);
}

OptionalClangModuleID
TypeSystemClang::GetOrCreateClangModule(llvm::StringRef name,
                                        OptionalClangModuleID parent,
                                        bool is_framework, bool is_explicit) {
  // Get the external AST source which holds the modules.
  auto *ast_source = llvm::dyn_cast_or_null<ClangExternalASTSourceCallbacks>(
      getASTContext().getExternalSource());
  assert(ast_source && "external ast source was lost");
  if (!ast_source)
    return {};

  // Lazily initialize the module map.
  if (!m_header_search_up) {
    auto HSOpts = std::make_shared<clang::HeaderSearchOptions>();
    m_header_search_up = std::make_unique<clang::HeaderSearch>(
        HSOpts, *m_source_manager_up, *m_diagnostics_engine_up,
        *m_language_options_up, m_target_info_up.get());
    m_module_map_up = std::make_unique<clang::ModuleMap>(
        *m_source_manager_up, *m_diagnostics_engine_up, *m_language_options_up,
        m_target_info_up.get(), *m_header_search_up);
  }

  // Get or create the module context.
  bool created;
  clang::Module *module;
  auto parent_desc = ast_source->getSourceDescriptor(parent.GetValue());
  std::tie(module, created) = m_module_map_up->findOrCreateModule(
      name, parent_desc ? parent_desc->getModuleOrNull() : nullptr,
      is_framework, is_explicit);
  if (!created)
    return ast_source->GetIDForModule(module);

  return ast_source->RegisterModule(module);
}

CompilerType TypeSystemClang::CreateRecordType(
    clang::DeclContext *decl_ctx, OptionalClangModuleID owning_module,
    AccessType access_type, llvm::StringRef name, int kind,
    LanguageType language, ClangASTMetadata *metadata, bool exports_symbols) {
  ASTContext &ast = getASTContext();

  if (decl_ctx == nullptr)
    decl_ctx = ast.getTranslationUnitDecl();

  if (language == eLanguageTypeObjC ||
      language == eLanguageTypeObjC_plus_plus) {
    bool isForwardDecl = true;
    bool isInternal = false;
    return CreateObjCClass(name, decl_ctx, owning_module, isForwardDecl,
                           isInternal, metadata);
  }

  // NOTE: Eventually CXXRecordDecl will be merged back into RecordDecl and
  // we will need to update this code. I was told to currently always use the
  // CXXRecordDecl class since we often don't know from debug information if
  // something is struct or a class, so we default to always use the more
  // complete definition just in case.

  bool has_name = !name.empty();
  CXXRecordDecl *decl = CXXRecordDecl::CreateDeserialized(ast, GlobalDeclID());
  decl->setTagKind(static_cast<TagDecl::TagKind>(kind));
  decl->setDeclContext(decl_ctx);
  if (has_name)
    decl->setDeclName(&ast.Idents.get(name));
  SetOwningModule(decl, owning_module);

  if (!has_name) {
    // In C++ a lambda is also represented as an unnamed class. This is
    // different from an *anonymous class* that the user wrote:
    //
    // struct A {
    //  // anonymous class (GNU/MSVC extension)
    //  struct {
    //    int x;
    //  };
    //  // unnamed class within a class
    //  struct {
    //    int y;
    //  } B;
    // };
    //
    // void f() {
    //    // unammed class outside of a class
    //    struct {
    //      int z;
    //    } C;
    // }
    //
    // Anonymous classes is a GNU/MSVC extension that clang supports. It
    // requires the anonymous class be embedded within a class. So the new
    // heuristic verifies this condition.
    if (isa<CXXRecordDecl>(decl_ctx) && exports_symbols)
      decl->setAnonymousStructOrUnion(true);
  }

  if (metadata)
    SetMetadata(decl, *metadata);

  if (access_type != eAccessNone)
    decl->setAccess(ConvertAccessTypeToAccessSpecifier(access_type));

  if (decl_ctx)
    decl_ctx->addDecl(decl);

  return GetType(ast.getTagDeclType(decl));
}

namespace {
/// Returns true iff the given TemplateArgument should be represented as an
/// NonTypeTemplateParmDecl in the AST.
bool IsValueParam(const clang::TemplateArgument &argument) {
  return argument.getKind() == TemplateArgument::Integral;
}

void AddAccessSpecifierDecl(clang::CXXRecordDecl *cxx_record_decl,
                            ASTContext &ct,
                            clang::AccessSpecifier previous_access,
                            clang::AccessSpecifier access_specifier) {
  if (!cxx_record_decl->isClass() && !cxx_record_decl->isStruct())
    return;
  if (previous_access != access_specifier) {
    // For struct, don't add AS_public if it's the first AccessSpecDecl.
    // For class, don't add AS_private if it's the first AccessSpecDecl.
    if ((cxx_record_decl->isStruct() &&
         previous_access == clang::AccessSpecifier::AS_none &&
         access_specifier == clang::AccessSpecifier::AS_public) ||
        (cxx_record_decl->isClass() &&
         previous_access == clang::AccessSpecifier::AS_none &&
         access_specifier == clang::AccessSpecifier::AS_private)) {
      return;
    }
    cxx_record_decl->addDecl(
        AccessSpecDecl::Create(ct, access_specifier, cxx_record_decl,
                               SourceLocation(), SourceLocation()));
  }
}
} // namespace

static TemplateParameterList *CreateTemplateParameterList(
    ASTContext &ast,
    const TypeSystemClang::TemplateParameterInfos &template_param_infos,
    llvm::SmallVector<NamedDecl *, 8> &template_param_decls) {
  const bool parameter_pack = false;
  const bool is_typename = false;
  const unsigned depth = 0;
  const size_t num_template_params = template_param_infos.Size();
  DeclContext *const decl_context =
      ast.getTranslationUnitDecl(); // Is this the right decl context?,

  auto const &args = template_param_infos.GetArgs();
  auto const &names = template_param_infos.GetNames();
  for (size_t i = 0; i < num_template_params; ++i) {
    const char *name = names[i];

    IdentifierInfo *identifier_info = nullptr;
    if (name && name[0])
      identifier_info = &ast.Idents.get(name);
    TemplateArgument const &targ = args[i];
    if (IsValueParam(targ)) {
      QualType template_param_type = targ.getIntegralType();
      template_param_decls.push_back(NonTypeTemplateParmDecl::Create(
          ast, decl_context, SourceLocation(), SourceLocation(), depth, i,
          identifier_info, template_param_type, parameter_pack,
          ast.getTrivialTypeSourceInfo(template_param_type)));
    } else {
      template_param_decls.push_back(TemplateTypeParmDecl::Create(
          ast, decl_context, SourceLocation(), SourceLocation(), depth, i,
          identifier_info, is_typename, parameter_pack));
    }
  }

  if (template_param_infos.hasParameterPack()) {
    IdentifierInfo *identifier_info = nullptr;
    if (template_param_infos.HasPackName())
      identifier_info = &ast.Idents.get(template_param_infos.GetPackName());
    const bool parameter_pack_true = true;

    if (!template_param_infos.GetParameterPack().IsEmpty() &&
        IsValueParam(template_param_infos.GetParameterPack().Front())) {
      QualType template_param_type =
          template_param_infos.GetParameterPack().Front().getIntegralType();
      template_param_decls.push_back(NonTypeTemplateParmDecl::Create(
          ast, decl_context, SourceLocation(), SourceLocation(), depth,
          num_template_params, identifier_info, template_param_type,
          parameter_pack_true,
          ast.getTrivialTypeSourceInfo(template_param_type)));
    } else {
      template_param_decls.push_back(TemplateTypeParmDecl::Create(
          ast, decl_context, SourceLocation(), SourceLocation(), depth,
          num_template_params, identifier_info, is_typename,
          parameter_pack_true));
    }
  }
  clang::Expr *const requires_clause = nullptr; // TODO: Concepts
  TemplateParameterList *template_param_list = TemplateParameterList::Create(
      ast, SourceLocation(), SourceLocation(), template_param_decls,
      SourceLocation(), requires_clause);
  return template_param_list;
}

std::string TypeSystemClang::PrintTemplateParams(
    const TemplateParameterInfos &template_param_infos) {
  llvm::SmallVector<NamedDecl *, 8> ignore;
  clang::TemplateParameterList *template_param_list =
      CreateTemplateParameterList(getASTContext(), template_param_infos,
                                  ignore);
  llvm::SmallVector<clang::TemplateArgument, 2> args(
      template_param_infos.GetArgs());
  if (template_param_infos.hasParameterPack()) {
    llvm::ArrayRef<TemplateArgument> pack_args =
        template_param_infos.GetParameterPackArgs();
    args.append(pack_args.begin(), pack_args.end());
  }
  std::string str;
  llvm::raw_string_ostream os(str);
  clang::printTemplateArgumentList(os, args, GetTypePrintingPolicy(),
                                   template_param_list);
  return str;
}

clang::FunctionTemplateDecl *TypeSystemClang::CreateFunctionTemplateDecl(
    clang::DeclContext *decl_ctx, OptionalClangModuleID owning_module,
    clang::FunctionDecl *func_decl,
    const TemplateParameterInfos &template_param_infos) {
  //    /// Create a function template node.
  ASTContext &ast = getASTContext();

  llvm::SmallVector<NamedDecl *, 8> template_param_decls;
  TemplateParameterList *template_param_list = CreateTemplateParameterList(
      ast, template_param_infos, template_param_decls);
  FunctionTemplateDecl *func_tmpl_decl =
      FunctionTemplateDecl::CreateDeserialized(ast, GlobalDeclID());
  func_tmpl_decl->setDeclContext(decl_ctx);
  func_tmpl_decl->setLocation(func_decl->getLocation());
  func_tmpl_decl->setDeclName(func_decl->getDeclName());
  func_tmpl_decl->setTemplateParameters(template_param_list);
  func_tmpl_decl->init(func_decl);
  SetOwningModule(func_tmpl_decl, owning_module);

  for (size_t i = 0, template_param_decl_count = template_param_decls.size();
       i < template_param_decl_count; ++i) {
    // TODO: verify which decl context we should put template_param_decls into..
    template_param_decls[i]->setDeclContext(func_decl);
  }
  // Function templates inside a record need to have an access specifier.
  // It doesn't matter what access specifier we give the template as LLDB
  // anyway allows accessing everything inside a record.
  if (decl_ctx->isRecord())
    func_tmpl_decl->setAccess(clang::AccessSpecifier::AS_public);

  return func_tmpl_decl;
}

void TypeSystemClang::CreateFunctionTemplateSpecializationInfo(
    FunctionDecl *func_decl, clang::FunctionTemplateDecl *func_tmpl_decl,
    const TemplateParameterInfos &infos) {
  TemplateArgumentList *template_args_ptr = TemplateArgumentList::CreateCopy(
      func_decl->getASTContext(), infos.GetArgs());

  func_decl->setFunctionTemplateSpecialization(func_tmpl_decl,
                                               template_args_ptr, nullptr);
}

/// Returns true if the given template parameter can represent the given value.
/// For example, `typename T` can represent `int` but not integral values such
/// as `int I = 3`.
static bool TemplateParameterAllowsValue(NamedDecl *param,
                                         const TemplateArgument &value) {
  if (llvm::isa<TemplateTypeParmDecl>(param)) {
    // Compare the argument kind, i.e. ensure that <typename> != <int>.
    if (value.getKind() != TemplateArgument::Type)
      return false;
  } else if (auto *type_param =
                 llvm::dyn_cast<NonTypeTemplateParmDecl>(param)) {
    // Compare the argument kind, i.e. ensure that <typename> != <int>.
    if (!IsValueParam(value))
      return false;
    // Compare the integral type, i.e. ensure that <int> != <char>.
    if (type_param->getType() != value.getIntegralType())
      return false;
  } else {
    // There is no way to create other parameter decls at the moment, so we
    // can't reach this case during normal LLDB usage. Log that this happened
    // and assert.
    Log *log = GetLog(LLDBLog::Expressions);
    LLDB_LOG(log,
             "Don't know how to compare template parameter to passed"
             " value. Decl kind of parameter is: {0}",
             param->getDeclKindName());
    lldbassert(false && "Can't compare this TemplateParmDecl subclass");
    // In release builds just fall back to marking the parameter as not
    // accepting the value so that we don't try to fit an instantiation to a
    // template that doesn't fit. E.g., avoid that `S<1>` is being connected to
    // `template<typename T> struct S;`.
    return false;
  }
  return true;
}

/// Returns true if the given class template declaration could produce an
/// instantiation with the specified values.
/// For example, `<typename T>` allows the arguments `float`, but not for
/// example `bool, float` or `3` (as an integer parameter value).
static bool ClassTemplateAllowsToInstantiationArgs(
    ClassTemplateDecl *class_template_decl,
    const TypeSystemClang::TemplateParameterInfos &instantiation_values) {

  TemplateParameterList &params = *class_template_decl->getTemplateParameters();

  // Save some work by iterating only once over the found parameters and
  // calculate the information related to parameter packs.

  // Contains the first pack parameter (or non if there are none).
  std::optional<NamedDecl *> pack_parameter;
  // Contains the number of non-pack parameters.
  size_t non_pack_params = params.size();
  for (size_t i = 0; i < params.size(); ++i) {
    NamedDecl *param = params.getParam(i);
    if (param->isParameterPack()) {
      pack_parameter = param;
      non_pack_params = i;
      break;
    }
  }

  // The found template needs to have compatible non-pack template arguments.
  // E.g., ensure that <typename, typename> != <typename>.
  // The pack parameters are compared later.
  if (non_pack_params != instantiation_values.Size())
    return false;

  // Ensure that <typename...> != <typename>.
  if (pack_parameter.has_value() != instantiation_values.hasParameterPack())
    return false;

  // Compare the first pack parameter that was found with the first pack
  // parameter value. The special case of having an empty parameter pack value
  // always fits to a pack parameter.
  // E.g., ensure that <int...> != <typename...>.
  if (pack_parameter && !instantiation_values.GetParameterPack().IsEmpty() &&
      !TemplateParameterAllowsValue(
          *pack_parameter, instantiation_values.GetParameterPack().Front()))
    return false;

  // Compare all the non-pack parameters now.
  // E.g., ensure that <int> != <long>.
  for (const auto pair :
       llvm::zip_first(instantiation_values.GetArgs(), params)) {
    const TemplateArgument &passed_arg = std::get<0>(pair);
    NamedDecl *found_param = std::get<1>(pair);
    if (!TemplateParameterAllowsValue(found_param, passed_arg))
      return false;
  }

  return class_template_decl;
}

ClassTemplateDecl *TypeSystemClang::CreateClassTemplateDecl(
    DeclContext *decl_ctx, OptionalClangModuleID owning_module,
    lldb::AccessType access_type, llvm::StringRef class_name, int kind,
    const TemplateParameterInfos &template_param_infos) {
  ASTContext &ast = getASTContext();

  ClassTemplateDecl *class_template_decl = nullptr;
  if (decl_ctx == nullptr)
    decl_ctx = ast.getTranslationUnitDecl();

  IdentifierInfo &identifier_info = ast.Idents.get(class_name);
  DeclarationName decl_name(&identifier_info);

  // Search the AST for an existing ClassTemplateDecl that could be reused.
  clang::DeclContext::lookup_result result = decl_ctx->lookup(decl_name);
  for (NamedDecl *decl : result) {
    class_template_decl = dyn_cast<clang::ClassTemplateDecl>(decl);
    if (!class_template_decl)
      continue;
    // The class template has to be able to represents the instantiation
    // values we received. Without this we might end up putting an instantiation
    // with arguments such as <int, int> to a template such as:
    //     template<typename T> struct S;
    // Connecting the instantiation to an incompatible template could cause
    // problems later on.
    if (!ClassTemplateAllowsToInstantiationArgs(class_template_decl,
                                                template_param_infos))
      continue;
    return class_template_decl;
  }

  llvm::SmallVector<NamedDecl *, 8> template_param_decls;

  TemplateParameterList *template_param_list = CreateTemplateParameterList(
      ast, template_param_infos, template_param_decls);

  CXXRecordDecl *template_cxx_decl =
      CXXRecordDecl::CreateDeserialized(ast, GlobalDeclID());
  template_cxx_decl->setTagKind(static_cast<TagDecl::TagKind>(kind));
  // What decl context do we use here? TU? The actual decl context?
  template_cxx_decl->setDeclContext(decl_ctx);
  template_cxx_decl->setDeclName(decl_name);
  SetOwningModule(template_cxx_decl, owning_module);

  for (size_t i = 0, template_param_decl_count = template_param_decls.size();
       i < template_param_decl_count; ++i) {
    template_param_decls[i]->setDeclContext(template_cxx_decl);
  }

  // With templated classes, we say that a class is templated with
  // specializations, but that the bare class has no functions.
  // template_cxx_decl->startDefinition();
  // template_cxx_decl->completeDefinition();

  class_template_decl =
      ClassTemplateDecl::CreateDeserialized(ast, GlobalDeclID());
  // What decl context do we use here? TU? The actual decl context?
  class_template_decl->setDeclContext(decl_ctx);
  class_template_decl->setDeclName(decl_name);
  class_template_decl->setTemplateParameters(template_param_list);
  class_template_decl->init(template_cxx_decl);
  template_cxx_decl->setDescribedClassTemplate(class_template_decl);
  SetOwningModule(class_template_decl, owning_module);

  if (access_type != eAccessNone)
    class_template_decl->setAccess(
        ConvertAccessTypeToAccessSpecifier(access_type));

  decl_ctx->addDecl(class_template_decl);

  VerifyDecl(class_template_decl);

  return class_template_decl;
}

TemplateTemplateParmDecl *
TypeSystemClang::CreateTemplateTemplateParmDecl(const char *template_name) {
  ASTContext &ast = getASTContext();

  auto *decl_ctx = ast.getTranslationUnitDecl();

  IdentifierInfo &identifier_info = ast.Idents.get(template_name);
  llvm::SmallVector<NamedDecl *, 8> template_param_decls;

  TypeSystemClang::TemplateParameterInfos template_param_infos;
  TemplateParameterList *template_param_list = CreateTemplateParameterList(
      ast, template_param_infos, template_param_decls);

  // LLDB needs to create those decls only to be able to display a
  // type that includes a template template argument. Only the name matters for
  // this purpose, so we use dummy values for the other characteristics of the
  // type.
  return TemplateTemplateParmDecl::Create(ast, decl_ctx, SourceLocation(),
                                          /*Depth=*/0, /*Position=*/0,
                                          /*IsParameterPack=*/false,
                                          &identifier_info, /*Typename=*/false,
                                          template_param_list);
}

ClassTemplateSpecializationDecl *
TypeSystemClang::CreateClassTemplateSpecializationDecl(
    DeclContext *decl_ctx, OptionalClangModuleID owning_module,
    ClassTemplateDecl *class_template_decl, int kind,
    const TemplateParameterInfos &template_param_infos) {
  ASTContext &ast = getASTContext();
  llvm::SmallVector<clang::TemplateArgument, 2> args(
      template_param_infos.Size() +
      (template_param_infos.hasParameterPack() ? 1 : 0));

  auto const &orig_args = template_param_infos.GetArgs();
  std::copy(orig_args.begin(), orig_args.end(), args.begin());
  if (template_param_infos.hasParameterPack()) {
    args[args.size() - 1] = TemplateArgument::CreatePackCopy(
        ast, template_param_infos.GetParameterPackArgs());
  }
  ClassTemplateSpecializationDecl *class_template_specialization_decl =
      ClassTemplateSpecializationDecl::CreateDeserialized(ast, GlobalDeclID());
  class_template_specialization_decl->setTagKind(
      static_cast<TagDecl::TagKind>(kind));
  class_template_specialization_decl->setDeclContext(decl_ctx);
  class_template_specialization_decl->setInstantiationOf(class_template_decl);
  class_template_specialization_decl->setTemplateArgs(
      TemplateArgumentList::CreateCopy(ast, args));
  ast.getTypeDeclType(class_template_specialization_decl, nullptr);
  class_template_specialization_decl->setDeclName(
      class_template_decl->getDeclName());
  SetOwningModule(class_template_specialization_decl, owning_module);
  decl_ctx->addDecl(class_template_specialization_decl);

  class_template_specialization_decl->setSpecializationKind(
      TSK_ExplicitSpecialization);

  return class_template_specialization_decl;
}

CompilerType TypeSystemClang::CreateClassTemplateSpecializationType(
    ClassTemplateSpecializationDecl *class_template_specialization_decl) {
  if (class_template_specialization_decl) {
    ASTContext &ast = getASTContext();
    return GetType(ast.getTagDeclType(class_template_specialization_decl));
  }
  return CompilerType();
}

static inline bool check_op_param(bool is_method,
                                  clang::OverloadedOperatorKind op_kind,
                                  bool unary, bool binary,
                                  uint32_t num_params) {
  // Special-case call since it can take any number of operands
  if (op_kind == OO_Call)
    return true;

  // The parameter count doesn't include "this"
  if (is_method)
    ++num_params;
  if (num_params == 1)
    return unary;
  if (num_params == 2)
    return binary;
  else
    return false;
}

bool TypeSystemClang::CheckOverloadedOperatorKindParameterCount(
    bool is_method, clang::OverloadedOperatorKind op_kind,
    uint32_t num_params) {
  switch (op_kind) {
  default:
    break;
  // C++ standard allows any number of arguments to new/delete
  case OO_New:
  case OO_Array_New:
  case OO_Delete:
  case OO_Array_Delete:
    return true;
  }

#define OVERLOADED_OPERATOR(Name, Spelling, Token, Unary, Binary, MemberOnly)  \
  case OO_##Name:                                                              \
    return check_op_param(is_method, op_kind, Unary, Binary, num_params);
  switch (op_kind) {
#include "clang/Basic/OperatorKinds.def"
  default:
    break;
  }
  return false;
}

clang::AccessSpecifier
TypeSystemClang::UnifyAccessSpecifiers(clang::AccessSpecifier lhs,
                                       clang::AccessSpecifier rhs) {
  // Make the access equal to the stricter of the field and the nested field's
  // access
  if (lhs == AS_none || rhs == AS_none)
    return AS_none;
  if (lhs == AS_private || rhs == AS_private)
    return AS_private;
  if (lhs == AS_protected || rhs == AS_protected)
    return AS_protected;
  return AS_public;
}

bool TypeSystemClang::FieldIsBitfield(FieldDecl *field,
                                      uint32_t &bitfield_bit_size) {
  ASTContext &ast = getASTContext();
  if (field == nullptr)
    return false;

  if (field->isBitField()) {
    Expr *bit_width_expr = field->getBitWidth();
    if (bit_width_expr) {
      if (std::optional<llvm::APSInt> bit_width_apsint =
              bit_width_expr->getIntegerConstantExpr(ast)) {
        bitfield_bit_size = bit_width_apsint->getLimitedValue(UINT32_MAX);
        return true;
      }
    }
  }
  return false;
}

bool TypeSystemClang::RecordHasFields(const RecordDecl *record_decl) {
  if (record_decl == nullptr)
    return false;

  if (!record_decl->field_empty())
    return true;

  // No fields, lets check this is a CXX record and check the base classes
  const CXXRecordDecl *cxx_record_decl = dyn_cast<CXXRecordDecl>(record_decl);
  if (cxx_record_decl) {
    CXXRecordDecl::base_class_const_iterator base_class, base_class_end;
    for (base_class = cxx_record_decl->bases_begin(),
        base_class_end = cxx_record_decl->bases_end();
         base_class != base_class_end; ++base_class) {
      const CXXRecordDecl *base_class_decl = cast<CXXRecordDecl>(
          base_class->getType()->getAs<RecordType>()->getDecl());
      if (RecordHasFields(base_class_decl))
        return true;
    }
  }

  // We always want forcefully completed types to show up so we can print a
  // message in the summary that indicates that the type is incomplete.
  // This will help users know when they are running into issues with
  // -flimit-debug-info instead of just seeing nothing if this is a base class
  // (since we were hiding empty base classes), or nothing when you turn open
  // an valiable whose type was incomplete.
  ClangASTMetadata *meta_data = GetMetadata(record_decl);
  if (meta_data && meta_data->IsForcefullyCompleted())
    return true;

  return false;
}

#pragma mark Objective-C Classes

CompilerType TypeSystemClang::CreateObjCClass(
    llvm::StringRef name, clang::DeclContext *decl_ctx,
    OptionalClangModuleID owning_module, bool isForwardDecl, bool isInternal,
    ClangASTMetadata *metadata) {
  ASTContext &ast = getASTContext();
  assert(!name.empty());
  if (!decl_ctx)
    decl_ctx = ast.getTranslationUnitDecl();

  ObjCInterfaceDecl *decl =
      ObjCInterfaceDecl::CreateDeserialized(ast, GlobalDeclID());
  decl->setDeclContext(decl_ctx);
  decl->setDeclName(&ast.Idents.get(name));
  /*isForwardDecl,*/
  decl->setImplicit(isInternal);
  SetOwningModule(decl, owning_module);

  if (metadata)
    SetMetadata(decl, *metadata);

  return GetType(ast.getObjCInterfaceType(decl));
}

bool TypeSystemClang::BaseSpecifierIsEmpty(const CXXBaseSpecifier *b) {
  return !TypeSystemClang::RecordHasFields(b->getType()->getAsCXXRecordDecl());
}

uint32_t
TypeSystemClang::GetNumBaseClasses(const CXXRecordDecl *cxx_record_decl,
                                   bool omit_empty_base_classes) {
  uint32_t num_bases = 0;
  if (cxx_record_decl) {
    if (omit_empty_base_classes) {
      CXXRecordDecl::base_class_const_iterator base_class, base_class_end;
      for (base_class = cxx_record_decl->bases_begin(),
          base_class_end = cxx_record_decl->bases_end();
           base_class != base_class_end; ++base_class) {
        // Skip empty base classes
        if (BaseSpecifierIsEmpty(base_class))
          continue;
        ++num_bases;
      }
    } else
      num_bases = cxx_record_decl->getNumBases();
  }
  return num_bases;
}

#pragma mark Namespace Declarations

NamespaceDecl *TypeSystemClang::GetUniqueNamespaceDeclaration(
    const char *name, clang::DeclContext *decl_ctx,
    OptionalClangModuleID owning_module, bool is_inline) {
  NamespaceDecl *namespace_decl = nullptr;
  ASTContext &ast = getASTContext();
  TranslationUnitDecl *translation_unit_decl = ast.getTranslationUnitDecl();
  if (!decl_ctx)
    decl_ctx = translation_unit_decl;

  if (name) {
    IdentifierInfo &identifier_info = ast.Idents.get(name);
    DeclarationName decl_name(&identifier_info);
    clang::DeclContext::lookup_result result = decl_ctx->lookup(decl_name);
    for (NamedDecl *decl : result) {
      namespace_decl = dyn_cast<clang::NamespaceDecl>(decl);
      if (namespace_decl)
        return namespace_decl;
    }

    namespace_decl = NamespaceDecl::Create(ast, decl_ctx, is_inline,
                                           SourceLocation(), SourceLocation(),
                                           &identifier_info, nullptr, false);

    decl_ctx->addDecl(namespace_decl);
  } else {
    if (decl_ctx == translation_unit_decl) {
      namespace_decl = translation_unit_decl->getAnonymousNamespace();
      if (namespace_decl)
        return namespace_decl;

      namespace_decl =
          NamespaceDecl::Create(ast, decl_ctx, false, SourceLocation(),
                                SourceLocation(), nullptr, nullptr, false);
      translation_unit_decl->setAnonymousNamespace(namespace_decl);
      translation_unit_decl->addDecl(namespace_decl);
      assert(namespace_decl == translation_unit_decl->getAnonymousNamespace());
    } else {
      NamespaceDecl *parent_namespace_decl = cast<NamespaceDecl>(decl_ctx);
      if (parent_namespace_decl) {
        namespace_decl = parent_namespace_decl->getAnonymousNamespace();
        if (namespace_decl)
          return namespace_decl;
        namespace_decl =
            NamespaceDecl::Create(ast, decl_ctx, false, SourceLocation(),
                                  SourceLocation(), nullptr, nullptr, false);
        parent_namespace_decl->setAnonymousNamespace(namespace_decl);
        parent_namespace_decl->addDecl(namespace_decl);
        assert(namespace_decl ==
               parent_namespace_decl->getAnonymousNamespace());
      } else {
        assert(false && "GetUniqueNamespaceDeclaration called with no name and "
                        "no namespace as decl_ctx");
      }
    }
  }
  // Note: namespaces can span multiple modules, so perhaps this isn't a good
  // idea.
  SetOwningModule(namespace_decl, owning_module);

  VerifyDecl(namespace_decl);
  return namespace_decl;
}

clang::BlockDecl *
TypeSystemClang::CreateBlockDeclaration(clang::DeclContext *ctx,
                                        OptionalClangModuleID owning_module) {
  if (ctx) {
    clang::BlockDecl *decl =
        clang::BlockDecl::CreateDeserialized(getASTContext(), GlobalDeclID());
    decl->setDeclContext(ctx);
    ctx->addDecl(decl);
    SetOwningModule(decl, owning_module);
    return decl;
  }
  return nullptr;
}

clang::DeclContext *FindLCABetweenDecls(clang::DeclContext *left,
                                        clang::DeclContext *right,
                                        clang::DeclContext *root) {
  if (root == nullptr)
    return nullptr;

  std::set<clang::DeclContext *> path_left;
  for (clang::DeclContext *d = left; d != nullptr; d = d->getParent())
    path_left.insert(d);

  for (clang::DeclContext *d = right; d != nullptr; d = d->getParent())
    if (path_left.find(d) != path_left.end())
      return d;

  return nullptr;
}

clang::UsingDirectiveDecl *TypeSystemClang::CreateUsingDirectiveDeclaration(
    clang::DeclContext *decl_ctx, OptionalClangModuleID owning_module,
    clang::NamespaceDecl *ns_decl) {
  if (decl_ctx && ns_decl) {
    auto *translation_unit = getASTContext().getTranslationUnitDecl();
    clang::UsingDirectiveDecl *using_decl = clang::UsingDirectiveDecl::Create(
          getASTContext(), decl_ctx, clang::SourceLocation(),
          clang::SourceLocation(), clang::NestedNameSpecifierLoc(),
          clang::SourceLocation(), ns_decl,
          FindLCABetweenDecls(decl_ctx, ns_decl,
                              translation_unit));
      decl_ctx->addDecl(using_decl);
      SetOwningModule(using_decl, owning_module);
      return using_decl;
  }
  return nullptr;
}

clang::UsingDecl *
TypeSystemClang::CreateUsingDeclaration(clang::DeclContext *current_decl_ctx,
                                        OptionalClangModuleID owning_module,
                                        clang::NamedDecl *target) {
  if (current_decl_ctx && target) {
    clang::UsingDecl *using_decl = clang::UsingDecl::Create(
        getASTContext(), current_decl_ctx, clang::SourceLocation(),
        clang::NestedNameSpecifierLoc(), clang::DeclarationNameInfo(), false);
    SetOwningModule(using_decl, owning_module);
    clang::UsingShadowDecl *shadow_decl = clang::UsingShadowDecl::Create(
        getASTContext(), current_decl_ctx, clang::SourceLocation(),
        target->getDeclName(), using_decl, target);
    SetOwningModule(shadow_decl, owning_module);
    using_decl->addShadowDecl(shadow_decl);
    current_decl_ctx->addDecl(using_decl);
    return using_decl;
  }
  return nullptr;
}

clang::VarDecl *TypeSystemClang::CreateVariableDeclaration(
    clang::DeclContext *decl_context, OptionalClangModuleID owning_module,
    const char *name, clang::QualType type) {
  if (decl_context) {
    clang::VarDecl *var_decl =
        clang::VarDecl::CreateDeserialized(getASTContext(), GlobalDeclID());
    var_decl->setDeclContext(decl_context);
    if (name && name[0])
      var_decl->setDeclName(&getASTContext().Idents.getOwn(name));
    var_decl->setType(type);
    SetOwningModule(var_decl, owning_module);
    var_decl->setAccess(clang::AS_public);
    decl_context->addDecl(var_decl);
    return var_decl;
  }
  return nullptr;
}

lldb::opaque_compiler_type_t
TypeSystemClang::GetOpaqueCompilerType(clang::ASTContext *ast,
                                       lldb::BasicType basic_type) {
  switch (basic_type) {
  case eBasicTypeVoid:
    return ast->VoidTy.getAsOpaquePtr();
  case eBasicTypeChar:
    return ast->CharTy.getAsOpaquePtr();
  case eBasicTypeSignedChar:
    return ast->SignedCharTy.getAsOpaquePtr();
  case eBasicTypeUnsignedChar:
    return ast->UnsignedCharTy.getAsOpaquePtr();
  case eBasicTypeWChar:
    return ast->getWCharType().getAsOpaquePtr();
  case eBasicTypeSignedWChar:
    return ast->getSignedWCharType().getAsOpaquePtr();
  case eBasicTypeUnsignedWChar:
    return ast->getUnsignedWCharType().getAsOpaquePtr();
  case eBasicTypeChar8:
    return ast->Char8Ty.getAsOpaquePtr();
  case eBasicTypeChar16:
    return ast->Char16Ty.getAsOpaquePtr();
  case eBasicTypeChar32:
    return ast->Char32Ty.getAsOpaquePtr();
  case eBasicTypeShort:
    return ast->ShortTy.getAsOpaquePtr();
  case eBasicTypeUnsignedShort:
    return ast->UnsignedShortTy.getAsOpaquePtr();
  case eBasicTypeInt:
    return ast->IntTy.getAsOpaquePtr();
  case eBasicTypeUnsignedInt:
    return ast->UnsignedIntTy.getAsOpaquePtr();
  case eBasicTypeLong:
    return ast->LongTy.getAsOpaquePtr();
  case eBasicTypeUnsignedLong:
    return ast->UnsignedLongTy.getAsOpaquePtr();
  case eBasicTypeLongLong:
    return ast->LongLongTy.getAsOpaquePtr();
  case eBasicTypeUnsignedLongLong:
    return ast->UnsignedLongLongTy.getAsOpaquePtr();
  case eBasicTypeInt128:
    return ast->Int128Ty.getAsOpaquePtr();
  case eBasicTypeUnsignedInt128:
    return ast->UnsignedInt128Ty.getAsOpaquePtr();
  case eBasicTypeBool:
    return ast->BoolTy.getAsOpaquePtr();
  case eBasicTypeHalf:
    return ast->HalfTy.getAsOpaquePtr();
  case eBasicTypeFloat:
    return ast->FloatTy.getAsOpaquePtr();
  case eBasicTypeDouble:
    return ast->DoubleTy.getAsOpaquePtr();
  case eBasicTypeLongDouble:
    return ast->LongDoubleTy.getAsOpaquePtr();
  case eBasicTypeFloatComplex:
    return ast->getComplexType(ast->FloatTy).getAsOpaquePtr();
  case eBasicTypeDoubleComplex:
    return ast->getComplexType(ast->DoubleTy).getAsOpaquePtr();
  case eBasicTypeLongDoubleComplex:
    return ast->getComplexType(ast->LongDoubleTy).getAsOpaquePtr();
  case eBasicTypeObjCID:
    return ast->getObjCIdType().getAsOpaquePtr();
  case eBasicTypeObjCClass:
    return ast->getObjCClassType().getAsOpaquePtr();
  case eBasicTypeObjCSel:
    return ast->getObjCSelType().getAsOpaquePtr();
  case eBasicTypeNullPtr:
    return ast->NullPtrTy.getAsOpaquePtr();
  default:
    return nullptr;
  }
}

#pragma mark Function Types

clang::DeclarationName
TypeSystemClang::GetDeclarationName(llvm::StringRef name,
                                    const CompilerType &function_clang_type) {
  clang::OverloadedOperatorKind op_kind = clang::NUM_OVERLOADED_OPERATORS;
  if (!IsOperator(name, op_kind) || op_kind == clang::NUM_OVERLOADED_OPERATORS)
    return DeclarationName(&getASTContext().Idents.get(
        name)); // Not operator, but a regular function.

  // Check the number of operator parameters. Sometimes we have seen bad DWARF
  // that doesn't correctly describe operators and if we try to create a method
  // and add it to the class, clang will assert and crash, so we need to make
  // sure things are acceptable.
  clang::QualType method_qual_type(ClangUtil::GetQualType(function_clang_type));
  const clang::FunctionProtoType *function_type =
      llvm::dyn_cast<clang::FunctionProtoType>(method_qual_type.getTypePtr());
  if (function_type == nullptr)
    return clang::DeclarationName();

  const bool is_method = false;
  const unsigned int num_params = function_type->getNumParams();
  if (!TypeSystemClang::CheckOverloadedOperatorKindParameterCount(
          is_method, op_kind, num_params))
    return clang::DeclarationName();

  return getASTContext().DeclarationNames.getCXXOperatorName(op_kind);
}

PrintingPolicy TypeSystemClang::GetTypePrintingPolicy() {
  clang::PrintingPolicy printing_policy(getASTContext().getPrintingPolicy());
  printing_policy.SuppressTagKeyword = true;
  // Inline namespaces are important for some type formatters (e.g., libc++
  // and libstdc++ are differentiated by their inline namespaces).
  printing_policy.SuppressInlineNamespace = false;
  printing_policy.SuppressUnwrittenScope = false;
  // Default arguments are also always important for type formatters. Otherwise
  // we would need to always specify two type names for the setups where we do
  // know the default arguments and where we don't know default arguments.
  //
  // For example, without this we would need to have formatters for both:
  //   std::basic_string<char>
  // and
  //   std::basic_string<char, std::char_traits<char>, std::allocator<char> >
  // to support setups where LLDB was able to reconstruct default arguments
  // (and we then would have suppressed them from the type name) and also setups
  // where LLDB wasn't able to reconstruct the default arguments.
  printing_policy.SuppressDefaultTemplateArgs = false;
  return printing_policy;
}

std::string TypeSystemClang::GetTypeNameForDecl(const NamedDecl *named_decl,
                                                bool qualified) {
  clang::PrintingPolicy printing_policy = GetTypePrintingPolicy();
  std::string result;
  llvm::raw_string_ostream os(result);
  named_decl->getNameForDiagnostic(os, printing_policy, qualified);
  return result;
}

FunctionDecl *TypeSystemClang::CreateFunctionDeclaration(
    clang::DeclContext *decl_ctx, OptionalClangModuleID owning_module,
    llvm::StringRef name, const CompilerType &function_clang_type,
    clang::StorageClass storage, bool is_inline) {
  FunctionDecl *func_decl = nullptr;
  ASTContext &ast = getASTContext();
  if (!decl_ctx)
    decl_ctx = ast.getTranslationUnitDecl();

  const bool hasWrittenPrototype = true;
  const bool isConstexprSpecified = false;

  clang::DeclarationName declarationName =
      GetDeclarationName(name, function_clang_type);
  func_decl = FunctionDecl::CreateDeserialized(ast, GlobalDeclID());
  func_decl->setDeclContext(decl_ctx);
  func_decl->setDeclName(declarationName);
  func_decl->setType(ClangUtil::GetQualType(function_clang_type));
  func_decl->setStorageClass(storage);
  func_decl->setInlineSpecified(is_inline);
  func_decl->setHasWrittenPrototype(hasWrittenPrototype);
  func_decl->setConstexprKind(isConstexprSpecified
                                  ? ConstexprSpecKind::Constexpr
                                  : ConstexprSpecKind::Unspecified);
  SetOwningModule(func_decl, owning_module);
  decl_ctx->addDecl(func_decl);

  VerifyDecl(func_decl);

  return func_decl;
}

CompilerType TypeSystemClang::CreateFunctionType(
    const CompilerType &result_type, const CompilerType *args,
    unsigned num_args, bool is_variadic, unsigned type_quals,
    clang::CallingConv cc, clang::RefQualifierKind ref_qual) {
  if (!result_type || !ClangUtil::IsClangType(result_type))
    return CompilerType(); // invalid return type

  std::vector<QualType> qual_type_args;
  if (num_args > 0 && args == nullptr)
    return CompilerType(); // invalid argument array passed in

  // Verify that all arguments are valid and the right type
  for (unsigned i = 0; i < num_args; ++i) {
    if (args[i]) {
      // Make sure we have a clang type in args[i] and not a type from another
      // language whose name might match
      const bool is_clang_type = ClangUtil::IsClangType(args[i]);
      lldbassert(is_clang_type);
      if (is_clang_type)
        qual_type_args.push_back(ClangUtil::GetQualType(args[i]));
      else
        return CompilerType(); //  invalid argument type (must be a clang type)
    } else
      return CompilerType(); // invalid argument type (empty)
  }

  // TODO: Detect calling convention in DWARF?
  FunctionProtoType::ExtProtoInfo proto_info;
  proto_info.ExtInfo = cc;
  proto_info.Variadic = is_variadic;
  proto_info.ExceptionSpec = EST_None;
  proto_info.TypeQuals = clang::Qualifiers::fromFastMask(type_quals);
  proto_info.RefQualifier = ref_qual;

  return GetType(getASTContext().getFunctionType(
      ClangUtil::GetQualType(result_type), qual_type_args, proto_info));
}

ParmVarDecl *TypeSystemClang::CreateParameterDeclaration(
    clang::DeclContext *decl_ctx, OptionalClangModuleID owning_module,
    const char *name, const CompilerType &param_type, int storage,
    bool add_decl) {
  ASTContext &ast = getASTContext();
  auto *decl = ParmVarDecl::CreateDeserialized(ast, GlobalDeclID());
  decl->setDeclContext(decl_ctx);
  if (name && name[0])
    decl->setDeclName(&ast.Idents.get(name));
  decl->setType(ClangUtil::GetQualType(param_type));
  decl->setStorageClass(static_cast<clang::StorageClass>(storage));
  SetOwningModule(decl, owning_module);
  if (add_decl)
    decl_ctx->addDecl(decl);

  return decl;
}

void TypeSystemClang::SetFunctionParameters(
    FunctionDecl *function_decl, llvm::ArrayRef<ParmVarDecl *> params) {
  if (function_decl)
    function_decl->setParams(params);
}

CompilerType
TypeSystemClang::CreateBlockPointerType(const CompilerType &function_type) {
  QualType block_type = m_ast_up->getBlockPointerType(
      clang::QualType::getFromOpaquePtr(function_type.GetOpaqueQualType()));

  return GetType(block_type);
}

#pragma mark Array Types

CompilerType TypeSystemClang::CreateArrayType(const CompilerType &element_type,
                                              size_t element_count,
                                              bool is_vector) {
  if (element_type.IsValid()) {
    ASTContext &ast = getASTContext();

    if (is_vector) {
      return GetType(ast.getExtVectorType(ClangUtil::GetQualType(element_type),
                                          element_count));
    } else {

      llvm::APInt ap_element_count(64, element_count);
      if (element_count == 0) {
        return GetType(
            ast.getIncompleteArrayType(ClangUtil::GetQualType(element_type),
                                       clang::ArraySizeModifier::Normal, 0));
      } else {
        return GetType(ast.getConstantArrayType(
            ClangUtil::GetQualType(element_type), ap_element_count, nullptr,
            clang::ArraySizeModifier::Normal, 0));
      }
    }
  }
  return CompilerType();
}

CompilerType TypeSystemClang::CreateStructForIdentifier(
    llvm::StringRef type_name,
    const std::initializer_list<std::pair<const char *, CompilerType>>
        &type_fields,
    bool packed) {
  CompilerType type;
  if (!type_name.empty() &&
      (type = GetTypeForIdentifier<clang::CXXRecordDecl>(type_name))
          .IsValid()) {
    lldbassert(0 && "Trying to create a type for an existing name");
    return type;
  }

  type = CreateRecordType(
      nullptr, OptionalClangModuleID(), lldb::eAccessPublic, type_name,
      llvm::to_underlying(clang::TagTypeKind::Struct), lldb::eLanguageTypeC);
  StartTagDeclarationDefinition(type);
  for (const auto &field : type_fields)
    AddFieldToRecordType(type, field.first, field.second, lldb::eAccessPublic,
                         0);
  if (packed)
    SetIsPacked(type);
  CompleteTagDeclarationDefinition(type);
  return type;
}

CompilerType TypeSystemClang::GetOrCreateStructForIdentifier(
    llvm::StringRef type_name,
    const std::initializer_list<std::pair<const char *, CompilerType>>
        &type_fields,
    bool packed) {
  CompilerType type;
  if ((type = GetTypeForIdentifier<clang::CXXRecordDecl>(type_name)).IsValid())
    return type;

  return CreateStructForIdentifier(type_name, type_fields, packed);
}

#pragma mark Enumeration Types

CompilerType TypeSystemClang::CreateEnumerationType(
    llvm::StringRef name, clang::DeclContext *decl_ctx,
    OptionalClangModuleID owning_module, const Declaration &decl,
    const CompilerType &integer_clang_type, bool is_scoped) {
  // TODO: Do something intelligent with the Declaration object passed in
  // like maybe filling in the SourceLocation with it...
  ASTContext &ast = getASTContext();

  // TODO: ask about these...
  //    const bool IsFixed = false;
  EnumDecl *enum_decl = EnumDecl::CreateDeserialized(ast, GlobalDeclID());
  enum_decl->setDeclContext(decl_ctx);
  if (!name.empty())
    enum_decl->setDeclName(&ast.Idents.get(name));
  enum_decl->setScoped(is_scoped);
  enum_decl->setScopedUsingClassTag(is_scoped);
  enum_decl->setFixed(false);
  SetOwningModule(enum_decl, owning_module);
  if (decl_ctx)
    decl_ctx->addDecl(enum_decl);

  // TODO: check if we should be setting the promotion type too?
  enum_decl->setIntegerType(ClangUtil::GetQualType(integer_clang_type));

  enum_decl->setAccess(AS_public); // TODO respect what's in the debug info

  return GetType(ast.getTagDeclType(enum_decl));
}

CompilerType TypeSystemClang::GetIntTypeFromBitSize(size_t bit_size,
                                                    bool is_signed) {
  clang::ASTContext &ast = getASTContext();

  if (is_signed) {
    if (bit_size == ast.getTypeSize(ast.SignedCharTy))
      return GetType(ast.SignedCharTy);

    if (bit_size == ast.getTypeSize(ast.ShortTy))
      return GetType(ast.ShortTy);

    if (bit_size == ast.getTypeSize(ast.IntTy))
      return GetType(ast.IntTy);

    if (bit_size == ast.getTypeSize(ast.LongTy))
      return GetType(ast.LongTy);

    if (bit_size == ast.getTypeSize(ast.LongLongTy))
      return GetType(ast.LongLongTy);

    if (bit_size == ast.getTypeSize(ast.Int128Ty))
      return GetType(ast.Int128Ty);
  } else {
    if (bit_size == ast.getTypeSize(ast.UnsignedCharTy))
      return GetType(ast.UnsignedCharTy);

    if (bit_size == ast.getTypeSize(ast.UnsignedShortTy))
      return GetType(ast.UnsignedShortTy);

    if (bit_size == ast.getTypeSize(ast.UnsignedIntTy))
      return GetType(ast.UnsignedIntTy);

    if (bit_size == ast.getTypeSize(ast.UnsignedLongTy))
      return GetType(ast.UnsignedLongTy);

    if (bit_size == ast.getTypeSize(ast.UnsignedLongLongTy))
      return GetType(ast.UnsignedLongLongTy);

    if (bit_size == ast.getTypeSize(ast.UnsignedInt128Ty))
      return GetType(ast.UnsignedInt128Ty);
  }
  return CompilerType();
}

CompilerType TypeSystemClang::GetPointerSizedIntType(bool is_signed) {
  return GetIntTypeFromBitSize(
      getASTContext().getTypeSize(getASTContext().VoidPtrTy), is_signed);
}

void TypeSystemClang::DumpDeclContextHiearchy(clang::DeclContext *decl_ctx) {
  if (decl_ctx) {
    DumpDeclContextHiearchy(decl_ctx->getParent());

    clang::NamedDecl *named_decl = llvm::dyn_cast<clang::NamedDecl>(decl_ctx);
    if (named_decl) {
      printf("%20s: %s\n", decl_ctx->getDeclKindName(),
             named_decl->getDeclName().getAsString().c_str());
    } else {
      printf("%20s\n", decl_ctx->getDeclKindName());
    }
  }
}

void TypeSystemClang::DumpDeclHiearchy(clang::Decl *decl) {
  if (decl == nullptr)
    return;
  DumpDeclContextHiearchy(decl->getDeclContext());

  clang::RecordDecl *record_decl = llvm::dyn_cast<clang::RecordDecl>(decl);
  if (record_decl) {
    printf("%20s: %s%s\n", decl->getDeclKindName(),
           record_decl->getDeclName().getAsString().c_str(),
           record_decl->isInjectedClassName() ? " (injected class name)" : "");

  } else {
    clang::NamedDecl *named_decl = llvm::dyn_cast<clang::NamedDecl>(decl);
    if (named_decl) {
      printf("%20s: %s\n", decl->getDeclKindName(),
             named_decl->getDeclName().getAsString().c_str());
    } else {
      printf("%20s\n", decl->getDeclKindName());
    }
  }
}

bool TypeSystemClang::GetCompleteDecl(clang::ASTContext *ast,
                                      clang::Decl *decl) {
  if (!decl)
    return false;

  ExternalASTSource *ast_source = ast->getExternalSource();

  if (!ast_source)
    return false;

  if (clang::TagDecl *tag_decl = llvm::dyn_cast<clang::TagDecl>(decl)) {
    if (tag_decl->isCompleteDefinition())
      return true;

    if (!tag_decl->hasExternalLexicalStorage())
      return false;

    ast_source->CompleteType(tag_decl);

    return !tag_decl->getTypeForDecl()->isIncompleteType();
  } else if (clang::ObjCInterfaceDecl *objc_interface_decl =
                 llvm::dyn_cast<clang::ObjCInterfaceDecl>(decl)) {
    if (objc_interface_decl->getDefinition())
      return true;

    if (!objc_interface_decl->hasExternalLexicalStorage())
      return false;

    ast_source->CompleteType(objc_interface_decl);

    return !objc_interface_decl->getTypeForDecl()->isIncompleteType();
  } else {
    return false;
  }
}

void TypeSystemClang::SetMetadataAsUserID(const clang::Decl *decl,
                                          user_id_t user_id) {
  ClangASTMetadata meta_data;
  meta_data.SetUserID(user_id);
  SetMetadata(decl, meta_data);
}

void TypeSystemClang::SetMetadataAsUserID(const clang::Type *type,
                                          user_id_t user_id) {
  ClangASTMetadata meta_data;
  meta_data.SetUserID(user_id);
  SetMetadata(type, meta_data);
}

void TypeSystemClang::SetMetadata(const clang::Decl *object,
                                  ClangASTMetadata &metadata) {
  m_decl_metadata[object] = metadata;
}

void TypeSystemClang::SetMetadata(const clang::Type *object,
                                  ClangASTMetadata &metadata) {
  m_type_metadata[object] = metadata;
}

ClangASTMetadata *TypeSystemClang::GetMetadata(const clang::Decl *object) {
  auto It = m_decl_metadata.find(object);
  if (It != m_decl_metadata.end())
    return &It->second;
  return nullptr;
}

ClangASTMetadata *TypeSystemClang::GetMetadata(const clang::Type *object) {
  auto It = m_type_metadata.find(object);
  if (It != m_type_metadata.end())
    return &It->second;
  return nullptr;
}

void TypeSystemClang::SetCXXRecordDeclAccess(const clang::CXXRecordDecl *object,
                                             clang::AccessSpecifier access) {
  if (access == clang::AccessSpecifier::AS_none)
    m_cxx_record_decl_access.erase(object);
  else
    m_cxx_record_decl_access[object] = access;
}

clang::AccessSpecifier
TypeSystemClang::GetCXXRecordDeclAccess(const clang::CXXRecordDecl *object) {
  auto It = m_cxx_record_decl_access.find(object);
  if (It != m_cxx_record_decl_access.end())
    return It->second;
  return clang::AccessSpecifier::AS_none;
}

clang::DeclContext *
TypeSystemClang::GetDeclContextForType(const CompilerType &type) {
  return GetDeclContextForType(ClangUtil::GetQualType(type));
}

CompilerDeclContext
TypeSystemClang::GetCompilerDeclContextForType(const CompilerType &type) {
  if (auto *decl_context = GetDeclContextForType(type))
    return CreateDeclContext(decl_context);
  return CompilerDeclContext();
}

/// Aggressively desugar the provided type, skipping past various kinds of
/// syntactic sugar and other constructs one typically wants to ignore.
/// The \p mask argument allows one to skip certain kinds of simplifications,
/// when one wishes to handle a certain kind of type directly.
static QualType
RemoveWrappingTypes(QualType type, ArrayRef<clang::Type::TypeClass> mask = {}) {
  while (true) {
    if (find(mask, type->getTypeClass()) != mask.end())
      return type;
    switch (type->getTypeClass()) {
    // This is not fully correct as _Atomic is more than sugar, but it is
    // sufficient for the purposes we care about.
    case clang::Type::Atomic:
      type = cast<clang::AtomicType>(type)->getValueType();
      break;
    case clang::Type::Auto:
    case clang::Type::Decltype:
    case clang::Type::Elaborated:
    case clang::Type::Paren:
    case clang::Type::SubstTemplateTypeParm:
    case clang::Type::TemplateSpecialization:
    case clang::Type::Typedef:
    case clang::Type::TypeOf:
    case clang::Type::TypeOfExpr:
    case clang::Type::Using:
      type = type->getLocallyUnqualifiedSingleStepDesugaredType();
      break;
    default:
      return type;
    }
  }
}

clang::DeclContext *
TypeSystemClang::GetDeclContextForType(clang::QualType type) {
  if (type.isNull())
    return nullptr;

  clang::QualType qual_type = RemoveWrappingTypes(type.getCanonicalType());
  const clang::Type::TypeClass type_class = qual_type->getTypeClass();
  switch (type_class) {
  case clang::Type::ObjCInterface:
    return llvm::cast<clang::ObjCObjectType>(qual_type.getTypePtr())
        ->getInterface();
  case clang::Type::ObjCObjectPointer:
    return GetDeclContextForType(
        llvm::cast<clang::ObjCObjectPointerType>(qual_type.getTypePtr())
            ->getPointeeType());
  case clang::Type::Record:
    return llvm::cast<clang::RecordType>(qual_type)->getDecl();
  case clang::Type::Enum:
    return llvm::cast<clang::EnumType>(qual_type)->getDecl();
  default:
    break;
  }
  // No DeclContext in this type...
  return nullptr;
}

static bool GetCompleteQualType(clang::ASTContext *ast,
                                clang::QualType qual_type,
                                bool allow_completion = true) {
  qual_type = RemoveWrappingTypes(qual_type);
  const clang::Type::TypeClass type_class = qual_type->getTypeClass();
  switch (type_class) {
  case clang::Type::ConstantArray:
  case clang::Type::IncompleteArray:
  case clang::Type::VariableArray: {
    const clang::ArrayType *array_type =
        llvm::dyn_cast<clang::ArrayType>(qual_type.getTypePtr());

    if (array_type)
      return GetCompleteQualType(ast, array_type->getElementType(),
                                 allow_completion);
  } break;
  case clang::Type::Record: {
    clang::CXXRecordDecl *cxx_record_decl = qual_type->getAsCXXRecordDecl();
    if (cxx_record_decl) {
      if (cxx_record_decl->hasExternalLexicalStorage()) {
        const bool is_complete = cxx_record_decl->isCompleteDefinition();
        const bool fields_loaded =
            cxx_record_decl->hasLoadedFieldsFromExternalStorage();
        if (is_complete && fields_loaded)
          return true;

        if (!allow_completion)
          return false;

        // Call the field_begin() accessor to for it to use the external source
        // to load the fields...
        clang::ExternalASTSource *external_ast_source =
            ast->getExternalSource();
        if (external_ast_source) {
          external_ast_source->CompleteType(cxx_record_decl);
          if (cxx_record_decl->isCompleteDefinition()) {
            cxx_record_decl->field_begin();
            cxx_record_decl->setHasLoadedFieldsFromExternalStorage(true);
          }
        }
      }
    }
    const clang::TagType *tag_type =
        llvm::cast<clang::TagType>(qual_type.getTypePtr());
    return !tag_type->isIncompleteType();
  } break;

  case clang::Type::Enum: {
    const clang::TagType *tag_type =
        llvm::dyn_cast<clang::TagType>(qual_type.getTypePtr());
    if (tag_type) {
      clang::TagDecl *tag_decl = tag_type->getDecl();
      if (tag_decl) {
        if (tag_decl->getDefinition())
          return true;

        if (!allow_completion)
          return false;

        if (tag_decl->hasExternalLexicalStorage()) {
          if (ast) {
            clang::ExternalASTSource *external_ast_source =
                ast->getExternalSource();
            if (external_ast_source) {
              external_ast_source->CompleteType(tag_decl);
              return !tag_type->isIncompleteType();
            }
          }
        }
        return false;
      }
    }

  } break;
  case clang::Type::ObjCObject:
  case clang::Type::ObjCInterface: {
    const clang::ObjCObjectType *objc_class_type =
        llvm::dyn_cast<clang::ObjCObjectType>(qual_type);
    if (objc_class_type) {
      clang::ObjCInterfaceDecl *class_interface_decl =
          objc_class_type->getInterface();
      // We currently can't complete objective C types through the newly added
      // ASTContext because it only supports TagDecl objects right now...
      if (class_interface_decl) {
        if (class_interface_decl->getDefinition())
          return true;

        if (!allow_completion)
          return false;

        if (class_interface_decl->hasExternalLexicalStorage()) {
          if (ast) {
            clang::ExternalASTSource *external_ast_source =
                ast->getExternalSource();
            if (external_ast_source) {
              external_ast_source->CompleteType(class_interface_decl);
              return !objc_class_type->isIncompleteType();
            }
          }
        }
        return false;
      }
    }
  } break;

  case clang::Type::Attributed:
    return GetCompleteQualType(
        ast, llvm::cast<clang::AttributedType>(qual_type)->getModifiedType(),
        allow_completion);

  default:
    break;
  }

  return true;
}

static clang::ObjCIvarDecl::AccessControl
ConvertAccessTypeToObjCIvarAccessControl(AccessType access) {
  switch (access) {
  case eAccessNone:
    return clang::ObjCIvarDecl::None;
  case eAccessPublic:
    return clang::ObjCIvarDecl::Public;
  case eAccessPrivate:
    return clang::ObjCIvarDecl::Private;
  case eAccessProtected:
    return clang::ObjCIvarDecl::Protected;
  case eAccessPackage:
    return clang::ObjCIvarDecl::Package;
  }
  return clang::ObjCIvarDecl::None;
}

// Tests

#ifndef NDEBUG
bool TypeSystemClang::Verify(lldb::opaque_compiler_type_t type) {
  return !type || llvm::isa<clang::Type>(GetQualType(type).getTypePtr());
}
#endif

bool TypeSystemClang::IsAggregateType(lldb::opaque_compiler_type_t type) {
  clang::QualType qual_type(RemoveWrappingTypes(GetCanonicalQualType(type)));

  const clang::Type::TypeClass type_class = qual_type->getTypeClass();
  switch (type_class) {
  case clang::Type::IncompleteArray:
  case clang::Type::VariableArray:
  case clang::Type::ConstantArray:
  case clang::Type::ExtVector:
  case clang::Type::Vector:
  case clang::Type::Record:
  case clang::Type::ObjCObject:
  case clang::Type::ObjCInterface:
    return true;
  default:
    break;
  }
  // The clang type does have a value
  return false;
}

bool TypeSystemClang::IsAnonymousType(lldb::opaque_compiler_type_t type) {
  clang::QualType qual_type(RemoveWrappingTypes(GetCanonicalQualType(type)));

  const clang::Type::TypeClass type_class = qual_type->getTypeClass();
  switch (type_class) {
  case clang::Type::Record: {
    if (const clang::RecordType *record_type =
            llvm::dyn_cast_or_null<clang::RecordType>(
                qual_type.getTypePtrOrNull())) {
      if (const clang::RecordDecl *record_decl = record_type->getDecl()) {
        return record_decl->isAnonymousStructOrUnion();
      }
    }
    break;
  }
  default:
    break;
  }
  // The clang type does have a value
  return false;
}

bool TypeSystemClang::IsArrayType(lldb::opaque_compiler_type_t type,
                                  CompilerType *element_type_ptr,
                                  uint64_t *size, bool *is_incomplete) {
  clang::QualType qual_type(RemoveWrappingTypes(GetCanonicalQualType(type)));

  const clang::Type::TypeClass type_class = qual_type->getTypeClass();
  switch (type_class) {
  default:
    break;

  case clang::Type::ConstantArray:
    if (element_type_ptr)
      element_type_ptr->SetCompilerType(
          weak_from_this(), llvm::cast<clang::ConstantArrayType>(qual_type)
                                ->getElementType()
                                .getAsOpaquePtr());
    if (size)
      *size = llvm::cast<clang::ConstantArrayType>(qual_type)
                  ->getSize()
                  .getLimitedValue(ULLONG_MAX);
    if (is_incomplete)
      *is_incomplete = false;
    return true;

  case clang::Type::IncompleteArray:
    if (element_type_ptr)
      element_type_ptr->SetCompilerType(
          weak_from_this(), llvm::cast<clang::IncompleteArrayType>(qual_type)
                                ->getElementType()
                                .getAsOpaquePtr());
    if (size)
      *size = 0;
    if (is_incomplete)
      *is_incomplete = true;
    return true;

  case clang::Type::VariableArray:
    if (element_type_ptr)
      element_type_ptr->SetCompilerType(
          weak_from_this(), llvm::cast<clang::VariableArrayType>(qual_type)
                                ->getElementType()
                                .getAsOpaquePtr());
    if (size)
      *size = 0;
    if (is_incomplete)
      *is_incomplete = false;
    return true;

  case clang::Type::DependentSizedArray:
    if (element_type_ptr)
      element_type_ptr->SetCompilerType(
          weak_from_this(),
          llvm::cast<clang::DependentSizedArrayType>(qual_type)
              ->getElementType()
              .getAsOpaquePtr());
    if (size)
      *size = 0;
    if (is_incomplete)
      *is_incomplete = false;
    return true;
  }
  if (element_type_ptr)
    element_type_ptr->Clear();
  if (size)
    *size = 0;
  if (is_incomplete)
    *is_incomplete = false;
  return false;
}

bool TypeSystemClang::IsVectorType(lldb::opaque_compiler_type_t type,
                                   CompilerType *element_type, uint64_t *size) {
  clang::QualType qual_type(GetCanonicalQualType(type));

  const clang::Type::TypeClass type_class = qual_type->getTypeClass();
  switch (type_class) {
  case clang::Type::Vector: {
    const clang::VectorType *vector_type =
        qual_type->getAs<clang::VectorType>();
    if (vector_type) {
      if (size)
        *size = vector_type->getNumElements();
      if (element_type)
        *element_type = GetType(vector_type->getElementType());
    }
    return true;
  } break;
  case clang::Type::ExtVector: {
    const clang::ExtVectorType *ext_vector_type =
        qual_type->getAs<clang::ExtVectorType>();
    if (ext_vector_type) {
      if (size)
        *size = ext_vector_type->getNumElements();
      if (element_type)
        *element_type =
            CompilerType(weak_from_this(),
                         ext_vector_type->getElementType().getAsOpaquePtr());
    }
    return true;
  }
  default:
    break;
  }
  return false;
}

bool TypeSystemClang::IsRuntimeGeneratedType(
    lldb::opaque_compiler_type_t type) {
  clang::DeclContext *decl_ctx = GetDeclContextForType(GetQualType(type));
  if (!decl_ctx)
    return false;

  if (!llvm::isa<clang::ObjCInterfaceDecl>(decl_ctx))
    return false;

  clang::ObjCInterfaceDecl *result_iface_decl =
      llvm::dyn_cast<clang::ObjCInterfaceDecl>(decl_ctx);

  ClangASTMetadata *ast_metadata = GetMetadata(result_iface_decl);
  if (!ast_metadata)
    return false;
  return (ast_metadata->GetISAPtr() != 0);
}

bool TypeSystemClang::IsCharType(lldb::opaque_compiler_type_t type) {
  return GetQualType(type).getUnqualifiedType()->isCharType();
}

bool TypeSystemClang::IsCompleteType(lldb::opaque_compiler_type_t type) {
  // If the type hasn't been lazily completed yet, complete it now so that we
  // can give the caller an accurate answer whether the type actually has a
  // definition. Without completing the type now we would just tell the user
  // the current (internal) completeness state of the type and most users don't
  // care (or even know) about this behavior.
  const bool allow_completion = true;
  return GetCompleteQualType(&getASTContext(), GetQualType(type),
                             allow_completion);
}

bool TypeSystemClang::IsConst(lldb::opaque_compiler_type_t type) {
  return GetQualType(type).isConstQualified();
}

bool TypeSystemClang::IsCStringType(lldb::opaque_compiler_type_t type,
                                    uint32_t &length) {
  CompilerType pointee_or_element_clang_type;
  length = 0;
  Flags type_flags(GetTypeInfo(type, &pointee_or_element_clang_type));

  if (!pointee_or_element_clang_type.IsValid())
    return false;

  if (type_flags.AnySet(eTypeIsArray | eTypeIsPointer)) {
    if (pointee_or_element_clang_type.IsCharType()) {
      if (type_flags.Test(eTypeIsArray)) {
        // We know the size of the array and it could be a C string since it is
        // an array of characters
        length = llvm::cast<clang::ConstantArrayType>(
                     GetCanonicalQualType(type).getTypePtr())
                     ->getSize()
                     .getLimitedValue();
      }
      return true;
    }
  }
  return false;
}

unsigned TypeSystemClang::GetPtrAuthKey(lldb::opaque_compiler_type_t type) {
  if (type) {
    clang::QualType qual_type(GetCanonicalQualType(type));
    if (auto pointer_auth = qual_type.getPointerAuth())
      return pointer_auth.getKey();
  }
  return 0;
}

unsigned
TypeSystemClang::GetPtrAuthDiscriminator(lldb::opaque_compiler_type_t type) {
  if (type) {
    clang::QualType qual_type(GetCanonicalQualType(type));
    if (auto pointer_auth = qual_type.getPointerAuth())
      return pointer_auth.getExtraDiscriminator();
  }
  return 0;
}

bool TypeSystemClang::GetPtrAuthAddressDiversity(
    lldb::opaque_compiler_type_t type) {
  if (type) {
    clang::QualType qual_type(GetCanonicalQualType(type));
    if (auto pointer_auth = qual_type.getPointerAuth())
      return pointer_auth.isAddressDiscriminated();
  }
  return false;
}

bool TypeSystemClang::IsFunctionType(lldb::opaque_compiler_type_t type) {
  auto isFunctionType = [&](clang::QualType qual_type) {
    return qual_type->isFunctionType();
  };

  return IsTypeImpl(type, isFunctionType);
}

// Used to detect "Homogeneous Floating-point Aggregates"
uint32_t
TypeSystemClang::IsHomogeneousAggregate(lldb::opaque_compiler_type_t type,
                                        CompilerType *base_type_ptr) {
  if (!type)
    return 0;

  clang::QualType qual_type(RemoveWrappingTypes(GetCanonicalQualType(type)));
  const clang::Type::TypeClass type_class = qual_type->getTypeClass();
  switch (type_class) {
  case clang::Type::Record:
    if (GetCompleteType(type)) {
      const clang::CXXRecordDecl *cxx_record_decl =
          qual_type->getAsCXXRecordDecl();
      if (cxx_record_decl) {
        if (cxx_record_decl->getNumBases() || cxx_record_decl->isDynamicClass())
          return 0;
      }
      const clang::RecordType *record_type =
          llvm::cast<clang::RecordType>(qual_type.getTypePtr());
      if (record_type) {
        const clang::RecordDecl *record_decl = record_type->getDecl();
        if (record_decl) {
          // We are looking for a structure that contains only floating point
          // types
          clang::RecordDecl::field_iterator field_pos,
              field_end = record_decl->field_end();
          uint32_t num_fields = 0;
          bool is_hva = false;
          bool is_hfa = false;
          clang::QualType base_qual_type;
          uint64_t base_bitwidth = 0;
          for (field_pos = record_decl->field_begin(); field_pos != field_end;
               ++field_pos) {
            clang::QualType field_qual_type = field_pos->getType();
            uint64_t field_bitwidth = getASTContext().getTypeSize(qual_type);
            if (field_qual_type->isFloatingType()) {
              if (field_qual_type->isComplexType())
                return 0;
              else {
                if (num_fields == 0)
                  base_qual_type = field_qual_type;
                else {
                  if (is_hva)
                    return 0;
                  is_hfa = true;
                  if (field_qual_type.getTypePtr() !=
                      base_qual_type.getTypePtr())
                    return 0;
                }
              }
            } else if (field_qual_type->isVectorType() ||
                       field_qual_type->isExtVectorType()) {
              if (num_fields == 0) {
                base_qual_type = field_qual_type;
                base_bitwidth = field_bitwidth;
              } else {
                if (is_hfa)
                  return 0;
                is_hva = true;
                if (base_bitwidth != field_bitwidth)
                  return 0;
                if (field_qual_type.getTypePtr() != base_qual_type.getTypePtr())
                  return 0;
              }
            } else
              return 0;
            ++num_fields;
          }
          if (base_type_ptr)
            *base_type_ptr =
                CompilerType(weak_from_this(), base_qual_type.getAsOpaquePtr());
          return num_fields;
        }
      }
    }
    break;

  default:
    break;
  }
  return 0;
}

size_t TypeSystemClang::GetNumberOfFunctionArguments(
    lldb::opaque_compiler_type_t type) {
  if (type) {
    clang::QualType qual_type(GetCanonicalQualType(type));
    const clang::FunctionProtoType *func =
        llvm::dyn_cast<clang::FunctionProtoType>(qual_type.getTypePtr());
    if (func)
      return func->getNumParams();
  }
  return 0;
}

CompilerType
TypeSystemClang::GetFunctionArgumentAtIndex(lldb::opaque_compiler_type_t type,
                                            const size_t index) {
  if (type) {
    clang::QualType qual_type(GetQualType(type));
    const clang::FunctionProtoType *func =
        llvm::dyn_cast<clang::FunctionProtoType>(qual_type.getTypePtr());
    if (func) {
      if (index < func->getNumParams())
        return CompilerType(weak_from_this(), func->getParamType(index).getAsOpaquePtr());
    }
  }
  return CompilerType();
}

bool TypeSystemClang::IsTypeImpl(
    lldb::opaque_compiler_type_t type,
    llvm::function_ref<bool(clang::QualType)> predicate) const {
  if (type) {
    clang::QualType qual_type = RemoveWrappingTypes(GetCanonicalQualType(type));

    if (predicate(qual_type))
      return true;

    const clang::Type::TypeClass type_class = qual_type->getTypeClass();
    switch (type_class) {
    default:
      break;

    case clang::Type::LValueReference:
    case clang::Type::RValueReference: {
      const clang::ReferenceType *reference_type =
          llvm::cast<clang::ReferenceType>(qual_type.getTypePtr());
      if (reference_type)
        return IsTypeImpl(reference_type->getPointeeType().getAsOpaquePtr(), predicate);
    } break;
    }
  }
  return false;
}

bool TypeSystemClang::IsMemberFunctionPointerType(
    lldb::opaque_compiler_type_t type) {
  auto isMemberFunctionPointerType = [](clang::QualType qual_type) {
    return qual_type->isMemberFunctionPointerType();
  };

  return IsTypeImpl(type, isMemberFunctionPointerType);
}

bool TypeSystemClang::IsFunctionPointerType(lldb::opaque_compiler_type_t type) {
  auto isFunctionPointerType = [](clang::QualType qual_type) {
    return qual_type->isFunctionPointerType();
  };

  return IsTypeImpl(type, isFunctionPointerType);
}

bool TypeSystemClang::IsBlockPointerType(
    lldb::opaque_compiler_type_t type,
    CompilerType *function_pointer_type_ptr) {
  auto isBlockPointerType = [&](clang::QualType qual_type) {
    if (qual_type->isBlockPointerType()) {
      if (function_pointer_type_ptr) {
        const clang::BlockPointerType *block_pointer_type =
            qual_type->castAs<clang::BlockPointerType>();
        QualType pointee_type = block_pointer_type->getPointeeType();
        QualType function_pointer_type = m_ast_up->getPointerType(pointee_type);
        *function_pointer_type_ptr = CompilerType(
            weak_from_this(), function_pointer_type.getAsOpaquePtr());
      }
      return true;
    }

    return false;
  };

  return IsTypeImpl(type, isBlockPointerType);
}

bool TypeSystemClang::IsIntegerType(lldb::opaque_compiler_type_t type,
                                    bool &is_signed) {
  if (!type)
    return false;

  clang::QualType qual_type(GetCanonicalQualType(type));
  const clang::BuiltinType *builtin_type =
      llvm::dyn_cast<clang::BuiltinType>(qual_type->getCanonicalTypeInternal());

  if (builtin_type) {
    if (builtin_type->isInteger()) {
      is_signed = builtin_type->isSignedInteger();
      return true;
    }
  }

  return false;
}

bool TypeSystemClang::IsEnumerationType(lldb::opaque_compiler_type_t type,
                                        bool &is_signed) {
  if (type) {
    const clang::EnumType *enum_type = llvm::dyn_cast<clang::EnumType>(
        GetCanonicalQualType(type)->getCanonicalTypeInternal());

    if (enum_type) {
      IsIntegerType(enum_type->getDecl()->getIntegerType().getAsOpaquePtr(),
                    is_signed);
      return true;
    }
  }

  return false;
}

bool TypeSystemClang::IsScopedEnumerationType(
    lldb::opaque_compiler_type_t type) {
  if (type) {
    const clang::EnumType *enum_type = llvm::dyn_cast<clang::EnumType>(
        GetCanonicalQualType(type)->getCanonicalTypeInternal());

    if (enum_type) {
      return enum_type->isScopedEnumeralType();
    }
  }

  return false;
}

bool TypeSystemClang::IsPointerType(lldb::opaque_compiler_type_t type,
                                    CompilerType *pointee_type) {
  if (type) {
    clang::QualType qual_type = RemoveWrappingTypes(GetCanonicalQualType(type));
    const clang::Type::TypeClass type_class = qual_type->getTypeClass();
    switch (type_class) {
    case clang::Type::Builtin:
      switch (llvm::cast<clang::BuiltinType>(qual_type)->getKind()) {
      default:
        break;
      case clang::BuiltinType::ObjCId:
      case clang::BuiltinType::ObjCClass:
        return true;
      }
      return false;
    case clang::Type::ObjCObjectPointer:
      if (pointee_type)
        pointee_type->SetCompilerType(
            weak_from_this(),
            llvm::cast<clang::ObjCObjectPointerType>(qual_type)
                ->getPointeeType()
                .getAsOpaquePtr());
      return true;
    case clang::Type::BlockPointer:
      if (pointee_type)
        pointee_type->SetCompilerType(
            weak_from_this(), llvm::cast<clang::BlockPointerType>(qual_type)
                                  ->getPointeeType()
                                  .getAsOpaquePtr());
      return true;
    case clang::Type::Pointer:
      if (pointee_type)
        pointee_type->SetCompilerType(weak_from_this(),
                                      llvm::cast<clang::PointerType>(qual_type)
                                          ->getPointeeType()
                                          .getAsOpaquePtr());
      return true;
    case clang::Type::MemberPointer:
      if (pointee_type)
        pointee_type->SetCompilerType(
            weak_from_this(), llvm::cast<clang::MemberPointerType>(qual_type)
                                  ->getPointeeType()
                                  .getAsOpaquePtr());
      return true;
    default:
      break;
    }
  }
  if (pointee_type)
    pointee_type->Clear();
  return false;
}

bool TypeSystemClang::IsPointerOrReferenceType(
    lldb::opaque_compiler_type_t type, CompilerType *pointee_type) {
  if (type) {
    clang::QualType qual_type = RemoveWrappingTypes(GetCanonicalQualType(type));
    const clang::Type::TypeClass type_class = qual_type->getTypeClass();
    switch (type_class) {
    case clang::Type::Builtin:
      switch (llvm::cast<clang::BuiltinType>(qual_type)->getKind()) {
      default:
        break;
      case clang::BuiltinType::ObjCId:
      case clang::BuiltinType::ObjCClass:
        return true;
      }
      return false;
    case clang::Type::ObjCObjectPointer:
      if (pointee_type)
        pointee_type->SetCompilerType(
            weak_from_this(),
            llvm::cast<clang::ObjCObjectPointerType>(qual_type)
                ->getPointeeType()
                .getAsOpaquePtr());
      return true;
    case clang::Type::BlockPointer:
      if (pointee_type)
        pointee_type->SetCompilerType(
            weak_from_this(), llvm::cast<clang::BlockPointerType>(qual_type)
                                  ->getPointeeType()
                                  .getAsOpaquePtr());
      return true;
    case clang::Type::Pointer:
      if (pointee_type)
        pointee_type->SetCompilerType(weak_from_this(),
                                      llvm::cast<clang::PointerType>(qual_type)
                                          ->getPointeeType()
                                          .getAsOpaquePtr());
      return true;
    case clang::Type::MemberPointer:
      if (pointee_type)
        pointee_type->SetCompilerType(
            weak_from_this(), llvm::cast<clang::MemberPointerType>(qual_type)
                                  ->getPointeeType()
                                  .getAsOpaquePtr());
      return true;
    case clang::Type::LValueReference:
      if (pointee_type)
        pointee_type->SetCompilerType(
            weak_from_this(), llvm::cast<clang::LValueReferenceType>(qual_type)
                                  ->desugar()
                                  .getAsOpaquePtr());
      return true;
    case clang::Type::RValueReference:
      if (pointee_type)
        pointee_type->SetCompilerType(
            weak_from_this(), llvm::cast<clang::RValueReferenceType>(qual_type)
                                  ->desugar()
                                  .getAsOpaquePtr());
      return true;
    default:
      break;
    }
  }
  if (pointee_type)
    pointee_type->Clear();
  return false;
}

bool TypeSystemClang::IsReferenceType(lldb::opaque_compiler_type_t type,
                                      CompilerType *pointee_type,
                                      bool *is_rvalue) {
  if (type) {
    clang::QualType qual_type = RemoveWrappingTypes(GetCanonicalQualType(type));
    const clang::Type::TypeClass type_class = qual_type->getTypeClass();

    switch (type_class) {
    case clang::Type::LValueReference:
      if (pointee_type)
        pointee_type->SetCompilerType(
            weak_from_this(), llvm::cast<clang::LValueReferenceType>(qual_type)
                                  ->desugar()
                                  .getAsOpaquePtr());
      if (is_rvalue)
        *is_rvalue = false;
      return true;
    case clang::Type::RValueReference:
      if (pointee_type)
        pointee_type->SetCompilerType(
            weak_from_this(), llvm::cast<clang::RValueReferenceType>(qual_type)
                                  ->desugar()
                                  .getAsOpaquePtr());
      if (is_rvalue)
        *is_rvalue = true;
      return true;

    default:
      break;
    }
  }
  if (pointee_type)
    pointee_type->Clear();
  return false;
}

bool TypeSystemClang::IsFloatingPointType(lldb::opaque_compiler_type_t type,
                                          uint32_t &count, bool &is_complex) {
  if (type) {
    clang::QualType qual_type(GetCanonicalQualType(type));

    if (const clang::BuiltinType *BT = llvm::dyn_cast<clang::BuiltinType>(
            qual_type->getCanonicalTypeInternal())) {
      clang::BuiltinType::Kind kind = BT->getKind();
      if (kind >= clang::BuiltinType::Float &&
          kind <= clang::BuiltinType::LongDouble) {
        count = 1;
        is_complex = false;
        return true;
      }
    } else if (const clang::ComplexType *CT =
                   llvm::dyn_cast<clang::ComplexType>(
                       qual_type->getCanonicalTypeInternal())) {
      if (IsFloatingPointType(CT->getElementType().getAsOpaquePtr(), count,
                              is_complex)) {
        count = 2;
        is_complex = true;
        return true;
      }
    } else if (const clang::VectorType *VT = llvm::dyn_cast<clang::VectorType>(
                   qual_type->getCanonicalTypeInternal())) {
      if (IsFloatingPointType(VT->getElementType().getAsOpaquePtr(), count,
                              is_complex)) {
        count = VT->getNumElements();
        is_complex = false;
        return true;
      }
    }
  }
  count = 0;
  is_complex = false;
  return false;
}

bool TypeSystemClang::IsDefined(lldb::opaque_compiler_type_t type) {
  if (!type)
    return false;

  clang::QualType qual_type(GetQualType(type));
  const clang::TagType *tag_type =
      llvm::dyn_cast<clang::TagType>(qual_type.getTypePtr());
  if (tag_type) {
    clang::TagDecl *tag_decl = tag_type->getDecl();
    if (tag_decl)
      return tag_decl->isCompleteDefinition();
    return false;
  } else {
    const clang::ObjCObjectType *objc_class_type =
        llvm::dyn_cast<clang::ObjCObjectType>(qual_type);
    if (objc_class_type) {
      clang::ObjCInterfaceDecl *class_interface_decl =
          objc_class_type->getInterface();
      if (class_interface_decl)
        return class_interface_decl->getDefinition() != nullptr;
      return false;
    }
  }
  return true;
}

bool TypeSystemClang::IsObjCClassType(const CompilerType &type) {
  if (ClangUtil::IsClangType(type)) {
    clang::QualType qual_type(ClangUtil::GetCanonicalQualType(type));

    const clang::ObjCObjectPointerType *obj_pointer_type =
        llvm::dyn_cast<clang::ObjCObjectPointerType>(qual_type);

    if (obj_pointer_type)
      return obj_pointer_type->isObjCClassType();
  }
  return false;
}

bool TypeSystemClang::IsObjCObjectOrInterfaceType(const CompilerType &type) {
  if (ClangUtil::IsClangType(type))
    return ClangUtil::GetCanonicalQualType(type)->isObjCObjectOrInterfaceType();
  return false;
}

bool TypeSystemClang::IsClassType(lldb::opaque_compiler_type_t type) {
  if (!type)
    return false;
  clang::QualType qual_type(GetCanonicalQualType(type));
  const clang::Type::TypeClass type_class = qual_type->getTypeClass();
  return (type_class == clang::Type::Record);
}

bool TypeSystemClang::IsEnumType(lldb::opaque_compiler_type_t type) {
  if (!type)
    return false;
  clang::QualType qual_type(GetCanonicalQualType(type));
  const clang::Type::TypeClass type_class = qual_type->getTypeClass();
  return (type_class == clang::Type::Enum);
}

bool TypeSystemClang::IsPolymorphicClass(lldb::opaque_compiler_type_t type) {
  if (type) {
    clang::QualType qual_type(GetCanonicalQualType(type));
    const clang::Type::TypeClass type_class = qual_type->getTypeClass();
    switch (type_class) {
    case clang::Type::Record:
      if (GetCompleteType(type)) {
        const clang::RecordType *record_type =
            llvm::cast<clang::RecordType>(qual_type.getTypePtr());
        const clang::RecordDecl *record_decl = record_type->getDecl();
        if (record_decl) {
          const clang::CXXRecordDecl *cxx_record_decl =
              llvm::dyn_cast<clang::CXXRecordDecl>(record_decl);
          if (cxx_record_decl) {
            // We can't just call is isPolymorphic() here because that just
            // means the current class has virtual functions, it doesn't check
            // if any inherited classes have virtual functions. The doc string
            // in SBType::IsPolymorphicClass() says it is looking for both
            // if the class has virtual methods or if any bases do, so this
            // should be more correct.
            return cxx_record_decl->isDynamicClass();
          }
        }
      }
      break;

    default:
      break;
    }
  }
  return false;
}

bool TypeSystemClang::IsPossibleDynamicType(lldb::opaque_compiler_type_t type,
                                            CompilerType *dynamic_pointee_type,
                                            bool check_cplusplus,
                                            bool check_objc) {
  clang::QualType pointee_qual_type;
  if (type) {
    clang::QualType qual_type = RemoveWrappingTypes(GetCanonicalQualType(type));
    bool success = false;
    const clang::Type::TypeClass type_class = qual_type->getTypeClass();
    switch (type_class) {
    case clang::Type::Builtin:
      if (check_objc &&
          llvm::cast<clang::BuiltinType>(qual_type)->getKind() ==
              clang::BuiltinType::ObjCId) {
        if (dynamic_pointee_type)
          dynamic_pointee_type->SetCompilerType(weak_from_this(), type);
        return true;
      }
      break;

    case clang::Type::ObjCObjectPointer:
      if (check_objc) {
        if (const auto *objc_pointee_type =
                qual_type->getPointeeType().getTypePtrOrNull()) {
          if (const auto *objc_object_type =
                  llvm::dyn_cast_or_null<clang::ObjCObjectType>(
                      objc_pointee_type)) {
            if (objc_object_type->isObjCClass())
              return false;
          }
        }
        if (dynamic_pointee_type)
          dynamic_pointee_type->SetCompilerType(
              weak_from_this(),
              llvm::cast<clang::ObjCObjectPointerType>(qual_type)
                  ->getPointeeType()
                  .getAsOpaquePtr());
        return true;
      }
      break;

    case clang::Type::Pointer:
      pointee_qual_type =
          llvm::cast<clang::PointerType>(qual_type)->getPointeeType();
      success = true;
      break;

    case clang::Type::LValueReference:
    case clang::Type::RValueReference:
      pointee_qual_type =
          llvm::cast<clang::ReferenceType>(qual_type)->getPointeeType();
      success = true;
      break;

    default:
      break;
    }

    if (success) {
      // Check to make sure what we are pointing too is a possible dynamic C++
      // type We currently accept any "void *" (in case we have a class that
      // has been watered down to an opaque pointer) and virtual C++ classes.
      const clang::Type::TypeClass pointee_type_class =
          pointee_qual_type.getCanonicalType()->getTypeClass();
      switch (pointee_type_class) {
      case clang::Type::Builtin:
        switch (llvm::cast<clang::BuiltinType>(pointee_qual_type)->getKind()) {
        case clang::BuiltinType::UnknownAny:
        case clang::BuiltinType::Void:
          if (dynamic_pointee_type)
            dynamic_pointee_type->SetCompilerType(
                weak_from_this(), pointee_qual_type.getAsOpaquePtr());
          return true;
        default:
          break;
        }
        break;

      case clang::Type::Record:
        if (check_cplusplus) {
          clang::CXXRecordDecl *cxx_record_decl =
              pointee_qual_type->getAsCXXRecordDecl();
          if (cxx_record_decl) {
            bool is_complete = cxx_record_decl->isCompleteDefinition();

            if (is_complete)
              success = cxx_record_decl->isDynamicClass();
            else {
              ClangASTMetadata *metadata = GetMetadata(cxx_record_decl);
              if (metadata)
                success = metadata->GetIsDynamicCXXType();
              else {
                is_complete = GetType(pointee_qual_type).GetCompleteType();
                if (is_complete)
                  success = cxx_record_decl->isDynamicClass();
                else
                  success = false;
              }
            }

            if (success) {
              if (dynamic_pointee_type)
                dynamic_pointee_type->SetCompilerType(
                    weak_from_this(), pointee_qual_type.getAsOpaquePtr());
              return true;
            }
          }
        }
        break;

      case clang::Type::ObjCObject:
      case clang::Type::ObjCInterface:
        if (check_objc) {
          if (dynamic_pointee_type)
            dynamic_pointee_type->SetCompilerType(
                weak_from_this(), pointee_qual_type.getAsOpaquePtr());
          return true;
        }
        break;

      default:
        break;
      }
    }
  }
  if (dynamic_pointee_type)
    dynamic_pointee_type->Clear();
  return false;
}

bool TypeSystemClang::IsScalarType(lldb::opaque_compiler_type_t type) {
  if (!type)
    return false;

  return (GetTypeInfo(type, nullptr) & eTypeIsScalar) != 0;
}

bool TypeSystemClang::IsTypedefType(lldb::opaque_compiler_type_t type) {
  if (!type)
    return false;
  return RemoveWrappingTypes(GetQualType(type), {clang::Type::Typedef})
             ->getTypeClass() == clang::Type::Typedef;
}

bool TypeSystemClang::IsVoidType(lldb::opaque_compiler_type_t type) {
  if (!type)
    return false;
  return GetCanonicalQualType(type)->isVoidType();
}

bool TypeSystemClang::CanPassInRegisters(const CompilerType &type) {
  if (auto *record_decl =
      TypeSystemClang::GetAsRecordDecl(type)) {
    return record_decl->canPassInRegisters();
  }
  return false;
}

bool TypeSystemClang::SupportsLanguage(lldb::LanguageType language) {
  return TypeSystemClangSupportsLanguage(language);
}

std::optional<std::string>
TypeSystemClang::GetCXXClassName(const CompilerType &type) {
  if (!type)
    return std::nullopt;

  clang::QualType qual_type(ClangUtil::GetCanonicalQualType(type));
  if (qual_type.isNull())
    return std::nullopt;

  clang::CXXRecordDecl *cxx_record_decl = qual_type->getAsCXXRecordDecl();
  if (!cxx_record_decl)
    return std::nullopt;

  return std::string(cxx_record_decl->getIdentifier()->getNameStart());
}

bool TypeSystemClang::IsCXXClassType(const CompilerType &type) {
  if (!type)
    return false;

  clang::QualType qual_type(ClangUtil::GetCanonicalQualType(type));
  return !qual_type.isNull() && qual_type->getAsCXXRecordDecl() != nullptr;
}

bool TypeSystemClang::IsBeingDefined(lldb::opaque_compiler_type_t type) {
  if (!type)
    return false;
  clang::QualType qual_type(GetCanonicalQualType(type));
  const clang::TagType *tag_type = llvm::dyn_cast<clang::TagType>(qual_type);
  if (tag_type)
    return tag_type->isBeingDefined();
  return false;
}

bool TypeSystemClang::IsObjCObjectPointerType(const CompilerType &type,
                                              CompilerType *class_type_ptr) {
  if (!ClangUtil::IsClangType(type))
    return false;

  clang::QualType qual_type(ClangUtil::GetCanonicalQualType(type));

  if (!qual_type.isNull() && qual_type->isObjCObjectPointerType()) {
    if (class_type_ptr) {
      if (!qual_type->isObjCClassType() && !qual_type->isObjCIdType()) {
        const clang::ObjCObjectPointerType *obj_pointer_type =
            llvm::dyn_cast<clang::ObjCObjectPointerType>(qual_type);
        if (obj_pointer_type == nullptr)
          class_type_ptr->Clear();
        else
          class_type_ptr->SetCompilerType(
              type.GetTypeSystem(),
              clang::QualType(obj_pointer_type->getInterfaceType(), 0)
                  .getAsOpaquePtr());
      }
    }
    return true;
  }
  if (class_type_ptr)
    class_type_ptr->Clear();
  return false;
}

// Type Completion

bool TypeSystemClang::GetCompleteType(lldb::opaque_compiler_type_t type) {
  if (!type)
    return false;
  const bool allow_completion = true;
  return GetCompleteQualType(&getASTContext(), GetQualType(type),
                             allow_completion);
}

ConstString TypeSystemClang::GetTypeName(lldb::opaque_compiler_type_t type,
                                         bool base_only) {
  if (!type)
    return ConstString();

  clang::QualType qual_type(GetQualType(type));

  // Remove certain type sugar from the name. Sugar such as elaborated types
  // or template types which only serve to improve diagnostics shouldn't
  // act as their own types from the user's perspective (e.g., formatter
  // shouldn't format a variable differently depending on how the ser has
  // specified the type. '::Type' and 'Type' should behave the same).
  // Typedefs and atomic derived types are not removed as they are actually
  // useful for identifiying specific types.
  qual_type = RemoveWrappingTypes(qual_type,
                                  {clang::Type::Typedef, clang::Type::Atomic});

  // For a typedef just return the qualified name.
  if (const auto *typedef_type = qual_type->getAs<clang::TypedefType>()) {
    const clang::TypedefNameDecl *typedef_decl = typedef_type->getDecl();
    return ConstString(GetTypeNameForDecl(typedef_decl));
  }

  // For consistency, this follows the same code path that clang uses to emit
  // debug info. This also handles when we don't want any scopes preceding the
  // name.
  if (auto *named_decl = qual_type->getAsTagDecl())
    return ConstString(GetTypeNameForDecl(named_decl, !base_only));

  return ConstString(qual_type.getAsString(GetTypePrintingPolicy()));
}

ConstString
TypeSystemClang::GetDisplayTypeName(lldb::opaque_compiler_type_t type) {
  if (!type)
    return ConstString();

  clang::QualType qual_type(GetQualType(type));
  clang::PrintingPolicy printing_policy(getASTContext().getPrintingPolicy());
  printing_policy.SuppressTagKeyword = true;
  printing_policy.SuppressScope = false;
  printing_policy.SuppressUnwrittenScope = true;
  printing_policy.SuppressInlineNamespace = true;
  return ConstString(qual_type.getAsString(printing_policy));
}

uint32_t
TypeSystemClang::GetTypeInfo(lldb::opaque_compiler_type_t type,
                             CompilerType *pointee_or_element_clang_type) {
  if (!type)
    return 0;

  if (pointee_or_element_clang_type)
    pointee_or_element_clang_type->Clear();

  clang::QualType qual_type =
      RemoveWrappingTypes(GetQualType(type), {clang::Type::Typedef});

  const clang::Type::TypeClass type_class = qual_type->getTypeClass();
  switch (type_class) {
  case clang::Type::Attributed:
    return GetTypeInfo(qual_type->castAs<clang::AttributedType>()
                           ->getModifiedType()
                           .getAsOpaquePtr(),
                       pointee_or_element_clang_type);
  case clang::Type::Builtin: {
    const clang::BuiltinType *builtin_type =
        llvm::cast<clang::BuiltinType>(qual_type->getCanonicalTypeInternal());

    uint32_t builtin_type_flags = eTypeIsBuiltIn | eTypeHasValue;
    switch (builtin_type->getKind()) {
    case clang::BuiltinType::ObjCId:
    case clang::BuiltinType::ObjCClass:
      if (pointee_or_element_clang_type)
        pointee_or_element_clang_type->SetCompilerType(
            weak_from_this(),
            getASTContext().ObjCBuiltinClassTy.getAsOpaquePtr());
      builtin_type_flags |= eTypeIsPointer | eTypeIsObjC;
      break;

    case clang::BuiltinType::ObjCSel:
      if (pointee_or_element_clang_type)
        pointee_or_element_clang_type->SetCompilerType(
            weak_from_this(), getASTContext().CharTy.getAsOpaquePtr());
      builtin_type_flags |= eTypeIsPointer | eTypeIsObjC;
      break;

    case clang::BuiltinType::Bool:
    case clang::BuiltinType::Char_U:
    case clang::BuiltinType::UChar:
    case clang::BuiltinType::WChar_U:
    case clang::BuiltinType::Char16:
    case clang::BuiltinType::Char32:
    case clang::BuiltinType::UShort:
    case clang::BuiltinType::UInt:
    case clang::BuiltinType::ULong:
    case clang::BuiltinType::ULongLong:
    case clang::BuiltinType::UInt128:
    case clang::BuiltinType::Char_S:
    case clang::BuiltinType::SChar:
    case clang::BuiltinType::WChar_S:
    case clang::BuiltinType::Short:
    case clang::BuiltinType::Int:
    case clang::BuiltinType::Long:
    case clang::BuiltinType::LongLong:
    case clang::BuiltinType::Int128:
    case clang::BuiltinType::Float:
    case clang::BuiltinType::Double:
    case clang::BuiltinType::LongDouble:
      builtin_type_flags |= eTypeIsScalar;
      if (builtin_type->isInteger()) {
        builtin_type_flags |= eTypeIsInteger;
        if (builtin_type->isSignedInteger())
          builtin_type_flags |= eTypeIsSigned;
      } else if (builtin_type->isFloatingPoint())
        builtin_type_flags |= eTypeIsFloat;
      break;
    default:
      break;
    }
    return builtin_type_flags;
  }

  case clang::Type::BlockPointer:
    if (pointee_or_element_clang_type)
      pointee_or_element_clang_type->SetCompilerType(
          weak_from_this(), qual_type->getPointeeType().getAsOpaquePtr());
    return eTypeIsPointer | eTypeHasChildren | eTypeIsBlock;

  case clang::Type::Complex: {
    uint32_t complex_type_flags =
        eTypeIsBuiltIn | eTypeHasValue | eTypeIsComplex;
    const clang::ComplexType *complex_type = llvm::dyn_cast<clang::ComplexType>(
        qual_type->getCanonicalTypeInternal());
    if (complex_type) {
      clang::QualType complex_element_type(complex_type->getElementType());
      if (complex_element_type->isIntegerType())
        complex_type_flags |= eTypeIsFloat;
      else if (complex_element_type->isFloatingType())
        complex_type_flags |= eTypeIsInteger;
    }
    return complex_type_flags;
  } break;

  case clang::Type::ConstantArray:
  case clang::Type::DependentSizedArray:
  case clang::Type::IncompleteArray:
  case clang::Type::VariableArray:
    if (pointee_or_element_clang_type)
      pointee_or_element_clang_type->SetCompilerType(
          weak_from_this(), llvm::cast<clang::ArrayType>(qual_type.getTypePtr())
                                ->getElementType()
                                .getAsOpaquePtr());
    return eTypeHasChildren | eTypeIsArray;

  case clang::Type::DependentName:
    return 0;
  case clang::Type::DependentSizedExtVector:
    return eTypeHasChildren | eTypeIsVector;
  case clang::Type::DependentTemplateSpecialization:
    return eTypeIsTemplate;

  case clang::Type::Enum:
    if (pointee_or_element_clang_type)
      pointee_or_element_clang_type->SetCompilerType(
          weak_from_this(), llvm::cast<clang::EnumType>(qual_type)
                                ->getDecl()
                                ->getIntegerType()
                                .getAsOpaquePtr());
    return eTypeIsEnumeration | eTypeHasValue;

  case clang::Type::FunctionProto:
    return eTypeIsFuncPrototype | eTypeHasValue;
  case clang::Type::FunctionNoProto:
    return eTypeIsFuncPrototype | eTypeHasValue;
  case clang::Type::InjectedClassName:
    return 0;

  case clang::Type::LValueReference:
  case clang::Type::RValueReference:
    if (pointee_or_element_clang_type)
      pointee_or_element_clang_type->SetCompilerType(
          weak_from_this(),
          llvm::cast<clang::ReferenceType>(qual_type.getTypePtr())
              ->getPointeeType()
              .getAsOpaquePtr());
    return eTypeHasChildren | eTypeIsReference | eTypeHasValue;

  case clang::Type::MemberPointer:
    return eTypeIsPointer | eTypeIsMember | eTypeHasValue;

  case clang::Type::ObjCObjectPointer:
    if (pointee_or_element_clang_type)
      pointee_or_element_clang_type->SetCompilerType(
          weak_from_this(), qual_type->getPointeeType().getAsOpaquePtr());
    return eTypeHasChildren | eTypeIsObjC | eTypeIsClass | eTypeIsPointer |
           eTypeHasValue;

  case clang::Type::ObjCObject:
    return eTypeHasChildren | eTypeIsObjC | eTypeIsClass;
  case clang::Type::ObjCInterface:
    return eTypeHasChildren | eTypeIsObjC | eTypeIsClass;

  case clang::Type::Pointer:
    if (pointee_or_element_clang_type)
      pointee_or_element_clang_type->SetCompilerType(
          weak_from_this(), qual_type->getPointeeType().getAsOpaquePtr());
    return eTypeHasChildren | eTypeIsPointer | eTypeHasValue;

  case clang::Type::Record:
    if (qual_type->getAsCXXRecordDecl())
      return eTypeHasChildren | eTypeIsClass | eTypeIsCPlusPlus;
    else
      return eTypeHasChildren | eTypeIsStructUnion;
    break;
  case clang::Type::SubstTemplateTypeParm:
    return eTypeIsTemplate;
  case clang::Type::TemplateTypeParm:
    return eTypeIsTemplate;
  case clang::Type::TemplateSpecialization:
    return eTypeIsTemplate;

  case clang::Type::Typedef:
    return eTypeIsTypedef | GetType(llvm::cast<clang::TypedefType>(qual_type)
                                        ->getDecl()
                                        ->getUnderlyingType())
                                .GetTypeInfo(pointee_or_element_clang_type);
  case clang::Type::UnresolvedUsing:
    return 0;

  case clang::Type::ExtVector:
  case clang::Type::Vector: {
    uint32_t vector_type_flags = eTypeHasChildren | eTypeIsVector;
    const clang::VectorType *vector_type = llvm::dyn_cast<clang::VectorType>(
        qual_type->getCanonicalTypeInternal());
    if (vector_type) {
      if (vector_type->isIntegerType())
        vector_type_flags |= eTypeIsFloat;
      else if (vector_type->isFloatingType())
        vector_type_flags |= eTypeIsInteger;
    }
    return vector_type_flags;
  }
  default:
    return 0;
  }
  return 0;
}

lldb::LanguageType
TypeSystemClang::GetMinimumLanguage(lldb::opaque_compiler_type_t type) {
  if (!type)
    return lldb::eLanguageTypeC;

  // If the type is a reference, then resolve it to what it refers to first:
  clang::QualType qual_type(GetCanonicalQualType(type).getNonReferenceType());
  if (qual_type->isAnyPointerType()) {
    if (qual_type->isObjCObjectPointerType())
      return lldb::eLanguageTypeObjC;
    if (qual_type->getPointeeCXXRecordDecl())
      return lldb::eLanguageTypeC_plus_plus;

    clang::QualType pointee_type(qual_type->getPointeeType());
    if (pointee_type->getPointeeCXXRecordDecl())
      return lldb::eLanguageTypeC_plus_plus;
    if (pointee_type->isObjCObjectOrInterfaceType())
      return lldb::eLanguageTypeObjC;
    if (pointee_type->isObjCClassType())
      return lldb::eLanguageTypeObjC;
    if (pointee_type.getTypePtr() ==
        getASTContext().ObjCBuiltinIdTy.getTypePtr())
      return lldb::eLanguageTypeObjC;
  } else {
    if (qual_type->isObjCObjectOrInterfaceType())
      return lldb::eLanguageTypeObjC;
    if (qual_type->getAsCXXRecordDecl())
      return lldb::eLanguageTypeC_plus_plus;
    switch (qual_type->getTypeClass()) {
    default:
      break;
    case clang::Type::Builtin:
      switch (llvm::cast<clang::BuiltinType>(qual_type)->getKind()) {
      default:
      case clang::BuiltinType::Void:
      case clang::BuiltinType::Bool:
      case clang::BuiltinType::Char_U:
      case clang::BuiltinType::UChar:
      case clang::BuiltinType::WChar_U:
      case clang::BuiltinType::Char16:
      case clang::BuiltinType::Char32:
      case clang::BuiltinType::UShort:
      case clang::BuiltinType::UInt:
      case clang::BuiltinType::ULong:
      case clang::BuiltinType::ULongLong:
      case clang::BuiltinType::UInt128:
      case clang::BuiltinType::Char_S:
      case clang::BuiltinType::SChar:
      case clang::BuiltinType::WChar_S:
      case clang::BuiltinType::Short:
      case clang::BuiltinType::Int:
      case clang::BuiltinType::Long:
      case clang::BuiltinType::LongLong:
      case clang::BuiltinType::Int128:
      case clang::BuiltinType::Float:
      case clang::BuiltinType::Double:
      case clang::BuiltinType::LongDouble:
        break;

      case clang::BuiltinType::NullPtr:
        return eLanguageTypeC_plus_plus;

      case clang::BuiltinType::ObjCId:
      case clang::BuiltinType::ObjCClass:
      case clang::BuiltinType::ObjCSel:
        return eLanguageTypeObjC;

      case clang::BuiltinType::Dependent:
      case clang::BuiltinType::Overload:
      case clang::BuiltinType::BoundMember:
      case clang::BuiltinType::UnknownAny:
        break;
      }
      break;
    case clang::Type::Typedef:
      return GetType(llvm::cast<clang::TypedefType>(qual_type)
                         ->getDecl()
                         ->getUnderlyingType())
          .GetMinimumLanguage();
    }
  }
  return lldb::eLanguageTypeC;
}

lldb::TypeClass
TypeSystemClang::GetTypeClass(lldb::opaque_compiler_type_t type) {
  if (!type)
    return lldb::eTypeClassInvalid;

  clang::QualType qual_type =
      RemoveWrappingTypes(GetQualType(type), {clang::Type::Typedef});

  switch (qual_type->getTypeClass()) {
  case clang::Type::Atomic:
  case clang::Type::Auto:
  case clang::Type::CountAttributed:
  case clang::Type::Decltype:
  case clang::Type::Elaborated:
  case clang::Type::Paren:
  case clang::Type::TypeOf:
  case clang::Type::TypeOfExpr:
  case clang::Type::Using:
    llvm_unreachable("Handled in RemoveWrappingTypes!");
  case clang::Type::UnaryTransform:
    break;
  case clang::Type::FunctionNoProto:
    return lldb::eTypeClassFunction;
  case clang::Type::FunctionProto:
    return lldb::eTypeClassFunction;
  case clang::Type::IncompleteArray:
    return lldb::eTypeClassArray;
  case clang::Type::VariableArray:
    return lldb::eTypeClassArray;
  case clang::Type::ConstantArray:
    return lldb::eTypeClassArray;
  case clang::Type::DependentSizedArray:
    return lldb::eTypeClassArray;
  case clang::Type::ArrayParameter:
    return lldb::eTypeClassArray;
  case clang::Type::DependentSizedExtVector:
    return lldb::eTypeClassVector;
  case clang::Type::DependentVector:
    return lldb::eTypeClassVector;
  case clang::Type::ExtVector:
    return lldb::eTypeClassVector;
  case clang::Type::Vector:
    return lldb::eTypeClassVector;
  case clang::Type::Builtin:
  // Ext-Int is just an integer type.
  case clang::Type::BitInt:
  case clang::Type::DependentBitInt:
    return lldb::eTypeClassBuiltin;
  case clang::Type::ObjCObjectPointer:
    return lldb::eTypeClassObjCObjectPointer;
  case clang::Type::BlockPointer:
    return lldb::eTypeClassBlockPointer;
  case clang::Type::Pointer:
    return lldb::eTypeClassPointer;
  case clang::Type::LValueReference:
    return lldb::eTypeClassReference;
  case clang::Type::RValueReference:
    return lldb::eTypeClassReference;
  case clang::Type::MemberPointer:
    return lldb::eTypeClassMemberPointer;
  case clang::Type::Complex:
    if (qual_type->isComplexType())
      return lldb::eTypeClassComplexFloat;
    else
      return lldb::eTypeClassComplexInteger;
  case clang::Type::ObjCObject:
    return lldb::eTypeClassObjCObject;
  case clang::Type::ObjCInterface:
    return lldb::eTypeClassObjCInterface;
  case clang::Type::Record: {
    const clang::RecordType *record_type =
        llvm::cast<clang::RecordType>(qual_type.getTypePtr());
    const clang::RecordDecl *record_decl = record_type->getDecl();
    if (record_decl->isUnion())
      return lldb::eTypeClassUnion;
    else if (record_decl->isStruct())
      return lldb::eTypeClassStruct;
    else
      return lldb::eTypeClassClass;
  } break;
  case clang::Type::Enum:
    return lldb::eTypeClassEnumeration;
  case clang::Type::Typedef:
    return lldb::eTypeClassTypedef;
  case clang::Type::UnresolvedUsing:
    break;

  case clang::Type::Attributed:
  case clang::Type::BTFTagAttributed:
    break;
  case clang::Type::TemplateTypeParm:
    break;
  case clang::Type::SubstTemplateTypeParm:
    break;
  case clang::Type::SubstTemplateTypeParmPack:
    break;
  case clang::Type::InjectedClassName:
    break;
  case clang::Type::DependentName:
    break;
  case clang::Type::DependentTemplateSpecialization:
    break;
  case clang::Type::PackExpansion:
    break;

  case clang::Type::TemplateSpecialization:
    break;
  case clang::Type::DeducedTemplateSpecialization:
    break;
  case clang::Type::Pipe:
    break;

  // pointer type decayed from an array or function type.
  case clang::Type::Decayed:
    break;
  case clang::Type::Adjusted:
    break;
  case clang::Type::ObjCTypeParam:
    break;

  case clang::Type::DependentAddressSpace:
    break;
  case clang::Type::MacroQualified:
    break;

  // Matrix types that we're not sure how to display at the moment.
  case clang::Type::ConstantMatrix:
  case clang::Type::DependentSizedMatrix:
    break;

  // We don't handle pack indexing yet
  case clang::Type::PackIndexing:
    break;
  }
  // We don't know hot to display this type...
  return lldb::eTypeClassOther;
}

unsigned TypeSystemClang::GetTypeQualifiers(lldb::opaque_compiler_type_t type) {
  if (type)
    return GetQualType(type).getQualifiers().getCVRQualifiers();
  return 0;
}

// Creating related types

CompilerType
TypeSystemClang::GetArrayElementType(lldb::opaque_compiler_type_t type,
                                     ExecutionContextScope *exe_scope) {
  if (type) {
    clang::QualType qual_type(GetQualType(type));

    const clang::Type *array_eletype =
        qual_type.getTypePtr()->getArrayElementTypeNoTypeQual();

    if (!array_eletype)
      return CompilerType();

    return GetType(clang::QualType(array_eletype, 0));
  }
  return CompilerType();
}

CompilerType TypeSystemClang::GetArrayType(lldb::opaque_compiler_type_t type,
                                           uint64_t size) {
  if (type) {
    clang::QualType qual_type(GetCanonicalQualType(type));
    clang::ASTContext &ast_ctx = getASTContext();
    if (size != 0)
      return GetType(ast_ctx.getConstantArrayType(
          qual_type, llvm::APInt(64, size), nullptr,
          clang::ArraySizeModifier::Normal, 0));
    else
      return GetType(ast_ctx.getIncompleteArrayType(
          qual_type, clang::ArraySizeModifier::Normal, 0));
  }

  return CompilerType();
}

CompilerType
TypeSystemClang::GetCanonicalType(lldb::opaque_compiler_type_t type) {
  if (type)
    return GetType(GetCanonicalQualType(type));
  return CompilerType();
}

static clang::QualType GetFullyUnqualifiedType_Impl(clang::ASTContext *ast,
                                                    clang::QualType qual_type) {
  if (qual_type->isPointerType())
    qual_type = ast->getPointerType(
        GetFullyUnqualifiedType_Impl(ast, qual_type->getPointeeType()));
  else if (const ConstantArrayType *arr =
               ast->getAsConstantArrayType(qual_type)) {
    qual_type = ast->getConstantArrayType(
        GetFullyUnqualifiedType_Impl(ast, arr->getElementType()),
        arr->getSize(), arr->getSizeExpr(), arr->getSizeModifier(),
        arr->getIndexTypeQualifiers().getAsOpaqueValue());
  } else
    qual_type = qual_type.getUnqualifiedType();
  qual_type.removeLocalConst();
  qual_type.removeLocalRestrict();
  qual_type.removeLocalVolatile();
  return qual_type;
}

CompilerType
TypeSystemClang::GetFullyUnqualifiedType(lldb::opaque_compiler_type_t type) {
  if (type)
    return GetType(
        GetFullyUnqualifiedType_Impl(&getASTContext(), GetQualType(type)));
  return CompilerType();
}

CompilerType
TypeSystemClang::GetEnumerationIntegerType(lldb::opaque_compiler_type_t type) {
  if (type)
    return GetEnumerationIntegerType(GetType(GetCanonicalQualType(type)));
  return CompilerType();
}

int TypeSystemClang::GetFunctionArgumentCount(
    lldb::opaque_compiler_type_t type) {
  if (type) {
    const clang::FunctionProtoType *func =
        llvm::dyn_cast<clang::FunctionProtoType>(GetCanonicalQualType(type));
    if (func)
      return func->getNumParams();
  }
  return -1;
}

CompilerType TypeSystemClang::GetFunctionArgumentTypeAtIndex(
    lldb::opaque_compiler_type_t type, size_t idx) {
  if (type) {
    const clang::FunctionProtoType *func =
        llvm::dyn_cast<clang::FunctionProtoType>(GetQualType(type));
    if (func) {
      const uint32_t num_args = func->getNumParams();
      if (idx < num_args)
        return GetType(func->getParamType(idx));
    }
  }
  return CompilerType();
}

CompilerType
TypeSystemClang::GetFunctionReturnType(lldb::opaque_compiler_type_t type) {
  if (type) {
    clang::QualType qual_type(GetQualType(type));
    const clang::FunctionProtoType *func =
        llvm::dyn_cast<clang::FunctionProtoType>(qual_type.getTypePtr());
    if (func)
      return GetType(func->getReturnType());
  }
  return CompilerType();
}

size_t
TypeSystemClang::GetNumMemberFunctions(lldb::opaque_compiler_type_t type) {
  size_t num_functions = 0;
  if (type) {
    clang::QualType qual_type = RemoveWrappingTypes(GetCanonicalQualType(type));
    switch (qual_type->getTypeClass()) {
    case clang::Type::Record:
      if (GetCompleteQualType(&getASTContext(), qual_type)) {
        const clang::RecordType *record_type =
            llvm::cast<clang::RecordType>(qual_type.getTypePtr());
        const clang::RecordDecl *record_decl = record_type->getDecl();
        assert(record_decl);
        const clang::CXXRecordDecl *cxx_record_decl =
            llvm::dyn_cast<clang::CXXRecordDecl>(record_decl);
        if (cxx_record_decl)
          num_functions = std::distance(cxx_record_decl->method_begin(),
                                        cxx_record_decl->method_end());
      }
      break;

    case clang::Type::ObjCObjectPointer: {
      const clang::ObjCObjectPointerType *objc_class_type =
          qual_type->castAs<clang::ObjCObjectPointerType>();
      const clang::ObjCInterfaceType *objc_interface_type =
          objc_class_type->getInterfaceType();
      if (objc_interface_type &&
          GetCompleteType(static_cast<lldb::opaque_compiler_type_t>(
              const_cast<clang::ObjCInterfaceType *>(objc_interface_type)))) {
        clang::ObjCInterfaceDecl *class_interface_decl =
            objc_interface_type->getDecl();
        if (class_interface_decl) {
          num_functions = std::distance(class_interface_decl->meth_begin(),
                                        class_interface_decl->meth_end());
        }
      }
      break;
    }

    case clang::Type::ObjCObject:
    case clang::Type::ObjCInterface:
      if (GetCompleteType(type)) {
        const clang::ObjCObjectType *objc_class_type =
            llvm::dyn_cast<clang::ObjCObjectType>(qual_type.getTypePtr());
        if (objc_class_type) {
          clang::ObjCInterfaceDecl *class_interface_decl =
              objc_class_type->getInterface();
          if (class_interface_decl)
            num_functions = std::distance(class_interface_decl->meth_begin(),
                                          class_interface_decl->meth_end());
        }
      }
      break;

    default:
      break;
    }
  }
  return num_functions;
}

TypeMemberFunctionImpl
TypeSystemClang::GetMemberFunctionAtIndex(lldb::opaque_compiler_type_t type,
                                          size_t idx) {
  std::string name;
  MemberFunctionKind kind(MemberFunctionKind::eMemberFunctionKindUnknown);
  CompilerType clang_type;
  CompilerDecl clang_decl;
  if (type) {
    clang::QualType qual_type = RemoveWrappingTypes(GetCanonicalQualType(type));
    switch (qual_type->getTypeClass()) {
    case clang::Type::Record:
      if (GetCompleteQualType(&getASTContext(), qual_type)) {
        const clang::RecordType *record_type =
            llvm::cast<clang::RecordType>(qual_type.getTypePtr());
        const clang::RecordDecl *record_decl = record_type->getDecl();
        assert(record_decl);
        const clang::CXXRecordDecl *cxx_record_decl =
            llvm::dyn_cast<clang::CXXRecordDecl>(record_decl);
        if (cxx_record_decl) {
          auto method_iter = cxx_record_decl->method_begin();
          auto method_end = cxx_record_decl->method_end();
          if (idx <
              static_cast<size_t>(std::distance(method_iter, method_end))) {
            std::advance(method_iter, idx);
            clang::CXXMethodDecl *cxx_method_decl =
                method_iter->getCanonicalDecl();
            if (cxx_method_decl) {
              name = cxx_method_decl->getDeclName().getAsString();
              if (cxx_method_decl->isStatic())
                kind = lldb::eMemberFunctionKindStaticMethod;
              else if (llvm::isa<clang::CXXConstructorDecl>(cxx_method_decl))
                kind = lldb::eMemberFunctionKindConstructor;
              else if (llvm::isa<clang::CXXDestructorDecl>(cxx_method_decl))
                kind = lldb::eMemberFunctionKindDestructor;
              else
                kind = lldb::eMemberFunctionKindInstanceMethod;
              clang_type = GetType(cxx_method_decl->getType());
              clang_decl = GetCompilerDecl(cxx_method_decl);
            }
          }
        }
      }
      break;

    case clang::Type::ObjCObjectPointer: {
      const clang::ObjCObjectPointerType *objc_class_type =
          qual_type->castAs<clang::ObjCObjectPointerType>();
      const clang::ObjCInterfaceType *objc_interface_type =
          objc_class_type->getInterfaceType();
      if (objc_interface_type &&
          GetCompleteType(static_cast<lldb::opaque_compiler_type_t>(
              const_cast<clang::ObjCInterfaceType *>(objc_interface_type)))) {
        clang::ObjCInterfaceDecl *class_interface_decl =
            objc_interface_type->getDecl();
        if (class_interface_decl) {
          auto method_iter = class_interface_decl->meth_begin();
          auto method_end = class_interface_decl->meth_end();
          if (idx <
              static_cast<size_t>(std::distance(method_iter, method_end))) {
            std::advance(method_iter, idx);
            clang::ObjCMethodDecl *objc_method_decl =
                method_iter->getCanonicalDecl();
            if (objc_method_decl) {
              clang_decl = GetCompilerDecl(objc_method_decl);
              name = objc_method_decl->getSelector().getAsString();
              if (objc_method_decl->isClassMethod())
                kind = lldb::eMemberFunctionKindStaticMethod;
              else
                kind = lldb::eMemberFunctionKindInstanceMethod;
            }
          }
        }
      }
      break;
    }

    case clang::Type::ObjCObject:
    case clang::Type::ObjCInterface:
      if (GetCompleteType(type)) {
        const clang::ObjCObjectType *objc_class_type =
            llvm::dyn_cast<clang::ObjCObjectType>(qual_type.getTypePtr());
        if (objc_class_type) {
          clang::ObjCInterfaceDecl *class_interface_decl =
              objc_class_type->getInterface();
          if (class_interface_decl) {
            auto method_iter = class_interface_decl->meth_begin();
            auto method_end = class_interface_decl->meth_end();
            if (idx <
                static_cast<size_t>(std::distance(method_iter, method_end))) {
              std::advance(method_iter, idx);
              clang::ObjCMethodDecl *objc_method_decl =
                  method_iter->getCanonicalDecl();
              if (objc_method_decl) {
                clang_decl = GetCompilerDecl(objc_method_decl);
                name = objc_method_decl->getSelector().getAsString();
                if (objc_method_decl->isClassMethod())
                  kind = lldb::eMemberFunctionKindStaticMethod;
                else
                  kind = lldb::eMemberFunctionKindInstanceMethod;
              }
            }
          }
        }
      }
      break;

    default:
      break;
    }
  }

  if (kind == eMemberFunctionKindUnknown)
    return TypeMemberFunctionImpl();
  else
    return TypeMemberFunctionImpl(clang_type, clang_decl, name, kind);
}

CompilerType
TypeSystemClang::GetNonReferenceType(lldb::opaque_compiler_type_t type) {
  if (type)
    return GetType(GetQualType(type).getNonReferenceType());
  return CompilerType();
}

CompilerType
TypeSystemClang::GetPointeeType(lldb::opaque_compiler_type_t type) {
  if (type) {
    clang::QualType qual_type(GetQualType(type));
    return GetType(qual_type.getTypePtr()->getPointeeType());
  }
  return CompilerType();
}

CompilerType
TypeSystemClang::GetPointerType(lldb::opaque_compiler_type_t type) {
  if (type) {
    clang::QualType qual_type(GetQualType(type));

    switch (qual_type.getDesugaredType(getASTContext())->getTypeClass()) {
    case clang::Type::ObjCObject:
    case clang::Type::ObjCInterface:
      return GetType(getASTContext().getObjCObjectPointerType(qual_type));

    default:
      return GetType(getASTContext().getPointerType(qual_type));
    }
  }
  return CompilerType();
}

CompilerType
TypeSystemClang::GetLValueReferenceType(lldb::opaque_compiler_type_t type) {
  if (type)
    return GetType(getASTContext().getLValueReferenceType(GetQualType(type)));
  else
    return CompilerType();
}

CompilerType
TypeSystemClang::GetRValueReferenceType(lldb::opaque_compiler_type_t type) {
  if (type)
    return GetType(getASTContext().getRValueReferenceType(GetQualType(type)));
  else
    return CompilerType();
}

CompilerType TypeSystemClang::GetAtomicType(lldb::opaque_compiler_type_t type) {
  if (!type)
    return CompilerType();
  return GetType(getASTContext().getAtomicType(GetQualType(type)));
}

CompilerType
TypeSystemClang::AddConstModifier(lldb::opaque_compiler_type_t type) {
  if (type) {
    clang::QualType result(GetQualType(type));
    result.addConst();
    return GetType(result);
  }
  return CompilerType();
}

CompilerType
TypeSystemClang::AddPtrAuthModifier(lldb::opaque_compiler_type_t type,
                                    uint32_t payload) {
  if (type) {
    clang::ASTContext &clang_ast = getASTContext();
    auto pauth = PointerAuthQualifier::fromOpaqueValue(payload);
    clang::QualType result =
        clang_ast.getPointerAuthType(GetQualType(type), pauth);
    return GetType(result);
  }
  return CompilerType();
}

CompilerType
TypeSystemClang::AddVolatileModifier(lldb::opaque_compiler_type_t type) {
  if (type) {
    clang::QualType result(GetQualType(type));
    result.addVolatile();
    return GetType(result);
  }
  return CompilerType();
}

CompilerType
TypeSystemClang::AddRestrictModifier(lldb::opaque_compiler_type_t type) {
  if (type) {
    clang::QualType result(GetQualType(type));
    result.addRestrict();
    return GetType(result);
  }
  return CompilerType();
}

CompilerType TypeSystemClang::CreateTypedef(
    lldb::opaque_compiler_type_t type, const char *typedef_name,
    const CompilerDeclContext &compiler_decl_ctx, uint32_t payload) {
  if (type && typedef_name && typedef_name[0]) {
    clang::ASTContext &clang_ast = getASTContext();
    clang::QualType qual_type(GetQualType(type));

    clang::DeclContext *decl_ctx =
        TypeSystemClang::DeclContextGetAsDeclContext(compiler_decl_ctx);
    if (!decl_ctx)
      decl_ctx = getASTContext().getTranslationUnitDecl();

    clang::TypedefDecl *decl =
        clang::TypedefDecl::CreateDeserialized(clang_ast, GlobalDeclID());
    decl->setDeclContext(decl_ctx);
    decl->setDeclName(&clang_ast.Idents.get(typedef_name));
    decl->setTypeSourceInfo(clang_ast.getTrivialTypeSourceInfo(qual_type));
    decl_ctx->addDecl(decl);
    SetOwningModule(decl, TypePayloadClang(payload).GetOwningModule());

    clang::TagDecl *tdecl = nullptr;
    if (!qual_type.isNull()) {
      if (const clang::RecordType *rt = qual_type->getAs<clang::RecordType>())
        tdecl = rt->getDecl();
      if (const clang::EnumType *et = qual_type->getAs<clang::EnumType>())
        tdecl = et->getDecl();
    }

    // Check whether this declaration is an anonymous struct, union, or enum,
    // hidden behind a typedef. If so, we try to check whether we have a
    // typedef tag to attach to the original record declaration
    if (tdecl && !tdecl->getIdentifier() && !tdecl->getTypedefNameForAnonDecl())
      tdecl->setTypedefNameForAnonDecl(decl);

    decl->setAccess(clang::AS_public); // TODO respect proper access specifier

    // Get a uniqued clang::QualType for the typedef decl type
    return GetType(clang_ast.getTypedefType(decl));
  }
  return CompilerType();
}

CompilerType
TypeSystemClang::GetTypedefedType(lldb::opaque_compiler_type_t type) {
  if (type) {
    const clang::TypedefType *typedef_type = llvm::dyn_cast<clang::TypedefType>(
        RemoveWrappingTypes(GetQualType(type), {clang::Type::Typedef}));
    if (typedef_type)
      return GetType(typedef_type->getDecl()->getUnderlyingType());
  }
  return CompilerType();
}

// Create related types using the current type's AST

CompilerType TypeSystemClang::GetBasicTypeFromAST(lldb::BasicType basic_type) {
  return TypeSystemClang::GetBasicType(basic_type);
}

CompilerType TypeSystemClang::CreateGenericFunctionPrototype() {
  clang::ASTContext &ast = getASTContext();
  const FunctionType::ExtInfo generic_ext_info(
    /*noReturn=*/false,
    /*hasRegParm=*/false,
    /*regParm=*/0,
    CallingConv::CC_C,
    /*producesResult=*/false,
    /*noCallerSavedRegs=*/false,
    /*NoCfCheck=*/false,
    /*cmseNSCall=*/false);
  QualType func_type = ast.getFunctionNoProtoType(ast.VoidTy, generic_ext_info);
  return GetType(func_type);
}
// Exploring the type

const llvm::fltSemantics &
TypeSystemClang::GetFloatTypeSemantics(size_t byte_size) {
  clang::ASTContext &ast = getASTContext();
  const size_t bit_size = byte_size * 8;
  if (bit_size == ast.getTypeSize(ast.FloatTy))
    return ast.getFloatTypeSemantics(ast.FloatTy);
  else if (bit_size == ast.getTypeSize(ast.DoubleTy))
    return ast.getFloatTypeSemantics(ast.DoubleTy);
  else if (bit_size == ast.getTypeSize(ast.LongDoubleTy) ||
           bit_size == llvm::APFloat::semanticsSizeInBits(
                           ast.getFloatTypeSemantics(ast.LongDoubleTy)))
    return ast.getFloatTypeSemantics(ast.LongDoubleTy);
  else if (bit_size == ast.getTypeSize(ast.HalfTy))
    return ast.getFloatTypeSemantics(ast.HalfTy);
  return llvm::APFloatBase::Bogus();
}

std::optional<uint64_t>
TypeSystemClang::GetBitSize(lldb::opaque_compiler_type_t type,
                            ExecutionContextScope *exe_scope) {
  if (GetCompleteType(type)) {
    clang::QualType qual_type(GetCanonicalQualType(type));
    const clang::Type::TypeClass type_class = qual_type->getTypeClass();
    switch (type_class) {
    case clang::Type::Record:
      if (GetCompleteType(type))
        return getASTContext().getTypeSize(qual_type);
      else
        return std::nullopt;
      break;

    case clang::Type::ObjCInterface:
    case clang::Type::ObjCObject: {
      ExecutionContext exe_ctx(exe_scope);
      Process *process = exe_ctx.GetProcessPtr();
      if (process) {
        ObjCLanguageRuntime *objc_runtime = ObjCLanguageRuntime::Get(*process);
        if (objc_runtime) {
          uint64_t bit_size = 0;
          if (objc_runtime->GetTypeBitSize(GetType(qual_type), bit_size))
            return bit_size;
        }
      } else {
        static bool g_printed = false;
        if (!g_printed) {
          StreamString s;
          DumpTypeDescription(type, s);

          llvm::outs() << "warning: trying to determine the size of type ";
          llvm::outs() << s.GetString() << "\n";
          llvm::outs() << "without a valid ExecutionContext. this is not "
                          "reliable. please file a bug against LLDB.\n";
          llvm::outs() << "backtrace:\n";
          llvm::sys::PrintStackTrace(llvm::outs());
          llvm::outs() << "\n";
          g_printed = true;
        }
      }
    }
      [[fallthrough]];
    default:
      const uint32_t bit_size = getASTContext().getTypeSize(qual_type);
      if (bit_size == 0) {
        if (qual_type->isIncompleteArrayType())
          return getASTContext().getTypeSize(
              qual_type->getArrayElementTypeNoTypeQual()
                  ->getCanonicalTypeUnqualified());
      }
      if (qual_type->isObjCObjectOrInterfaceType())
        return bit_size +
               getASTContext().getTypeSize(getASTContext().ObjCBuiltinClassTy);
      // Function types actually have a size of 0, that's not an error.
      if (qual_type->isFunctionProtoType())
        return bit_size;
      if (bit_size)
        return bit_size;
    }
  }
  return std::nullopt;
}

std::optional<size_t>
TypeSystemClang::GetTypeBitAlign(lldb::opaque_compiler_type_t type,
                                 ExecutionContextScope *exe_scope) {
  if (GetCompleteType(type))
    return getASTContext().getTypeAlign(GetQualType(type));
  return {};
}

lldb::Encoding TypeSystemClang::GetEncoding(lldb::opaque_compiler_type_t type,
                                            uint64_t &count) {
  if (!type)
    return lldb::eEncodingInvalid;

  count = 1;
  clang::QualType qual_type = RemoveWrappingTypes(GetCanonicalQualType(type));

  switch (qual_type->getTypeClass()) {
  case clang::Type::Atomic:
  case clang::Type::Auto:
  case clang::Type::CountAttributed:
  case clang::Type::Decltype:
  case clang::Type::Elaborated:
  case clang::Type::Paren:
  case clang::Type::Typedef:
  case clang::Type::TypeOf:
  case clang::Type::TypeOfExpr:
  case clang::Type::Using:
    llvm_unreachable("Handled in RemoveWrappingTypes!");

  case clang::Type::UnaryTransform:
    break;

  case clang::Type::FunctionNoProto:
  case clang::Type::FunctionProto:
    return lldb::eEncodingUint;

  case clang::Type::IncompleteArray:
  case clang::Type::VariableArray:
  case clang::Type::ArrayParameter:
    break;

  case clang::Type::ConstantArray:
    break;

  case clang::Type::DependentVector:
  case clang::Type::ExtVector:
  case clang::Type::Vector:
    // TODO: Set this to more than one???
    break;

  case clang::Type::BitInt:
  case clang::Type::DependentBitInt:
    return qual_type->isUnsignedIntegerType() ? lldb::eEncodingUint
                                              : lldb::eEncodingSint;

  case clang::Type::Builtin:
    switch (llvm::cast<clang::BuiltinType>(qual_type)->getKind()) {
    case clang::BuiltinType::Void:
      break;

    case clang::BuiltinType::Char_S:
    case clang::BuiltinType::SChar:
    case clang::BuiltinType::WChar_S:
    case clang::BuiltinType::Short:
    case clang::BuiltinType::Int:
    case clang::BuiltinType::Long:
    case clang::BuiltinType::LongLong:
    case clang::BuiltinType::Int128:
      return lldb::eEncodingSint;

    case clang::BuiltinType::Bool:
    case clang::BuiltinType::Char_U:
    case clang::BuiltinType::UChar:
    case clang::BuiltinType::WChar_U:
    case clang::BuiltinType::Char8:
    case clang::BuiltinType::Char16:
    case clang::BuiltinType::Char32:
    case clang::BuiltinType::UShort:
    case clang::BuiltinType::UInt:
    case clang::BuiltinType::ULong:
    case clang::BuiltinType::ULongLong:
    case clang::BuiltinType::UInt128:
      return lldb::eEncodingUint;

    // Fixed point types. Note that they are currently ignored.
    case clang::BuiltinType::ShortAccum:
    case clang::BuiltinType::Accum:
    case clang::BuiltinType::LongAccum:
    case clang::BuiltinType::UShortAccum:
    case clang::BuiltinType::UAccum:
    case clang::BuiltinType::ULongAccum:
    case clang::BuiltinType::ShortFract:
    case clang::BuiltinType::Fract:
    case clang::BuiltinType::LongFract:
    case clang::BuiltinType::UShortFract:
    case clang::BuiltinType::UFract:
    case clang::BuiltinType::ULongFract:
    case clang::BuiltinType::SatShortAccum:
    case clang::BuiltinType::SatAccum:
    case clang::BuiltinType::SatLongAccum:
    case clang::BuiltinType::SatUShortAccum:
    case clang::BuiltinType::SatUAccum:
    case clang::BuiltinType::SatULongAccum:
    case clang::BuiltinType::SatShortFract:
    case clang::BuiltinType::SatFract:
    case clang::BuiltinType::SatLongFract:
    case clang::BuiltinType::SatUShortFract:
    case clang::BuiltinType::SatUFract:
    case clang::BuiltinType::SatULongFract:
      break;

    case clang::BuiltinType::Half:
    case clang::BuiltinType::Float:
    case clang::BuiltinType::Float16:
    case clang::BuiltinType::Float128:
    case clang::BuiltinType::Double:
    case clang::BuiltinType::LongDouble:
    case clang::BuiltinType::BFloat16:
    case clang::BuiltinType::Ibm128:
      return lldb::eEncodingIEEE754;

    case clang::BuiltinType::ObjCClass:
    case clang::BuiltinType::ObjCId:
    case clang::BuiltinType::ObjCSel:
      return lldb::eEncodingUint;

    case clang::BuiltinType::NullPtr:
      return lldb::eEncodingUint;

    case clang::BuiltinType::Kind::ARCUnbridgedCast:
    case clang::BuiltinType::Kind::BoundMember:
    case clang::BuiltinType::Kind::BuiltinFn:
    case clang::BuiltinType::Kind::Dependent:
    case clang::BuiltinType::Kind::OCLClkEvent:
    case clang::BuiltinType::Kind::OCLEvent:
    case clang::BuiltinType::Kind::OCLImage1dRO:
    case clang::BuiltinType::Kind::OCLImage1dWO:
    case clang::BuiltinType::Kind::OCLImage1dRW:
    case clang::BuiltinType::Kind::OCLImage1dArrayRO:
    case clang::BuiltinType::Kind::OCLImage1dArrayWO:
    case clang::BuiltinType::Kind::OCLImage1dArrayRW:
    case clang::BuiltinType::Kind::OCLImage1dBufferRO:
    case clang::BuiltinType::Kind::OCLImage1dBufferWO:
    case clang::BuiltinType::Kind::OCLImage1dBufferRW:
    case clang::BuiltinType::Kind::OCLImage2dRO:
    case clang::BuiltinType::Kind::OCLImage2dWO:
    case clang::BuiltinType::Kind::OCLImage2dRW:
    case clang::BuiltinType::Kind::OCLImage2dArrayRO:
    case clang::BuiltinType::Kind::OCLImage2dArrayWO:
    case clang::BuiltinType::Kind::OCLImage2dArrayRW:
    case clang::BuiltinType::Kind::OCLImage2dArrayDepthRO:
    case clang::BuiltinType::Kind::OCLImage2dArrayDepthWO:
    case clang::BuiltinType::Kind::OCLImage2dArrayDepthRW:
    case clang::BuiltinType::Kind::OCLImage2dArrayMSAARO:
    case clang::BuiltinType::Kind::OCLImage2dArrayMSAAWO:
    case clang::BuiltinType::Kind::OCLImage2dArrayMSAARW:
    case clang::BuiltinType::Kind::OCLImage2dArrayMSAADepthRO:
    case clang::BuiltinType::Kind::OCLImage2dArrayMSAADepthWO:
    case clang::BuiltinType::Kind::OCLImage2dArrayMSAADepthRW:
    case clang::BuiltinType::Kind::OCLImage2dDepthRO:
    case clang::BuiltinType::Kind::OCLImage2dDepthWO:
    case clang::BuiltinType::Kind::OCLImage2dDepthRW:
    case clang::BuiltinType::Kind::OCLImage2dMSAARO:
    case clang::BuiltinType::Kind::OCLImage2dMSAAWO:
    case clang::BuiltinType::Kind::OCLImage2dMSAARW:
    case clang::BuiltinType::Kind::OCLImage2dMSAADepthRO:
    case clang::BuiltinType::Kind::OCLImage2dMSAADepthWO:
    case clang::BuiltinType::Kind::OCLImage2dMSAADepthRW:
    case clang::BuiltinType::Kind::OCLImage3dRO:
    case clang::BuiltinType::Kind::OCLImage3dWO:
    case clang::BuiltinType::Kind::OCLImage3dRW:
    case clang::BuiltinType::Kind::OCLQueue:
    case clang::BuiltinType::Kind::OCLReserveID:
    case clang::BuiltinType::Kind::OCLSampler:
    case clang::BuiltinType::Kind::ArraySection:
    case clang::BuiltinType::Kind::OMPArrayShaping:
    case clang::BuiltinType::Kind::OMPIterator:
    case clang::BuiltinType::Kind::Overload:
    case clang::BuiltinType::Kind::PseudoObject:
    case clang::BuiltinType::Kind::UnknownAny:
      break;

    case clang::BuiltinType::OCLIntelSubgroupAVCMcePayload:
    case clang::BuiltinType::OCLIntelSubgroupAVCImePayload:
    case clang::BuiltinType::OCLIntelSubgroupAVCRefPayload:
    case clang::BuiltinType::OCLIntelSubgroupAVCSicPayload:
    case clang::BuiltinType::OCLIntelSubgroupAVCMceResult:
    case clang::BuiltinType::OCLIntelSubgroupAVCImeResult:
    case clang::BuiltinType::OCLIntelSubgroupAVCRefResult:
    case clang::BuiltinType::OCLIntelSubgroupAVCSicResult:
    case clang::BuiltinType::OCLIntelSubgroupAVCImeResultSingleReferenceStreamout:
    case clang::BuiltinType::OCLIntelSubgroupAVCImeResultDualReferenceStreamout:
    case clang::BuiltinType::OCLIntelSubgroupAVCImeSingleReferenceStreamin:
    case clang::BuiltinType::OCLIntelSubgroupAVCImeDualReferenceStreamin:
      break;

    // SPIRV builtin types.
    case clang::BuiltinType::SampledOCLImage1dRO:
    case clang::BuiltinType::SampledOCLImage1dArrayRO:
    case clang::BuiltinType::SampledOCLImage1dBufferRO:
    case clang::BuiltinType::SampledOCLImage2dRO:
    case clang::BuiltinType::SampledOCLImage2dArrayRO:
    case clang::BuiltinType::SampledOCLImage2dDepthRO:
    case clang::BuiltinType::SampledOCLImage2dArrayDepthRO:
    case clang::BuiltinType::SampledOCLImage2dMSAARO:
    case clang::BuiltinType::SampledOCLImage2dArrayMSAARO:
    case clang::BuiltinType::SampledOCLImage2dMSAADepthRO:
    case clang::BuiltinType::SampledOCLImage2dArrayMSAADepthRO:
    case clang::BuiltinType::SampledOCLImage3dRO:
      break;

    // PowerPC -- Matrix Multiply Assist
    case clang::BuiltinType::VectorPair:
    case clang::BuiltinType::VectorQuad:
      break;

    // ARM -- Scalable Vector Extension
    case clang::BuiltinType::SveBool:
    case clang::BuiltinType::SveBoolx2:
    case clang::BuiltinType::SveBoolx4:
    case clang::BuiltinType::SveCount:
    case clang::BuiltinType::SveInt8:
    case clang::BuiltinType::SveInt8x2:
    case clang::BuiltinType::SveInt8x3:
    case clang::BuiltinType::SveInt8x4:
    case clang::BuiltinType::SveInt16:
    case clang::BuiltinType::SveInt16x2:
    case clang::BuiltinType::SveInt16x3:
    case clang::BuiltinType::SveInt16x4:
    case clang::BuiltinType::SveInt32:
    case clang::BuiltinType::SveInt32x2:
    case clang::BuiltinType::SveInt32x3:
    case clang::BuiltinType::SveInt32x4:
    case clang::BuiltinType::SveInt64:
    case clang::BuiltinType::SveInt64x2:
    case clang::BuiltinType::SveInt64x3:
    case clang::BuiltinType::SveInt64x4:
    case clang::BuiltinType::SveUint8:
    case clang::BuiltinType::SveUint8x2:
    case clang::BuiltinType::SveUint8x3:
    case clang::BuiltinType::SveUint8x4:
    case clang::BuiltinType::SveUint16:
    case clang::BuiltinType::SveUint16x2:
    case clang::BuiltinType::SveUint16x3:
    case clang::BuiltinType::SveUint16x4:
    case clang::BuiltinType::SveUint32:
    case clang::BuiltinType::SveUint32x2:
    case clang::BuiltinType::SveUint32x3:
    case clang::BuiltinType::SveUint32x4:
    case clang::BuiltinType::SveUint64:
    case clang::BuiltinType::SveUint64x2:
    case clang::BuiltinType::SveUint64x3:
    case clang::BuiltinType::SveUint64x4:
    case clang::BuiltinType::SveFloat16:
    case clang::BuiltinType::SveBFloat16:
    case clang::BuiltinType::SveBFloat16x2:
    case clang::BuiltinType::SveBFloat16x3:
    case clang::BuiltinType::SveBFloat16x4:
    case clang::BuiltinType::SveFloat16x2:
    case clang::BuiltinType::SveFloat16x3:
    case clang::BuiltinType::SveFloat16x4:
    case clang::BuiltinType::SveFloat32:
    case clang::BuiltinType::SveFloat32x2:
    case clang::BuiltinType::SveFloat32x3:
    case clang::BuiltinType::SveFloat32x4:
    case clang::BuiltinType::SveFloat64:
    case clang::BuiltinType::SveFloat64x2:
    case clang::BuiltinType::SveFloat64x3:
    case clang::BuiltinType::SveFloat64x4:
      break;

    // RISC-V V builtin types.
#define RVV_TYPE(Name, Id, SingletonId) case clang::BuiltinType::Id:
#include "clang/Basic/RISCVVTypes.def"
      break;

    // WebAssembly builtin types.
    case clang::BuiltinType::WasmExternRef:
      break;

    case clang::BuiltinType::IncompleteMatrixIdx:
      break;

    case clang::BuiltinType::UnresolvedTemplate:
      break;
    }
    break;
  // All pointer types are represented as unsigned integer encodings. We may
  // nee to add a eEncodingPointer if we ever need to know the difference
  case clang::Type::ObjCObjectPointer:
  case clang::Type::BlockPointer:
  case clang::Type::Pointer:
  case clang::Type::LValueReference:
  case clang::Type::RValueReference:
  case clang::Type::MemberPointer:
    return lldb::eEncodingUint;
  case clang::Type::Complex: {
    lldb::Encoding encoding = lldb::eEncodingIEEE754;
    if (qual_type->isComplexType())
      encoding = lldb::eEncodingIEEE754;
    else {
      const clang::ComplexType *complex_type =
          qual_type->getAsComplexIntegerType();
      if (complex_type)
        encoding = GetType(complex_type->getElementType()).GetEncoding(count);
      else
        encoding = lldb::eEncodingSint;
    }
    count = 2;
    return encoding;
  }

  case clang::Type::ObjCInterface:
    break;
  case clang::Type::Record:
    break;
  case clang::Type::Enum:
    return qual_type->isUnsignedIntegerOrEnumerationType()
               ? lldb::eEncodingUint
               : lldb::eEncodingSint;
  case clang::Type::DependentSizedArray:
  case clang::Type::DependentSizedExtVector:
  case clang::Type::UnresolvedUsing:
  case clang::Type::Attributed:
  case clang::Type::BTFTagAttributed:
  case clang::Type::TemplateTypeParm:
  case clang::Type::SubstTemplateTypeParm:
  case clang::Type::SubstTemplateTypeParmPack:
  case clang::Type::InjectedClassName:
  case clang::Type::DependentName:
  case clang::Type::DependentTemplateSpecialization:
  case clang::Type::PackExpansion:
  case clang::Type::ObjCObject:

  case clang::Type::TemplateSpecialization:
  case clang::Type::DeducedTemplateSpecialization:
  case clang::Type::Adjusted:
  case clang::Type::Pipe:
    break;

  // pointer type decayed from an array or function type.
  case clang::Type::Decayed:
    break;
  case clang::Type::ObjCTypeParam:
    break;

  case clang::Type::DependentAddressSpace:
    break;
  case clang::Type::MacroQualified:
    break;

  case clang::Type::ConstantMatrix:
  case clang::Type::DependentSizedMatrix:
    break;

  // We don't handle pack indexing yet
  case clang::Type::PackIndexing:
    break;
  }
  count = 0;
  return lldb::eEncodingInvalid;
}

lldb::Format TypeSystemClang::GetFormat(lldb::opaque_compiler_type_t type) {
  if (!type)
    return lldb::eFormatDefault;

  clang::QualType qual_type = RemoveWrappingTypes(GetCanonicalQualType(type));

  switch (qual_type->getTypeClass()) {
  case clang::Type::Atomic:
  case clang::Type::Auto:
  case clang::Type::CountAttributed:
  case clang::Type::Decltype:
  case clang::Type::Elaborated:
  case clang::Type::Paren:
  case clang::Type::Typedef:
  case clang::Type::TypeOf:
  case clang::Type::TypeOfExpr:
  case clang::Type::Using:
    llvm_unreachable("Handled in RemoveWrappingTypes!");
  case clang::Type::UnaryTransform:
    break;

  case clang::Type::FunctionNoProto:
  case clang::Type::FunctionProto:
    break;

  case clang::Type::IncompleteArray:
  case clang::Type::VariableArray:
  case clang::Type::ArrayParameter:
    break;

  case clang::Type::ConstantArray:
    return lldb::eFormatVoid; // no value

  case clang::Type::DependentVector:
  case clang::Type::ExtVector:
  case clang::Type::Vector:
    break;

  case clang::Type::BitInt:
  case clang::Type::DependentBitInt:
    return qual_type->isUnsignedIntegerType() ? lldb::eFormatUnsigned
                                              : lldb::eFormatDecimal;

  case clang::Type::Builtin:
    switch (llvm::cast<clang::BuiltinType>(qual_type)->getKind()) {
    case clang::BuiltinType::UnknownAny:
    case clang::BuiltinType::Void:
    case clang::BuiltinType::BoundMember:
      break;

    case clang::BuiltinType::Bool:
      return lldb::eFormatBoolean;
    case clang::BuiltinType::Char_S:
    case clang::BuiltinType::SChar:
    case clang::BuiltinType::WChar_S:
    case clang::BuiltinType::Char_U:
    case clang::BuiltinType::UChar:
    case clang::BuiltinType::WChar_U:
      return lldb::eFormatChar;
    case clang::BuiltinType::Char8:
      return lldb::eFormatUnicode8;
    case clang::BuiltinType::Char16:
      return lldb::eFormatUnicode16;
    case clang::BuiltinType::Char32:
      return lldb::eFormatUnicode32;
    case clang::BuiltinType::UShort:
      return lldb::eFormatUnsigned;
    case clang::BuiltinType::Short:
      return lldb::eFormatDecimal;
    case clang::BuiltinType::UInt:
      return lldb::eFormatUnsigned;
    case clang::BuiltinType::Int:
      return lldb::eFormatDecimal;
    case clang::BuiltinType::ULong:
      return lldb::eFormatUnsigned;
    case clang::BuiltinType::Long:
      return lldb::eFormatDecimal;
    case clang::BuiltinType::ULongLong:
      return lldb::eFormatUnsigned;
    case clang::BuiltinType::LongLong:
      return lldb::eFormatDecimal;
    case clang::BuiltinType::UInt128:
      return lldb::eFormatUnsigned;
    case clang::BuiltinType::Int128:
      return lldb::eFormatDecimal;
    case clang::BuiltinType::Half:
    case clang::BuiltinType::Float:
    case clang::BuiltinType::Double:
    case clang::BuiltinType::LongDouble:
      return lldb::eFormatFloat;
    default:
      return lldb::eFormatHex;
    }
    break;
  case clang::Type::ObjCObjectPointer:
    return lldb::eFormatHex;
  case clang::Type::BlockPointer:
    return lldb::eFormatHex;
  case clang::Type::Pointer:
    return lldb::eFormatHex;
  case clang::Type::LValueReference:
  case clang::Type::RValueReference:
    return lldb::eFormatHex;
  case clang::Type::MemberPointer:
    return lldb::eFormatHex;
  case clang::Type::Complex: {
    if (qual_type->isComplexType())
      return lldb::eFormatComplex;
    else
      return lldb::eFormatComplexInteger;
  }
  case clang::Type::ObjCInterface:
    break;
  case clang::Type::Record:
    break;
  case clang::Type::Enum:
    return lldb::eFormatEnum;
  case clang::Type::DependentSizedArray:
  case clang::Type::DependentSizedExtVector:
  case clang::Type::UnresolvedUsing:
  case clang::Type::Attributed:
  case clang::Type::BTFTagAttributed:
  case clang::Type::TemplateTypeParm:
  case clang::Type::SubstTemplateTypeParm:
  case clang::Type::SubstTemplateTypeParmPack:
  case clang::Type::InjectedClassName:
  case clang::Type::DependentName:
  case clang::Type::DependentTemplateSpecialization:
  case clang::Type::PackExpansion:
  case clang::Type::ObjCObject:

  case clang::Type::TemplateSpecialization:
  case clang::Type::DeducedTemplateSpecialization:
  case clang::Type::Adjusted:
  case clang::Type::Pipe:
    break;

  // pointer type decayed from an array or function type.
  case clang::Type::Decayed:
    break;
  case clang::Type::ObjCTypeParam:
    break;

  case clang::Type::DependentAddressSpace:
    break;
  case clang::Type::MacroQualified:
    break;

  // Matrix types we're not sure how to display yet.
  case clang::Type::ConstantMatrix:
  case clang::Type::DependentSizedMatrix:
    break;

  // We don't handle pack indexing yet
  case clang::Type::PackIndexing:
    break;
  }
  // We don't know hot to display this type...
  return lldb::eFormatBytes;
}

static bool ObjCDeclHasIVars(clang::ObjCInterfaceDecl *class_interface_decl,
                             bool check_superclass) {
  while (class_interface_decl) {
    if (class_interface_decl->ivar_size() > 0)
      return true;

    if (check_superclass)
      class_interface_decl = class_interface_decl->getSuperClass();
    else
      break;
  }
  return false;
}

static std::optional<SymbolFile::ArrayInfo>
GetDynamicArrayInfo(TypeSystemClang &ast, SymbolFile *sym_file,
                    clang::QualType qual_type,
                    const ExecutionContext *exe_ctx) {
  if (qual_type->isIncompleteArrayType())
    if (auto *metadata = ast.GetMetadata(qual_type.getTypePtr()))
      return sym_file->GetDynamicArrayInfoForUID(metadata->GetUserID(),
                                                 exe_ctx);
  return std::nullopt;
}

llvm::Expected<uint32_t>
TypeSystemClang::GetNumChildren(lldb::opaque_compiler_type_t type,
                                bool omit_empty_base_classes,
                                const ExecutionContext *exe_ctx) {
  if (!type)
    return llvm::createStringError("invalid clang type");

  uint32_t num_children = 0;
  clang::QualType qual_type(RemoveWrappingTypes(GetQualType(type)));
  const clang::Type::TypeClass type_class = qual_type->getTypeClass();
  switch (type_class) {
  case clang::Type::Builtin:
    switch (llvm::cast<clang::BuiltinType>(qual_type)->getKind()) {
    case clang::BuiltinType::ObjCId:    // child is Class
    case clang::BuiltinType::ObjCClass: // child is Class
      num_children = 1;
      break;

    default:
      break;
    }
    break;

  case clang::Type::Complex:
    return 0;
  case clang::Type::Record:
    if (GetCompleteQualType(&getASTContext(), qual_type)) {
      const clang::RecordType *record_type =
          llvm::cast<clang::RecordType>(qual_type.getTypePtr());
      const clang::RecordDecl *record_decl = record_type->getDecl();
      assert(record_decl);
      const clang::CXXRecordDecl *cxx_record_decl =
          llvm::dyn_cast<clang::CXXRecordDecl>(record_decl);
      if (cxx_record_decl) {
        if (omit_empty_base_classes) {
          // Check each base classes to see if it or any of its base classes
          // contain any fields. This can help limit the noise in variable
          // views by not having to show base classes that contain no members.
          clang::CXXRecordDecl::base_class_const_iterator base_class,
              base_class_end;
          for (base_class = cxx_record_decl->bases_begin(),
              base_class_end = cxx_record_decl->bases_end();
               base_class != base_class_end; ++base_class) {
            const clang::CXXRecordDecl *base_class_decl =
                llvm::cast<clang::CXXRecordDecl>(
                    base_class->getType()
                        ->getAs<clang::RecordType>()
                        ->getDecl());

            // Skip empty base classes
            if (!TypeSystemClang::RecordHasFields(base_class_decl))
              continue;

            num_children++;
          }
        } else {
          // Include all base classes
          num_children += cxx_record_decl->getNumBases();
        }
      }
      num_children += std::distance(record_decl->field_begin(),
                               record_decl->field_end());
    } else
      return llvm::createStringError(
          "incomplete type \"" + GetDisplayTypeName(type).GetString() + "\"");
    break;
  case clang::Type::ObjCObject:
  case clang::Type::ObjCInterface:
    if (GetCompleteQualType(&getASTContext(), qual_type)) {
      const clang::ObjCObjectType *objc_class_type =
          llvm::dyn_cast<clang::ObjCObjectType>(qual_type.getTypePtr());
      assert(objc_class_type);
      if (objc_class_type) {
        clang::ObjCInterfaceDecl *class_interface_decl =
            objc_class_type->getInterface();

        if (class_interface_decl) {

          clang::ObjCInterfaceDecl *superclass_interface_decl =
              class_interface_decl->getSuperClass();
          if (superclass_interface_decl) {
            if (omit_empty_base_classes) {
              if (ObjCDeclHasIVars(superclass_interface_decl, true))
                ++num_children;
            } else
              ++num_children;
          }

          num_children += class_interface_decl->ivar_size();
        }
      }
    }
    break;

  case clang::Type::LValueReference:
  case clang::Type::RValueReference:
  case clang::Type::ObjCObjectPointer: {
    CompilerType pointee_clang_type(GetPointeeType(type));

    uint32_t num_pointee_children = 0;
    if (pointee_clang_type.IsAggregateType()) {
      auto num_children_or_err =
          pointee_clang_type.GetNumChildren(omit_empty_base_classes, exe_ctx);
      if (!num_children_or_err)
        return num_children_or_err;
      num_pointee_children = *num_children_or_err;
    }
    // If this type points to a simple type, then it has 1 child
    if (num_pointee_children == 0)
      num_children = 1;
    else
      num_children = num_pointee_children;
  } break;

  case clang::Type::Vector:
  case clang::Type::ExtVector:
    num_children =
        llvm::cast<clang::VectorType>(qual_type.getTypePtr())->getNumElements();
    break;

  case clang::Type::ConstantArray:
    num_children = llvm::cast<clang::ConstantArrayType>(qual_type.getTypePtr())
                       ->getSize()
                       .getLimitedValue();
    break;
  case clang::Type::IncompleteArray:
    if (auto array_info =
            GetDynamicArrayInfo(*this, GetSymbolFile(), qual_type, exe_ctx))
      // Only 1-dimensional arrays are supported.
      num_children = array_info->element_orders.size()
                         ? array_info->element_orders.back()
                         : 0;
    break;

  case clang::Type::Pointer: {
    const clang::PointerType *pointer_type =
        llvm::cast<clang::PointerType>(qual_type.getTypePtr());
    clang::QualType pointee_type(pointer_type->getPointeeType());
    CompilerType pointee_clang_type(GetType(pointee_type));
    uint32_t num_pointee_children = 0;
    if (pointee_clang_type.IsAggregateType()) {
      auto num_children_or_err =
          pointee_clang_type.GetNumChildren(omit_empty_base_classes, exe_ctx);
      if (!num_children_or_err)
        return num_children_or_err;
      num_pointee_children = *num_children_or_err;
    }
    if (num_pointee_children == 0) {
      // We have a pointer to a pointee type that claims it has no children. We
      // will want to look at
      num_children = GetNumPointeeChildren(pointee_type);
    } else
      num_children = num_pointee_children;
  } break;

  default:
    break;
  }
  return num_children;
}

CompilerType TypeSystemClang::GetBuiltinTypeByName(ConstString name) {
  return GetBasicType(GetBasicTypeEnumeration(name));
}

lldb::BasicType
TypeSystemClang::GetBasicTypeEnumeration(lldb::opaque_compiler_type_t type) {
  if (type) {
    clang::QualType qual_type(GetQualType(type));
    const clang::Type::TypeClass type_class = qual_type->getTypeClass();
    if (type_class == clang::Type::Builtin) {
      switch (llvm::cast<clang::BuiltinType>(qual_type)->getKind()) {
      case clang::BuiltinType::Void:
        return eBasicTypeVoid;
      case clang::BuiltinType::Bool:
        return eBasicTypeBool;
      case clang::BuiltinType::Char_S:
        return eBasicTypeSignedChar;
      case clang::BuiltinType::Char_U:
        return eBasicTypeUnsignedChar;
      case clang::BuiltinType::Char8:
        return eBasicTypeChar8;
      case clang::BuiltinType::Char16:
        return eBasicTypeChar16;
      case clang::BuiltinType::Char32:
        return eBasicTypeChar32;
      case clang::BuiltinType::UChar:
        return eBasicTypeUnsignedChar;
      case clang::BuiltinType::SChar:
        return eBasicTypeSignedChar;
      case clang::BuiltinType::WChar_S:
        return eBasicTypeSignedWChar;
      case clang::BuiltinType::WChar_U:
        return eBasicTypeUnsignedWChar;
      case clang::BuiltinType::Short:
        return eBasicTypeShort;
      case clang::BuiltinType::UShort:
        return eBasicTypeUnsignedShort;
      case clang::BuiltinType::Int:
        return eBasicTypeInt;
      case clang::BuiltinType::UInt:
        return eBasicTypeUnsignedInt;
      case clang::BuiltinType::Long:
        return eBasicTypeLong;
      case clang::BuiltinType::ULong:
        return eBasicTypeUnsignedLong;
      case clang::BuiltinType::LongLong:
        return eBasicTypeLongLong;
      case clang::BuiltinType::ULongLong:
        return eBasicTypeUnsignedLongLong;
      case clang::BuiltinType::Int128:
        return eBasicTypeInt128;
      case clang::BuiltinType::UInt128:
        return eBasicTypeUnsignedInt128;

      case clang::BuiltinType::Half:
        return eBasicTypeHalf;
      case clang::BuiltinType::Float:
        return eBasicTypeFloat;
      case clang::BuiltinType::Double:
        return eBasicTypeDouble;
      case clang::BuiltinType::LongDouble:
        return eBasicTypeLongDouble;

      case clang::BuiltinType::NullPtr:
        return eBasicTypeNullPtr;
      case clang::BuiltinType::ObjCId:
        return eBasicTypeObjCID;
      case clang::BuiltinType::ObjCClass:
        return eBasicTypeObjCClass;
      case clang::BuiltinType::ObjCSel:
        return eBasicTypeObjCSel;
      default:
        return eBasicTypeOther;
      }
    }
  }
  return eBasicTypeInvalid;
}

void TypeSystemClang::ForEachEnumerator(
    lldb::opaque_compiler_type_t type,
    std::function<bool(const CompilerType &integer_type,
                       ConstString name,
                       const llvm::APSInt &value)> const &callback) {
  const clang::EnumType *enum_type =
      llvm::dyn_cast<clang::EnumType>(GetCanonicalQualType(type));
  if (enum_type) {
    const clang::EnumDecl *enum_decl = enum_type->getDecl();
    if (enum_decl) {
      CompilerType integer_type = GetType(enum_decl->getIntegerType());

      clang::EnumDecl::enumerator_iterator enum_pos, enum_end_pos;
      for (enum_pos = enum_decl->enumerator_begin(),
          enum_end_pos = enum_decl->enumerator_end();
           enum_pos != enum_end_pos; ++enum_pos) {
        ConstString name(enum_pos->getNameAsString().c_str());
        if (!callback(integer_type, name, enum_pos->getInitVal()))
          break;
      }
    }
  }
}

#pragma mark Aggregate Types

uint32_t TypeSystemClang::GetNumFields(lldb::opaque_compiler_type_t type) {
  if (!type)
    return 0;

  uint32_t count = 0;
  clang::QualType qual_type(RemoveWrappingTypes(GetCanonicalQualType(type)));
  const clang::Type::TypeClass type_class = qual_type->getTypeClass();
  switch (type_class) {
  case clang::Type::Record:
    if (GetCompleteType(type)) {
      const clang::RecordType *record_type =
          llvm::dyn_cast<clang::RecordType>(qual_type.getTypePtr());
      if (record_type) {
        clang::RecordDecl *record_decl = record_type->getDecl();
        if (record_decl) {
          count = std::distance(record_decl->field_begin(),
                                record_decl->field_end());
        }
      }
    }
    break;

  case clang::Type::ObjCObjectPointer: {
    const clang::ObjCObjectPointerType *objc_class_type =
        qual_type->castAs<clang::ObjCObjectPointerType>();
    const clang::ObjCInterfaceType *objc_interface_type =
        objc_class_type->getInterfaceType();
    if (objc_interface_type &&
        GetCompleteType(static_cast<lldb::opaque_compiler_type_t>(
            const_cast<clang::ObjCInterfaceType *>(objc_interface_type)))) {
      clang::ObjCInterfaceDecl *class_interface_decl =
          objc_interface_type->getDecl();
      if (class_interface_decl) {
        count = class_interface_decl->ivar_size();
      }
    }
    break;
  }

  case clang::Type::ObjCObject:
  case clang::Type::ObjCInterface:
    if (GetCompleteType(type)) {
      const clang::ObjCObjectType *objc_class_type =
          llvm::dyn_cast<clang::ObjCObjectType>(qual_type.getTypePtr());
      if (objc_class_type) {
        clang::ObjCInterfaceDecl *class_interface_decl =
            objc_class_type->getInterface();

        if (class_interface_decl)
          count = class_interface_decl->ivar_size();
      }
    }
    break;

  default:
    break;
  }
  return count;
}

static lldb::opaque_compiler_type_t
GetObjCFieldAtIndex(clang::ASTContext *ast,
                    clang::ObjCInterfaceDecl *class_interface_decl, size_t idx,
                    std::string &name, uint64_t *bit_offset_ptr,
                    uint32_t *bitfield_bit_size_ptr, bool *is_bitfield_ptr) {
  if (class_interface_decl) {
    if (idx < (class_interface_decl->ivar_size())) {
      clang::ObjCInterfaceDecl::ivar_iterator ivar_pos,
          ivar_end = class_interface_decl->ivar_end();
      uint32_t ivar_idx = 0;

      for (ivar_pos = class_interface_decl->ivar_begin(); ivar_pos != ivar_end;
           ++ivar_pos, ++ivar_idx) {
        if (ivar_idx == idx) {
          const clang::ObjCIvarDecl *ivar_decl = *ivar_pos;

          clang::QualType ivar_qual_type(ivar_decl->getType());

          name.assign(ivar_decl->getNameAsString());

          if (bit_offset_ptr) {
            const clang::ASTRecordLayout &interface_layout =
                ast->getASTObjCInterfaceLayout(class_interface_decl);
            *bit_offset_ptr = interface_layout.getFieldOffset(ivar_idx);
          }

          const bool is_bitfield = ivar_pos->isBitField();

          if (bitfield_bit_size_ptr) {
            *bitfield_bit_size_ptr = 0;

            if (is_bitfield && ast) {
              clang::Expr *bitfield_bit_size_expr = ivar_pos->getBitWidth();
              clang::Expr::EvalResult result;
              if (bitfield_bit_size_expr &&
                  bitfield_bit_size_expr->EvaluateAsInt(result, *ast)) {
                llvm::APSInt bitfield_apsint = result.Val.getInt();
                *bitfield_bit_size_ptr = bitfield_apsint.getLimitedValue();
              }
            }
          }
          if (is_bitfield_ptr)
            *is_bitfield_ptr = is_bitfield;

          return ivar_qual_type.getAsOpaquePtr();
        }
      }
    }
  }
  return nullptr;
}

CompilerType TypeSystemClang::GetFieldAtIndex(lldb::opaque_compiler_type_t type,
                                              size_t idx, std::string &name,
                                              uint64_t *bit_offset_ptr,
                                              uint32_t *bitfield_bit_size_ptr,
                                              bool *is_bitfield_ptr) {
  if (!type)
    return CompilerType();

  clang::QualType qual_type(RemoveWrappingTypes(GetCanonicalQualType(type)));
  const clang::Type::TypeClass type_class = qual_type->getTypeClass();
  switch (type_class) {
  case clang::Type::Record:
    if (GetCompleteType(type)) {
      const clang::RecordType *record_type =
          llvm::cast<clang::RecordType>(qual_type.getTypePtr());
      const clang::RecordDecl *record_decl = record_type->getDecl();
      uint32_t field_idx = 0;
      clang::RecordDecl::field_iterator field, field_end;
      for (field = record_decl->field_begin(),
          field_end = record_decl->field_end();
           field != field_end; ++field, ++field_idx) {
        if (idx == field_idx) {
          // Print the member type if requested
          // Print the member name and equal sign
          name.assign(field->getNameAsString());

          // Figure out the type byte size (field_type_info.first) and
          // alignment (field_type_info.second) from the AST context.
          if (bit_offset_ptr) {
            const clang::ASTRecordLayout &record_layout =
                getASTContext().getASTRecordLayout(record_decl);
            *bit_offset_ptr = record_layout.getFieldOffset(field_idx);
          }

          const bool is_bitfield = field->isBitField();

          if (bitfield_bit_size_ptr) {
            *bitfield_bit_size_ptr = 0;

            if (is_bitfield) {
              clang::Expr *bitfield_bit_size_expr = field->getBitWidth();
              clang::Expr::EvalResult result;
              if (bitfield_bit_size_expr &&
                  bitfield_bit_size_expr->EvaluateAsInt(result,
                                                        getASTContext())) {
                llvm::APSInt bitfield_apsint = result.Val.getInt();
                *bitfield_bit_size_ptr = bitfield_apsint.getLimitedValue();
              }
            }
          }
          if (is_bitfield_ptr)
            *is_bitfield_ptr = is_bitfield;

          return GetType(field->getType());
        }
      }
    }
    break;

  case clang::Type::ObjCObjectPointer: {
    const clang::ObjCObjectPointerType *objc_class_type =
        qual_type->castAs<clang::ObjCObjectPointerType>();
    const clang::ObjCInterfaceType *objc_interface_type =
        objc_class_type->getInterfaceType();
    if (objc_interface_type &&
        GetCompleteType(static_cast<lldb::opaque_compiler_type_t>(
            const_cast<clang::ObjCInterfaceType *>(objc_interface_type)))) {
      clang::ObjCInterfaceDecl *class_interface_decl =
          objc_interface_type->getDecl();
      if (class_interface_decl) {
        return CompilerType(
            weak_from_this(),
            GetObjCFieldAtIndex(&getASTContext(), class_interface_decl, idx,
                                name, bit_offset_ptr, bitfield_bit_size_ptr,
                                is_bitfield_ptr));
      }
    }
    break;
  }

  case clang::Type::ObjCObject:
  case clang::Type::ObjCInterface:
    if (GetCompleteType(type)) {
      const clang::ObjCObjectType *objc_class_type =
          llvm::dyn_cast<clang::ObjCObjectType>(qual_type.getTypePtr());
      assert(objc_class_type);
      if (objc_class_type) {
        clang::ObjCInterfaceDecl *class_interface_decl =
            objc_class_type->getInterface();
        return CompilerType(
            weak_from_this(),
            GetObjCFieldAtIndex(&getASTContext(), class_interface_decl, idx,
                                name, bit_offset_ptr, bitfield_bit_size_ptr,
                                is_bitfield_ptr));
      }
    }
    break;

  default:
    break;
  }
  return CompilerType();
}

uint32_t
TypeSystemClang::GetNumDirectBaseClasses(lldb::opaque_compiler_type_t type) {
  uint32_t count = 0;
  clang::QualType qual_type = RemoveWrappingTypes(GetCanonicalQualType(type));
  const clang::Type::TypeClass type_class = qual_type->getTypeClass();
  switch (type_class) {
  case clang::Type::Record:
    if (GetCompleteType(type)) {
      const clang::CXXRecordDecl *cxx_record_decl =
          qual_type->getAsCXXRecordDecl();
      if (cxx_record_decl)
        count = cxx_record_decl->getNumBases();
    }
    break;

  case clang::Type::ObjCObjectPointer:
    count = GetPointeeType(type).GetNumDirectBaseClasses();
    break;

  case clang::Type::ObjCObject:
    if (GetCompleteType(type)) {
      const clang::ObjCObjectType *objc_class_type =
          qual_type->getAsObjCQualifiedInterfaceType();
      if (objc_class_type) {
        clang::ObjCInterfaceDecl *class_interface_decl =
            objc_class_type->getInterface();

        if (class_interface_decl && class_interface_decl->getSuperClass())
          count = 1;
      }
    }
    break;
  case clang::Type::ObjCInterface:
    if (GetCompleteType(type)) {
      const clang::ObjCInterfaceType *objc_interface_type =
          qual_type->getAs<clang::ObjCInterfaceType>();
      if (objc_interface_type) {
        clang::ObjCInterfaceDecl *class_interface_decl =
            objc_interface_type->getInterface();

        if (class_interface_decl && class_interface_decl->getSuperClass())
          count = 1;
      }
    }
    break;

  default:
    break;
  }
  return count;
}

uint32_t
TypeSystemClang::GetNumVirtualBaseClasses(lldb::opaque_compiler_type_t type) {
  uint32_t count = 0;
  clang::QualType qual_type = RemoveWrappingTypes(GetCanonicalQualType(type));
  const clang::Type::TypeClass type_class = qual_type->getTypeClass();
  switch (type_class) {
  case clang::Type::Record:
    if (GetCompleteType(type)) {
      const clang::CXXRecordDecl *cxx_record_decl =
          qual_type->getAsCXXRecordDecl();
      if (cxx_record_decl)
        count = cxx_record_decl->getNumVBases();
    }
    break;

  default:
    break;
  }
  return count;
}

CompilerType TypeSystemClang::GetDirectBaseClassAtIndex(
    lldb::opaque_compiler_type_t type, size_t idx, uint32_t *bit_offset_ptr) {
  clang::QualType qual_type = RemoveWrappingTypes(GetCanonicalQualType(type));
  const clang::Type::TypeClass type_class = qual_type->getTypeClass();
  switch (type_class) {
  case clang::Type::Record:
    if (GetCompleteType(type)) {
      const clang::CXXRecordDecl *cxx_record_decl =
          qual_type->getAsCXXRecordDecl();
      if (cxx_record_decl) {
        uint32_t curr_idx = 0;
        clang::CXXRecordDecl::base_class_const_iterator base_class,
            base_class_end;
        for (base_class = cxx_record_decl->bases_begin(),
            base_class_end = cxx_record_decl->bases_end();
             base_class != base_class_end; ++base_class, ++curr_idx) {
          if (curr_idx == idx) {
            if (bit_offset_ptr) {
              const clang::ASTRecordLayout &record_layout =
                  getASTContext().getASTRecordLayout(cxx_record_decl);
              const clang::CXXRecordDecl *base_class_decl =
                  llvm::cast<clang::CXXRecordDecl>(
                      base_class->getType()
                          ->castAs<clang::RecordType>()
                          ->getDecl());
              if (base_class->isVirtual())
                *bit_offset_ptr =
                    record_layout.getVBaseClassOffset(base_class_decl)
                        .getQuantity() *
                    8;
              else
                *bit_offset_ptr =
                    record_layout.getBaseClassOffset(base_class_decl)
                        .getQuantity() *
                    8;
            }
            return GetType(base_class->getType());
          }
        }
      }
    }
    break;

  case clang::Type::ObjCObjectPointer:
    return GetPointeeType(type).GetDirectBaseClassAtIndex(idx, bit_offset_ptr);

  case clang::Type::ObjCObject:
    if (idx == 0 && GetCompleteType(type)) {
      const clang::ObjCObjectType *objc_class_type =
          qual_type->getAsObjCQualifiedInterfaceType();
      if (objc_class_type) {
        clang::ObjCInterfaceDecl *class_interface_decl =
            objc_class_type->getInterface();

        if (class_interface_decl) {
          clang::ObjCInterfaceDecl *superclass_interface_decl =
              class_interface_decl->getSuperClass();
          if (superclass_interface_decl) {
            if (bit_offset_ptr)
              *bit_offset_ptr = 0;
            return GetType(getASTContext().getObjCInterfaceType(
                superclass_interface_decl));
          }
        }
      }
    }
    break;
  case clang::Type::ObjCInterface:
    if (idx == 0 && GetCompleteType(type)) {
      const clang::ObjCObjectType *objc_interface_type =
          qual_type->getAs<clang::ObjCInterfaceType>();
      if (objc_interface_type) {
        clang::ObjCInterfaceDecl *class_interface_decl =
            objc_interface_type->getInterface();

        if (class_interface_decl) {
          clang::ObjCInterfaceDecl *superclass_interface_decl =
              class_interface_decl->getSuperClass();
          if (superclass_interface_decl) {
            if (bit_offset_ptr)
              *bit_offset_ptr = 0;
            return GetType(getASTContext().getObjCInterfaceType(
                superclass_interface_decl));
          }
        }
      }
    }
    break;

  default:
    break;
  }
  return CompilerType();
}

CompilerType TypeSystemClang::GetVirtualBaseClassAtIndex(
    lldb::opaque_compiler_type_t type, size_t idx, uint32_t *bit_offset_ptr) {
  clang::QualType qual_type = RemoveWrappingTypes(GetCanonicalQualType(type));
  const clang::Type::TypeClass type_class = qual_type->getTypeClass();
  switch (type_class) {
  case clang::Type::Record:
    if (GetCompleteType(type)) {
      const clang::CXXRecordDecl *cxx_record_decl =
          qual_type->getAsCXXRecordDecl();
      if (cxx_record_decl) {
        uint32_t curr_idx = 0;
        clang::CXXRecordDecl::base_class_const_iterator base_class,
            base_class_end;
        for (base_class = cxx_record_decl->vbases_begin(),
            base_class_end = cxx_record_decl->vbases_end();
             base_class != base_class_end; ++base_class, ++curr_idx) {
          if (curr_idx == idx) {
            if (bit_offset_ptr) {
              const clang::ASTRecordLayout &record_layout =
                  getASTContext().getASTRecordLayout(cxx_record_decl);
              const clang::CXXRecordDecl *base_class_decl =
                  llvm::cast<clang::CXXRecordDecl>(
                      base_class->getType()
                          ->castAs<clang::RecordType>()
                          ->getDecl());
              *bit_offset_ptr =
                  record_layout.getVBaseClassOffset(base_class_decl)
                      .getQuantity() *
                  8;
            }
            return GetType(base_class->getType());
          }
        }
      }
    }
    break;

  default:
    break;
  }
  return CompilerType();
}

CompilerDecl
TypeSystemClang::GetStaticFieldWithName(lldb::opaque_compiler_type_t type,
                                        llvm::StringRef name) {
  clang::QualType qual_type = RemoveWrappingTypes(GetCanonicalQualType(type));
  switch (qual_type->getTypeClass()) {
  case clang::Type::Record: {
    if (!GetCompleteType(type))
      return CompilerDecl();

    const clang::RecordType *record_type =
        llvm::cast<clang::RecordType>(qual_type.getTypePtr());
    const clang::RecordDecl *record_decl = record_type->getDecl();

    clang::DeclarationName decl_name(&getASTContext().Idents.get(name));
    for (NamedDecl *decl : record_decl->lookup(decl_name)) {
      auto *var_decl = dyn_cast<clang::VarDecl>(decl);
      if (!var_decl || var_decl->getStorageClass() != clang::SC_Static)
        continue;

      return CompilerDecl(this, var_decl);
    }
    break;
  }

  default:
    break;
  }
  return CompilerDecl();
}

// If a pointer to a pointee type (the clang_type arg) says that it has no
// children, then we either need to trust it, or override it and return a
// different result. For example, an "int *" has one child that is an integer,
// but a function pointer doesn't have any children. Likewise if a Record type
// claims it has no children, then there really is nothing to show.
uint32_t TypeSystemClang::GetNumPointeeChildren(clang::QualType type) {
  if (type.isNull())
    return 0;

  clang::QualType qual_type = RemoveWrappingTypes(type.getCanonicalType());
  const clang::Type::TypeClass type_class = qual_type->getTypeClass();
  switch (type_class) {
  case clang::Type::Builtin:
    switch (llvm::cast<clang::BuiltinType>(qual_type)->getKind()) {
    case clang::BuiltinType::UnknownAny:
    case clang::BuiltinType::Void:
    case clang::BuiltinType::NullPtr:
    case clang::BuiltinType::OCLEvent:
    case clang::BuiltinType::OCLImage1dRO:
    case clang::BuiltinType::OCLImage1dWO:
    case clang::BuiltinType::OCLImage1dRW:
    case clang::BuiltinType::OCLImage1dArrayRO:
    case clang::BuiltinType::OCLImage1dArrayWO:
    case clang::BuiltinType::OCLImage1dArrayRW:
    case clang::BuiltinType::OCLImage1dBufferRO:
    case clang::BuiltinType::OCLImage1dBufferWO:
    case clang::BuiltinType::OCLImage1dBufferRW:
    case clang::BuiltinType::OCLImage2dRO:
    case clang::BuiltinType::OCLImage2dWO:
    case clang::BuiltinType::OCLImage2dRW:
    case clang::BuiltinType::OCLImage2dArrayRO:
    case clang::BuiltinType::OCLImage2dArrayWO:
    case clang::BuiltinType::OCLImage2dArrayRW:
    case clang::BuiltinType::OCLImage3dRO:
    case clang::BuiltinType::OCLImage3dWO:
    case clang::BuiltinType::OCLImage3dRW:
    case clang::BuiltinType::OCLSampler:
      return 0;
    case clang::BuiltinType::Bool:
    case clang::BuiltinType::Char_U:
    case clang::BuiltinType::UChar:
    case clang::BuiltinType::WChar_U:
    case clang::BuiltinType::Char16:
    case clang::BuiltinType::Char32:
    case clang::BuiltinType::UShort:
    case clang::BuiltinType::UInt:
    case clang::BuiltinType::ULong:
    case clang::BuiltinType::ULongLong:
    case clang::BuiltinType::UInt128:
    case clang::BuiltinType::Char_S:
    case clang::BuiltinType::SChar:
    case clang::BuiltinType::WChar_S:
    case clang::BuiltinType::Short:
    case clang::BuiltinType::Int:
    case clang::BuiltinType::Long:
    case clang::BuiltinType::LongLong:
    case clang::BuiltinType::Int128:
    case clang::BuiltinType::Float:
    case clang::BuiltinType::Double:
    case clang::BuiltinType::LongDouble:
    case clang::BuiltinType::Dependent:
    case clang::BuiltinType::Overload:
    case clang::BuiltinType::ObjCId:
    case clang::BuiltinType::ObjCClass:
    case clang::BuiltinType::ObjCSel:
    case clang::BuiltinType::BoundMember:
    case clang::BuiltinType::Half:
    case clang::BuiltinType::ARCUnbridgedCast:
    case clang::BuiltinType::PseudoObject:
    case clang::BuiltinType::BuiltinFn:
    case clang::BuiltinType::ArraySection:
      return 1;
    default:
      return 0;
    }
    break;

  case clang::Type::Complex:
    return 1;
  case clang::Type::Pointer:
    return 1;
  case clang::Type::BlockPointer:
    return 0; // If block pointers don't have debug info, then no children for
              // them
  case clang::Type::LValueReference:
    return 1;
  case clang::Type::RValueReference:
    return 1;
  case clang::Type::MemberPointer:
    return 0;
  case clang::Type::ConstantArray:
    return 0;
  case clang::Type::IncompleteArray:
    return 0;
  case clang::Type::VariableArray:
    return 0;
  case clang::Type::DependentSizedArray:
    return 0;
  case clang::Type::DependentSizedExtVector:
    return 0;
  case clang::Type::Vector:
    return 0;
  case clang::Type::ExtVector:
    return 0;
  case clang::Type::FunctionProto:
    return 0; // When we function pointers, they have no children...
  case clang::Type::FunctionNoProto:
    return 0; // When we function pointers, they have no children...
  case clang::Type::UnresolvedUsing:
    return 0;
  case clang::Type::Record:
    return 0;
  case clang::Type::Enum:
    return 1;
  case clang::Type::TemplateTypeParm:
    return 1;
  case clang::Type::SubstTemplateTypeParm:
    return 1;
  case clang::Type::TemplateSpecialization:
    return 1;
  case clang::Type::InjectedClassName:
    return 0;
  case clang::Type::DependentName:
    return 1;
  case clang::Type::DependentTemplateSpecialization:
    return 1;
  case clang::Type::ObjCObject:
    return 0;
  case clang::Type::ObjCInterface:
    return 0;
  case clang::Type::ObjCObjectPointer:
    return 1;
  default:
    break;
  }
  return 0;
}

llvm::Expected<CompilerType> TypeSystemClang::GetChildCompilerTypeAtIndex(
    lldb::opaque_compiler_type_t type, ExecutionContext *exe_ctx, size_t idx,
    bool transparent_pointers, bool omit_empty_base_classes,
    bool ignore_array_bounds, std::string &child_name,
    uint32_t &child_byte_size, int32_t &child_byte_offset,
    uint32_t &child_bitfield_bit_size, uint32_t &child_bitfield_bit_offset,
    bool &child_is_base_class, bool &child_is_deref_of_parent,
    ValueObject *valobj, uint64_t &language_flags) {
  if (!type)
    return CompilerType();

  auto get_exe_scope = [&exe_ctx]() {
    return exe_ctx ? exe_ctx->GetBestExecutionContextScope() : nullptr;
  };

  clang::QualType parent_qual_type(
      RemoveWrappingTypes(GetCanonicalQualType(type)));
  const clang::Type::TypeClass parent_type_class =
      parent_qual_type->getTypeClass();
  child_bitfield_bit_size = 0;
  child_bitfield_bit_offset = 0;
  child_is_base_class = false;
  language_flags = 0;

  auto num_children_or_err =
      GetNumChildren(type, omit_empty_base_classes, exe_ctx);
  if (!num_children_or_err)
    return num_children_or_err.takeError();

  const bool idx_is_valid = idx < *num_children_or_err;
  int32_t bit_offset;
  switch (parent_type_class) {
  case clang::Type::Builtin:
    if (idx_is_valid) {
      switch (llvm::cast<clang::BuiltinType>(parent_qual_type)->getKind()) {
      case clang::BuiltinType::ObjCId:
      case clang::BuiltinType::ObjCClass:
        child_name = "isa";
        child_byte_size =
            getASTContext().getTypeSize(getASTContext().ObjCBuiltinClassTy) /
            CHAR_BIT;
        return GetType(getASTContext().ObjCBuiltinClassTy);

      default:
        break;
      }
    }
    break;

  case clang::Type::Record:
    if (idx_is_valid && GetCompleteType(type)) {
      const clang::RecordType *record_type =
          llvm::cast<clang::RecordType>(parent_qual_type.getTypePtr());
      const clang::RecordDecl *record_decl = record_type->getDecl();
      assert(record_decl);
      const clang::ASTRecordLayout &record_layout =
          getASTContext().getASTRecordLayout(record_decl);
      uint32_t child_idx = 0;

      const clang::CXXRecordDecl *cxx_record_decl =
          llvm::dyn_cast<clang::CXXRecordDecl>(record_decl);
      if (cxx_record_decl) {
        // We might have base classes to print out first
        clang::CXXRecordDecl::base_class_const_iterator base_class,
            base_class_end;
        for (base_class = cxx_record_decl->bases_begin(),
            base_class_end = cxx_record_decl->bases_end();
             base_class != base_class_end; ++base_class) {
          const clang::CXXRecordDecl *base_class_decl = nullptr;

          // Skip empty base classes
          if (omit_empty_base_classes) {
            base_class_decl = llvm::cast<clang::CXXRecordDecl>(
                base_class->getType()->getAs<clang::RecordType>()->getDecl());
            if (!TypeSystemClang::RecordHasFields(base_class_decl))
              continue;
          }

          if (idx == child_idx) {
            if (base_class_decl == nullptr)
              base_class_decl = llvm::cast<clang::CXXRecordDecl>(
                  base_class->getType()->getAs<clang::RecordType>()->getDecl());

            if (base_class->isVirtual()) {
              bool handled = false;
              if (valobj) {
                clang::VTableContextBase *vtable_ctx =
                    getASTContext().getVTableContext();
                if (vtable_ctx)
                  handled = GetVBaseBitOffset(*vtable_ctx, *valobj,
                                              record_layout, cxx_record_decl,
                                              base_class_decl, bit_offset);
              }
              if (!handled)
                bit_offset = record_layout.getVBaseClassOffset(base_class_decl)
                                 .getQuantity() *
                             8;
            } else
              bit_offset = record_layout.getBaseClassOffset(base_class_decl)
                               .getQuantity() *
                           8;

            // Base classes should be a multiple of 8 bits in size
            child_byte_offset = bit_offset / 8;
            CompilerType base_class_clang_type = GetType(base_class->getType());
            child_name = base_class_clang_type.GetTypeName().AsCString("");
            std::optional<uint64_t> size =
                base_class_clang_type.GetBitSize(get_exe_scope());
            if (!size)
<<<<<<< HEAD
              return llvm::make_error<llvm::StringError>(
                  "no size info for base class",
                  llvm::inconvertibleErrorCode());
=======
              return llvm::createStringError("no size info for base class");
>>>>>>> 13f6d404

            uint64_t base_class_clang_type_bit_size = *size;

            // Base classes bit sizes should be a multiple of 8 bits in size
            assert(base_class_clang_type_bit_size % 8 == 0);
            child_byte_size = base_class_clang_type_bit_size / 8;
            child_is_base_class = true;
            return base_class_clang_type;
          }
          // We don't increment the child index in the for loop since we might
          // be skipping empty base classes
          ++child_idx;
        }
      }
      // Make sure index is in range...
      uint32_t field_idx = 0;
      clang::RecordDecl::field_iterator field, field_end;
      for (field = record_decl->field_begin(),
          field_end = record_decl->field_end();
           field != field_end; ++field, ++field_idx, ++child_idx) {
        if (idx == child_idx) {
          // Print the member type if requested
          // Print the member name and equal sign
          child_name.assign(field->getNameAsString());

          // Figure out the type byte size (field_type_info.first) and
          // alignment (field_type_info.second) from the AST context.
          CompilerType field_clang_type = GetType(field->getType());
          assert(field_idx < record_layout.getFieldCount());
          std::optional<uint64_t> size =
              field_clang_type.GetByteSize(get_exe_scope());
          if (!size)
<<<<<<< HEAD
            return llvm::make_error<llvm::StringError>(
                "no size info for field", llvm::inconvertibleErrorCode());
=======
            return llvm::createStringError("no size info for field");
>>>>>>> 13f6d404

          child_byte_size = *size;
          const uint32_t child_bit_size = child_byte_size * 8;

          // Figure out the field offset within the current struct/union/class
          // type
          bit_offset = record_layout.getFieldOffset(field_idx);
          if (FieldIsBitfield(*field, child_bitfield_bit_size)) {
            child_bitfield_bit_offset = bit_offset % child_bit_size;
            const uint32_t child_bit_offset =
                bit_offset - child_bitfield_bit_offset;
            child_byte_offset = child_bit_offset / 8;
          } else {
            child_byte_offset = bit_offset / 8;
          }

          return field_clang_type;
        }
      }
    }
    break;

  case clang::Type::ObjCObject:
  case clang::Type::ObjCInterface:
    if (idx_is_valid && GetCompleteType(type)) {
      const clang::ObjCObjectType *objc_class_type =
          llvm::dyn_cast<clang::ObjCObjectType>(parent_qual_type.getTypePtr());
      assert(objc_class_type);
      if (objc_class_type) {
        uint32_t child_idx = 0;
        clang::ObjCInterfaceDecl *class_interface_decl =
            objc_class_type->getInterface();

        if (class_interface_decl) {

          const clang::ASTRecordLayout &interface_layout =
              getASTContext().getASTObjCInterfaceLayout(class_interface_decl);
          clang::ObjCInterfaceDecl *superclass_interface_decl =
              class_interface_decl->getSuperClass();
          if (superclass_interface_decl) {
            if (omit_empty_base_classes) {
              CompilerType base_class_clang_type =
                  GetType(getASTContext().getObjCInterfaceType(
                      superclass_interface_decl));
              if (llvm::expectedToStdOptional(
                      base_class_clang_type.GetNumChildren(
                          omit_empty_base_classes, exe_ctx))
                      .value_or(0) > 0) {
                if (idx == 0) {
                  clang::QualType ivar_qual_type(
                      getASTContext().getObjCInterfaceType(
                          superclass_interface_decl));

                  child_name.assign(
                      superclass_interface_decl->getNameAsString());

                  clang::TypeInfo ivar_type_info =
                      getASTContext().getTypeInfo(ivar_qual_type.getTypePtr());

                  child_byte_size = ivar_type_info.Width / 8;
                  child_byte_offset = 0;
                  child_is_base_class = true;

                  return GetType(ivar_qual_type);
                }

                ++child_idx;
              }
            } else
              ++child_idx;
          }

          const uint32_t superclass_idx = child_idx;

          if (idx < (child_idx + class_interface_decl->ivar_size())) {
            clang::ObjCInterfaceDecl::ivar_iterator ivar_pos,
                ivar_end = class_interface_decl->ivar_end();

            for (ivar_pos = class_interface_decl->ivar_begin();
                 ivar_pos != ivar_end; ++ivar_pos) {
              if (child_idx == idx) {
                clang::ObjCIvarDecl *ivar_decl = *ivar_pos;

                clang::QualType ivar_qual_type(ivar_decl->getType());

                child_name.assign(ivar_decl->getNameAsString());

                clang::TypeInfo ivar_type_info =
                    getASTContext().getTypeInfo(ivar_qual_type.getTypePtr());

                child_byte_size = ivar_type_info.Width / 8;

                // Figure out the field offset within the current
                // struct/union/class type For ObjC objects, we can't trust the
                // bit offset we get from the Clang AST, since that doesn't
                // account for the space taken up by unbacked properties, or
                // from the changing size of base classes that are newer than
                // this class. So if we have a process around that we can ask
                // about this object, do so.
                child_byte_offset = LLDB_INVALID_IVAR_OFFSET;
                Process *process = nullptr;
                if (exe_ctx)
                  process = exe_ctx->GetProcessPtr();
                if (process) {
                  ObjCLanguageRuntime *objc_runtime =
                      ObjCLanguageRuntime::Get(*process);
                  if (objc_runtime != nullptr) {
                    CompilerType parent_ast_type = GetType(parent_qual_type);
                    child_byte_offset = objc_runtime->GetByteOffsetForIvar(
                        parent_ast_type, ivar_decl->getNameAsString().c_str());
                  }
                }

                // Setting this to INT32_MAX to make sure we don't compute it
                // twice...
                bit_offset = INT32_MAX;

                if (child_byte_offset ==
                    static_cast<int32_t>(LLDB_INVALID_IVAR_OFFSET)) {
                  bit_offset = interface_layout.getFieldOffset(child_idx -
                                                               superclass_idx);
                  child_byte_offset = bit_offset / 8;
                }

                // Note, the ObjC Ivar Byte offset is just that, it doesn't
                // account for the bit offset of a bitfield within its
                // containing object.  So regardless of where we get the byte
                // offset from, we still need to get the bit offset for
                // bitfields from the layout.

                if (FieldIsBitfield(ivar_decl, child_bitfield_bit_size)) {
                  if (bit_offset == INT32_MAX)
                    bit_offset = interface_layout.getFieldOffset(
                        child_idx - superclass_idx);

                  child_bitfield_bit_offset = bit_offset % 8;
                }
                return GetType(ivar_qual_type);
              }
              ++child_idx;
            }
          }
        }
      }
    }
    break;

  case clang::Type::ObjCObjectPointer:
    if (idx_is_valid) {
      CompilerType pointee_clang_type(GetPointeeType(type));

      if (transparent_pointers && pointee_clang_type.IsAggregateType()) {
        child_is_deref_of_parent = false;
        bool tmp_child_is_deref_of_parent = false;
        return pointee_clang_type.GetChildCompilerTypeAtIndex(
            exe_ctx, idx, transparent_pointers, omit_empty_base_classes,
            ignore_array_bounds, child_name, child_byte_size, child_byte_offset,
            child_bitfield_bit_size, child_bitfield_bit_offset,
            child_is_base_class, tmp_child_is_deref_of_parent, valobj,
            language_flags);
      } else {
        child_is_deref_of_parent = true;
        const char *parent_name =
            valobj ? valobj->GetName().GetCString() : nullptr;
        if (parent_name) {
          child_name.assign(1, '*');
          child_name += parent_name;
        }

        // We have a pointer to an simple type
        if (idx == 0 && pointee_clang_type.GetCompleteType()) {
          if (std::optional<uint64_t> size =
                  pointee_clang_type.GetByteSize(get_exe_scope())) {
            child_byte_size = *size;
            child_byte_offset = 0;
            return pointee_clang_type;
          }
        }
      }
    }
    break;

  case clang::Type::Vector:
  case clang::Type::ExtVector:
    if (idx_is_valid) {
      const clang::VectorType *array =
          llvm::cast<clang::VectorType>(parent_qual_type.getTypePtr());
      if (array) {
        CompilerType element_type = GetType(array->getElementType());
        if (element_type.GetCompleteType()) {
          char element_name[64];
          ::snprintf(element_name, sizeof(element_name), "[%" PRIu64 "]",
                     static_cast<uint64_t>(idx));
          child_name.assign(element_name);
          if (std::optional<uint64_t> size =
                  element_type.GetByteSize(get_exe_scope())) {
            child_byte_size = *size;
            child_byte_offset = (int32_t)idx * (int32_t)child_byte_size;
            return element_type;
          }
        }
      }
    }
    break;

  case clang::Type::ConstantArray:
  case clang::Type::IncompleteArray:
    if (ignore_array_bounds || idx_is_valid) {
      const clang::ArrayType *array = GetQualType(type)->getAsArrayTypeUnsafe();
      if (array) {
        CompilerType element_type = GetType(array->getElementType());
        if (element_type.GetCompleteType()) {
          child_name = std::string(llvm::formatv("[{0}]", idx));
          if (std::optional<uint64_t> size =
                  element_type.GetByteSize(get_exe_scope())) {
            child_byte_size = *size;
            child_byte_offset = (int32_t)idx * (int32_t)child_byte_size;
            return element_type;
          }
        }
      }
    }
    break;

  case clang::Type::Pointer: {
    CompilerType pointee_clang_type(GetPointeeType(type));

    // Don't dereference "void *" pointers
    if (pointee_clang_type.IsVoidType())
      return CompilerType();

    if (transparent_pointers && pointee_clang_type.IsAggregateType()) {
      child_is_deref_of_parent = false;
      bool tmp_child_is_deref_of_parent = false;
      return pointee_clang_type.GetChildCompilerTypeAtIndex(
          exe_ctx, idx, transparent_pointers, omit_empty_base_classes,
          ignore_array_bounds, child_name, child_byte_size, child_byte_offset,
          child_bitfield_bit_size, child_bitfield_bit_offset,
          child_is_base_class, tmp_child_is_deref_of_parent, valobj,
          language_flags);
    } else {
      child_is_deref_of_parent = true;

      const char *parent_name =
          valobj ? valobj->GetName().GetCString() : nullptr;
      if (parent_name) {
        child_name.assign(1, '*');
        child_name += parent_name;
      }

      // We have a pointer to an simple type
      if (idx == 0) {
        if (std::optional<uint64_t> size =
                pointee_clang_type.GetByteSize(get_exe_scope())) {
          child_byte_size = *size;
          child_byte_offset = 0;
          return pointee_clang_type;
        }
      }
    }
    break;
  }

  case clang::Type::LValueReference:
  case clang::Type::RValueReference:
    if (idx_is_valid) {
      const clang::ReferenceType *reference_type =
          llvm::cast<clang::ReferenceType>(
              RemoveWrappingTypes(GetQualType(type)).getTypePtr());
      CompilerType pointee_clang_type =
          GetType(reference_type->getPointeeType());
      if (transparent_pointers && pointee_clang_type.IsAggregateType()) {
        child_is_deref_of_parent = false;
        bool tmp_child_is_deref_of_parent = false;
        return pointee_clang_type.GetChildCompilerTypeAtIndex(
            exe_ctx, idx, transparent_pointers, omit_empty_base_classes,
            ignore_array_bounds, child_name, child_byte_size, child_byte_offset,
            child_bitfield_bit_size, child_bitfield_bit_offset,
            child_is_base_class, tmp_child_is_deref_of_parent, valobj,
            language_flags);
      } else {
        const char *parent_name =
            valobj ? valobj->GetName().GetCString() : nullptr;
        if (parent_name) {
          child_name.assign(1, '&');
          child_name += parent_name;
        }

        // We have a pointer to an simple type
        if (idx == 0) {
          if (std::optional<uint64_t> size =
                  pointee_clang_type.GetByteSize(get_exe_scope())) {
            child_byte_size = *size;
            child_byte_offset = 0;
            return pointee_clang_type;
          }
        }
      }
    }
    break;

  default:
    break;
  }
  return CompilerType();
}

uint32_t TypeSystemClang::GetIndexForRecordBase(
    const clang::RecordDecl *record_decl,
    const clang::CXXBaseSpecifier *base_spec,
    bool omit_empty_base_classes) {
  uint32_t child_idx = 0;

  const clang::CXXRecordDecl *cxx_record_decl =
      llvm::dyn_cast<clang::CXXRecordDecl>(record_decl);

  if (cxx_record_decl) {
    clang::CXXRecordDecl::base_class_const_iterator base_class, base_class_end;
    for (base_class = cxx_record_decl->bases_begin(),
        base_class_end = cxx_record_decl->bases_end();
         base_class != base_class_end; ++base_class) {
      if (omit_empty_base_classes) {
        if (BaseSpecifierIsEmpty(base_class))
          continue;
      }

      if (base_class == base_spec)
        return child_idx;
      ++child_idx;
    }
  }

  return UINT32_MAX;
}

uint32_t TypeSystemClang::GetIndexForRecordChild(
    const clang::RecordDecl *record_decl, clang::NamedDecl *canonical_decl,
    bool omit_empty_base_classes) {
  uint32_t child_idx = TypeSystemClang::GetNumBaseClasses(
      llvm::dyn_cast<clang::CXXRecordDecl>(record_decl),
      omit_empty_base_classes);

  clang::RecordDecl::field_iterator field, field_end;
  for (field = record_decl->field_begin(), field_end = record_decl->field_end();
       field != field_end; ++field, ++child_idx) {
    if (field->getCanonicalDecl() == canonical_decl)
      return child_idx;
  }

  return UINT32_MAX;
}

// Look for a child member (doesn't include base classes, but it does include
// their members) in the type hierarchy. Returns an index path into
// "clang_type" on how to reach the appropriate member.
//
//    class A
//    {
//    public:
//        int m_a;
//        int m_b;
//    };
//
//    class B
//    {
//    };
//
//    class C :
//        public B,
//        public A
//    {
//    };
//
// If we have a clang type that describes "class C", and we wanted to looked
// "m_b" in it:
//
// With omit_empty_base_classes == false we would get an integer array back
// with: { 1,  1 } The first index 1 is the child index for "class A" within
// class C The second index 1 is the child index for "m_b" within class A
//
// With omit_empty_base_classes == true we would get an integer array back
// with: { 0,  1 } The first index 0 is the child index for "class A" within
// class C (since class B doesn't have any members it doesn't count) The second
// index 1 is the child index for "m_b" within class A

size_t TypeSystemClang::GetIndexOfChildMemberWithName(
    lldb::opaque_compiler_type_t type, llvm::StringRef name,
    bool omit_empty_base_classes, std::vector<uint32_t> &child_indexes) {
  if (type && !name.empty()) {
    clang::QualType qual_type = RemoveWrappingTypes(GetCanonicalQualType(type));
    const clang::Type::TypeClass type_class = qual_type->getTypeClass();
    switch (type_class) {
    case clang::Type::Record:
      if (GetCompleteType(type)) {
        const clang::RecordType *record_type =
            llvm::cast<clang::RecordType>(qual_type.getTypePtr());
        const clang::RecordDecl *record_decl = record_type->getDecl();

        assert(record_decl);
        uint32_t child_idx = 0;

        const clang::CXXRecordDecl *cxx_record_decl =
            llvm::dyn_cast<clang::CXXRecordDecl>(record_decl);

        // Try and find a field that matches NAME
        clang::RecordDecl::field_iterator field, field_end;
        for (field = record_decl->field_begin(),
            field_end = record_decl->field_end();
             field != field_end; ++field, ++child_idx) {
          llvm::StringRef field_name = field->getName();
          if (field_name.empty()) {
            CompilerType field_type = GetType(field->getType());
            child_indexes.push_back(child_idx);
            if (field_type.GetIndexOfChildMemberWithName(
                    name, omit_empty_base_classes, child_indexes))
              return child_indexes.size();
            child_indexes.pop_back();

          } else if (field_name == name) {
            // We have to add on the number of base classes to this index!
            child_indexes.push_back(
                child_idx + TypeSystemClang::GetNumBaseClasses(
                                cxx_record_decl, omit_empty_base_classes));
            return child_indexes.size();
          }
        }

        if (cxx_record_decl) {
          const clang::RecordDecl *parent_record_decl = cxx_record_decl;

          // Didn't find things easily, lets let clang do its thang...
          clang::IdentifierInfo &ident_ref = getASTContext().Idents.get(name);
          clang::DeclarationName decl_name(&ident_ref);

          clang::CXXBasePaths paths;
          if (cxx_record_decl->lookupInBases(
                  [decl_name](const clang::CXXBaseSpecifier *specifier,
                              clang::CXXBasePath &path) {
                    CXXRecordDecl *record =
                      specifier->getType()->getAsCXXRecordDecl();
                    auto r = record->lookup(decl_name);
                    path.Decls = r.begin();
                    return !r.empty();
                  },
                  paths)) {
            clang::CXXBasePaths::const_paths_iterator path,
                path_end = paths.end();
            for (path = paths.begin(); path != path_end; ++path) {
              const size_t num_path_elements = path->size();
              for (size_t e = 0; e < num_path_elements; ++e) {
                clang::CXXBasePathElement elem = (*path)[e];

                child_idx = GetIndexForRecordBase(parent_record_decl, elem.Base,
                                                  omit_empty_base_classes);
                if (child_idx == UINT32_MAX) {
                  child_indexes.clear();
                  return 0;
                } else {
                  child_indexes.push_back(child_idx);
                  parent_record_decl = llvm::cast<clang::RecordDecl>(
                      elem.Base->getType()
                          ->castAs<clang::RecordType>()
                          ->getDecl());
                }
              }
              for (clang::DeclContext::lookup_iterator I = path->Decls, E;
                   I != E; ++I) {
                child_idx = GetIndexForRecordChild(
                    parent_record_decl, *I, omit_empty_base_classes);
                if (child_idx == UINT32_MAX) {
                  child_indexes.clear();
                  return 0;
                } else {
                  child_indexes.push_back(child_idx);
                }
              }
            }
            return child_indexes.size();
          }
        }
      }
      break;

    case clang::Type::ObjCObject:
    case clang::Type::ObjCInterface:
      if (GetCompleteType(type)) {
        llvm::StringRef name_sref(name);
        const clang::ObjCObjectType *objc_class_type =
            llvm::dyn_cast<clang::ObjCObjectType>(qual_type.getTypePtr());
        assert(objc_class_type);
        if (objc_class_type) {
          uint32_t child_idx = 0;
          clang::ObjCInterfaceDecl *class_interface_decl =
              objc_class_type->getInterface();

          if (class_interface_decl) {
            clang::ObjCInterfaceDecl::ivar_iterator ivar_pos,
                ivar_end = class_interface_decl->ivar_end();
            clang::ObjCInterfaceDecl *superclass_interface_decl =
                class_interface_decl->getSuperClass();

            for (ivar_pos = class_interface_decl->ivar_begin();
                 ivar_pos != ivar_end; ++ivar_pos, ++child_idx) {
              const clang::ObjCIvarDecl *ivar_decl = *ivar_pos;

              if (ivar_decl->getName() == name_sref) {
                if ((!omit_empty_base_classes && superclass_interface_decl) ||
                    (omit_empty_base_classes &&
                     ObjCDeclHasIVars(superclass_interface_decl, true)))
                  ++child_idx;

                child_indexes.push_back(child_idx);
                return child_indexes.size();
              }
            }

            if (superclass_interface_decl) {
              // The super class index is always zero for ObjC classes, so we
              // push it onto the child indexes in case we find an ivar in our
              // superclass...
              child_indexes.push_back(0);

              CompilerType superclass_clang_type =
                  GetType(getASTContext().getObjCInterfaceType(
                      superclass_interface_decl));
              if (superclass_clang_type.GetIndexOfChildMemberWithName(
                      name, omit_empty_base_classes, child_indexes)) {
                // We did find an ivar in a superclass so just return the
                // results!
                return child_indexes.size();
              }

              // We didn't find an ivar matching "name" in our superclass, pop
              // the superclass zero index that we pushed on above.
              child_indexes.pop_back();
            }
          }
        }
      }
      break;

    case clang::Type::ObjCObjectPointer: {
      CompilerType objc_object_clang_type = GetType(
          llvm::cast<clang::ObjCObjectPointerType>(qual_type.getTypePtr())
              ->getPointeeType());
      return objc_object_clang_type.GetIndexOfChildMemberWithName(
          name, omit_empty_base_classes, child_indexes);
    } break;

    case clang::Type::ConstantArray: {
      //                const clang::ConstantArrayType *array =
      //                llvm::cast<clang::ConstantArrayType>(parent_qual_type.getTypePtr());
      //                const uint64_t element_count =
      //                array->getSize().getLimitedValue();
      //
      //                if (idx < element_count)
      //                {
      //                    std::pair<uint64_t, unsigned> field_type_info =
      //                    ast->getTypeInfo(array->getElementType());
      //
      //                    char element_name[32];
      //                    ::snprintf (element_name, sizeof (element_name),
      //                    "%s[%u]", parent_name ? parent_name : "", idx);
      //
      //                    child_name.assign(element_name);
      //                    assert(field_type_info.first % 8 == 0);
      //                    child_byte_size = field_type_info.first / 8;
      //                    child_byte_offset = idx * child_byte_size;
      //                    return array->getElementType().getAsOpaquePtr();
      //                }
    } break;

    //        case clang::Type::MemberPointerType:
    //            {
    //                MemberPointerType *mem_ptr_type =
    //                llvm::cast<MemberPointerType>(qual_type.getTypePtr());
    //                clang::QualType pointee_type =
    //                mem_ptr_type->getPointeeType();
    //
    //                if (TypeSystemClang::IsAggregateType
    //                (pointee_type.getAsOpaquePtr()))
    //                {
    //                    return GetIndexOfChildWithName (ast,
    //                                                    mem_ptr_type->getPointeeType().getAsOpaquePtr(),
    //                                                    name);
    //                }
    //            }
    //            break;
    //
    case clang::Type::LValueReference:
    case clang::Type::RValueReference: {
      const clang::ReferenceType *reference_type =
          llvm::cast<clang::ReferenceType>(qual_type.getTypePtr());
      clang::QualType pointee_type(reference_type->getPointeeType());
      CompilerType pointee_clang_type = GetType(pointee_type);

      if (pointee_clang_type.IsAggregateType()) {
        return pointee_clang_type.GetIndexOfChildMemberWithName(
            name, omit_empty_base_classes, child_indexes);
      }
    } break;

    case clang::Type::Pointer: {
      CompilerType pointee_clang_type(GetPointeeType(type));

      if (pointee_clang_type.IsAggregateType()) {
        return pointee_clang_type.GetIndexOfChildMemberWithName(
            name, omit_empty_base_classes, child_indexes);
      }
    } break;

    default:
      break;
    }
  }
  return 0;
}

// Get the index of the child of "clang_type" whose name matches. This function
// doesn't descend into the children, but only looks one level deep and name
// matches can include base class names.

uint32_t
TypeSystemClang::GetIndexOfChildWithName(lldb::opaque_compiler_type_t type,
                                         llvm::StringRef name,
                                         bool omit_empty_base_classes) {
  if (type && !name.empty()) {
    clang::QualType qual_type = RemoveWrappingTypes(GetCanonicalQualType(type));

    const clang::Type::TypeClass type_class = qual_type->getTypeClass();

    switch (type_class) {
    case clang::Type::Record:
      if (GetCompleteType(type)) {
        const clang::RecordType *record_type =
            llvm::cast<clang::RecordType>(qual_type.getTypePtr());
        const clang::RecordDecl *record_decl = record_type->getDecl();

        assert(record_decl);
        uint32_t child_idx = 0;

        const clang::CXXRecordDecl *cxx_record_decl =
            llvm::dyn_cast<clang::CXXRecordDecl>(record_decl);

        if (cxx_record_decl) {
          clang::CXXRecordDecl::base_class_const_iterator base_class,
              base_class_end;
          for (base_class = cxx_record_decl->bases_begin(),
              base_class_end = cxx_record_decl->bases_end();
               base_class != base_class_end; ++base_class) {
            // Skip empty base classes
            clang::CXXRecordDecl *base_class_decl =
                llvm::cast<clang::CXXRecordDecl>(
                    base_class->getType()
                        ->castAs<clang::RecordType>()
                        ->getDecl());
            if (omit_empty_base_classes &&
                !TypeSystemClang::RecordHasFields(base_class_decl))
              continue;

            CompilerType base_class_clang_type = GetType(base_class->getType());
            std::string base_class_type_name(
                base_class_clang_type.GetTypeName().AsCString(""));
            if (base_class_type_name == name)
              return child_idx;
            ++child_idx;
          }
        }

        // Try and find a field that matches NAME
        clang::RecordDecl::field_iterator field, field_end;
        for (field = record_decl->field_begin(),
            field_end = record_decl->field_end();
             field != field_end; ++field, ++child_idx) {
          if (field->getName() == name)
            return child_idx;
        }
      }
      break;

    case clang::Type::ObjCObject:
    case clang::Type::ObjCInterface:
      if (GetCompleteType(type)) {
        const clang::ObjCObjectType *objc_class_type =
            llvm::dyn_cast<clang::ObjCObjectType>(qual_type.getTypePtr());
        assert(objc_class_type);
        if (objc_class_type) {
          uint32_t child_idx = 0;
          clang::ObjCInterfaceDecl *class_interface_decl =
              objc_class_type->getInterface();

          if (class_interface_decl) {
            clang::ObjCInterfaceDecl::ivar_iterator ivar_pos,
                ivar_end = class_interface_decl->ivar_end();
            clang::ObjCInterfaceDecl *superclass_interface_decl =
                class_interface_decl->getSuperClass();

            for (ivar_pos = class_interface_decl->ivar_begin();
                 ivar_pos != ivar_end; ++ivar_pos, ++child_idx) {
              const clang::ObjCIvarDecl *ivar_decl = *ivar_pos;

              if (ivar_decl->getName() == name) {
                if ((!omit_empty_base_classes && superclass_interface_decl) ||
                    (omit_empty_base_classes &&
                     ObjCDeclHasIVars(superclass_interface_decl, true)))
                  ++child_idx;

                return child_idx;
              }
            }

            if (superclass_interface_decl) {
              if (superclass_interface_decl->getName() == name)
                return 0;
            }
          }
        }
      }
      break;

    case clang::Type::ObjCObjectPointer: {
      CompilerType pointee_clang_type = GetType(
          llvm::cast<clang::ObjCObjectPointerType>(qual_type.getTypePtr())
              ->getPointeeType());
      return pointee_clang_type.GetIndexOfChildWithName(
          name, omit_empty_base_classes);
    } break;

    case clang::Type::ConstantArray: {
      //                const clang::ConstantArrayType *array =
      //                llvm::cast<clang::ConstantArrayType>(parent_qual_type.getTypePtr());
      //                const uint64_t element_count =
      //                array->getSize().getLimitedValue();
      //
      //                if (idx < element_count)
      //                {
      //                    std::pair<uint64_t, unsigned> field_type_info =
      //                    ast->getTypeInfo(array->getElementType());
      //
      //                    char element_name[32];
      //                    ::snprintf (element_name, sizeof (element_name),
      //                    "%s[%u]", parent_name ? parent_name : "", idx);
      //
      //                    child_name.assign(element_name);
      //                    assert(field_type_info.first % 8 == 0);
      //                    child_byte_size = field_type_info.first / 8;
      //                    child_byte_offset = idx * child_byte_size;
      //                    return array->getElementType().getAsOpaquePtr();
      //                }
    } break;

    //        case clang::Type::MemberPointerType:
    //            {
    //                MemberPointerType *mem_ptr_type =
    //                llvm::cast<MemberPointerType>(qual_type.getTypePtr());
    //                clang::QualType pointee_type =
    //                mem_ptr_type->getPointeeType();
    //
    //                if (TypeSystemClang::IsAggregateType
    //                (pointee_type.getAsOpaquePtr()))
    //                {
    //                    return GetIndexOfChildWithName (ast,
    //                                                    mem_ptr_type->getPointeeType().getAsOpaquePtr(),
    //                                                    name);
    //                }
    //            }
    //            break;
    //
    case clang::Type::LValueReference:
    case clang::Type::RValueReference: {
      const clang::ReferenceType *reference_type =
          llvm::cast<clang::ReferenceType>(qual_type.getTypePtr());
      CompilerType pointee_type = GetType(reference_type->getPointeeType());

      if (pointee_type.IsAggregateType()) {
        return pointee_type.GetIndexOfChildWithName(name,
                                                    omit_empty_base_classes);
      }
    } break;

    case clang::Type::Pointer: {
      const clang::PointerType *pointer_type =
          llvm::cast<clang::PointerType>(qual_type.getTypePtr());
      CompilerType pointee_type = GetType(pointer_type->getPointeeType());

      if (pointee_type.IsAggregateType()) {
        return pointee_type.GetIndexOfChildWithName(name,
                                                    omit_empty_base_classes);
      } else {
        //                    if (parent_name)
        //                    {
        //                        child_name.assign(1, '*');
        //                        child_name += parent_name;
        //                    }
        //
        //                    // We have a pointer to an simple type
        //                    if (idx == 0)
        //                    {
        //                        std::pair<uint64_t, unsigned> clang_type_info
        //                        = ast->getTypeInfo(pointee_type);
        //                        assert(clang_type_info.first % 8 == 0);
        //                        child_byte_size = clang_type_info.first / 8;
        //                        child_byte_offset = 0;
        //                        return pointee_type.getAsOpaquePtr();
        //                    }
      }
    } break;

    default:
      break;
    }
  }
  return UINT32_MAX;
}

CompilerType
TypeSystemClang::GetDirectNestedTypeWithName(lldb::opaque_compiler_type_t type,
                                             llvm::StringRef name) {
  if (!type || name.empty())
    return CompilerType();

  clang::QualType qual_type = RemoveWrappingTypes(GetCanonicalQualType(type));
  const clang::Type::TypeClass type_class = qual_type->getTypeClass();

  switch (type_class) {
  case clang::Type::Record: {
    if (!GetCompleteType(type))
      return CompilerType();
    const clang::RecordType *record_type =
        llvm::cast<clang::RecordType>(qual_type.getTypePtr());
    const clang::RecordDecl *record_decl = record_type->getDecl();

    clang::DeclarationName decl_name(&getASTContext().Idents.get(name));
    for (NamedDecl *decl : record_decl->lookup(decl_name)) {
      if (auto *tag_decl = dyn_cast<clang::TagDecl>(decl))
        return GetType(getASTContext().getTagDeclType(tag_decl));
      if (auto *typedef_decl = dyn_cast<clang::TypedefNameDecl>(decl))
        return GetType(getASTContext().getTypedefType(typedef_decl));
    }
    break;
  }
  default:
    break;
  }
  return CompilerType();
}

bool TypeSystemClang::IsTemplateType(lldb::opaque_compiler_type_t type) {
  if (!type)
    return false;
  CompilerType ct(weak_from_this(), type);
  const clang::Type *clang_type = ClangUtil::GetQualType(ct).getTypePtr();
  if (auto *cxx_record_decl = dyn_cast<clang::TagType>(clang_type))
    return isa<clang::ClassTemplateSpecializationDecl>(
        cxx_record_decl->getDecl());
  return false;
}

size_t
TypeSystemClang::GetNumTemplateArguments(lldb::opaque_compiler_type_t type,
                                         bool expand_pack) {
  if (!type)
    return 0;

  clang::QualType qual_type = RemoveWrappingTypes(GetCanonicalQualType(type));
  const clang::Type::TypeClass type_class = qual_type->getTypeClass();
  switch (type_class) {
  case clang::Type::Record:
    if (GetCompleteType(type)) {
      const clang::CXXRecordDecl *cxx_record_decl =
          qual_type->getAsCXXRecordDecl();
      if (cxx_record_decl) {
        const clang::ClassTemplateSpecializationDecl *template_decl =
            llvm::dyn_cast<clang::ClassTemplateSpecializationDecl>(
                cxx_record_decl);
        if (template_decl) {
          const auto &template_arg_list = template_decl->getTemplateArgs();
          size_t num_args = template_arg_list.size();
          assert(num_args && "template specialization without any args");
          if (expand_pack && num_args) {
            const auto &pack = template_arg_list[num_args - 1];
            if (pack.getKind() == clang::TemplateArgument::Pack)
              num_args += pack.pack_size() - 1;
          }
          return num_args;
        }
      }
    }
    break;

  default:
    break;
  }

  return 0;
}

const clang::ClassTemplateSpecializationDecl *
TypeSystemClang::GetAsTemplateSpecialization(
    lldb::opaque_compiler_type_t type) {
  if (!type)
    return nullptr;

  clang::QualType qual_type(RemoveWrappingTypes(GetCanonicalQualType(type)));
  const clang::Type::TypeClass type_class = qual_type->getTypeClass();
  switch (type_class) {
  case clang::Type::Record: {
    if (! GetCompleteType(type))
      return nullptr;
    const clang::CXXRecordDecl *cxx_record_decl =
        qual_type->getAsCXXRecordDecl();
    if (!cxx_record_decl)
      return nullptr;
    return llvm::dyn_cast<clang::ClassTemplateSpecializationDecl>(
        cxx_record_decl);
  }

  default:
    return nullptr;
  }
}

const TemplateArgument *
GetNthTemplateArgument(const clang::ClassTemplateSpecializationDecl *decl,
                       size_t idx, bool expand_pack) {
  const auto &args = decl->getTemplateArgs();
  const size_t args_size = args.size();

  assert(args_size && "template specialization without any args");
  if (!args_size)
    return nullptr;

  const size_t last_idx = args_size - 1;

  // We're asked for a template argument that can't be a parameter pack, so
  // return it without worrying about 'expand_pack'.
  if (idx < last_idx)
    return &args[idx];

  // We're asked for the last template argument but we don't want/need to
  // expand it.
  if (!expand_pack || args[last_idx].getKind() != clang::TemplateArgument::Pack)
    return idx >= args.size() ? nullptr : &args[idx];

  // Index into the expanded pack.
  // Note that 'idx' counts from the beginning of all template arguments
  // (including the ones preceding the parameter pack).
  const auto &pack = args[last_idx];
  const size_t pack_idx = idx - last_idx;
  if (pack_idx >= pack.pack_size())
    return nullptr;
  return &pack.pack_elements()[pack_idx];
}

lldb::TemplateArgumentKind
TypeSystemClang::GetTemplateArgumentKind(lldb::opaque_compiler_type_t type,
                                         size_t arg_idx, bool expand_pack) {
  const clang::ClassTemplateSpecializationDecl *template_decl =
      GetAsTemplateSpecialization(type);
  if (!template_decl)
    return eTemplateArgumentKindNull;

  const auto *arg = GetNthTemplateArgument(template_decl, arg_idx, expand_pack);
  if (!arg)
    return eTemplateArgumentKindNull;

  switch (arg->getKind()) {
  case clang::TemplateArgument::Null:
    return eTemplateArgumentKindNull;

  case clang::TemplateArgument::NullPtr:
    return eTemplateArgumentKindNullPtr;

  case clang::TemplateArgument::Type:
    return eTemplateArgumentKindType;

  case clang::TemplateArgument::Declaration:
    return eTemplateArgumentKindDeclaration;

  case clang::TemplateArgument::Integral:
    return eTemplateArgumentKindIntegral;

  case clang::TemplateArgument::Template:
    return eTemplateArgumentKindTemplate;

  case clang::TemplateArgument::TemplateExpansion:
    return eTemplateArgumentKindTemplateExpansion;

  case clang::TemplateArgument::Expression:
    return eTemplateArgumentKindExpression;

  case clang::TemplateArgument::Pack:
    return eTemplateArgumentKindPack;

  case clang::TemplateArgument::StructuralValue:
    return eTemplateArgumentKindStructuralValue;
  }
  llvm_unreachable("Unhandled clang::TemplateArgument::ArgKind");
}

CompilerType
TypeSystemClang::GetTypeTemplateArgument(lldb::opaque_compiler_type_t type,
                                         size_t idx, bool expand_pack) {
  const clang::ClassTemplateSpecializationDecl *template_decl =
      GetAsTemplateSpecialization(type);
  if (!template_decl)
    return CompilerType();

  const auto *arg = GetNthTemplateArgument(template_decl, idx, expand_pack);
  if (!arg || arg->getKind() != clang::TemplateArgument::Type)
    return CompilerType();

  return GetType(arg->getAsType());
}

std::optional<CompilerType::IntegralTemplateArgument>
TypeSystemClang::GetIntegralTemplateArgument(lldb::opaque_compiler_type_t type,
                                             size_t idx, bool expand_pack) {
  const clang::ClassTemplateSpecializationDecl *template_decl =
      GetAsTemplateSpecialization(type);
  if (!template_decl)
    return std::nullopt;

  const auto *arg = GetNthTemplateArgument(template_decl, idx, expand_pack);
  if (!arg || arg->getKind() != clang::TemplateArgument::Integral)
    return std::nullopt;

  return {{arg->getAsIntegral(), GetType(arg->getIntegralType())}};
}

CompilerType TypeSystemClang::GetTypeForFormatters(void *type) {
  if (type)
    return ClangUtil::RemoveFastQualifiers(CompilerType(weak_from_this(), type));
  return CompilerType();
}

clang::EnumDecl *TypeSystemClang::GetAsEnumDecl(const CompilerType &type) {
  const clang::EnumType *enutype =
      llvm::dyn_cast<clang::EnumType>(ClangUtil::GetCanonicalQualType(type));
  if (enutype)
    return enutype->getDecl();
  return nullptr;
}

clang::RecordDecl *TypeSystemClang::GetAsRecordDecl(const CompilerType &type) {
  const clang::RecordType *record_type =
      llvm::dyn_cast<clang::RecordType>(ClangUtil::GetCanonicalQualType(type));
  if (record_type)
    return record_type->getDecl();
  return nullptr;
}

clang::TagDecl *TypeSystemClang::GetAsTagDecl(const CompilerType &type) {
  return ClangUtil::GetAsTagDecl(type);
}

clang::TypedefNameDecl *
TypeSystemClang::GetAsTypedefDecl(const CompilerType &type) {
  const clang::TypedefType *typedef_type =
      llvm::dyn_cast<clang::TypedefType>(ClangUtil::GetQualType(type));
  if (typedef_type)
    return typedef_type->getDecl();
  return nullptr;
}

clang::CXXRecordDecl *
TypeSystemClang::GetAsCXXRecordDecl(lldb::opaque_compiler_type_t type) {
  return GetCanonicalQualType(type)->getAsCXXRecordDecl();
}

clang::ObjCInterfaceDecl *
TypeSystemClang::GetAsObjCInterfaceDecl(const CompilerType &type) {
  const clang::ObjCObjectType *objc_class_type =
      llvm::dyn_cast<clang::ObjCObjectType>(
          ClangUtil::GetCanonicalQualType(type));
  if (objc_class_type)
    return objc_class_type->getInterface();
  return nullptr;
}

clang::FieldDecl *TypeSystemClang::AddFieldToRecordType(
    const CompilerType &type, llvm::StringRef name,
    const CompilerType &field_clang_type, AccessType access,
    uint32_t bitfield_bit_size) {
  if (!type.IsValid() || !field_clang_type.IsValid())
    return nullptr;
  auto ts = type.GetTypeSystem();
  auto ast = ts.dyn_cast_or_null<TypeSystemClang>();
  if (!ast)
    return nullptr;
  clang::ASTContext &clang_ast = ast->getASTContext();
  clang::IdentifierInfo *ident = nullptr;
  if (!name.empty())
    ident = &clang_ast.Idents.get(name);

  clang::FieldDecl *field = nullptr;

  clang::Expr *bit_width = nullptr;
  if (bitfield_bit_size != 0) {
    llvm::APInt bitfield_bit_size_apint(clang_ast.getTypeSize(clang_ast.IntTy),
                                        bitfield_bit_size);
    bit_width = new (clang_ast)
        clang::IntegerLiteral(clang_ast, bitfield_bit_size_apint,
                              clang_ast.IntTy, clang::SourceLocation());
  }

  clang::RecordDecl *record_decl = ast->GetAsRecordDecl(type);
  if (record_decl) {
    field = clang::FieldDecl::CreateDeserialized(clang_ast, GlobalDeclID());
    field->setDeclContext(record_decl);
    field->setDeclName(ident);
    field->setType(ClangUtil::GetQualType(field_clang_type));
    if (bit_width)
      field->setBitWidth(bit_width);
    SetMemberOwningModule(field, record_decl);

    if (name.empty()) {
      // Determine whether this field corresponds to an anonymous struct or
      // union.
      if (const clang::TagType *TagT =
              field->getType()->getAs<clang::TagType>()) {
        if (clang::RecordDecl *Rec =
                llvm::dyn_cast<clang::RecordDecl>(TagT->getDecl()))
          if (!Rec->getDeclName()) {
            Rec->setAnonymousStructOrUnion(true);
            field->setImplicit();
          }
      }
    }

    if (field) {
      clang::AccessSpecifier access_specifier =
          TypeSystemClang::ConvertAccessTypeToAccessSpecifier(access);
      field->setAccess(access_specifier);

      if (clang::CXXRecordDecl *cxx_record_decl =
              llvm::dyn_cast<CXXRecordDecl>(record_decl)) {
        AddAccessSpecifierDecl(cxx_record_decl, ast->getASTContext(),
                               ast->GetCXXRecordDeclAccess(cxx_record_decl),
                               access_specifier);
        ast->SetCXXRecordDeclAccess(cxx_record_decl, access_specifier);
      }
      record_decl->addDecl(field);

      VerifyDecl(field);
    }
  } else {
    clang::ObjCInterfaceDecl *class_interface_decl =
        ast->GetAsObjCInterfaceDecl(type);

    if (class_interface_decl) {
      const bool is_synthesized = false;

      field_clang_type.GetCompleteType();

      auto *ivar =
          clang::ObjCIvarDecl::CreateDeserialized(clang_ast, GlobalDeclID());
      ivar->setDeclContext(class_interface_decl);
      ivar->setDeclName(ident);
      ivar->setType(ClangUtil::GetQualType(field_clang_type));
      ivar->setAccessControl(ConvertAccessTypeToObjCIvarAccessControl(access));
      if (bit_width)
        ivar->setBitWidth(bit_width);
      ivar->setSynthesize(is_synthesized);
      field = ivar;
      SetMemberOwningModule(field, class_interface_decl);

      if (field) {
        class_interface_decl->addDecl(field);

        VerifyDecl(field);
      }
    }
  }
  return field;
}

void TypeSystemClang::BuildIndirectFields(const CompilerType &type) {
  if (!type)
    return;

  auto ts = type.GetTypeSystem();
  auto ast = ts.dyn_cast_or_null<TypeSystemClang>();
  if (!ast)
    return;

  clang::RecordDecl *record_decl = ast->GetAsRecordDecl(type);

  if (!record_decl)
    return;

  typedef llvm::SmallVector<clang::IndirectFieldDecl *, 1> IndirectFieldVector;

  IndirectFieldVector indirect_fields;
  clang::RecordDecl::field_iterator field_pos;
  clang::RecordDecl::field_iterator field_end_pos = record_decl->field_end();
  clang::RecordDecl::field_iterator last_field_pos = field_end_pos;
  for (field_pos = record_decl->field_begin(); field_pos != field_end_pos;
       last_field_pos = field_pos++) {
    if (field_pos->isAnonymousStructOrUnion()) {
      clang::QualType field_qual_type = field_pos->getType();

      const clang::RecordType *field_record_type =
          field_qual_type->getAs<clang::RecordType>();

      if (!field_record_type)
        continue;

      clang::RecordDecl *field_record_decl = field_record_type->getDecl();

      if (!field_record_decl)
        continue;

      for (clang::RecordDecl::decl_iterator
               di = field_record_decl->decls_begin(),
               de = field_record_decl->decls_end();
           di != de; ++di) {
        if (clang::FieldDecl *nested_field_decl =
                llvm::dyn_cast<clang::FieldDecl>(*di)) {
          clang::NamedDecl **chain =
              new (ast->getASTContext()) clang::NamedDecl *[2];
          chain[0] = *field_pos;
          chain[1] = nested_field_decl;
          clang::IndirectFieldDecl *indirect_field =
              clang::IndirectFieldDecl::Create(
                  ast->getASTContext(), record_decl, clang::SourceLocation(),
                  nested_field_decl->getIdentifier(),
                  nested_field_decl->getType(), {chain, 2});
          SetMemberOwningModule(indirect_field, record_decl);

          indirect_field->setImplicit();

          indirect_field->setAccess(TypeSystemClang::UnifyAccessSpecifiers(
              field_pos->getAccess(), nested_field_decl->getAccess()));

          indirect_fields.push_back(indirect_field);
        } else if (clang::IndirectFieldDecl *nested_indirect_field_decl =
                       llvm::dyn_cast<clang::IndirectFieldDecl>(*di)) {
          size_t nested_chain_size =
              nested_indirect_field_decl->getChainingSize();
          clang::NamedDecl **chain = new (ast->getASTContext())
              clang::NamedDecl *[nested_chain_size + 1];
          chain[0] = *field_pos;

          int chain_index = 1;
          for (clang::IndirectFieldDecl::chain_iterator
                   nci = nested_indirect_field_decl->chain_begin(),
                   nce = nested_indirect_field_decl->chain_end();
               nci < nce; ++nci) {
            chain[chain_index] = *nci;
            chain_index++;
          }

          clang::IndirectFieldDecl *indirect_field =
              clang::IndirectFieldDecl::Create(
                  ast->getASTContext(), record_decl, clang::SourceLocation(),
                  nested_indirect_field_decl->getIdentifier(),
                  nested_indirect_field_decl->getType(),
                  {chain, nested_chain_size + 1});
          SetMemberOwningModule(indirect_field, record_decl);

          indirect_field->setImplicit();

          indirect_field->setAccess(TypeSystemClang::UnifyAccessSpecifiers(
              field_pos->getAccess(), nested_indirect_field_decl->getAccess()));

          indirect_fields.push_back(indirect_field);
        }
      }
    }
  }

  // Check the last field to see if it has an incomplete array type as its last
  // member and if it does, the tell the record decl about it
  if (last_field_pos != field_end_pos) {
    if (last_field_pos->getType()->isIncompleteArrayType())
      record_decl->hasFlexibleArrayMember();
  }

  for (IndirectFieldVector::iterator ifi = indirect_fields.begin(),
                                     ife = indirect_fields.end();
       ifi < ife; ++ifi) {
    record_decl->addDecl(*ifi);
  }
}

void TypeSystemClang::SetIsPacked(const CompilerType &type) {
  if (type) {
    auto ts = type.GetTypeSystem();
    auto ast = ts.dyn_cast_or_null<TypeSystemClang>();
    if (ast) {
      clang::RecordDecl *record_decl = GetAsRecordDecl(type);

      if (!record_decl)
        return;

      record_decl->addAttr(
          clang::PackedAttr::CreateImplicit(ast->getASTContext()));
    }
  }
}

clang::VarDecl *TypeSystemClang::AddVariableToRecordType(
    const CompilerType &type, llvm::StringRef name,
    const CompilerType &var_type, AccessType access) {
  if (!type.IsValid() || !var_type.IsValid())
    return nullptr;

  auto ts = type.GetTypeSystem();
  auto ast = ts.dyn_cast_or_null<TypeSystemClang>();
  if (!ast)
    return nullptr;

  clang::RecordDecl *record_decl = ast->GetAsRecordDecl(type);
  if (!record_decl)
    return nullptr;

  clang::VarDecl *var_decl = nullptr;
  clang::IdentifierInfo *ident = nullptr;
  if (!name.empty())
    ident = &ast->getASTContext().Idents.get(name);

  var_decl =
      clang::VarDecl::CreateDeserialized(ast->getASTContext(), GlobalDeclID());
  var_decl->setDeclContext(record_decl);
  var_decl->setDeclName(ident);
  var_decl->setType(ClangUtil::GetQualType(var_type));
  var_decl->setStorageClass(clang::SC_Static);
  SetMemberOwningModule(var_decl, record_decl);
  if (!var_decl)
    return nullptr;

  var_decl->setAccess(
      TypeSystemClang::ConvertAccessTypeToAccessSpecifier(access));
  record_decl->addDecl(var_decl);

  VerifyDecl(var_decl);

  return var_decl;
}

void TypeSystemClang::SetIntegerInitializerForVariable(
    VarDecl *var, const llvm::APInt &init_value) {
  assert(!var->hasInit() && "variable already initialized");

  clang::ASTContext &ast = var->getASTContext();
  QualType qt = var->getType();
  assert(qt->isIntegralOrEnumerationType() &&
         "only integer or enum types supported");
  // If the variable is an enum type, take the underlying integer type as
  // the type of the integer literal.
  if (const EnumType *enum_type = qt->getAs<EnumType>()) {
    const EnumDecl *enum_decl = enum_type->getDecl();
    qt = enum_decl->getIntegerType();
  }
  // Bools are handled separately because the clang AST printer handles bools
  // separately from other integral types.
  if (qt->isSpecificBuiltinType(BuiltinType::Bool)) {
    var->setInit(CXXBoolLiteralExpr::Create(
        ast, !init_value.isZero(), qt.getUnqualifiedType(), SourceLocation()));
  } else {
    var->setInit(IntegerLiteral::Create(
        ast, init_value, qt.getUnqualifiedType(), SourceLocation()));
  }
}

void TypeSystemClang::SetFloatingInitializerForVariable(
    clang::VarDecl *var, const llvm::APFloat &init_value) {
  assert(!var->hasInit() && "variable already initialized");

  clang::ASTContext &ast = var->getASTContext();
  QualType qt = var->getType();
  assert(qt->isFloatingType() && "only floating point types supported");
  var->setInit(FloatingLiteral::Create(
      ast, init_value, true, qt.getUnqualifiedType(), SourceLocation()));
}

clang::CXXMethodDecl *TypeSystemClang::AddMethodToCXXRecordType(
    lldb::opaque_compiler_type_t type, llvm::StringRef name,
    const char *mangled_name, const CompilerType &method_clang_type,
    lldb::AccessType access, bool is_virtual, bool is_static, bool is_inline,
    bool is_explicit, bool is_attr_used, bool is_artificial) {
  if (!type || !method_clang_type.IsValid() || name.empty())
    return nullptr;

  clang::QualType record_qual_type(GetCanonicalQualType(type));

  clang::CXXRecordDecl *cxx_record_decl =
      record_qual_type->getAsCXXRecordDecl();

  if (cxx_record_decl == nullptr)
    return nullptr;

  clang::QualType method_qual_type(ClangUtil::GetQualType(method_clang_type));

  clang::CXXMethodDecl *cxx_method_decl = nullptr;

  clang::DeclarationName decl_name(&getASTContext().Idents.get(name));

  const clang::FunctionType *function_type =
      llvm::dyn_cast<clang::FunctionType>(method_qual_type.getTypePtr());

  if (function_type == nullptr)
    return nullptr;

  const clang::FunctionProtoType *method_function_prototype(
      llvm::dyn_cast<clang::FunctionProtoType>(function_type));

  if (!method_function_prototype)
    return nullptr;

  unsigned int num_params = method_function_prototype->getNumParams();

  clang::CXXDestructorDecl *cxx_dtor_decl(nullptr);
  clang::CXXConstructorDecl *cxx_ctor_decl(nullptr);

  if (is_artificial)
    return nullptr; // skip everything artificial

  const clang::ExplicitSpecifier explicit_spec(
      nullptr /*expr*/, is_explicit ? clang::ExplicitSpecKind::ResolvedTrue
                                    : clang::ExplicitSpecKind::ResolvedFalse);

  if (name.starts_with("~")) {
    cxx_dtor_decl = clang::CXXDestructorDecl::CreateDeserialized(
        getASTContext(), GlobalDeclID());
    cxx_dtor_decl->setDeclContext(cxx_record_decl);
    cxx_dtor_decl->setDeclName(
        getASTContext().DeclarationNames.getCXXDestructorName(
            getASTContext().getCanonicalType(record_qual_type)));
    cxx_dtor_decl->setType(method_qual_type);
    cxx_dtor_decl->setImplicit(is_artificial);
    cxx_dtor_decl->setInlineSpecified(is_inline);
    cxx_dtor_decl->setConstexprKind(ConstexprSpecKind::Unspecified);
    cxx_method_decl = cxx_dtor_decl;
  } else if (decl_name == cxx_record_decl->getDeclName()) {
    cxx_ctor_decl = clang::CXXConstructorDecl::CreateDeserialized(
        getASTContext(), GlobalDeclID(), 0);
    cxx_ctor_decl->setDeclContext(cxx_record_decl);
    cxx_ctor_decl->setDeclName(
        getASTContext().DeclarationNames.getCXXConstructorName(
            getASTContext().getCanonicalType(record_qual_type)));
    cxx_ctor_decl->setType(method_qual_type);
    cxx_ctor_decl->setImplicit(is_artificial);
    cxx_ctor_decl->setInlineSpecified(is_inline);
    cxx_ctor_decl->setConstexprKind(ConstexprSpecKind::Unspecified);
    cxx_ctor_decl->setNumCtorInitializers(0);
    cxx_ctor_decl->setExplicitSpecifier(explicit_spec);
    cxx_method_decl = cxx_ctor_decl;
  } else {
    clang::StorageClass SC = is_static ? clang::SC_Static : clang::SC_None;
    clang::OverloadedOperatorKind op_kind = clang::NUM_OVERLOADED_OPERATORS;

    if (IsOperator(name, op_kind)) {
      if (op_kind != clang::NUM_OVERLOADED_OPERATORS) {
        // Check the number of operator parameters. Sometimes we have seen bad
        // DWARF that doesn't correctly describe operators and if we try to
        // create a method and add it to the class, clang will assert and
        // crash, so we need to make sure things are acceptable.
        const bool is_method = true;
        if (!TypeSystemClang::CheckOverloadedOperatorKindParameterCount(
                is_method, op_kind, num_params))
          return nullptr;
        cxx_method_decl = clang::CXXMethodDecl::CreateDeserialized(
            getASTContext(), GlobalDeclID());
        cxx_method_decl->setDeclContext(cxx_record_decl);
        cxx_method_decl->setDeclName(
            getASTContext().DeclarationNames.getCXXOperatorName(op_kind));
        cxx_method_decl->setType(method_qual_type);
        cxx_method_decl->setStorageClass(SC);
        cxx_method_decl->setInlineSpecified(is_inline);
        cxx_method_decl->setConstexprKind(ConstexprSpecKind::Unspecified);
      } else if (num_params == 0) {
        // Conversion operators don't take params...
        auto *cxx_conversion_decl =
            clang::CXXConversionDecl::CreateDeserialized(getASTContext(),
                                                         GlobalDeclID());
        cxx_conversion_decl->setDeclContext(cxx_record_decl);
        cxx_conversion_decl->setDeclName(
            getASTContext().DeclarationNames.getCXXConversionFunctionName(
                getASTContext().getCanonicalType(
                    function_type->getReturnType())));
        cxx_conversion_decl->setType(method_qual_type);
        cxx_conversion_decl->setInlineSpecified(is_inline);
        cxx_conversion_decl->setExplicitSpecifier(explicit_spec);
        cxx_conversion_decl->setConstexprKind(ConstexprSpecKind::Unspecified);
        cxx_method_decl = cxx_conversion_decl;
      }
    }

    if (cxx_method_decl == nullptr) {
      cxx_method_decl = clang::CXXMethodDecl::CreateDeserialized(
          getASTContext(), GlobalDeclID());
      cxx_method_decl->setDeclContext(cxx_record_decl);
      cxx_method_decl->setDeclName(decl_name);
      cxx_method_decl->setType(method_qual_type);
      cxx_method_decl->setInlineSpecified(is_inline);
      cxx_method_decl->setStorageClass(SC);
      cxx_method_decl->setConstexprKind(ConstexprSpecKind::Unspecified);
    }
  }
  SetMemberOwningModule(cxx_method_decl, cxx_record_decl);

  clang::AccessSpecifier access_specifier =
      TypeSystemClang::ConvertAccessTypeToAccessSpecifier(access);

  cxx_method_decl->setAccess(access_specifier);
  cxx_method_decl->setVirtualAsWritten(is_virtual);

  if (is_attr_used)
    cxx_method_decl->addAttr(clang::UsedAttr::CreateImplicit(getASTContext()));

  if (mangled_name != nullptr) {
    cxx_method_decl->addAttr(clang::AsmLabelAttr::CreateImplicit(
        getASTContext(), mangled_name, /*literal=*/false));
  }

  // Populate the method decl with parameter decls

  llvm::SmallVector<clang::ParmVarDecl *, 12> params;

  for (unsigned param_index = 0; param_index < num_params; ++param_index) {
    params.push_back(clang::ParmVarDecl::Create(
        getASTContext(), cxx_method_decl, clang::SourceLocation(),
        clang::SourceLocation(),
        nullptr, // anonymous
        method_function_prototype->getParamType(param_index), nullptr,
        clang::SC_None, nullptr));
  }

  cxx_method_decl->setParams(llvm::ArrayRef<clang::ParmVarDecl *>(params));

  AddAccessSpecifierDecl(cxx_record_decl, getASTContext(),
                         GetCXXRecordDeclAccess(cxx_record_decl),
                         access_specifier);
  SetCXXRecordDeclAccess(cxx_record_decl, access_specifier);

  cxx_record_decl->addDecl(cxx_method_decl);

  // Sometimes the debug info will mention a constructor (default/copy/move),
  // destructor, or assignment operator (copy/move) but there won't be any
  // version of this in the code. So we check if the function was artificially
  // generated and if it is trivial and this lets the compiler/backend know
  // that it can inline the IR for these when it needs to and we can avoid a
  // "missing function" error when running expressions.

  if (is_artificial) {
    if (cxx_ctor_decl && ((cxx_ctor_decl->isDefaultConstructor() &&
                           cxx_record_decl->hasTrivialDefaultConstructor()) ||
                          (cxx_ctor_decl->isCopyConstructor() &&
                           cxx_record_decl->hasTrivialCopyConstructor()) ||
                          (cxx_ctor_decl->isMoveConstructor() &&
                           cxx_record_decl->hasTrivialMoveConstructor()))) {
      cxx_ctor_decl->setDefaulted();
      cxx_ctor_decl->setTrivial(true);
    } else if (cxx_dtor_decl) {
      if (cxx_record_decl->hasTrivialDestructor()) {
        cxx_dtor_decl->setDefaulted();
        cxx_dtor_decl->setTrivial(true);
      }
    } else if ((cxx_method_decl->isCopyAssignmentOperator() &&
                cxx_record_decl->hasTrivialCopyAssignment()) ||
               (cxx_method_decl->isMoveAssignmentOperator() &&
                cxx_record_decl->hasTrivialMoveAssignment())) {
      cxx_method_decl->setDefaulted();
      cxx_method_decl->setTrivial(true);
    }
  }

  VerifyDecl(cxx_method_decl);

  return cxx_method_decl;
}

void TypeSystemClang::AddMethodOverridesForCXXRecordType(
    lldb::opaque_compiler_type_t type) {
  if (auto *record = GetAsCXXRecordDecl(type))
    for (auto *method : record->methods())
      addOverridesForMethod(method);
}

#pragma mark C++ Base Classes

std::unique_ptr<clang::CXXBaseSpecifier>
TypeSystemClang::CreateBaseClassSpecifier(lldb::opaque_compiler_type_t type,
                                          AccessType access, bool is_virtual,
                                          bool base_of_class) {
  if (!type)
    return nullptr;

  return std::make_unique<clang::CXXBaseSpecifier>(
      clang::SourceRange(), is_virtual, base_of_class,
      TypeSystemClang::ConvertAccessTypeToAccessSpecifier(access),
      getASTContext().getTrivialTypeSourceInfo(GetQualType(type)),
      clang::SourceLocation());
}

bool TypeSystemClang::TransferBaseClasses(
    lldb::opaque_compiler_type_t type,
    std::vector<std::unique_ptr<clang::CXXBaseSpecifier>> bases) {
  if (!type)
    return false;
  clang::CXXRecordDecl *cxx_record_decl = GetAsCXXRecordDecl(type);
  if (!cxx_record_decl)
    return false;
  std::vector<clang::CXXBaseSpecifier *> raw_bases;
  raw_bases.reserve(bases.size());

  // Clang will make a copy of them, so it's ok that we pass pointers that we're
  // about to destroy.
  for (auto &b : bases)
    raw_bases.push_back(b.get());
  cxx_record_decl->setBases(raw_bases.data(), raw_bases.size());
  return true;
}

bool TypeSystemClang::SetObjCSuperClass(
    const CompilerType &type, const CompilerType &superclass_clang_type) {
  auto ts = type.GetTypeSystem();
  auto ast = ts.dyn_cast_or_null<TypeSystemClang>();
  if (!ast)
    return false;
  clang::ASTContext &clang_ast = ast->getASTContext();

  if (type && superclass_clang_type.IsValid() &&
      superclass_clang_type.GetTypeSystem() == type.GetTypeSystem()) {
    clang::ObjCInterfaceDecl *class_interface_decl =
        GetAsObjCInterfaceDecl(type);
    clang::ObjCInterfaceDecl *super_interface_decl =
        GetAsObjCInterfaceDecl(superclass_clang_type);
    if (class_interface_decl && super_interface_decl) {
      class_interface_decl->setSuperClass(clang_ast.getTrivialTypeSourceInfo(
          clang_ast.getObjCInterfaceType(super_interface_decl)));
      return true;
    }
  }
  return false;
}

bool TypeSystemClang::AddObjCClassProperty(
    const CompilerType &type, const char *property_name,
    const CompilerType &property_clang_type, clang::ObjCIvarDecl *ivar_decl,
    const char *property_setter_name, const char *property_getter_name,
    uint32_t property_attributes, ClangASTMetadata *metadata) {
  if (!type || !property_clang_type.IsValid() || property_name == nullptr ||
      property_name[0] == '\0')
    return false;
  auto ts = type.GetTypeSystem();
  auto ast = ts.dyn_cast_or_null<TypeSystemClang>();
  if (!ast)
    return false;
  clang::ASTContext &clang_ast = ast->getASTContext();

  clang::ObjCInterfaceDecl *class_interface_decl = GetAsObjCInterfaceDecl(type);
  if (!class_interface_decl)
    return false;

  CompilerType property_clang_type_to_access;

  if (property_clang_type.IsValid())
    property_clang_type_to_access = property_clang_type;
  else if (ivar_decl)
    property_clang_type_to_access = ast->GetType(ivar_decl->getType());

  if (!class_interface_decl || !property_clang_type_to_access.IsValid())
    return false;

  clang::TypeSourceInfo *prop_type_source;
  if (ivar_decl)
    prop_type_source = clang_ast.getTrivialTypeSourceInfo(ivar_decl->getType());
  else
    prop_type_source = clang_ast.getTrivialTypeSourceInfo(
        ClangUtil::GetQualType(property_clang_type));

  clang::ObjCPropertyDecl *property_decl =
      clang::ObjCPropertyDecl::CreateDeserialized(clang_ast, GlobalDeclID());
  property_decl->setDeclContext(class_interface_decl);
  property_decl->setDeclName(&clang_ast.Idents.get(property_name));
  property_decl->setType(ivar_decl
                             ? ivar_decl->getType()
                             : ClangUtil::GetQualType(property_clang_type),
                         prop_type_source);
  SetMemberOwningModule(property_decl, class_interface_decl);

  if (!property_decl)
    return false;

  if (metadata)
    ast->SetMetadata(property_decl, *metadata);

  class_interface_decl->addDecl(property_decl);

  clang::Selector setter_sel, getter_sel;

  if (property_setter_name) {
    std::string property_setter_no_colon(property_setter_name,
                                         strlen(property_setter_name) - 1);
    const clang::IdentifierInfo *setter_ident =
        &clang_ast.Idents.get(property_setter_no_colon);
    setter_sel = clang_ast.Selectors.getSelector(1, &setter_ident);
  } else if (!(property_attributes & DW_APPLE_PROPERTY_readonly)) {
    std::string setter_sel_string("set");
    setter_sel_string.push_back(::toupper(property_name[0]));
    setter_sel_string.append(&property_name[1]);
    const clang::IdentifierInfo *setter_ident =
        &clang_ast.Idents.get(setter_sel_string);
    setter_sel = clang_ast.Selectors.getSelector(1, &setter_ident);
  }
  property_decl->setSetterName(setter_sel);
  property_decl->setPropertyAttributes(ObjCPropertyAttribute::kind_setter);

  if (property_getter_name != nullptr) {
    const clang::IdentifierInfo *getter_ident =
        &clang_ast.Idents.get(property_getter_name);
    getter_sel = clang_ast.Selectors.getSelector(0, &getter_ident);
  } else {
    const clang::IdentifierInfo *getter_ident =
        &clang_ast.Idents.get(property_name);
    getter_sel = clang_ast.Selectors.getSelector(0, &getter_ident);
  }
  property_decl->setGetterName(getter_sel);
  property_decl->setPropertyAttributes(ObjCPropertyAttribute::kind_getter);

  if (ivar_decl)
    property_decl->setPropertyIvarDecl(ivar_decl);

  if (property_attributes & DW_APPLE_PROPERTY_readonly)
    property_decl->setPropertyAttributes(ObjCPropertyAttribute::kind_readonly);
  if (property_attributes & DW_APPLE_PROPERTY_readwrite)
    property_decl->setPropertyAttributes(ObjCPropertyAttribute::kind_readwrite);
  if (property_attributes & DW_APPLE_PROPERTY_assign)
    property_decl->setPropertyAttributes(ObjCPropertyAttribute::kind_assign);
  if (property_attributes & DW_APPLE_PROPERTY_retain)
    property_decl->setPropertyAttributes(ObjCPropertyAttribute::kind_retain);
  if (property_attributes & DW_APPLE_PROPERTY_copy)
    property_decl->setPropertyAttributes(ObjCPropertyAttribute::kind_copy);
  if (property_attributes & DW_APPLE_PROPERTY_nonatomic)
    property_decl->setPropertyAttributes(ObjCPropertyAttribute::kind_nonatomic);
  if (property_attributes & ObjCPropertyAttribute::kind_nullability)
    property_decl->setPropertyAttributes(
        ObjCPropertyAttribute::kind_nullability);
  if (property_attributes & ObjCPropertyAttribute::kind_null_resettable)
    property_decl->setPropertyAttributes(
        ObjCPropertyAttribute::kind_null_resettable);
  if (property_attributes & ObjCPropertyAttribute::kind_class)
    property_decl->setPropertyAttributes(ObjCPropertyAttribute::kind_class);

  const bool isInstance =
      (property_attributes & ObjCPropertyAttribute::kind_class) == 0;

  clang::ObjCMethodDecl *getter = nullptr;
  if (!getter_sel.isNull())
    getter = isInstance ? class_interface_decl->lookupInstanceMethod(getter_sel)
                        : class_interface_decl->lookupClassMethod(getter_sel);
  if (!getter_sel.isNull() && !getter) {
    const bool isVariadic = false;
    const bool isPropertyAccessor = true;
    const bool isSynthesizedAccessorStub = false;
    const bool isImplicitlyDeclared = true;
    const bool isDefined = false;
    const clang::ObjCImplementationControl impControl =
        clang::ObjCImplementationControl::None;
    const bool HasRelatedResultType = false;

    getter =
        clang::ObjCMethodDecl::CreateDeserialized(clang_ast, GlobalDeclID());
    getter->setDeclName(getter_sel);
    getter->setReturnType(ClangUtil::GetQualType(property_clang_type_to_access));
    getter->setDeclContext(class_interface_decl);
    getter->setInstanceMethod(isInstance);
    getter->setVariadic(isVariadic);
    getter->setPropertyAccessor(isPropertyAccessor);
    getter->setSynthesizedAccessorStub(isSynthesizedAccessorStub);
    getter->setImplicit(isImplicitlyDeclared);
    getter->setDefined(isDefined);
    getter->setDeclImplementation(impControl);
    getter->setRelatedResultType(HasRelatedResultType);
    SetMemberOwningModule(getter, class_interface_decl);

    if (getter) {
      if (metadata)
        ast->SetMetadata(getter, *metadata);

      getter->setMethodParams(clang_ast, llvm::ArrayRef<clang::ParmVarDecl *>(),
                              llvm::ArrayRef<clang::SourceLocation>());
      class_interface_decl->addDecl(getter);
    }
  }
  if (getter) {
    getter->setPropertyAccessor(true);
    property_decl->setGetterMethodDecl(getter);
  }

  clang::ObjCMethodDecl *setter = nullptr;
    setter = isInstance ? class_interface_decl->lookupInstanceMethod(setter_sel)
                        : class_interface_decl->lookupClassMethod(setter_sel);
  if (!setter_sel.isNull() && !setter) {
    clang::QualType result_type = clang_ast.VoidTy;
    const bool isVariadic = false;
    const bool isPropertyAccessor = true;
    const bool isSynthesizedAccessorStub = false;
    const bool isImplicitlyDeclared = true;
    const bool isDefined = false;
    const clang::ObjCImplementationControl impControl =
        clang::ObjCImplementationControl::None;
    const bool HasRelatedResultType = false;

    setter =
        clang::ObjCMethodDecl::CreateDeserialized(clang_ast, GlobalDeclID());
    setter->setDeclName(setter_sel);
    setter->setReturnType(result_type);
    setter->setDeclContext(class_interface_decl);
    setter->setInstanceMethod(isInstance);
    setter->setVariadic(isVariadic);
    setter->setPropertyAccessor(isPropertyAccessor);
    setter->setSynthesizedAccessorStub(isSynthesizedAccessorStub);
    setter->setImplicit(isImplicitlyDeclared);
    setter->setDefined(isDefined);
    setter->setDeclImplementation(impControl);
    setter->setRelatedResultType(HasRelatedResultType);
    SetMemberOwningModule(setter, class_interface_decl);

    if (setter) {
      if (metadata)
        ast->SetMetadata(setter, *metadata);

      llvm::SmallVector<clang::ParmVarDecl *, 1> params;
      params.push_back(clang::ParmVarDecl::Create(
          clang_ast, setter, clang::SourceLocation(), clang::SourceLocation(),
          nullptr, // anonymous
          ClangUtil::GetQualType(property_clang_type_to_access), nullptr,
          clang::SC_Auto, nullptr));

      setter->setMethodParams(clang_ast,
                              llvm::ArrayRef<clang::ParmVarDecl *>(params),
                              llvm::ArrayRef<clang::SourceLocation>());

      class_interface_decl->addDecl(setter);
    }
  }
  if (setter) {
    setter->setPropertyAccessor(true);
    property_decl->setSetterMethodDecl(setter);
  }

  return true;
}

bool TypeSystemClang::IsObjCClassTypeAndHasIVars(const CompilerType &type,
                                                 bool check_superclass) {
  clang::ObjCInterfaceDecl *class_interface_decl = GetAsObjCInterfaceDecl(type);
  if (class_interface_decl)
    return ObjCDeclHasIVars(class_interface_decl, check_superclass);
  return false;
}

clang::ObjCMethodDecl *TypeSystemClang::AddMethodToObjCObjectType(
    const CompilerType &type,
    const char *name, // the full symbol name as seen in the symbol table
                      // (lldb::opaque_compiler_type_t type, "-[NString
                      // stringWithCString:]")
    const CompilerType &method_clang_type, bool is_artificial, bool is_variadic,
    bool is_objc_direct_call) {
  if (!type || !method_clang_type.IsValid())
    return nullptr;

  clang::ObjCInterfaceDecl *class_interface_decl = GetAsObjCInterfaceDecl(type);

  if (class_interface_decl == nullptr)
    return nullptr;
  auto ts = type.GetTypeSystem();
  auto lldb_ast = ts.dyn_cast_or_null<TypeSystemClang>();
  if (lldb_ast == nullptr)
    return nullptr;
  clang::ASTContext &ast = lldb_ast->getASTContext();

  const char *selector_start = ::strchr(name, ' ');
  if (selector_start == nullptr)
    return nullptr;

  selector_start++;
  llvm::SmallVector<const clang::IdentifierInfo *, 12> selector_idents;

  size_t len = 0;
  const char *start;

  unsigned num_selectors_with_args = 0;
  for (start = selector_start; start && *start != '\0' && *start != ']';
       start += len) {
    len = ::strcspn(start, ":]");
    bool has_arg = (start[len] == ':');
    if (has_arg)
      ++num_selectors_with_args;
    selector_idents.push_back(&ast.Idents.get(llvm::StringRef(start, len)));
    if (has_arg)
      len += 1;
  }

  if (selector_idents.size() == 0)
    return nullptr;

  clang::Selector method_selector = ast.Selectors.getSelector(
      num_selectors_with_args ? selector_idents.size() : 0,
      selector_idents.data());

  clang::QualType method_qual_type(ClangUtil::GetQualType(method_clang_type));

  // Populate the method decl with parameter decls
  const clang::Type *method_type(method_qual_type.getTypePtr());

  if (method_type == nullptr)
    return nullptr;

  const clang::FunctionProtoType *method_function_prototype(
      llvm::dyn_cast<clang::FunctionProtoType>(method_type));

  if (!method_function_prototype)
    return nullptr;

  const bool isInstance = (name[0] == '-');
  const bool isVariadic = is_variadic;
  const bool isPropertyAccessor = false;
  const bool isSynthesizedAccessorStub = false;
  /// Force this to true because we don't have source locations.
  const bool isImplicitlyDeclared = true;
  const bool isDefined = false;
  const clang::ObjCImplementationControl impControl =
      clang::ObjCImplementationControl::None;
  const bool HasRelatedResultType = false;

  const unsigned num_args = method_function_prototype->getNumParams();

  if (num_args != num_selectors_with_args)
    return nullptr; // some debug information is corrupt.  We are not going to
                    // deal with it.

  auto *objc_method_decl =
      clang::ObjCMethodDecl::CreateDeserialized(ast, GlobalDeclID());
  objc_method_decl->setDeclName(method_selector);
  objc_method_decl->setReturnType(method_function_prototype->getReturnType());
  objc_method_decl->setDeclContext(
      lldb_ast->GetDeclContextForType(ClangUtil::GetQualType(type)));
  objc_method_decl->setInstanceMethod(isInstance);
  objc_method_decl->setVariadic(isVariadic);
  objc_method_decl->setPropertyAccessor(isPropertyAccessor);
  objc_method_decl->setSynthesizedAccessorStub(isSynthesizedAccessorStub);
  objc_method_decl->setImplicit(isImplicitlyDeclared);
  objc_method_decl->setDefined(isDefined);
  objc_method_decl->setDeclImplementation(impControl);
  objc_method_decl->setRelatedResultType(HasRelatedResultType);
  SetMemberOwningModule(objc_method_decl, class_interface_decl);

  if (objc_method_decl == nullptr)
    return nullptr;

  if (num_args > 0) {
    llvm::SmallVector<clang::ParmVarDecl *, 12> params;

    for (unsigned param_index = 0; param_index < num_args; ++param_index) {
      params.push_back(clang::ParmVarDecl::Create(
          ast, objc_method_decl, clang::SourceLocation(),
          clang::SourceLocation(),
          nullptr, // anonymous
          method_function_prototype->getParamType(param_index), nullptr,
          clang::SC_Auto, nullptr));
    }

    objc_method_decl->setMethodParams(
        ast, llvm::ArrayRef<clang::ParmVarDecl *>(params),
        llvm::ArrayRef<clang::SourceLocation>());
  }

  if (is_objc_direct_call) {
    // Add a the objc_direct attribute to the declaration we generate that
    // we generate a direct method call for this ObjCMethodDecl.
    objc_method_decl->addAttr(
        clang::ObjCDirectAttr::CreateImplicit(ast, SourceLocation()));
    // Usually Sema is creating implicit parameters (e.g., self) when it
    // parses the method. We don't have a parsing Sema when we build our own
    // AST here so we manually need to create these implicit parameters to
    // make the direct call code generation happy.
    objc_method_decl->createImplicitParams(ast, class_interface_decl);
  }

  class_interface_decl->addDecl(objc_method_decl);

  VerifyDecl(objc_method_decl);

  return objc_method_decl;
}

bool TypeSystemClang::SetHasExternalStorage(lldb::opaque_compiler_type_t type,
                                            bool has_extern) {
  if (!type)
    return false;

  clang::QualType qual_type(RemoveWrappingTypes(GetCanonicalQualType(type)));

  const clang::Type::TypeClass type_class = qual_type->getTypeClass();
  switch (type_class) {
  case clang::Type::Record: {
    clang::CXXRecordDecl *cxx_record_decl = qual_type->getAsCXXRecordDecl();
    if (cxx_record_decl) {
      cxx_record_decl->setHasExternalLexicalStorage(has_extern);
      cxx_record_decl->setHasExternalVisibleStorage(has_extern);
      return true;
    }
  } break;

  case clang::Type::Enum: {
    clang::EnumDecl *enum_decl =
        llvm::cast<clang::EnumType>(qual_type)->getDecl();
    if (enum_decl) {
      enum_decl->setHasExternalLexicalStorage(has_extern);
      enum_decl->setHasExternalVisibleStorage(has_extern);
      return true;
    }
  } break;

  case clang::Type::ObjCObject:
  case clang::Type::ObjCInterface: {
    const clang::ObjCObjectType *objc_class_type =
        llvm::dyn_cast<clang::ObjCObjectType>(qual_type.getTypePtr());
    assert(objc_class_type);
    if (objc_class_type) {
      clang::ObjCInterfaceDecl *class_interface_decl =
          objc_class_type->getInterface();

      if (class_interface_decl) {
        class_interface_decl->setHasExternalLexicalStorage(has_extern);
        class_interface_decl->setHasExternalVisibleStorage(has_extern);
        return true;
      }
    }
  } break;

  default:
    break;
  }
  return false;
}

#pragma mark TagDecl

bool TypeSystemClang::StartTagDeclarationDefinition(const CompilerType &type) {
  clang::QualType qual_type(ClangUtil::GetQualType(type));
  if (!qual_type.isNull()) {
    const clang::TagType *tag_type = qual_type->getAs<clang::TagType>();
    if (tag_type) {
      clang::TagDecl *tag_decl = tag_type->getDecl();
      if (tag_decl) {
        tag_decl->startDefinition();
        return true;
      }
    }

    const clang::ObjCObjectType *object_type =
        qual_type->getAs<clang::ObjCObjectType>();
    if (object_type) {
      clang::ObjCInterfaceDecl *interface_decl = object_type->getInterface();
      if (interface_decl) {
        interface_decl->startDefinition();
        return true;
      }
    }
  }
  return false;
}

bool TypeSystemClang::CompleteTagDeclarationDefinition(
    const CompilerType &type) {
  clang::QualType qual_type(ClangUtil::GetQualType(type));
  if (qual_type.isNull())
    return false;

  auto ts = type.GetTypeSystem();
  auto lldb_ast = ts.dyn_cast_or_null<TypeSystemClang>();
  if (lldb_ast == nullptr)
    return false;

  // Make sure we use the same methodology as
  // TypeSystemClang::StartTagDeclarationDefinition() as to how we start/end
  // the definition.
  const clang::TagType *tag_type = qual_type->getAs<clang::TagType>();
  if (tag_type) {
    clang::TagDecl *tag_decl = tag_type->getDecl();

    if (auto *cxx_record_decl = llvm::dyn_cast<CXXRecordDecl>(tag_decl)) {
      // If we have a move constructor declared but no copy constructor we
      // need to explicitly mark it as deleted. Usually Sema would do this for
      // us in Sema::DeclareImplicitCopyConstructor but we don't have a Sema
      // when building an AST from debug information.
      // See also:
      // C++11 [class.copy]p7, p18:
      //  If the class definition declares a move constructor or move assignment
      //  operator, an implicitly declared copy constructor or copy assignment
      //  operator is defined as deleted.
      if (cxx_record_decl->hasUserDeclaredMoveConstructor() ||
          cxx_record_decl->hasUserDeclaredMoveAssignment()) {
        if (cxx_record_decl->needsImplicitCopyConstructor())
          cxx_record_decl->setImplicitCopyConstructorIsDeleted();
        if (cxx_record_decl->needsImplicitCopyAssignment())
          cxx_record_decl->setImplicitCopyAssignmentIsDeleted();
      }

      if (!cxx_record_decl->isCompleteDefinition())
        cxx_record_decl->completeDefinition();
      cxx_record_decl->setHasLoadedFieldsFromExternalStorage(true);
      cxx_record_decl->setHasExternalLexicalStorage(false);
      cxx_record_decl->setHasExternalVisibleStorage(false);
      lldb_ast->SetCXXRecordDeclAccess(cxx_record_decl,
                                       clang::AccessSpecifier::AS_none);
      return true;
    }
  }

  const clang::EnumType *enutype = qual_type->getAs<clang::EnumType>();

  if (!enutype)
    return false;
  clang::EnumDecl *enum_decl = enutype->getDecl();

  if (enum_decl->isCompleteDefinition())
    return true;

  clang::ASTContext &ast = lldb_ast->getASTContext();

  /// TODO This really needs to be fixed.

  QualType integer_type(enum_decl->getIntegerType());
  if (!integer_type.isNull()) {
    unsigned NumPositiveBits = 1;
    unsigned NumNegativeBits = 0;

    clang::QualType promotion_qual_type;
    // If the enum integer type is less than an integer in bit width,
    // then we must promote it to an integer size.
    if (ast.getTypeSize(enum_decl->getIntegerType()) <
        ast.getTypeSize(ast.IntTy)) {
      if (enum_decl->getIntegerType()->isSignedIntegerType())
        promotion_qual_type = ast.IntTy;
      else
        promotion_qual_type = ast.UnsignedIntTy;
    } else
      promotion_qual_type = enum_decl->getIntegerType();

    enum_decl->completeDefinition(enum_decl->getIntegerType(),
                                  promotion_qual_type, NumPositiveBits,
                                  NumNegativeBits);
  }
  return true;
}

clang::EnumConstantDecl *TypeSystemClang::AddEnumerationValueToEnumerationType(
    const CompilerType &enum_type, const Declaration &decl, const char *name,
    const llvm::APSInt &value) {

  if (!enum_type || ConstString(name).IsEmpty())
    return nullptr;

  lldbassert(enum_type.GetTypeSystem().GetSharedPointer().get() ==
             static_cast<TypeSystem *>(this));

  lldb::opaque_compiler_type_t enum_opaque_compiler_type =
      enum_type.GetOpaqueQualType();

  if (!enum_opaque_compiler_type)
    return nullptr;

  clang::QualType enum_qual_type(
      GetCanonicalQualType(enum_opaque_compiler_type));

  const clang::Type *clang_type = enum_qual_type.getTypePtr();

  if (!clang_type)
    return nullptr;

  const clang::EnumType *enutype = llvm::dyn_cast<clang::EnumType>(clang_type);

  if (!enutype)
    return nullptr;

  clang::EnumConstantDecl *enumerator_decl =
      clang::EnumConstantDecl::CreateDeserialized(getASTContext(),
                                                  GlobalDeclID());
  enumerator_decl->setDeclContext(enutype->getDecl());
  if (name && name[0])
    enumerator_decl->setDeclName(&getASTContext().Idents.get(name));
  enumerator_decl->setType(clang::QualType(enutype, 0));
  enumerator_decl->setInitVal(getASTContext(), value);
  SetMemberOwningModule(enumerator_decl, enutype->getDecl());

  if (!enumerator_decl)
    return nullptr;

  enutype->getDecl()->addDecl(enumerator_decl);

  VerifyDecl(enumerator_decl);
  return enumerator_decl;
}

clang::EnumConstantDecl *TypeSystemClang::AddEnumerationValueToEnumerationType(
    const CompilerType &enum_type, const Declaration &decl, const char *name,
    int64_t enum_value, uint32_t enum_value_bit_size) {
  CompilerType underlying_type = GetEnumerationIntegerType(enum_type);
  bool is_signed = false;
  underlying_type.IsIntegerType(is_signed);

  llvm::APSInt value(enum_value_bit_size, is_signed);
  value = enum_value;

  return AddEnumerationValueToEnumerationType(enum_type, decl, name, value);
}

CompilerType TypeSystemClang::GetEnumerationIntegerType(CompilerType type) {
  clang::QualType qt(ClangUtil::GetQualType(type));
  const clang::Type *clang_type = qt.getTypePtrOrNull();
  const auto *enum_type = llvm::dyn_cast_or_null<clang::EnumType>(clang_type);
  if (!enum_type)
    return CompilerType();

  return GetType(enum_type->getDecl()->getIntegerType());
}

CompilerType
TypeSystemClang::CreateMemberPointerType(const CompilerType &type,
                                         const CompilerType &pointee_type) {
  if (type && pointee_type.IsValid() &&
      type.GetTypeSystem() == pointee_type.GetTypeSystem()) {
    auto ts = type.GetTypeSystem();
    auto ast = ts.dyn_cast_or_null<TypeSystemClang>();
    if (!ast)
      return CompilerType();
    return ast->GetType(ast->getASTContext().getMemberPointerType(
        ClangUtil::GetQualType(pointee_type),
        ClangUtil::GetQualType(type).getTypePtr()));
  }
  return CompilerType();
}

// Dumping types
#define DEPTH_INCREMENT 2

#ifndef NDEBUG
LLVM_DUMP_METHOD void
TypeSystemClang::dump(lldb::opaque_compiler_type_t type) const {
  if (!type)
    return;
  clang::QualType qual_type(GetQualType(type));
  qual_type.dump();
}
#endif

void TypeSystemClang::Dump(llvm::raw_ostream &output) {
  GetTranslationUnitDecl()->dump(output);
}

void TypeSystemClang::DumpFromSymbolFile(Stream &s,
                                         llvm::StringRef symbol_name) {
  SymbolFile *symfile = GetSymbolFile();

  if (!symfile)
    return;

  lldb_private::TypeList type_list;
  symfile->GetTypes(nullptr, eTypeClassAny, type_list);
  size_t ntypes = type_list.GetSize();

  for (size_t i = 0; i < ntypes; ++i) {
    TypeSP type = type_list.GetTypeAtIndex(i);

    if (!symbol_name.empty())
      if (symbol_name != type->GetName().GetStringRef())
        continue;

    s << type->GetName().AsCString() << "\n";

    CompilerType full_type = type->GetFullCompilerType();
    if (clang::TagDecl *tag_decl = GetAsTagDecl(full_type)) {
      tag_decl->dump(s.AsRawOstream());
      continue;
    }
    if (clang::TypedefNameDecl *typedef_decl = GetAsTypedefDecl(full_type)) {
      typedef_decl->dump(s.AsRawOstream());
      continue;
    }
    if (auto *objc_obj = llvm::dyn_cast<clang::ObjCObjectType>(
            ClangUtil::GetQualType(full_type).getTypePtr())) {
      if (clang::ObjCInterfaceDecl *interface_decl = objc_obj->getInterface()) {
        interface_decl->dump(s.AsRawOstream());
        continue;
      }
    }
    GetCanonicalQualType(full_type.GetOpaqueQualType())
        .dump(s.AsRawOstream(), getASTContext());
  }
}

static bool DumpEnumValue(const clang::QualType &qual_type, Stream &s,
                          const DataExtractor &data, lldb::offset_t byte_offset,
                          size_t byte_size, uint32_t bitfield_bit_offset,
                          uint32_t bitfield_bit_size) {
  const clang::EnumType *enutype =
      llvm::cast<clang::EnumType>(qual_type.getTypePtr());
  const clang::EnumDecl *enum_decl = enutype->getDecl();
  assert(enum_decl);
  lldb::offset_t offset = byte_offset;
  const uint64_t enum_svalue = data.GetMaxS64Bitfield(
      &offset, byte_size, bitfield_bit_size, bitfield_bit_offset);
  bool can_be_bitfield = true;
  uint64_t covered_bits = 0;
  int num_enumerators = 0;

  // Try to find an exact match for the value.
  // At the same time, we're applying a heuristic to determine whether we want
  // to print this enum as a bitfield. We're likely dealing with a bitfield if
  // every enumerator is either a one bit value or a superset of the previous
  // enumerators. Also 0 doesn't make sense when the enumerators are used as
  // flags.
  for (auto *enumerator : enum_decl->enumerators()) {
    uint64_t val = enumerator->getInitVal().getSExtValue();
    val = llvm::SignExtend64(val, 8*byte_size);
    if (llvm::popcount(val) != 1 && (val & ~covered_bits) != 0)
      can_be_bitfield = false;
    covered_bits |= val;
    ++num_enumerators;
    if (val == enum_svalue) {
      // Found an exact match, that's all we need to do.
      s.PutCString(enumerator->getNameAsString());
      return true;
    }
  }

  // Unsigned values make more sense for flags.
  offset = byte_offset;
  const uint64_t enum_uvalue = data.GetMaxU64Bitfield(
      &offset, byte_size, bitfield_bit_size, bitfield_bit_offset);

  // No exact match, but we don't think this is a bitfield. Print the value as
  // decimal.
  if (!can_be_bitfield) {
    if (qual_type->isSignedIntegerOrEnumerationType())
      s.Printf("%" PRIi64, enum_svalue);
    else
      s.Printf("%" PRIu64, enum_uvalue);
    return true;
  }

  uint64_t remaining_value = enum_uvalue;
  std::vector<std::pair<uint64_t, llvm::StringRef>> values;
  values.reserve(num_enumerators);
  for (auto *enumerator : enum_decl->enumerators())
    if (auto val = enumerator->getInitVal().getZExtValue())
      values.emplace_back(val, enumerator->getName());

  // Sort in reverse order of the number of the population count,  so that in
  // `enum {A, B, ALL = A|B }` we visit ALL first. Use a stable sort so that
  // A | C where A is declared before C is displayed in this order.
  std::stable_sort(values.begin(), values.end(),
                   [](const auto &a, const auto &b) {
                     return llvm::popcount(a.first) > llvm::popcount(b.first);
                   });

  for (const auto &val : values) {
    if ((remaining_value & val.first) != val.first)
      continue;
    remaining_value &= ~val.first;
    s.PutCString(val.second);
    if (remaining_value)
      s.PutCString(" | ");
  }

  // If there is a remainder that is not covered by the value, print it as hex.
  if (remaining_value)
    s.Printf("0x%" PRIx64, remaining_value);

  return true;
}

bool TypeSystemClang::DumpTypeValue(
    lldb::opaque_compiler_type_t type, Stream &s, lldb::Format format,
    const lldb_private::DataExtractor &data, lldb::offset_t byte_offset,
    size_t byte_size, uint32_t bitfield_bit_size, uint32_t bitfield_bit_offset,
    ExecutionContextScope *exe_scope) {
  if (!type)
    return false;
  if (IsAggregateType(type)) {
    return false;
  } else {
    clang::QualType qual_type(GetQualType(type));

    const clang::Type::TypeClass type_class = qual_type->getTypeClass();

    if (type_class == clang::Type::Elaborated) {
      qual_type = llvm::cast<clang::ElaboratedType>(qual_type)->getNamedType();
      return DumpTypeValue(qual_type.getAsOpaquePtr(), s, format, data, byte_offset, byte_size,
                           bitfield_bit_size, bitfield_bit_offset, exe_scope);
    }

    switch (type_class) {
    case clang::Type::Typedef: {
      clang::QualType typedef_qual_type =
          llvm::cast<clang::TypedefType>(qual_type)
              ->getDecl()
              ->getUnderlyingType();
      CompilerType typedef_clang_type = GetType(typedef_qual_type);
      if (format == eFormatDefault)
        format = typedef_clang_type.GetFormat();
      clang::TypeInfo typedef_type_info =
          getASTContext().getTypeInfo(typedef_qual_type);
      uint64_t typedef_byte_size = typedef_type_info.Width / 8;

      return typedef_clang_type.DumpTypeValue(
          &s,
          format,            // The format with which to display the element
          data,              // Data buffer containing all bytes for this type
          byte_offset,       // Offset into "data" where to grab value from
          typedef_byte_size, // Size of this type in bytes
          bitfield_bit_size, // Size in bits of a bitfield value, if zero don't
                             // treat as a bitfield
          bitfield_bit_offset, // Offset in bits of a bitfield value if
                               // bitfield_bit_size != 0
          exe_scope);
    } break;

    case clang::Type::Enum:
      // If our format is enum or default, show the enumeration value as its
      // enumeration string value, else just display it as requested.
      if ((format == eFormatEnum || format == eFormatDefault) &&
          GetCompleteType(type))
        return DumpEnumValue(qual_type, s, data, byte_offset, byte_size,
                             bitfield_bit_offset, bitfield_bit_size);
      // format was not enum, just fall through and dump the value as
      // requested....
      [[fallthrough]];

    default:
      // We are down to a scalar type that we just need to display.
      {
        uint32_t item_count = 1;
        // A few formats, we might need to modify our size and count for
        // depending
        // on how we are trying to display the value...
        switch (format) {
        default:
        case eFormatBoolean:
        case eFormatBinary:
        case eFormatComplex:
        case eFormatCString: // NULL terminated C strings
        case eFormatDecimal:
        case eFormatEnum:
        case eFormatHex:
        case eFormatHexUppercase:
        case eFormatFloat:
        case eFormatOctal:
        case eFormatOSType:
        case eFormatUnsigned:
        case eFormatPointer:
        case eFormatVectorOfChar:
        case eFormatVectorOfSInt8:
        case eFormatVectorOfUInt8:
        case eFormatVectorOfSInt16:
        case eFormatVectorOfUInt16:
        case eFormatVectorOfSInt32:
        case eFormatVectorOfUInt32:
        case eFormatVectorOfSInt64:
        case eFormatVectorOfUInt64:
        case eFormatVectorOfFloat32:
        case eFormatVectorOfFloat64:
        case eFormatVectorOfUInt128:
          break;

        case eFormatChar:
        case eFormatCharPrintable:
        case eFormatCharArray:
        case eFormatBytes:
        case eFormatUnicode8:
        case eFormatBytesWithASCII:
          item_count = byte_size;
          byte_size = 1;
          break;

        case eFormatUnicode16:
          item_count = byte_size / 2;
          byte_size = 2;
          break;

        case eFormatUnicode32:
          item_count = byte_size / 4;
          byte_size = 4;
          break;
        }
        return DumpDataExtractor(data, &s, byte_offset, format, byte_size,
                                 item_count, UINT32_MAX, LLDB_INVALID_ADDRESS,
                                 bitfield_bit_size, bitfield_bit_offset,
                                 exe_scope);
      }
      break;
    }
  }
  return false;
}

void TypeSystemClang::DumpTypeDescription(lldb::opaque_compiler_type_t type,
                                          lldb::DescriptionLevel level) {
  StreamFile s(stdout, false);
  DumpTypeDescription(type, s, level);

  CompilerType ct(weak_from_this(), type);
  const clang::Type *clang_type = ClangUtil::GetQualType(ct).getTypePtr();
  ClangASTMetadata *metadata = GetMetadata(clang_type);
  if (metadata) {
    metadata->Dump(&s);
  }
}

void TypeSystemClang::DumpTypeDescription(lldb::opaque_compiler_type_t type,
                                          Stream &s,
                                          lldb::DescriptionLevel level) {
  if (type) {
    clang::QualType qual_type =
        RemoveWrappingTypes(GetQualType(type), {clang::Type::Typedef});

    llvm::SmallVector<char, 1024> buf;
    llvm::raw_svector_ostream llvm_ostrm(buf);

    const clang::Type::TypeClass type_class = qual_type->getTypeClass();
    switch (type_class) {
    case clang::Type::ObjCObject:
    case clang::Type::ObjCInterface: {
      GetCompleteType(type);

      auto *objc_class_type =
          llvm::dyn_cast<clang::ObjCObjectType>(qual_type.getTypePtr());
      assert(objc_class_type);
      if (!objc_class_type)
        break;
      clang::ObjCInterfaceDecl *class_interface_decl =
            objc_class_type->getInterface();
      if (!class_interface_decl)
        break;
      if (level == eDescriptionLevelVerbose)
        class_interface_decl->dump(llvm_ostrm);
      else
        class_interface_decl->print(llvm_ostrm,
                                    getASTContext().getPrintingPolicy(),
                                    s.GetIndentLevel());
    } break;

    case clang::Type::Typedef: {
      auto *typedef_type = qual_type->getAs<clang::TypedefType>();
      if (!typedef_type)
        break;
      const clang::TypedefNameDecl *typedef_decl = typedef_type->getDecl();
      if (level == eDescriptionLevelVerbose)
        typedef_decl->dump(llvm_ostrm);
      else {
        std::string clang_typedef_name(GetTypeNameForDecl(typedef_decl));
        if (!clang_typedef_name.empty()) {
          s.PutCString("typedef ");
          s.PutCString(clang_typedef_name);
        }
      }
    } break;

    case clang::Type::Record: {
      GetCompleteType(type);

      auto *record_type = llvm::cast<clang::RecordType>(qual_type.getTypePtr());
      const clang::RecordDecl *record_decl = record_type->getDecl();
      if (level == eDescriptionLevelVerbose)
        record_decl->dump(llvm_ostrm);
      else {
        record_decl->print(llvm_ostrm, getASTContext().getPrintingPolicy(),
                           s.GetIndentLevel());
      }
    } break;

    default: {
      if (auto *tag_type =
              llvm::dyn_cast<clang::TagType>(qual_type.getTypePtr())) {
        if (clang::TagDecl *tag_decl = tag_type->getDecl()) {
          if (level == eDescriptionLevelVerbose)
            tag_decl->dump(llvm_ostrm);
          else
            tag_decl->print(llvm_ostrm, 0);
        }
      } else {
        if (level == eDescriptionLevelVerbose)
          qual_type->dump(llvm_ostrm, getASTContext());
        else {
          std::string clang_type_name(qual_type.getAsString());
          if (!clang_type_name.empty())
            s.PutCString(clang_type_name);
        }
      }
    }
    }

    if (buf.size() > 0) {
      s.Write(buf.data(), buf.size());
    }
}
}

void TypeSystemClang::DumpTypeName(const CompilerType &type) {
  if (ClangUtil::IsClangType(type)) {
    clang::QualType qual_type(
        ClangUtil::GetCanonicalQualType(ClangUtil::RemoveFastQualifiers(type)));

    const clang::Type::TypeClass type_class = qual_type->getTypeClass();
    switch (type_class) {
    case clang::Type::Record: {
      const clang::CXXRecordDecl *cxx_record_decl =
          qual_type->getAsCXXRecordDecl();
      if (cxx_record_decl)
        printf("class %s", cxx_record_decl->getName().str().c_str());
    } break;

    case clang::Type::Enum: {
      clang::EnumDecl *enum_decl =
          llvm::cast<clang::EnumType>(qual_type)->getDecl();
      if (enum_decl) {
        printf("enum %s", enum_decl->getName().str().c_str());
      }
    } break;

    case clang::Type::ObjCObject:
    case clang::Type::ObjCInterface: {
      const clang::ObjCObjectType *objc_class_type =
          llvm::dyn_cast<clang::ObjCObjectType>(qual_type);
      if (objc_class_type) {
        clang::ObjCInterfaceDecl *class_interface_decl =
            objc_class_type->getInterface();
        // We currently can't complete objective C types through the newly
        // added ASTContext because it only supports TagDecl objects right
        // now...
        if (class_interface_decl)
          printf("@class %s", class_interface_decl->getName().str().c_str());
      }
    } break;

    case clang::Type::Typedef:
      printf("typedef %s", llvm::cast<clang::TypedefType>(qual_type)
                               ->getDecl()
                               ->getName()
                               .str()
                               .c_str());
      break;

    case clang::Type::Auto:
      printf("auto ");
      return DumpTypeName(CompilerType(type.GetTypeSystem(),
                                       llvm::cast<clang::AutoType>(qual_type)
                                           ->getDeducedType()
                                           .getAsOpaquePtr()));

    case clang::Type::Elaborated:
      printf("elaborated ");
      return DumpTypeName(CompilerType(
          type.GetTypeSystem(), llvm::cast<clang::ElaboratedType>(qual_type)
                                    ->getNamedType()
                                    .getAsOpaquePtr()));

    case clang::Type::Paren:
      printf("paren ");
      return DumpTypeName(CompilerType(
          type.GetTypeSystem(),
          llvm::cast<clang::ParenType>(qual_type)->desugar().getAsOpaquePtr()));

    default:
      printf("TypeSystemClang::DumpTypeName() type_class = %u", type_class);
      break;
    }
  }
}

clang::ClassTemplateDecl *TypeSystemClang::ParseClassTemplateDecl(
    clang::DeclContext *decl_ctx, OptionalClangModuleID owning_module,
    lldb::AccessType access_type, const char *parent_name, int tag_decl_kind,
    const TypeSystemClang::TemplateParameterInfos &template_param_infos) {
  if (template_param_infos.IsValid()) {
    std::string template_basename(parent_name);
    // With -gsimple-template-names we may omit template parameters in the name.
    if (auto i = template_basename.find('<'); i != std::string::npos)
      template_basename.erase(i);

    return CreateClassTemplateDecl(decl_ctx, owning_module, access_type,
                                   template_basename.c_str(), tag_decl_kind,
                                   template_param_infos);
  }
  return nullptr;
}

void TypeSystemClang::CompleteTagDecl(clang::TagDecl *decl) {
  SymbolFile *sym_file = GetSymbolFile();
  if (sym_file) {
    CompilerType clang_type = GetTypeForDecl(decl);
    if (clang_type)
      sym_file->CompleteType(clang_type);
  }
}

void TypeSystemClang::CompleteObjCInterfaceDecl(
    clang::ObjCInterfaceDecl *decl) {
  SymbolFile *sym_file = GetSymbolFile();
  if (sym_file) {
    CompilerType clang_type = GetTypeForDecl(decl);
    if (clang_type)
      sym_file->CompleteType(clang_type);
  }
}

DWARFASTParser *TypeSystemClang::GetDWARFParser() {
  if (!m_dwarf_ast_parser_up)
    m_dwarf_ast_parser_up = std::make_unique<DWARFASTParserClang>(*this);
  return m_dwarf_ast_parser_up.get();
}

PDBASTParser *TypeSystemClang::GetPDBParser() {
  if (!m_pdb_ast_parser_up)
    m_pdb_ast_parser_up = std::make_unique<PDBASTParser>(*this);
  return m_pdb_ast_parser_up.get();
}

npdb::PdbAstBuilder *TypeSystemClang::GetNativePDBParser() {
  if (!m_native_pdb_ast_parser_up)
    m_native_pdb_ast_parser_up = std::make_unique<npdb::PdbAstBuilder>(*this);
  return m_native_pdb_ast_parser_up.get();
}

bool TypeSystemClang::LayoutRecordType(
    const clang::RecordDecl *record_decl, uint64_t &bit_size,
    uint64_t &alignment,
    llvm::DenseMap<const clang::FieldDecl *, uint64_t> &field_offsets,
    llvm::DenseMap<const clang::CXXRecordDecl *, clang::CharUnits>
        &base_offsets,
    llvm::DenseMap<const clang::CXXRecordDecl *, clang::CharUnits>
        &vbase_offsets) {
  lldb_private::ClangASTImporter *importer = nullptr;
  if (m_dwarf_ast_parser_up)
    importer = &m_dwarf_ast_parser_up->GetClangASTImporter();
  if (!importer && m_pdb_ast_parser_up)
    importer = &m_pdb_ast_parser_up->GetClangASTImporter();
  if (!importer && m_native_pdb_ast_parser_up)
    importer = &m_native_pdb_ast_parser_up->GetClangASTImporter();
  if (!importer)
    return false;

  return importer->LayoutRecordType(record_decl, bit_size, alignment,
                                    field_offsets, base_offsets, vbase_offsets);
}

// CompilerDecl override functions

ConstString TypeSystemClang::DeclGetName(void *opaque_decl) {
  if (opaque_decl) {
    clang::NamedDecl *nd =
        llvm::dyn_cast<NamedDecl>((clang::Decl *)opaque_decl);
    if (nd != nullptr)
      return ConstString(nd->getDeclName().getAsString());
  }
  return ConstString();
}

ConstString TypeSystemClang::DeclGetMangledName(void *opaque_decl) {
  if (opaque_decl) {
    clang::NamedDecl *nd =
        llvm::dyn_cast<clang::NamedDecl>((clang::Decl *)opaque_decl);
    if (nd != nullptr && !llvm::isa<clang::ObjCMethodDecl>(nd)) {
      clang::MangleContext *mc = getMangleContext();
      if (mc && mc->shouldMangleCXXName(nd)) {
        llvm::SmallVector<char, 1024> buf;
        llvm::raw_svector_ostream llvm_ostrm(buf);
        if (llvm::isa<clang::CXXConstructorDecl>(nd)) {
          mc->mangleName(
              clang::GlobalDecl(llvm::dyn_cast<clang::CXXConstructorDecl>(nd),
                                Ctor_Complete),
              llvm_ostrm);
        } else if (llvm::isa<clang::CXXDestructorDecl>(nd)) {
          mc->mangleName(
              clang::GlobalDecl(llvm::dyn_cast<clang::CXXDestructorDecl>(nd),
                                Dtor_Complete),
              llvm_ostrm);
        } else {
          mc->mangleName(nd, llvm_ostrm);
        }
        if (buf.size() > 0)
          return ConstString(buf.data(), buf.size());
      }
    }
  }
  return ConstString();
}

CompilerDeclContext TypeSystemClang::DeclGetDeclContext(void *opaque_decl) {
  if (opaque_decl)
    return CreateDeclContext(((clang::Decl *)opaque_decl)->getDeclContext());
  return CompilerDeclContext();
}

CompilerType TypeSystemClang::DeclGetFunctionReturnType(void *opaque_decl) {
  if (clang::FunctionDecl *func_decl =
          llvm::dyn_cast<clang::FunctionDecl>((clang::Decl *)opaque_decl))
    return GetType(func_decl->getReturnType());
  if (clang::ObjCMethodDecl *objc_method =
          llvm::dyn_cast<clang::ObjCMethodDecl>((clang::Decl *)opaque_decl))
    return GetType(objc_method->getReturnType());
  else
    return CompilerType();
}

size_t TypeSystemClang::DeclGetFunctionNumArguments(void *opaque_decl) {
  if (clang::FunctionDecl *func_decl =
          llvm::dyn_cast<clang::FunctionDecl>((clang::Decl *)opaque_decl))
    return func_decl->param_size();
  if (clang::ObjCMethodDecl *objc_method =
          llvm::dyn_cast<clang::ObjCMethodDecl>((clang::Decl *)opaque_decl))
    return objc_method->param_size();
  else
    return 0;
}

static CompilerContextKind GetCompilerKind(clang::Decl::Kind clang_kind,
                                           clang::DeclContext const *decl_ctx) {
  switch (clang_kind) {
  case Decl::TranslationUnit:
    return CompilerContextKind::TranslationUnit;
  case Decl::Namespace:
    return CompilerContextKind::Namespace;
  case Decl::Var:
    return CompilerContextKind::Variable;
  case Decl::Enum:
    return CompilerContextKind::Enum;
  case Decl::Typedef:
    return CompilerContextKind::Typedef;
  default:
    // Many other kinds have multiple values
    if (decl_ctx) {
      if (decl_ctx->isFunctionOrMethod())
        return CompilerContextKind::Function;
      else if (decl_ctx->isRecord())
        return (CompilerContextKind)((uint16_t)CompilerContextKind::Class |
                                     (uint16_t)CompilerContextKind::Struct |
                                     (uint16_t)CompilerContextKind::Union);
    }
    break;
  }
  return CompilerContextKind::Any;
}

static void
InsertCompilerContext(TypeSystemClang *ts, clang::DeclContext *decl_ctx,
                      std::vector<lldb_private::CompilerContext> &context) {
  if (decl_ctx == nullptr)
    return;
  InsertCompilerContext(ts, decl_ctx->getParent(), context);
  clang::Decl::Kind clang_kind = decl_ctx->getDeclKind();
  if (clang_kind == Decl::TranslationUnit)
    return; // Stop at the translation unit.
  const CompilerContextKind compiler_kind =
      GetCompilerKind(clang_kind, decl_ctx);
  ConstString decl_ctx_name = ts->DeclContextGetName(decl_ctx);
  context.push_back({compiler_kind, decl_ctx_name});
}

std::vector<lldb_private::CompilerContext>
TypeSystemClang::DeclGetCompilerContext(void *opaque_decl) {
  std::vector<lldb_private::CompilerContext> context;
  ConstString decl_name = DeclGetName(opaque_decl);
  if (decl_name) {
    clang::Decl *decl = (clang::Decl *)opaque_decl;
    // Add the entire decl context first
    clang::DeclContext *decl_ctx = decl->getDeclContext();
    InsertCompilerContext(this, decl_ctx, context);
    // Now add the decl information
    auto compiler_kind =
        GetCompilerKind(decl->getKind(), dyn_cast<DeclContext>(decl));
    context.push_back({compiler_kind, decl_name});
  }
  return context;
}

CompilerType TypeSystemClang::DeclGetFunctionArgumentType(void *opaque_decl,
                                                          size_t idx) {
  if (clang::FunctionDecl *func_decl =
          llvm::dyn_cast<clang::FunctionDecl>((clang::Decl *)opaque_decl)) {
    if (idx < func_decl->param_size()) {
      ParmVarDecl *var_decl = func_decl->getParamDecl(idx);
      if (var_decl)
        return GetType(var_decl->getOriginalType());
    }
  } else if (clang::ObjCMethodDecl *objc_method =
                 llvm::dyn_cast<clang::ObjCMethodDecl>(
                     (clang::Decl *)opaque_decl)) {
    if (idx < objc_method->param_size())
      return GetType(objc_method->parameters()[idx]->getOriginalType());
  }
  return CompilerType();
}

Scalar TypeSystemClang::DeclGetConstantValue(void *opaque_decl) {
  clang::Decl *decl = static_cast<clang::Decl *>(opaque_decl);
  clang::VarDecl *var_decl = llvm::dyn_cast<clang::VarDecl>(decl);
  if (!var_decl)
    return Scalar();
  clang::Expr *init_expr = var_decl->getInit();
  if (!init_expr)
    return Scalar();
  std::optional<llvm::APSInt> value =
      init_expr->getIntegerConstantExpr(getASTContext());
  if (!value)
    return Scalar();
  return Scalar(*value);
}

// CompilerDeclContext functions

std::vector<CompilerDecl> TypeSystemClang::DeclContextFindDeclByName(
    void *opaque_decl_ctx, ConstString name, const bool ignore_using_decls) {
  std::vector<CompilerDecl> found_decls;
  SymbolFile *symbol_file = GetSymbolFile();
  if (opaque_decl_ctx && symbol_file) {
    DeclContext *root_decl_ctx = (DeclContext *)opaque_decl_ctx;
    std::set<DeclContext *> searched;
    std::multimap<DeclContext *, DeclContext *> search_queue;

    for (clang::DeclContext *decl_context = root_decl_ctx;
         decl_context != nullptr && found_decls.empty();
         decl_context = decl_context->getParent()) {
      search_queue.insert(std::make_pair(decl_context, decl_context));

      for (auto it = search_queue.find(decl_context); it != search_queue.end();
           it++) {
        if (!searched.insert(it->second).second)
          continue;
        symbol_file->ParseDeclsForContext(
            CreateDeclContext(it->second));

        for (clang::Decl *child : it->second->decls()) {
          if (clang::UsingDirectiveDecl *ud =
                  llvm::dyn_cast<clang::UsingDirectiveDecl>(child)) {
            if (ignore_using_decls)
              continue;
            clang::DeclContext *from = ud->getCommonAncestor();
            if (searched.find(ud->getNominatedNamespace()) == searched.end())
              search_queue.insert(
                  std::make_pair(from, ud->getNominatedNamespace()));
          } else if (clang::UsingDecl *ud =
                         llvm::dyn_cast<clang::UsingDecl>(child)) {
            if (ignore_using_decls)
              continue;
            for (clang::UsingShadowDecl *usd : ud->shadows()) {
              clang::Decl *target = usd->getTargetDecl();
              if (clang::NamedDecl *nd =
                      llvm::dyn_cast<clang::NamedDecl>(target)) {
                IdentifierInfo *ii = nd->getIdentifier();
                if (ii != nullptr && ii->getName() == name.AsCString(nullptr))
                  found_decls.push_back(GetCompilerDecl(nd));
              }
            }
          } else if (clang::NamedDecl *nd =
                         llvm::dyn_cast<clang::NamedDecl>(child)) {
            IdentifierInfo *ii = nd->getIdentifier();
            if (ii != nullptr && ii->getName() == name.AsCString(nullptr))
              found_decls.push_back(GetCompilerDecl(nd));
          }
        }
      }
    }
  }
  return found_decls;
}

// Look for child_decl_ctx's lookup scope in frame_decl_ctx and its parents,
// and return the number of levels it took to find it, or
// LLDB_INVALID_DECL_LEVEL if not found.  If the decl was imported via a using
// declaration, its name and/or type, if set, will be used to check that the
// decl found in the scope is a match.
//
// The optional name is required by languages (like C++) to handle using
// declarations like:
//
//     void poo();
//     namespace ns {
//         void foo();
//         void goo();
//     }
//     void bar() {
//         using ns::foo;
//         // CountDeclLevels returns 0 for 'foo', 1 for 'poo', and
//         // LLDB_INVALID_DECL_LEVEL for 'goo'.
//     }
//
// The optional type is useful in the case that there's a specific overload
// that we're looking for that might otherwise be shadowed, like:
//
//     void foo(int);
//     namespace ns {
//         void foo();
//     }
//     void bar() {
//         using ns::foo;
//         // CountDeclLevels returns 0 for { 'foo', void() },
//         // 1 for { 'foo', void(int) }, and
//         // LLDB_INVALID_DECL_LEVEL for { 'foo', void(int, int) }.
//     }
//
// NOTE: Because file statics are at the TranslationUnit along with globals, a
// function at file scope will return the same level as a function at global
// scope. Ideally we'd like to treat the file scope as an additional scope just
// below the global scope.  More work needs to be done to recognise that, if
// the decl we're trying to look up is static, we should compare its source
// file with that of the current scope and return a lower number for it.
uint32_t TypeSystemClang::CountDeclLevels(clang::DeclContext *frame_decl_ctx,
                                          clang::DeclContext *child_decl_ctx,
                                          ConstString *child_name,
                                          CompilerType *child_type) {
  SymbolFile *symbol_file = GetSymbolFile();
  if (frame_decl_ctx && symbol_file) {
    std::set<DeclContext *> searched;
    std::multimap<DeclContext *, DeclContext *> search_queue;

    // Get the lookup scope for the decl we're trying to find.
    clang::DeclContext *parent_decl_ctx = child_decl_ctx->getParent();

    // Look for it in our scope's decl context and its parents.
    uint32_t level = 0;
    for (clang::DeclContext *decl_ctx = frame_decl_ctx; decl_ctx != nullptr;
         decl_ctx = decl_ctx->getParent()) {
      if (!decl_ctx->isLookupContext())
        continue;
      if (decl_ctx == parent_decl_ctx)
        // Found it!
        return level;
      search_queue.insert(std::make_pair(decl_ctx, decl_ctx));
      for (auto it = search_queue.find(decl_ctx); it != search_queue.end();
           it++) {
        if (searched.find(it->second) != searched.end())
          continue;

        // Currently DWARF has one shared translation unit for all Decls at top
        // level, so this would erroneously find using statements anywhere.  So
        // don't look at the top-level translation unit.
        // TODO fix this and add a testcase that depends on it.

        if (llvm::isa<clang::TranslationUnitDecl>(it->second))
          continue;

        searched.insert(it->second);
        symbol_file->ParseDeclsForContext(
            CreateDeclContext(it->second));

        for (clang::Decl *child : it->second->decls()) {
          if (clang::UsingDirectiveDecl *ud =
                  llvm::dyn_cast<clang::UsingDirectiveDecl>(child)) {
            clang::DeclContext *ns = ud->getNominatedNamespace();
            if (ns == parent_decl_ctx)
              // Found it!
              return level;
            clang::DeclContext *from = ud->getCommonAncestor();
            if (searched.find(ns) == searched.end())
              search_queue.insert(std::make_pair(from, ns));
          } else if (child_name) {
            if (clang::UsingDecl *ud =
                    llvm::dyn_cast<clang::UsingDecl>(child)) {
              for (clang::UsingShadowDecl *usd : ud->shadows()) {
                clang::Decl *target = usd->getTargetDecl();
                clang::NamedDecl *nd = llvm::dyn_cast<clang::NamedDecl>(target);
                if (!nd)
                  continue;
                // Check names.
                IdentifierInfo *ii = nd->getIdentifier();
                if (ii == nullptr ||
                    ii->getName() != child_name->AsCString(nullptr))
                  continue;
                // Check types, if one was provided.
                if (child_type) {
                  CompilerType clang_type = GetTypeForDecl(nd);
                  if (!AreTypesSame(clang_type, *child_type,
                                    /*ignore_qualifiers=*/true))
                    continue;
                }
                // Found it!
                return level;
              }
            }
          }
        }
      }
      ++level;
    }
  }
  return LLDB_INVALID_DECL_LEVEL;
}

ConstString TypeSystemClang::DeclContextGetName(void *opaque_decl_ctx) {
  if (opaque_decl_ctx) {
    clang::NamedDecl *named_decl =
        llvm::dyn_cast<clang::NamedDecl>((clang::DeclContext *)opaque_decl_ctx);
    if (named_decl) {
      std::string name;
      llvm::raw_string_ostream stream{name};
      auto policy = GetTypePrintingPolicy();
      policy.AlwaysIncludeTypeForTemplateArgument = true;
      named_decl->getNameForDiagnostic(stream, policy, /*qualified=*/false);
      return ConstString(name);
    }
  }
  return ConstString();
}

ConstString
TypeSystemClang::DeclContextGetScopeQualifiedName(void *opaque_decl_ctx) {
  if (opaque_decl_ctx) {
    clang::NamedDecl *named_decl =
        llvm::dyn_cast<clang::NamedDecl>((clang::DeclContext *)opaque_decl_ctx);
    if (named_decl)
      return ConstString(GetTypeNameForDecl(named_decl));
  }
  return ConstString();
}

bool TypeSystemClang::DeclContextIsClassMethod(void *opaque_decl_ctx) {
  if (!opaque_decl_ctx)
    return false;

  clang::DeclContext *decl_ctx = (clang::DeclContext *)opaque_decl_ctx;
  if (llvm::isa<clang::ObjCMethodDecl>(decl_ctx)) {
    return true;
  } else if (llvm::isa<clang::CXXMethodDecl>(decl_ctx)) {
    return true;
  } else if (clang::FunctionDecl *fun_decl =
                 llvm::dyn_cast<clang::FunctionDecl>(decl_ctx)) {
    if (ClangASTMetadata *metadata = GetMetadata(fun_decl))
      return metadata->HasObjectPtr();
  }

  return false;
}

std::vector<lldb_private::CompilerContext>
TypeSystemClang::DeclContextGetCompilerContext(void *opaque_decl_ctx) {
  auto *decl_ctx = (clang::DeclContext *)opaque_decl_ctx;
  std::vector<lldb_private::CompilerContext> context;
  InsertCompilerContext(this, decl_ctx, context);
  return context;
}

bool TypeSystemClang::DeclContextIsContainedInLookup(
    void *opaque_decl_ctx, void *other_opaque_decl_ctx) {
  auto *decl_ctx = (clang::DeclContext *)opaque_decl_ctx;
  auto *other = (clang::DeclContext *)other_opaque_decl_ctx;

  do {
    // A decl context always includes its own contents in its lookup.
    if (decl_ctx == other)
      return true;

    // If we have an inline namespace, then the lookup of the parent context
    // also includes the inline namespace contents.
  } while (other->isInlineNamespace() && (other = other->getParent()));

  return false;
}

lldb::LanguageType
TypeSystemClang::DeclContextGetLanguage(void *opaque_decl_ctx) {
  if (!opaque_decl_ctx)
    return eLanguageTypeUnknown;

  auto *decl_ctx = (clang::DeclContext *)opaque_decl_ctx;
  if (llvm::isa<clang::ObjCMethodDecl>(decl_ctx)) {
    return eLanguageTypeObjC;
  } else if (llvm::isa<clang::CXXMethodDecl>(decl_ctx)) {
    return eLanguageTypeC_plus_plus;
  } else if (auto *fun_decl = llvm::dyn_cast<clang::FunctionDecl>(decl_ctx)) {
    if (ClangASTMetadata *metadata = GetMetadata(fun_decl))
      return metadata->GetObjectPtrLanguage();
  }

  return eLanguageTypeUnknown;
}

static bool IsClangDeclContext(const CompilerDeclContext &dc) {
  return dc.IsValid() && isa<TypeSystemClang>(dc.GetTypeSystem());
}

clang::DeclContext *
TypeSystemClang::DeclContextGetAsDeclContext(const CompilerDeclContext &dc) {
  if (IsClangDeclContext(dc))
    return (clang::DeclContext *)dc.GetOpaqueDeclContext();
  return nullptr;
}

ObjCMethodDecl *
TypeSystemClang::DeclContextGetAsObjCMethodDecl(const CompilerDeclContext &dc) {
  if (IsClangDeclContext(dc))
    return llvm::dyn_cast<clang::ObjCMethodDecl>(
        (clang::DeclContext *)dc.GetOpaqueDeclContext());
  return nullptr;
}

CXXMethodDecl *
TypeSystemClang::DeclContextGetAsCXXMethodDecl(const CompilerDeclContext &dc) {
  if (IsClangDeclContext(dc))
    return llvm::dyn_cast<clang::CXXMethodDecl>(
        (clang::DeclContext *)dc.GetOpaqueDeclContext());
  return nullptr;
}

clang::FunctionDecl *
TypeSystemClang::DeclContextGetAsFunctionDecl(const CompilerDeclContext &dc) {
  if (IsClangDeclContext(dc))
    return llvm::dyn_cast<clang::FunctionDecl>(
        (clang::DeclContext *)dc.GetOpaqueDeclContext());
  return nullptr;
}

clang::NamespaceDecl *
TypeSystemClang::DeclContextGetAsNamespaceDecl(const CompilerDeclContext &dc) {
  if (IsClangDeclContext(dc))
    return llvm::dyn_cast<clang::NamespaceDecl>(
        (clang::DeclContext *)dc.GetOpaqueDeclContext());
  return nullptr;
}

ClangASTMetadata *
TypeSystemClang::DeclContextGetMetaData(const CompilerDeclContext &dc,
                                        const Decl *object) {
  TypeSystemClang *ast = llvm::cast<TypeSystemClang>(dc.GetTypeSystem());
  return ast->GetMetadata(object);
}

clang::ASTContext *
TypeSystemClang::DeclContextGetTypeSystemClang(const CompilerDeclContext &dc) {
  TypeSystemClang *ast =
      llvm::dyn_cast_or_null<TypeSystemClang>(dc.GetTypeSystem());
  if (ast)
    return &ast->getASTContext();
  return nullptr;
}

void TypeSystemClang::RequireCompleteType(CompilerType type) {
  // Technically, enums can be incomplete too, but we don't handle those as they
  // are emitted even under -flimit-debug-info.
  if (!TypeSystemClang::IsCXXClassType(type))
    return;

  if (type.GetCompleteType())
    return;

  // No complete definition in this module.  Mark the class as complete to
  // satisfy local ast invariants, but make a note of the fact that
  // it is not _really_ complete so we can later search for a definition in a
  // different module.
  // Since we provide layout assistance, layouts of types containing this class
  // will be correct even if we  are not able to find the definition elsewhere.
  bool started = TypeSystemClang::StartTagDeclarationDefinition(type);
  lldbassert(started && "Unable to start a class type definition.");
  TypeSystemClang::CompleteTagDeclarationDefinition(type);
  const clang::TagDecl *td = ClangUtil::GetAsTagDecl(type);
  auto ts = type.GetTypeSystem().dyn_cast_or_null<TypeSystemClang>();
  if (ts)
    ts->SetDeclIsForcefullyCompleted(td);
}

namespace {
/// A specialized scratch AST used within ScratchTypeSystemClang.
/// These are the ASTs backing the different IsolatedASTKinds. They behave
/// like a normal ScratchTypeSystemClang but they don't own their own
/// persistent  storage or target reference.
class SpecializedScratchAST : public TypeSystemClang {
public:
  /// \param name The display name of the TypeSystemClang instance.
  /// \param triple The triple used for the TypeSystemClang instance.
  /// \param ast_source The ClangASTSource that should be used to complete
  ///                   type information.
  SpecializedScratchAST(llvm::StringRef name, llvm::Triple triple,
                        std::unique_ptr<ClangASTSource> ast_source)
      : TypeSystemClang(name, triple),
        m_scratch_ast_source_up(std::move(ast_source)) {
    // Setup the ClangASTSource to complete this AST.
    m_scratch_ast_source_up->InstallASTContext(*this);
    llvm::IntrusiveRefCntPtr<clang::ExternalASTSource> proxy_ast_source(
        m_scratch_ast_source_up->CreateProxy());
    SetExternalSource(proxy_ast_source);
  }

  /// The ExternalASTSource that performs lookups and completes types.
  std::unique_ptr<ClangASTSource> m_scratch_ast_source_up;
};
} // namespace

char ScratchTypeSystemClang::ID;
const std::nullopt_t ScratchTypeSystemClang::DefaultAST = std::nullopt;

ScratchTypeSystemClang::ScratchTypeSystemClang(Target &target,
                                               llvm::Triple triple)
    : TypeSystemClang("scratch ASTContext", triple), m_triple(triple),
      m_target_wp(target.shared_from_this()),
      m_persistent_variables(
          new ClangPersistentVariables(target.shared_from_this())) {
  m_scratch_ast_source_up = CreateASTSource();
  m_scratch_ast_source_up->InstallASTContext(*this);
  llvm::IntrusiveRefCntPtr<clang::ExternalASTSource> proxy_ast_source(
      m_scratch_ast_source_up->CreateProxy());
  SetExternalSource(proxy_ast_source);
}

void ScratchTypeSystemClang::Finalize() {
  TypeSystemClang::Finalize();
  m_scratch_ast_source_up.reset();
}

TypeSystemClangSP
ScratchTypeSystemClang::GetForTarget(Target &target,
                                     std::optional<IsolatedASTKind> ast_kind,
                                     bool create_on_demand) {
  auto type_system_or_err = target.GetScratchTypeSystemForLanguage(
      lldb::eLanguageTypeC, create_on_demand);
  if (auto err = type_system_or_err.takeError()) {
    LLDB_LOG_ERROR(GetLog(LLDBLog::Target), std::move(err),
                   "Couldn't get scratch TypeSystemClang");
    return nullptr;
  }
  auto ts_sp = *type_system_or_err;
  ScratchTypeSystemClang *scratch_ast =
      llvm::dyn_cast_or_null<ScratchTypeSystemClang>(ts_sp.get());
  if (!scratch_ast)
    return nullptr;
  // If no dedicated sub-AST was requested, just return the main AST.
  if (ast_kind == DefaultAST)
    return std::static_pointer_cast<TypeSystemClang>(ts_sp);
  // Search the sub-ASTs.
  return std::static_pointer_cast<TypeSystemClang>(
      scratch_ast->GetIsolatedAST(*ast_kind).shared_from_this());
}

/// Returns a human-readable name that uniquely identifiers the sub-AST kind.
static llvm::StringRef
GetNameForIsolatedASTKind(ScratchTypeSystemClang::IsolatedASTKind kind) {
  switch (kind) {
  case ScratchTypeSystemClang::IsolatedASTKind::CppModules:
    return "C++ modules";
  }
  llvm_unreachable("Unimplemented IsolatedASTKind?");
}

void ScratchTypeSystemClang::Dump(llvm::raw_ostream &output) {
  // First dump the main scratch AST.
  output << "State of scratch Clang type system:\n";
  TypeSystemClang::Dump(output);

  // Now sort the isolated sub-ASTs.
  typedef std::pair<IsolatedASTKey, TypeSystem *> KeyAndTS;
  std::vector<KeyAndTS> sorted_typesystems;
  for (const auto &a : m_isolated_asts)
    sorted_typesystems.emplace_back(a.first, a.second.get());
  llvm::stable_sort(sorted_typesystems, llvm::less_first());

  // Dump each sub-AST too.
  for (const auto &a : sorted_typesystems) {
    IsolatedASTKind kind =
        static_cast<ScratchTypeSystemClang::IsolatedASTKind>(a.first);
    output << "State of scratch Clang type subsystem "
           << GetNameForIsolatedASTKind(kind) << ":\n";
    a.second->Dump(output);
  }
}

UserExpression *ScratchTypeSystemClang::GetUserExpression(
    llvm::StringRef expr, llvm::StringRef prefix, SourceLanguage language,
    Expression::ResultType desired_type,
    const EvaluateExpressionOptions &options, ValueObject *ctx_obj) {
  TargetSP target_sp = m_target_wp.lock();
  if (!target_sp)
    return nullptr;

  return new ClangUserExpression(*target_sp.get(), expr, prefix, language,
                                 desired_type, options, ctx_obj);
}

FunctionCaller *ScratchTypeSystemClang::GetFunctionCaller(
    const CompilerType &return_type, const Address &function_address,
    const ValueList &arg_value_list, const char *name) {
  TargetSP target_sp = m_target_wp.lock();
  if (!target_sp)
    return nullptr;

  Process *process = target_sp->GetProcessSP().get();
  if (!process)
    return nullptr;

  return new ClangFunctionCaller(*process, return_type, function_address,
                                 arg_value_list, name);
}

std::unique_ptr<UtilityFunction>
ScratchTypeSystemClang::CreateUtilityFunction(std::string text,
                                              std::string name) {
  TargetSP target_sp = m_target_wp.lock();
  if (!target_sp)
    return {};

  return std::make_unique<ClangUtilityFunction>(
      *target_sp.get(), std::move(text), std::move(name),
      target_sp->GetDebugUtilityExpression());
}

PersistentExpressionState *
ScratchTypeSystemClang::GetPersistentExpressionState() {
  return m_persistent_variables.get();
}

void ScratchTypeSystemClang::ForgetSource(ASTContext *src_ctx,
                                          ClangASTImporter &importer) {
  // Remove it as a source from the main AST.
  importer.ForgetSource(&getASTContext(), src_ctx);
  // Remove it as a source from all created sub-ASTs.
  for (const auto &a : m_isolated_asts)
    importer.ForgetSource(&a.second->getASTContext(), src_ctx);
}

std::unique_ptr<ClangASTSource> ScratchTypeSystemClang::CreateASTSource() {
  return std::make_unique<ClangASTSource>(
      m_target_wp.lock()->shared_from_this(),
      m_persistent_variables->GetClangASTImporter());
}

static llvm::StringRef
GetSpecializedASTName(ScratchTypeSystemClang::IsolatedASTKind feature) {
  switch (feature) {
  case ScratchTypeSystemClang::IsolatedASTKind::CppModules:
    return "scratch ASTContext for C++ module types";
  }
  llvm_unreachable("Unimplemented ASTFeature kind?");
}

TypeSystemClang &ScratchTypeSystemClang::GetIsolatedAST(
    ScratchTypeSystemClang::IsolatedASTKind feature) {
  auto found_ast = m_isolated_asts.find(feature);
  if (found_ast != m_isolated_asts.end())
    return *found_ast->second;

  // Couldn't find the requested sub-AST, so create it now.
  std::shared_ptr<TypeSystemClang> new_ast_sp =
      std::make_shared<SpecializedScratchAST>(GetSpecializedASTName(feature),
                                              m_triple, CreateASTSource());
  m_isolated_asts.insert({feature, new_ast_sp});
  return *new_ast_sp;
}

bool TypeSystemClang::IsForcefullyCompleted(lldb::opaque_compiler_type_t type) {
  if (type) {
    clang::QualType qual_type(GetQualType(type));
    const clang::RecordType *record_type =
        llvm::dyn_cast<clang::RecordType>(qual_type.getTypePtr());
    if (record_type) {
      const clang::RecordDecl *record_decl = record_type->getDecl();
      assert(record_decl);
      ClangASTMetadata *metadata = GetMetadata(record_decl);
      if (metadata)
        return metadata->IsForcefullyCompleted();
    }
  }
  return false;
}

bool TypeSystemClang::SetDeclIsForcefullyCompleted(const clang::TagDecl *td) {
  if (td == nullptr)
    return false;
  ClangASTMetadata *metadata = GetMetadata(td);
  if (metadata == nullptr)
    return false;
  m_has_forcefully_completed_types = true;
  metadata->SetIsForcefullyCompleted();
  return true;
}

void TypeSystemClang::LogCreation() const {
  if (auto *log = GetLog(LLDBLog::Expressions))
    LLDB_LOG(log, "Created new TypeSystem for (ASTContext*){0:x} '{1}'",
             &getASTContext(), getDisplayName());
}<|MERGE_RESOLUTION|>--- conflicted
+++ resolved
@@ -6252,13 +6252,7 @@
             std::optional<uint64_t> size =
                 base_class_clang_type.GetBitSize(get_exe_scope());
             if (!size)
-<<<<<<< HEAD
-              return llvm::make_error<llvm::StringError>(
-                  "no size info for base class",
-                  llvm::inconvertibleErrorCode());
-=======
               return llvm::createStringError("no size info for base class");
->>>>>>> 13f6d404
 
             uint64_t base_class_clang_type_bit_size = *size;
 
@@ -6291,12 +6285,7 @@
           std::optional<uint64_t> size =
               field_clang_type.GetByteSize(get_exe_scope());
           if (!size)
-<<<<<<< HEAD
-            return llvm::make_error<llvm::StringError>(
-                "no size info for field", llvm::inconvertibleErrorCode());
-=======
             return llvm::createStringError("no size info for field");
->>>>>>> 13f6d404
 
           child_byte_size = *size;
           const uint32_t child_bit_size = child_byte_size * 8;
