//===-- HostInfoMacOSX.mm ---------------------------------------*- C++ -*-===//
//
// Part of the LLVM Project, under the Apache License v2.0 with LLVM Exceptions.
// See https://llvm.org/LICENSE.txt for license information.
// SPDX-License-Identifier: Apache-2.0 WITH LLVM-exception
//
//===----------------------------------------------------------------------===//

#include "lldb/Host/macosx/HostInfoMacOSX.h"
#include "Utility/UuidCompatibility.h"
#include "lldb/Host/FileSystem.h"
#include "lldb/Host/Host.h"
#include "lldb/Host/HostInfo.h"
#include "lldb/Utility/Args.h"
#include "lldb/Utility/LLDBLog.h"
#include "lldb/Utility/Log.h"
#include "lldb/Utility/Timer.h"

#include "llvm/ADT/ScopeExit.h"
#include "llvm/ADT/SmallString.h"
#include "llvm/ADT/StringMap.h"
#include "llvm/Support/FileSystem.h"
#include "llvm/Support/Path.h"
#include "llvm/Support/raw_ostream.h"

// C++ Includes
#include <optional>
#include <string>

// C inclues
#include <cstdlib>
#include <sys/sysctl.h>
#include <sys/syslimits.h>
#include <sys/types.h>

// Objective-C/C++ includes
#include <CoreFoundation/CoreFoundation.h>
#include <Foundation/Foundation.h>
#include <mach-o/dyld.h>
#if __has_include(<mach-o/dyld_introspection.h>)
#include <mach-o/dyld_introspection.h>
#define SDK_HAS_NEW_DYLD_INTROSPECTION_SPIS
#endif
#include <objc/objc-auto.h>

// These are needed when compiling on systems
// that do not yet have these definitions
#include <AvailabilityMacros.h>
#ifndef CPU_SUBTYPE_X86_64_H
#define CPU_SUBTYPE_X86_64_H ((cpu_subtype_t)8)
#endif
#ifndef CPU_TYPE_ARM64
#define CPU_TYPE_ARM64 (CPU_TYPE_ARM | CPU_ARCH_ABI64)
#endif

#ifndef CPU_TYPE_ARM64_32
#define CPU_ARCH_ABI64_32 0x02000000
#define CPU_TYPE_ARM64_32 (CPU_TYPE_ARM | CPU_ARCH_ABI64_32)
#endif

#include <TargetConditionals.h> // for TARGET_OS_TV, TARGET_OS_WATCH

using namespace lldb_private;

std::optional<std::string> HostInfoMacOSX::GetOSBuildString() {
  int mib[2] = {CTL_KERN, KERN_OSVERSION};
  char cstr[PATH_MAX];
  size_t cstr_len = sizeof(cstr);
  if (::sysctl(mib, 2, cstr, &cstr_len, NULL, 0) == 0)
    return std::string(cstr, cstr_len - 1);

  return std::nullopt;
}

static void ParseOSVersion(llvm::VersionTuple &version, NSString *Key) {
  @autoreleasepool {
    NSDictionary *version_info =
      [NSDictionary dictionaryWithContentsOfFile:
       @"/System/Library/CoreServices/SystemVersion.plist"];
    NSString *version_value = [version_info objectForKey: Key];
    const char *version_str = [version_value UTF8String];
    version.tryParse(version_str);
  }
}

llvm::VersionTuple HostInfoMacOSX::GetOSVersion() {
  static llvm::VersionTuple g_version;
  if (g_version.empty())
    ParseOSVersion(g_version, @"ProductVersion");
  return g_version;
}

llvm::VersionTuple HostInfoMacOSX::GetMacCatalystVersion() {
  static llvm::VersionTuple g_version;
  if (g_version.empty())
    ParseOSVersion(g_version, @"iOSSupportVersion");
  return g_version;
}


FileSpec HostInfoMacOSX::GetProgramFileSpec() {
  static FileSpec g_program_filespec;
  if (!g_program_filespec) {
    char program_fullpath[PATH_MAX];
    // If DST is NULL, then return the number of bytes needed.
    uint32_t len = sizeof(program_fullpath);
    int err = _NSGetExecutablePath(program_fullpath, &len);
    if (err == 0)
      g_program_filespec.SetFile(program_fullpath, FileSpec::Style::native);
    else if (err == -1) {
      char *large_program_fullpath = (char *)::malloc(len + 1);

      err = _NSGetExecutablePath(large_program_fullpath, &len);
      if (err == 0)
        g_program_filespec.SetFile(large_program_fullpath,
                                   FileSpec::Style::native);

      ::free(large_program_fullpath);
    }
  }
  return g_program_filespec;
}

bool HostInfoMacOSX::ComputeSupportExeDirectory(FileSpec &file_spec) {
  FileSpec lldb_file_spec = GetShlibDir();
  if (!lldb_file_spec)
    return false;

  std::string raw_path = lldb_file_spec.GetPath();

  size_t framework_pos = raw_path.find("LLDB.framework");
  if (framework_pos != std::string::npos) {
    framework_pos += strlen("LLDB.framework");
#if TARGET_OS_IPHONE
    // Shallow bundle
    raw_path.resize(framework_pos);
#else
    // Normal bundle
    raw_path.resize(framework_pos);
    raw_path.append("/Resources");
#endif
  } else {
    // Find the bin path relative to the lib path where the cmake-based
    // OS X .dylib lives.  This is not going to work if the bin and lib
    // dir are not both in the same dir.
    //
    // It is not going to work to do it by the executable path either,
    // as in the case of a python script, the executable is python, not
    // the lldb driver.
    raw_path.append("/../bin");
    FileSpec support_dir_spec(raw_path);
    FileSystem::Instance().Resolve(support_dir_spec);
    if (!FileSystem::Instance().IsDirectory(support_dir_spec)) {
      Log *log = GetLog(LLDBLog::Host);
      LLDB_LOGF(log, "HostInfoMacOSX::%s(): failed to find support directory",
                __FUNCTION__);
      return false;
    }

    // Get normalization from support_dir_spec.  Note the FileSpec resolve
    // does not remove '..' in the path.
    char *const dir_realpath =
        realpath(support_dir_spec.GetPath().c_str(), NULL);
    if (dir_realpath) {
      raw_path = dir_realpath;
      free(dir_realpath);
    } else {
      raw_path = support_dir_spec.GetPath();
    }
  }

  file_spec.SetDirectory(raw_path);
  return (bool)file_spec.GetDirectory();
}

bool HostInfoMacOSX::ComputeHeaderDirectory(FileSpec &file_spec) {
  FileSpec lldb_file_spec = GetShlibDir();
  if (!lldb_file_spec)
    return false;

  std::string raw_path = lldb_file_spec.GetPath();

  size_t framework_pos = raw_path.find("LLDB.framework");
  if (framework_pos != std::string::npos) {
    framework_pos += strlen("LLDB.framework");
    raw_path.resize(framework_pos);
    raw_path.append("/Headers");
  }
  file_spec.SetDirectory(raw_path);
  return true;
}

bool HostInfoMacOSX::ComputeSystemPluginsDirectory(FileSpec &file_spec) {
  FileSpec lldb_file_spec = GetShlibDir();
  if (!lldb_file_spec)
    return false;

  std::string raw_path = lldb_file_spec.GetPath();

  size_t framework_pos = raw_path.find("LLDB.framework");
  if (framework_pos == std::string::npos)
    return false;

  framework_pos += strlen("LLDB.framework");
  raw_path.resize(framework_pos);
  raw_path.append("/Resources/PlugIns");
  file_spec.SetDirectory(raw_path);
  return true;
}

bool HostInfoMacOSX::ComputeUserPluginsDirectory(FileSpec &file_spec) {
  FileSpec temp_file("~/Library/Application Support/LLDB/PlugIns");
  FileSystem::Instance().Resolve(temp_file);
  file_spec.SetDirectory(temp_file.GetPathAsConstString());
  return true;
}

void HostInfoMacOSX::ComputeHostArchitectureSupport(ArchSpec &arch_32,
                                                    ArchSpec &arch_64) {
  // All apple systems support 32 bit execution.
  uint32_t cputype, cpusubtype;
  uint32_t is_64_bit_capable = false;
  size_t len = sizeof(cputype);
  ArchSpec host_arch;
  // These will tell us about the kernel architecture, which even on a 64
  // bit machine can be 32 bit...
  if (::sysctlbyname("hw.cputype", &cputype, &len, NULL, 0) == 0) {
    len = sizeof(cpusubtype);
    if (::sysctlbyname("hw.cpusubtype", &cpusubtype, &len, NULL, 0) != 0)
      cpusubtype = CPU_TYPE_ANY;

    len = sizeof(is_64_bit_capable);
    ::sysctlbyname("hw.cpu64bit_capable", &is_64_bit_capable, &len, NULL, 0);

    if (cputype == CPU_TYPE_ARM64 && cpusubtype == CPU_SUBTYPE_ARM64E) {
      // The arm64e architecture is a preview. Pretend the host architecture
      // is arm64.
      cpusubtype = CPU_SUBTYPE_ARM64_ALL;
    }

    if (is_64_bit_capable) {
      if (cputype & CPU_ARCH_ABI64) {
        // We have a 64 bit kernel on a 64 bit system
        arch_64.SetArchitecture(eArchTypeMachO, cputype, cpusubtype);
      } else {
        // We have a 64 bit kernel that is returning a 32 bit cputype, the
        // cpusubtype will be correct as if it were for a 64 bit architecture
        arch_64.SetArchitecture(eArchTypeMachO, cputype | CPU_ARCH_ABI64,
                                cpusubtype);
      }

      // Now we need modify the cpusubtype for the 32 bit slices.
      uint32_t cpusubtype32 = cpusubtype;
#if defined(__i386__) || defined(__x86_64__)
      if (cpusubtype == CPU_SUBTYPE_486 || cpusubtype == CPU_SUBTYPE_X86_64_H)
        cpusubtype32 = CPU_SUBTYPE_I386_ALL;
#elif defined(__arm__) || defined(__arm64__) || defined(__aarch64__)
      if (cputype == CPU_TYPE_ARM || cputype == CPU_TYPE_ARM64)
        cpusubtype32 = CPU_SUBTYPE_ARM_V7S;
#endif
      arch_32.SetArchitecture(eArchTypeMachO, cputype & ~(CPU_ARCH_MASK),
                              cpusubtype32);

      if (cputype == CPU_TYPE_ARM ||
          cputype == CPU_TYPE_ARM64 ||
          cputype == CPU_TYPE_ARM64_32) {
// When running on a watch or tv, report the host os correctly
#if defined(TARGET_OS_TV) && TARGET_OS_TV == 1
        arch_32.GetTriple().setOS(llvm::Triple::TvOS);
        arch_64.GetTriple().setOS(llvm::Triple::TvOS);
#elif defined(TARGET_OS_BRIDGE) && TARGET_OS_BRIDGE == 1
        arch_32.GetTriple().setOS(llvm::Triple::BridgeOS);
        arch_64.GetTriple().setOS(llvm::Triple::BridgeOS);
#elif defined(TARGET_OS_WATCHOS) && TARGET_OS_WATCHOS == 1
        arch_32.GetTriple().setOS(llvm::Triple::WatchOS);
        arch_64.GetTriple().setOS(llvm::Triple::WatchOS);
#elif defined(TARGET_OS_OSX) && TARGET_OS_OSX == 1
        arch_32.GetTriple().setOS(llvm::Triple::MacOSX);
        arch_64.GetTriple().setOS(llvm::Triple::MacOSX);
#else
        arch_32.GetTriple().setOS(llvm::Triple::IOS);
        arch_64.GetTriple().setOS(llvm::Triple::IOS);
#endif
      } else {
        arch_32.GetTriple().setOS(llvm::Triple::MacOSX);
        arch_64.GetTriple().setOS(llvm::Triple::MacOSX);
      }
    } else {
      // We have a 32 bit kernel on a 32 bit system
      arch_32.SetArchitecture(eArchTypeMachO, cputype, cpusubtype);
#if defined(TARGET_OS_WATCH) && TARGET_OS_WATCH == 1
      arch_32.GetTriple().setOS(llvm::Triple::WatchOS);
#else
      arch_32.GetTriple().setOS(llvm::Triple::IOS);
#endif
      arch_64.Clear();
    }
  }
}

/// Return and cache $DEVELOPER_DIR if it is set and exists.
static std::string GetEnvDeveloperDir() {
  static std::string g_env_developer_dir;
  static std::once_flag g_once_flag;
  std::call_once(g_once_flag, [&]() {
    if (const char *developer_dir_env_var = getenv("DEVELOPER_DIR")) {
      FileSpec fspec(developer_dir_env_var);
      if (FileSystem::Instance().Exists(fspec))
        g_env_developer_dir = fspec.GetPath();
    }});
  return g_env_developer_dir;
}

FileSpec HostInfoMacOSX::GetXcodeContentsDirectory() {
  static FileSpec g_xcode_contents_path;
  static std::once_flag g_once_flag;
  std::call_once(g_once_flag, [&]() {
    // Try the shlib dir first.
    if (FileSpec fspec = HostInfo::GetShlibDir()) {
      if (FileSystem::Instance().Exists(fspec)) {
        std::string xcode_contents_dir =
            XcodeSDK::FindXcodeContentsDirectoryInPath(fspec.GetPath());
        if (!xcode_contents_dir.empty()) {
          g_xcode_contents_path = FileSpec(xcode_contents_dir);
          return;
        }
      }
    }

    llvm::SmallString<128> env_developer_dir(GetEnvDeveloperDir());
    if (!env_developer_dir.empty()) {
      llvm::sys::path::append(env_developer_dir, "Contents");
      std::string xcode_contents_dir =
          XcodeSDK::FindXcodeContentsDirectoryInPath(env_developer_dir);
      if (!xcode_contents_dir.empty()) {
        g_xcode_contents_path = FileSpec(xcode_contents_dir);
        return;
      }
    }

    auto sdk_path_or_err =
        HostInfo::GetSDKRoot(SDKOptions{XcodeSDK::GetAnyMacOS()});
    if (!sdk_path_or_err) {
      Log *log = GetLog(LLDBLog::Host);
      LLDB_LOGF(log, "Error while searching for Xcode SDK: %s",
                toString(sdk_path_or_err.takeError()).c_str());
      return;
    }
    FileSpec fspec(*sdk_path_or_err);
    if (fspec) {
      if (FileSystem::Instance().Exists(fspec)) {
        std::string xcode_contents_dir =
            XcodeSDK::FindXcodeContentsDirectoryInPath(fspec.GetPath());
        if (!xcode_contents_dir.empty()) {
          g_xcode_contents_path = FileSpec(xcode_contents_dir);
          return;
        }
      }
    }
  });
  return g_xcode_contents_path;
}

lldb_private::FileSpec HostInfoMacOSX::GetXcodeDeveloperDirectory() {
  static lldb_private::FileSpec g_developer_directory;
  static llvm::once_flag g_once_flag;
  llvm::call_once(g_once_flag, []() {
    if (FileSpec fspec = GetXcodeContentsDirectory()) {
      fspec.AppendPathComponent("Developer");
      if (FileSystem::Instance().Exists(fspec))
        g_developer_directory = fspec;
    }
  });
  return g_developer_directory;
}

static llvm::Expected<std::string>
xcrun(const std::string &sdk, llvm::ArrayRef<llvm::StringRef> arguments,
      llvm::StringRef developer_dir = "") {
  Args args;
  if (!developer_dir.empty()) {
    args.AppendArgument("/usr/bin/env");
    args.AppendArgument("DEVELOPER_DIR=" + developer_dir.str());
  }
  args.AppendArgument("/usr/bin/xcrun");
  args.AppendArgument("--sdk");
  args.AppendArgument(sdk);
  for (auto arg: arguments)
    args.AppendArgument(arg);

  Log *log = GetLog(LLDBLog::Host);
  if (log) {
    std::string cmdstr;
    args.GetCommandString(cmdstr);
    log->Printf("GetXcodeSDK() running shell cmd '%s'", cmdstr.c_str());
  }

  int status = 0;
  int signo = 0;
  std::string output_str;
  // The first time after Xcode was updated or freshly installed,
  // xcrun can take surprisingly long to build up its database.
  auto timeout = std::chrono::seconds(60);
  bool run_in_shell = false;
  lldb_private::Status error = Host::RunShellCommand(
      args, FileSpec(), &status, &signo, &output_str, timeout, run_in_shell);

  // Check that xcrun returned something useful.
  if (error.Fail()) {
    // Catastrophic error.
    LLDB_LOG(log, "xcrun failed to execute: %s", error.AsCString());
    return error.ToError();
  }
  if (status != 0) {
    // xcrun didn't find a matching SDK. Not an error, we'll try
    // different spellings.
    LLDB_LOG(log, "xcrun returned exit code %d", status);
    return "";
  }
  if (output_str.empty()) {
    LLDB_LOG(log, "xcrun returned no results");
    return "";
  }

  // Convert to a StringRef so we can manipulate the string without modifying
  // the underlying data.
  llvm::StringRef output(output_str);

  // Remove any trailing newline characters.
  output = output.rtrim();

  // Strip any leading newline characters and everything before them.
  const size_t last_newline = output.rfind('\n');
  if (last_newline != llvm::StringRef::npos)
    output = output.substr(last_newline + 1);

  return output.str();
}

static llvm::Expected<std::string> GetXcodeSDK(XcodeSDK sdk) {
  XcodeSDK::Info info = sdk.Parse();
  std::string sdk_name = XcodeSDK::GetCanonicalName(info);
  if (sdk_name.empty())
    return llvm::createStringError(llvm::inconvertibleErrorCode(),
                                   "Unrecognized SDK type: " + sdk.GetString());

  Log *log = GetLog(LLDBLog::Host);

  auto find_sdk =
      [](const std::string &sdk_name) -> llvm::Expected<std::string> {
    llvm::SmallVector<llvm::StringRef, 1> show_sdk_path = {"--show-sdk-path"};
    // Invoke xcrun with the developer dir specified in the environment.
    std::string developer_dir = GetEnvDeveloperDir();
    if (!developer_dir.empty()) {
      // Don't fallback if DEVELOPER_DIR was set.
      return xcrun(sdk_name, show_sdk_path, developer_dir);
    }

    // Invoke xcrun with the shlib dir.
    if (FileSpec fspec = HostInfo::GetShlibDir()) {
      if (FileSystem::Instance().Exists(fspec)) {
        std::string contents_dir =
            XcodeSDK::FindXcodeContentsDirectoryInPath(fspec.GetPath());
        llvm::StringRef shlib_developer_dir =
            llvm::sys::path::parent_path(contents_dir);
        if (!shlib_developer_dir.empty()) {
          auto sdk =
              xcrun(sdk_name, show_sdk_path, std::move(shlib_developer_dir));
          if (!sdk)
            return sdk.takeError();
          if (!sdk->empty())
            return sdk;
        }
      }
    }

    // Invoke xcrun without a developer dir as a last resort.
    return xcrun(sdk_name, show_sdk_path);
  };

  auto path_or_err = find_sdk(sdk_name);
  if (!path_or_err)
    return path_or_err.takeError();
  std::string path = *path_or_err;
  while (path.empty()) {
    // Try an alternate spelling of the name ("macosx10.9internal").
    if (info.type == XcodeSDK::Type::MacOSX && !info.version.empty() &&
        info.internal) {
      llvm::StringRef fixed(sdk_name);
      if (fixed.consume_back(".internal"))
        sdk_name = fixed.str() + "internal";
      path_or_err = find_sdk(sdk_name);
      if (!path_or_err)
        return path_or_err.takeError();
      path = *path_or_err;
      if (!path.empty())
        break;
    }
    LLDB_LOGF(log, "Couldn't find SDK %s on host", sdk_name.c_str());

    // Try without the version.
    if (!info.version.empty()) {
      info.version = {};
      sdk_name = XcodeSDK::GetCanonicalName(info);
      path_or_err = find_sdk(sdk_name);
      if (!path_or_err)
        return path_or_err.takeError();
      path = *path_or_err;
      if (!path.empty())
        break;
    }

    LLDB_LOGF(log, "Couldn't find any matching SDK on host");
    return "";
  }

  // Whatever is left in output should be a valid path.
  if (!FileSystem::Instance().Exists(path)) {
    LLDB_LOGF(log, "SDK returned by xcrun doesn't exist");
    return llvm::createStringError(llvm::inconvertibleErrorCode(),
                                   "SDK returned by xcrun doesn't exist");
  }
  return path;
}

<<<<<<< HEAD
llvm::Expected<llvm::StringRef> HostInfoMacOSX::GetSDKRoot(SDKOptions options) {
  struct ErrorOrPath {
    std::string str;
    bool is_error;
  };
  static llvm::StringMap<ErrorOrPath> g_sdk_path;
  static std::mutex g_sdk_path_mutex;
=======
namespace {
struct ErrorOrPath {
  std::string str;
  bool is_error;
};
} // namespace
>>>>>>> cd92bbcb

static llvm::Expected<llvm::StringRef>
find_cached_path(llvm::StringMap<ErrorOrPath> &cache, std::mutex &mutex,
                 llvm::StringRef key,
                 std::function<llvm::Expected<std::string>(void)> compute) {
  std::lock_guard<std::mutex> guard(mutex);
  LLDB_SCOPED_TIMER();

<<<<<<< HEAD
  if (!options.XcodeSDKSelection)
    return llvm::createStringError(llvm::inconvertibleErrorCode(),
                                   "XCodeSDK not specified");
  XcodeSDK sdk = *options.XcodeSDKSelection;

  auto key = sdk.GetString();
  auto it = g_sdk_path.find(key);
  if (it != g_sdk_path.end()) {
=======
  auto it = cache.find(key);
  if (it != cache.end()) {
>>>>>>> cd92bbcb
    if (it->second.is_error)
      return llvm::createStringError(llvm::inconvertibleErrorCode(),
                                     it->second.str);
    return it->second.str;
  }
  auto path_or_err = compute();
  if (!path_or_err) {
    std::string error = toString(path_or_err.takeError());
    cache.insert({key, {error, true}});
    return llvm::createStringError(llvm::inconvertibleErrorCode(), error);
  }
  auto it_new = cache.insert({key, {*path_or_err, false}});
  return it_new.first->second.str;
}

llvm::Expected<llvm::StringRef> HostInfoMacOSX::GetSDKRoot(SDKOptions options) {
  static llvm::StringMap<ErrorOrPath> g_sdk_path;
  static std::mutex g_sdk_path_mutex;
  if (!options.XcodeSDKSelection)
    return llvm::createStringError(llvm::inconvertibleErrorCode(),
                                   "XcodeSDK not specified");
  XcodeSDK sdk = *options.XcodeSDKSelection;
  auto key = sdk.GetString();
  return find_cached_path(g_sdk_path, g_sdk_path_mutex, key, [&](){
    return GetXcodeSDK(sdk);
  });
}

llvm::Expected<llvm::StringRef>
HostInfoMacOSX::FindSDKTool(XcodeSDK sdk, llvm::StringRef tool) {
  static llvm::StringMap<ErrorOrPath> g_tool_path;
  static std::mutex g_tool_path_mutex;
  std::string key;
  llvm::raw_string_ostream(key) << sdk.GetString() << ":" << tool;
  return find_cached_path(
      g_tool_path, g_tool_path_mutex, key,
      [&]() -> llvm::Expected<std::string> {
        std::string sdk_name = XcodeSDK::GetCanonicalName(sdk.Parse());
        if (sdk_name.empty())
          return llvm::createStringError(llvm::inconvertibleErrorCode(),
                                         "Unrecognized SDK type: " +
                                             sdk.GetString());
        llvm::SmallVector<llvm::StringRef, 2> find = {"-find", tool};
        return xcrun(sdk_name, find);
      });
}

namespace {
struct dyld_shared_cache_dylib_text_info {
  uint64_t version; // current version 1
  // following fields all exist in version 1
  uint64_t loadAddressUnslid;
  uint64_t textSegmentSize;
  uuid_t dylibUuid;
  const char *path; // pointer invalid at end of iterations
  // following fields all exist in version 2
  uint64_t textSegmentOffset; // offset from start of cache
};
typedef struct dyld_shared_cache_dylib_text_info
    dyld_shared_cache_dylib_text_info;
}

extern "C" int dyld_shared_cache_iterate_text(
    const uuid_t cacheUuid,
    void (^callback)(const dyld_shared_cache_dylib_text_info *info));
extern "C" uint8_t *_dyld_get_shared_cache_range(size_t *length);
extern "C" bool _dyld_get_shared_cache_uuid(uuid_t uuid);

namespace {
class SharedCacheInfo {
public:
  const UUID &GetUUID() const { return m_uuid; }
  const llvm::StringMap<SharedCacheImageInfo> &GetImages() const {
    return m_images;
  }

  SharedCacheInfo();

private:
  bool CreateSharedCacheInfoWithInstrospectionSPIs();

  llvm::StringMap<SharedCacheImageInfo> m_images;
  UUID m_uuid;
};
}

bool SharedCacheInfo::CreateSharedCacheInfoWithInstrospectionSPIs() {
#if defined(SDK_HAS_NEW_DYLD_INTROSPECTION_SPIS)
  dyld_process_t dyld_process = dyld_process_create_for_current_task();
  if (!dyld_process)
    return false;

  dyld_process_snapshot_t snapshot =
      dyld_process_snapshot_create_for_process(dyld_process, nullptr);
  if (!snapshot)
    return false;

  auto on_exit =
      llvm::make_scope_exit([&]() { dyld_process_snapshot_dispose(snapshot); });

  dyld_shared_cache_t shared_cache =
      dyld_process_snapshot_get_shared_cache(snapshot);
  if (!shared_cache)
    return false;

  dyld_shared_cache_for_each_image(shared_cache, ^(dyld_image_t image) {
    __block uint64_t minVmAddr = UINT64_MAX;
    __block uint64_t maxVmAddr = 0;
    uuid_t uuidStore;
    __block uuid_t *uuid = &uuidStore;

    dyld_image_for_each_segment_info(
        image,
        ^(const char *segmentName, uint64_t vmAddr, uint64_t vmSize, int perm) {
          minVmAddr = std::min(minVmAddr, vmAddr);
          maxVmAddr = std::max(maxVmAddr, vmAddr + vmSize);
          dyld_image_copy_uuid(image, uuid);
        });
    assert(minVmAddr != UINT_MAX);
    assert(maxVmAddr != 0);
    m_images[dyld_image_get_installname(image)] = SharedCacheImageInfo{
        UUID(uuid, 16), std::make_shared<DataBufferUnowned>(
                            (uint8_t *)minVmAddr, maxVmAddr - minVmAddr)};
  });
  return true;
#endif
  return false;
}

SharedCacheInfo::SharedCacheInfo() {
  if (CreateSharedCacheInfoWithInstrospectionSPIs())
    return;

  size_t shared_cache_size;
  uint8_t *shared_cache_start =
      _dyld_get_shared_cache_range(&shared_cache_size);
  uuid_t dsc_uuid;
  _dyld_get_shared_cache_uuid(dsc_uuid);
  m_uuid = UUID(dsc_uuid);

  dyld_shared_cache_iterate_text(
      dsc_uuid, ^(const dyld_shared_cache_dylib_text_info *info) {
        m_images[info->path] = SharedCacheImageInfo{
            UUID(info->dylibUuid, 16),
            std::make_shared<DataBufferUnowned>(
                shared_cache_start + info->textSegmentOffset,
                shared_cache_size - info->textSegmentOffset)};
      });
}

SharedCacheImageInfo
HostInfoMacOSX::GetSharedCacheImageInfo(llvm::StringRef image_name) {
  static SharedCacheInfo g_shared_cache_info;
  return g_shared_cache_info.GetImages().lookup(image_name);
}<|MERGE_RESOLUTION|>--- conflicted
+++ resolved
@@ -523,22 +523,12 @@
   return path;
 }
 
-<<<<<<< HEAD
-llvm::Expected<llvm::StringRef> HostInfoMacOSX::GetSDKRoot(SDKOptions options) {
-  struct ErrorOrPath {
-    std::string str;
-    bool is_error;
-  };
-  static llvm::StringMap<ErrorOrPath> g_sdk_path;
-  static std::mutex g_sdk_path_mutex;
-=======
 namespace {
 struct ErrorOrPath {
   std::string str;
   bool is_error;
 };
 } // namespace
->>>>>>> cd92bbcb
 
 static llvm::Expected<llvm::StringRef>
 find_cached_path(llvm::StringMap<ErrorOrPath> &cache, std::mutex &mutex,
@@ -547,19 +537,8 @@
   std::lock_guard<std::mutex> guard(mutex);
   LLDB_SCOPED_TIMER();
 
-<<<<<<< HEAD
-  if (!options.XcodeSDKSelection)
-    return llvm::createStringError(llvm::inconvertibleErrorCode(),
-                                   "XCodeSDK not specified");
-  XcodeSDK sdk = *options.XcodeSDKSelection;
-
-  auto key = sdk.GetString();
-  auto it = g_sdk_path.find(key);
-  if (it != g_sdk_path.end()) {
-=======
   auto it = cache.find(key);
   if (it != cache.end()) {
->>>>>>> cd92bbcb
     if (it->second.is_error)
       return llvm::createStringError(llvm::inconvertibleErrorCode(),
                                      it->second.str);
