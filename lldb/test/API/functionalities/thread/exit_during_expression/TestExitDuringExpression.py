"""
Make sure that we handle an expression on a thread, if
the thread exits while the expression is running.
"""

import lldb
from lldbsuite.test.decorators import *
import lldbsuite.test.lldbutil as lldbutil
from lldbsuite.test.lldbtest import *

class TestExitDuringExpression(TestBase):

    mydir = TestBase.compute_mydir(__file__)

    NO_DEBUG_INFO_TESTCASE = True

    @skipIfWindows
    @expectedFailureAll(oslist=["freebsd"], bugnumber="llvm.org/pr48414")
<<<<<<< HEAD
=======
    @expectedFailureNetBSD
>>>>>>> e1e3308f
    def test_exit_before_one_thread_unwind(self):
        """Test the case where we exit within the one thread timeout"""
        self.exiting_expression_test(True, True)

    @skipIfWindows
    @expectedFailureAll(oslist=["freebsd"], bugnumber="llvm.org/pr48414")
<<<<<<< HEAD
=======
    @expectedFailureNetBSD
>>>>>>> e1e3308f
    def test_exit_before_one_thread_no_unwind(self):
        """Test the case where we exit within the one thread timeout"""
        self.exiting_expression_test(True, False)

    @skipIfWindows
    def test_exit_after_one_thread_unwind(self):
        """Test the case where we exit within the one thread timeout"""
        self.exiting_expression_test(False, True)

    @skipIfWindows
    def test_exit_after_one_thread_no_unwind(self):
        """Test the case where we exit within the one thread timeout"""
        self.exiting_expression_test(False, False)

    def setUp(self):
        TestBase.setUp(self)
        self.main_source_file = lldb.SBFileSpec("main.c")
        self.build()

    @skipIfReproducer # Timeouts are not currently modeled.
    def exiting_expression_test(self, before_one_thread_timeout , unwind):
        """function_to_call sleeps for g_timeout microseconds, then calls pthread_exit.
           This test calls function_to_call with an overall timeout of 500
           microseconds, and a one_thread_timeout as passed in.
           It also sets unwind_on_exit for the call to the unwind passed in.
           This allows you to have the thread exit either before the one thread
           timeout is passed. """

        (target, process, thread, bkpt) = lldbutil.run_to_source_breakpoint(self,
                                   "Break here and cause the thread to exit", self.main_source_file)

        # We'll continue to this breakpoint after running our expression:
        return_bkpt = target.BreakpointCreateBySourceRegex("Break here to make sure the thread exited", self.main_source_file)
        frame = thread.frames[0]
        tid = thread.GetThreadID()
        # Find the timeout:
        var_options = lldb.SBVariablesOptions()
        var_options.SetIncludeArguments(False)
        var_options.SetIncludeLocals(False)
        var_options.SetIncludeStatics(True)

        value_list = frame.GetVariables(var_options)
        g_timeout = value_list.GetFirstValueByName("g_timeout")
        self.assertTrue(g_timeout.IsValid(), "Found g_timeout")

        error = lldb.SBError()
        timeout_value = g_timeout.GetValueAsUnsigned(error)
        self.assertTrue(error.Success(), "Couldn't get timeout value: %s"%(error.GetCString()))

        one_thread_timeout = 0
        if (before_one_thread_timeout):
            one_thread_timeout = timeout_value * 2
        else:
            one_thread_timeout = int(timeout_value / 2)

        options = lldb.SBExpressionOptions()
        options.SetUnwindOnError(unwind)
        options.SetOneThreadTimeoutInMicroSeconds(one_thread_timeout)
        options.SetTimeoutInMicroSeconds(4 * timeout_value)

        result = frame.EvaluateExpression("function_to_call()", options)

        # Make sure the thread actually exited:
        thread = process.GetThreadByID(tid)
        self.assertFalse(thread.IsValid(), "The thread exited")

        # Make sure the expression failed:
        self.assertFalse(result.GetError().Success(), "Expression failed.")

        # Make sure we can keep going:
        threads = lldbutil.continue_to_breakpoint(process, return_bkpt)
        if not threads:
            self.fail("didn't get any threads back after continuing")

        self.assertEqual(len(threads), 1, "One thread hit our breakpoint")
        thread = threads[0]
        frame = thread.frames[0]
        # Now get the return value, if we successfully caused the thread to exit
        # it should be 10, not 20.
        ret_val = frame.FindVariable("ret_val")
        self.assertTrue(ret_val.GetError().Success(), "Found ret_val")
        ret_val_value = ret_val.GetValueAsSigned(error)
        self.assertTrue(error.Success(), "Got ret_val's value")
        self.assertEqual(ret_val_value, 10, "We put the right value in ret_val")
<|MERGE_RESOLUTION|>--- conflicted
+++ resolved
@@ -16,20 +16,14 @@
 
     @skipIfWindows
     @expectedFailureAll(oslist=["freebsd"], bugnumber="llvm.org/pr48414")
-<<<<<<< HEAD
-=======
     @expectedFailureNetBSD
->>>>>>> e1e3308f
     def test_exit_before_one_thread_unwind(self):
         """Test the case where we exit within the one thread timeout"""
         self.exiting_expression_test(True, True)
 
     @skipIfWindows
     @expectedFailureAll(oslist=["freebsd"], bugnumber="llvm.org/pr48414")
-<<<<<<< HEAD
-=======
     @expectedFailureNetBSD
->>>>>>> e1e3308f
     def test_exit_before_one_thread_no_unwind(self):
         """Test the case where we exit within the one thread timeout"""
         self.exiting_expression_test(True, False)
