--- conflicted
+++ resolved
@@ -57,22 +57,12 @@
   include(FetchContent)
 
   set(UNIFIED_RUNTIME_REPO "https://github.com/oneapi-src/unified-runtime.git")
-<<<<<<< HEAD
-  # commit f11823e1abe977bd478364534b3575ae199d8d96
-  # Merge: c96e4ae4 619cdbb7
-  # Author: Kenneth Benzie (Benie) <k.benzie@codeplay.com>
-  # Date:   Thu Feb 15 11:08:56 2024 +0100
-  #     Merge pull request #1343 from igchor/add_pthread_umf
-  #     [UR] Add missing Threads library to common
-  set(UNIFIED_RUNTIME_TAG f11823e1abe977bd478364534b3575ae199d8d96)
-=======
   # commit 3487672ceba0fd3575b5f3f15a832b100dc5fbad
   # Author: Artur Gainullin <artur.gainullin@intel.com>
   # Date:   Fri Feb 16 09:59:50 2024 -0800
   #
   #     [UR] Provide flexibility to replace unified-memory-framework repo and tag
   set(UNIFIED_RUNTIME_TAG 3487672ceba0fd3575b5f3f15a832b100dc5fbad)
->>>>>>> 1a98c4c5
 
   if(SYCL_PI_UR_OVERRIDE_FETCH_CONTENT_REPO)
     set(UNIFIED_RUNTIME_REPO "${SYCL_PI_UR_OVERRIDE_FETCH_CONTENT_REPO}")
