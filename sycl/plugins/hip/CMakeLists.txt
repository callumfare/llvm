
# Set default PI HIP platform to AMD
set(SYCL_BUILD_PI_HIP_PLATFORM "AMD" CACHE STRING "PI HIP platform, AMD or NVIDIA")

message(STATUS "Including the PI API HIP backend for ${SYCL_BUILD_PI_HIP_PLATFORM}.")

# Set default ROCm installation directory
set(SYCL_BUILD_PI_HIP_ROCM_DIR "/opt/rocm" CACHE STRING "ROCm installation dir")

# Set HIP include and lib dirs
set(SYCL_BUILD_PI_HIP_INCLUDE_DIR "" CACHE STRING "Override HIP include dir path (set to \"\" for default behavior)")
set(SYCL_BUILD_PI_HIP_HSA_INCLUDE_DIR "" CACHE STRING "Override HSA include dir path (set to \"\" for default behavior)")

if("${SYCL_BUILD_PI_HIP_INCLUDE_DIR}" STREQUAL "")
  set(PI_HIP_INCLUDE_DIR "${SYCL_BUILD_PI_HIP_ROCM_DIR}/include")
else()
  set(PI_HIP_INCLUDE_DIR "${SYCL_BUILD_PI_HIP_INCLUDE_DIR}")
endif()

if("${SYCL_BUILD_PI_HIP_HSA_INCLUDE_DIR}" STREQUAL "")
  set(PI_HIP_HSA_INCLUDE_DIR "${SYCL_BUILD_PI_HIP_ROCM_DIR}/hsa/include")
else()
  set(PI_HIP_HSA_INCLUDE_DIR "${SYCL_BUILD_PI_HIP_INCLUDE_DIR}")
endif()

# Set HIP lib dir
set(SYCL_BUILD_PI_HIP_LIB_DIR "" CACHE STRING "Override HIP lib dir path (set to \"\" for default behavior)")
if("${SYCL_BUILD_PI_HIP_LIB_DIR}" STREQUAL "")
  set(PI_HIP_LIB_DIR "${SYCL_BUILD_PI_HIP_ROCM_DIR}/hip/lib")
else()
  set(PI_HIP_LIB_DIR "${SYCL_BUILD_PI_HIP_LIB_DIR}")
endif()

# Mark override options for advanced usage
mark_as_advanced(SYCL_BUILD_PI_HIP_INCLUDE_DIR SYCL_BUILD_PI_HIP_HSA_INCLUDE_DIR SYCL_BUILD_PI_HIP_LIB_DIR)

# Check if ROCm install paths exists
# N.B. Doesn't check if all override options are set: HSA and HIP include (and HIP lib for AMD platform)
if(("${SYCL_BUILD_PI_HIP_INCLUDE_DIR}" STREQUAL "") OR
   ("${SYCL_BUILD_PI_HIP_HSA_INCLUDE_DIR}" STREQUAL "") OR
   (("${SYCL_BUILD_PI_HIP_LIB_DIR}" STREQUAL "") AND ("${SYCL_BUILD_PI_HIP_PLATFORM}" STREQUAL "AMD")))

  if(NOT EXISTS "${SYCL_BUILD_PI_HIP_ROCM_DIR}")
    message(FATAL_ERROR "Couldn't find ROCm installation in '${SYCL_BUILD_PI_HIP_ROCM_DIR}',"
                        " please set SYCL_BUILD_PI_HIP_ROCM_DIR to the path of the ROCm installation.")
  endif()
endif()

# Check if HIP include path exists
if(NOT EXISTS "${PI_HIP_INCLUDE_DIR}")
  if("${SYCL_BUILD_PI_HIP_INCLUDE_DIR}" STREQUAL "")
    message(FATAL_ERROR "Couldn't find the HIP include directory at '${PI_HIP_INCLUDE_DIR}',"
                        " please check ROCm installation and possibly set SYCL_BUILD_PI_HIP_INCLUDE_DIR to the path of the HIP include directory for non-standard install paths.")
  else()
    message(FATAL_ERROR "Couldn't find the HIP include directory at '${PI_HIP_INCLUDE_DIR}',"
                        " please set SYCL_BUILD_PI_HIP_INCLUDE_DIR to the path of the HIP include directory from the ROCm installation.")
  endif()
endif()

# Check if HSA include path exists
if(NOT EXISTS "${PI_HIP_HSA_INCLUDE_DIR}")
  if("${SYCL_BUILD_PI_HIP_HSA_INCLUDE_DIR}" STREQUAL "")
    message(FATAL_ERROR "Couldn't find the HSA include directory at '${PI_HIP_HSA_INCLUDE_DIR}',"
                        " please check ROCm installation and possibly set SYCL_BUILD_PI_HIP_HSA_INCLUDE_DIR to the path of the HSA include directory for non-standard install paths.")
  else()
    message(FATAL_ERROR "Couldn't find the HSA include directory at '${PI_HIP_HSA_INCLUDE_DIR}',"
                        " please set SYCL_BUILD_PI_HIP_HSA_INCLUDE_DIR to the path of the HSA include directory from the ROCm installation.")
  endif()
endif()

# Check if HIP library path exists (AMD platform only)
if("${SYCL_BUILD_PI_HIP_PLATFORM}" STREQUAL "AMD")
  if(NOT EXISTS "${PI_HIP_LIB_DIR}")
    if("${SYCL_BUILD_PI_HIP_LIB_DIR}" STREQUAL "")
      message(FATAL_ERROR "Couldn't find the HIP library directory at '${PI_HIP_LIB_DIR}',"
          " please check ROCm installation and possibly set SYCL_BUILD_PI_HIP_LIB_DIR to the path of the HIP library directory for non-standard install paths.")
    else()
      message(FATAL_ERROR "Couldn't find the HIP library directory at '${PI_HIP_LIB_DIR}',"
                          " please set SYCL_BUILD_PI_HIP_LIB_DIR to the path of the HIP library directory from the ROCm installation.")
    endif()
  endif()
endif()

# Set includes used in added library (rocmdrv)
set(HIP_HEADERS "${PI_HIP_INCLUDE_DIR};${PI_HIP_HSA_INCLUDE_DIR}")

# Create pi_hip library
add_sycl_plugin(hip
  SOURCES
    # Some code is shared with the UR adapter
    "../unified_runtime/pi2ur.hpp"
    "../unified_runtime/pi2ur.cpp"
    "../unified_runtime/ur/ur.hpp"
    "../unified_runtime/ur/ur.cpp"
<<<<<<< HEAD
    "../unified_runtime/ur/adapters/hip/adapter.cpp"
    "../unified_runtime/ur/adapters/hip/adapter.hpp"
=======
    "../unified_runtime/ur/adapters/hip/command_buffer.cpp"
    "../unified_runtime/ur/adapters/hip/command_buffer.hpp"
>>>>>>> 2da85e1d
    "../unified_runtime/ur/adapters/hip/common.cpp"
    "../unified_runtime/ur/adapters/hip/common.hpp"
    "../unified_runtime/ur/adapters/hip/context.cpp"
    "../unified_runtime/ur/adapters/hip/context.hpp"
    "../unified_runtime/ur/adapters/hip/device.cpp"
    "../unified_runtime/ur/adapters/hip/device.hpp"
    "../unified_runtime/ur/adapters/hip/enqueue.cpp"
    "../unified_runtime/ur/adapters/hip/event.cpp"
    "../unified_runtime/ur/adapters/hip/event.hpp"
    "../unified_runtime/ur/adapters/hip/image.cpp"
    "../unified_runtime/ur/adapters/hip/kernel.cpp"
    "../unified_runtime/ur/adapters/hip/kernel.hpp"
    "../unified_runtime/ur/adapters/hip/memory.cpp"
    "../unified_runtime/ur/adapters/hip/memory.hpp"
    "../unified_runtime/ur/adapters/hip/platform.cpp"
    "../unified_runtime/ur/adapters/hip/platform.hpp"
    "../unified_runtime/ur/adapters/hip/program.cpp"
    "../unified_runtime/ur/adapters/hip/program.hpp"
    "../unified_runtime/ur/adapters/hip/queue.cpp"
    "../unified_runtime/ur/adapters/hip/queue.hpp"
    "../unified_runtime/ur/adapters/hip/sampler.cpp"
    "../unified_runtime/ur/adapters/hip/sampler.hpp"
    "../unified_runtime/ur/adapters/hip/ur_interface_loader.cpp"
    "../unified_runtime/ur/adapters/hip/usm.cpp"
    "../unified_runtime/ur/adapters/hip/usm_p2p.cpp"
    "${sycl_inc_dir}/sycl/detail/pi.h"
    "${sycl_inc_dir}/sycl/detail/pi.hpp"
    "pi_hip.hpp"
    "pi_hip.cpp"
  INCLUDE_DIRS
    ${sycl_plugin_dir}
    ${CMAKE_CURRENT_SOURCE_DIR}/../unified_runtime
  LIBRARIES
    UnifiedRuntime-Headers
  HEADER
    ${CMAKE_CURRENT_SOURCE_DIR}/include/features.hpp
)
set_target_properties(pi_hip PROPERTIES LINKER_LANGUAGE CXX)

if("${SYCL_BUILD_PI_HIP_PLATFORM}" STREQUAL "AMD")
  # Import HIP runtime library
  add_library(rocmdrv SHARED IMPORTED GLOBAL)

  set_target_properties(
    rocmdrv PROPERTIES
      IMPORTED_LOCATION                    "${PI_HIP_LIB_DIR}/libamdhip64.so"
      INTERFACE_INCLUDE_DIRECTORIES        "${HIP_HEADERS}"
      INTERFACE_SYSTEM_INCLUDE_DIRECTORIES "${HIP_HEADERS}"
  )
  target_link_libraries(pi_hip PUBLIC rocmdrv)

  # Set HIP define to select AMD platform
  target_compile_definitions(pi_hip PRIVATE __HIP_PLATFORM_AMD__)
elseif("${SYCL_BUILD_PI_HIP_PLATFORM}" STREQUAL "NVIDIA")
  # Import CUDA libraries
  find_package(CUDA REQUIRED)
  list(APPEND HIP_HEADERS ${CUDA_INCLUDE_DIRS})

  # cudadrv may be defined by the CUDA plugin
  if(NOT TARGET cudadrv)
    add_library(cudadrv SHARED IMPORTED GLOBAL)
    set_target_properties(
      cudadrv PROPERTIES
        IMPORTED_LOCATION                    ${CUDA_CUDA_LIBRARY}
        INTERFACE_INCLUDE_DIRECTORIES        "${HIP_HEADERS}"
        INTERFACE_SYSTEM_INCLUDE_DIRECTORIES "${HIP_HEADERS}"
    )
  endif()

  add_library(cudart SHARED IMPORTED GLOBAL)
  set_target_properties(
    cudart PROPERTIES
      IMPORTED_LOCATION                    ${CUDA_CUDART_LIBRARY}
      INTERFACE_INCLUDE_DIRECTORIES        "${HIP_HEADERS}"
      INTERFACE_SYSTEM_INCLUDE_DIRECTORIES "${HIP_HEADERS}"
  )
  target_link_libraries(pi_hip PUBLIC cudadrv cudart)

  # Set HIP define to select NVIDIA platform
  target_compile_definitions(pi_hip PRIVATE __HIP_PLATFORM_NVIDIA__)
else()
  message(FATAL_ERROR "Unspecified PI HIP platform please set SYCL_BUILD_PI_HIP_PLATFORM to 'AMD' or 'NVIDIA'")
endif()
<|MERGE_RESOLUTION|>--- conflicted
+++ resolved
@@ -92,13 +92,10 @@
     "../unified_runtime/pi2ur.cpp"
     "../unified_runtime/ur/ur.hpp"
     "../unified_runtime/ur/ur.cpp"
-<<<<<<< HEAD
     "../unified_runtime/ur/adapters/hip/adapter.cpp"
     "../unified_runtime/ur/adapters/hip/adapter.hpp"
-=======
     "../unified_runtime/ur/adapters/hip/command_buffer.cpp"
     "../unified_runtime/ur/adapters/hip/command_buffer.hpp"
->>>>>>> 2da85e1d
     "../unified_runtime/ur/adapters/hip/common.cpp"
     "../unified_runtime/ur/adapters/hip/common.hpp"
     "../unified_runtime/ur/adapters/hip/context.cpp"
