--- conflicted
+++ resolved
@@ -117,15 +117,6 @@
   endfunction()
 
   set(UNIFIED_RUNTIME_REPO "https://github.com/oneapi-src/unified-runtime.git")
-<<<<<<< HEAD
-  # commit 229869c516c6b54d1b6df338e101cdae0eaa057b
-  # Merge: 02ffa904 3ba6bba5
-  # Author: Omar Ahmed <omar.ahmed@codeplay.com>
-  # Date:   Wed Sep 4 14:53:16 2024 +0100
-  #     Merge pull request #2045 from callumfare/callum/ur_api_def
-  #     Generate .def file with all UR entry points
-  set(UNIFIED_RUNTIME_TAG 229869c516c6b54d1b6df338e101cdae0eaa057b)
-=======
   # commit 9d71afb85694c133ec5aede5bad11dc4d9d05972 (HEAD, upstream/main, upstream/HEAD)
   # Merge: d50a59ec 5be1aa41
   # Author: Piotr Balcer <piotr.balcer@intel.com>
@@ -133,7 +124,6 @@
   #   Merge pull request #2062 from nrspruit/fix_inorder_cache
   #   [L0] Fix Command List Cache to correctly set In order List property
   set(UNIFIED_RUNTIME_TAG 9d71afb85694c133ec5aede5bad11dc4d9d05972)
->>>>>>> e0e7b501
 
   set(UMF_BUILD_EXAMPLES OFF CACHE INTERNAL "EXAMPLES")
   # Due to the use of dependentloadflag and no installer for UMF and hwloc we need
