# This CMake module is responsible for interpreting the user defined LLVM_
# options and executing the appropriate CMake commands to realize the users'
# selections.

# This is commonly needed so make sure it's defined before we include anything
# else.
string(TOUPPER "${CMAKE_BUILD_TYPE}" uppercase_CMAKE_BUILD_TYPE)

include(CheckCompilerVersion)
include(HandleLLVMStdlib)
include(CheckCCompilerFlag)
include(CheckCXXCompilerFlag)
include(CheckSymbolExists)
include(CMakeDependentOption)
include(LLVMProcessSources)

if(CMAKE_LINKER MATCHES "lld-link" OR (MSVC AND (LLVM_USE_LINKER STREQUAL "lld" OR LLVM_ENABLE_LLD)))
  set(LINKER_IS_LLD_LINK TRUE)
else()
  set(LINKER_IS_LLD_LINK FALSE)
endif()

set(LLVM_ENABLE_LTO OFF CACHE STRING "Build LLVM with LTO. May be specified as Thin or Full to use a particular kind of LTO")
string(TOUPPER "${LLVM_ENABLE_LTO}" uppercase_LLVM_ENABLE_LTO)

# Ninja Job Pool support
# The following only works with the Ninja generator in CMake >= 3.0.
set(LLVM_PARALLEL_COMPILE_JOBS "" CACHE STRING
  "Define the maximum number of concurrent compilation jobs (Ninja only).")
if(LLVM_PARALLEL_COMPILE_JOBS)
  if(NOT CMAKE_GENERATOR STREQUAL "Ninja")
    message(WARNING "Job pooling is only available with Ninja generators.")
  else()
    set_property(GLOBAL APPEND PROPERTY JOB_POOLS compile_job_pool=${LLVM_PARALLEL_COMPILE_JOBS})
    set(CMAKE_JOB_POOL_COMPILE compile_job_pool)
  endif()
endif()

set(LLVM_PARALLEL_LINK_JOBS "" CACHE STRING
  "Define the maximum number of concurrent link jobs (Ninja only).")
if(CMAKE_GENERATOR STREQUAL "Ninja")
  if(NOT LLVM_PARALLEL_LINK_JOBS AND uppercase_LLVM_ENABLE_LTO STREQUAL "THIN")
    message(STATUS "ThinLTO provides its own parallel linking - limiting parallel link jobs to 2.")
    set(LLVM_PARALLEL_LINK_JOBS "2")
  endif()
  if(LLVM_PARALLEL_LINK_JOBS)
    set_property(GLOBAL APPEND PROPERTY JOB_POOLS link_job_pool=${LLVM_PARALLEL_LINK_JOBS})
    set(CMAKE_JOB_POOL_LINK link_job_pool)
  endif()
elseif(LLVM_PARALLEL_LINK_JOBS)
  message(WARNING "Job pooling is only available with Ninja generators.")
endif()

if( LLVM_ENABLE_ASSERTIONS )
  # MSVC doesn't like _DEBUG on release builds. See PR 4379.
  if( NOT MSVC )
    add_definitions( -D_DEBUG )
  endif()
  # On non-Debug builds cmake automatically defines NDEBUG, so we
  # explicitly undefine it:
  if( NOT uppercase_CMAKE_BUILD_TYPE STREQUAL "DEBUG" )
    # NOTE: use `add_compile_options` rather than `add_definitions` since
    # `add_definitions` does not support generator expressions.
    add_compile_options($<$<OR:$<COMPILE_LANGUAGE:C>,$<COMPILE_LANGUAGE:CXX>>:-UNDEBUG>)

    # Also remove /D NDEBUG to avoid MSVC warnings about conflicting defines.
    foreach (flags_var_to_scrub
        CMAKE_CXX_FLAGS_RELEASE
        CMAKE_CXX_FLAGS_RELWITHDEBINFO
        CMAKE_CXX_FLAGS_MINSIZEREL
        CMAKE_C_FLAGS_RELEASE
        CMAKE_C_FLAGS_RELWITHDEBINFO
        CMAKE_C_FLAGS_MINSIZEREL)
      string (REGEX REPLACE "(^| )[/-]D *NDEBUG($| )" " "
        "${flags_var_to_scrub}" "${${flags_var_to_scrub}}")
    endforeach()
  endif()
endif()

if(LLVM_ENABLE_EXPENSIVE_CHECKS)
  add_definitions(-DEXPENSIVE_CHECKS)

  # In some libstdc++ versions, std::min_element is not constexpr when
  # _GLIBCXX_DEBUG is enabled.
  CHECK_CXX_SOURCE_COMPILES("
    #define _GLIBCXX_DEBUG
    #include <algorithm>
    int main(int argc, char** argv) {
      static constexpr int data[] = {0, 1};
      constexpr const int* min_elt = std::min_element(&data[0], &data[2]);
      return 0;
    }" CXX_SUPPORTS_GLIBCXX_DEBUG)
  if(CXX_SUPPORTS_GLIBCXX_DEBUG)
    add_definitions(-D_GLIBCXX_DEBUG)
  else()
    add_definitions(-D_GLIBCXX_ASSERTIONS)
  endif()
endif()

if (LLVM_ENABLE_STRICT_FIXED_SIZE_VECTORS)
  add_definitions(-DSTRICT_FIXED_SIZE_VECTORS)
endif()

string(TOUPPER "${LLVM_ABI_BREAKING_CHECKS}" uppercase_LLVM_ABI_BREAKING_CHECKS)

if( uppercase_LLVM_ABI_BREAKING_CHECKS STREQUAL "WITH_ASSERTS" )
  if( LLVM_ENABLE_ASSERTIONS )
    set( LLVM_ENABLE_ABI_BREAKING_CHECKS 1 )
  endif()
elseif( uppercase_LLVM_ABI_BREAKING_CHECKS STREQUAL "FORCE_ON" )
  set( LLVM_ENABLE_ABI_BREAKING_CHECKS 1 )
elseif( uppercase_LLVM_ABI_BREAKING_CHECKS STREQUAL "FORCE_OFF" )
  # We don't need to do anything special to turn off ABI breaking checks.
elseif( NOT DEFINED LLVM_ABI_BREAKING_CHECKS )
  # Treat LLVM_ABI_BREAKING_CHECKS like "FORCE_OFF" when it has not been
  # defined.
else()
  message(FATAL_ERROR "Unknown value for LLVM_ABI_BREAKING_CHECKS: \"${LLVM_ABI_BREAKING_CHECKS}\"!")
endif()

if( LLVM_REVERSE_ITERATION )
  set( LLVM_ENABLE_REVERSE_ITERATION 1 )
endif()

if(WIN32)
  set(LLVM_HAVE_LINK_VERSION_SCRIPT 0)
  if(CYGWIN)
    set(LLVM_ON_WIN32 0)
    set(LLVM_ON_UNIX 1)
  else(CYGWIN)
    set(LLVM_ON_WIN32 1)
    set(LLVM_ON_UNIX 0)
  endif(CYGWIN)
else(WIN32)
  if(FUCHSIA OR UNIX)
    set(LLVM_ON_WIN32 0)
    set(LLVM_ON_UNIX 1)
    if(APPLE OR ${CMAKE_SYSTEM_NAME} MATCHES "AIX")
      set(LLVM_HAVE_LINK_VERSION_SCRIPT 0)
    else()
      set(LLVM_HAVE_LINK_VERSION_SCRIPT 1)
    endif()
  else(FUCHSIA OR UNIX)
    MESSAGE(SEND_ERROR "Unable to determine platform")
  endif(FUCHSIA OR UNIX)
endif(WIN32)

if (CMAKE_SYSTEM_NAME MATCHES "OS390")
  set(LLVM_HAVE_LINK_VERSION_SCRIPT 0)
endif()

set(EXEEXT ${CMAKE_EXECUTABLE_SUFFIX})
set(LTDL_SHLIB_EXT ${CMAKE_SHARED_LIBRARY_SUFFIX})

# We use *.dylib rather than *.so on darwin.
set(LLVM_PLUGIN_EXT ${CMAKE_SHARED_LIBRARY_SUFFIX})

if(APPLE)
  if(LLVM_ENABLE_LLD AND LLVM_ENABLE_LTO)
    message(FATAL_ERROR "lld does not support LTO on Darwin")
  endif()
  # Darwin-specific linker flags for loadable modules.
  set(CMAKE_MODULE_LINKER_FLAGS "${CMAKE_MODULE_LINKER_FLAGS} -Wl,-flat_namespace -Wl,-undefined -Wl,suppress")
endif()

if(${CMAKE_SYSTEM_NAME} MATCHES "Linux")
  # RHEL7 has ar and ranlib being non-deterministic by default. The D flag forces determinism,
  # however only GNU version of ar and ranlib (2.27) have this option.
  # RHEL DTS7 is also affected by this, which uses GNU binutils 2.28
  execute_process(COMMAND ${CMAKE_AR} rD t.a
                  WORKING_DIRECTORY ${CMAKE_BINARY_DIR}
                  RESULT_VARIABLE AR_RESULT
                  OUTPUT_QUIET
                  ERROR_QUIET
                  )
  if(${AR_RESULT} EQUAL 0)
    execute_process(COMMAND ${CMAKE_RANLIB} -D t.a
                    WORKING_DIRECTORY ${CMAKE_BINARY_DIR}
                    RESULT_VARIABLE RANLIB_RESULT
                    OUTPUT_QUIET
                    ERROR_QUIET
                    )
    if(${RANLIB_RESULT} EQUAL 0)
      set(CMAKE_C_ARCHIVE_CREATE "<CMAKE_AR> Dqc <TARGET> <LINK_FLAGS> <OBJECTS>")
      set(CMAKE_C_ARCHIVE_APPEND "<CMAKE_AR> Dq  <TARGET> <LINK_FLAGS> <OBJECTS>")
      set(CMAKE_C_ARCHIVE_FINISH "<CMAKE_RANLIB> -D <TARGET>")

      set(CMAKE_CXX_ARCHIVE_CREATE "<CMAKE_AR> Dqc <TARGET> <LINK_FLAGS> <OBJECTS>")
      set(CMAKE_CXX_ARCHIVE_APPEND "<CMAKE_AR> Dq  <TARGET> <LINK_FLAGS> <OBJECTS>")
      set(CMAKE_CXX_ARCHIVE_FINISH "<CMAKE_RANLIB> -D <TARGET>")
    endif()
    file(REMOVE ${CMAKE_BINARY_DIR}/t.a)
  endif()
endif()

if(${CMAKE_SYSTEM_NAME} MATCHES "AIX")
  # -fPIC does not enable the large code model for GCC on AIX but does for XL.
  if(CMAKE_CXX_COMPILER_ID MATCHES "GNU|Clang")
    append("-mcmodel=large" CMAKE_CXX_FLAGS CMAKE_C_FLAGS)
  elseif(CMAKE_CXX_COMPILER_ID MATCHES "XL")
    # XL generates a small number of relocations not of the large model, -bbigtoc is needed.
    append("-Wl,-bbigtoc"
           CMAKE_EXE_LINKER_FLAGS CMAKE_MODULE_LINKER_FLAGS CMAKE_SHARED_LINKER_FLAGS)
    # The default behaviour on AIX processes dynamic initialization of non-local variables with
    # static storage duration even for archive members that are otherwise unreferenced.
    # Since `--whole-archive` is not used by the LLVM build to keep such initializations for Linux,
    # we can limit the processing for archive members to only those that are otherwise referenced.
    append("-bcdtors:mbr"
           CMAKE_EXE_LINKER_FLAGS CMAKE_MODULE_LINKER_FLAGS CMAKE_SHARED_LINKER_FLAGS)
  endif()
endif()

# Pass -Wl,-z,defs. This makes sure all symbols are defined. Otherwise a DSO
# build might work on ELF but fail on MachO/COFF.
if(NOT (CMAKE_SYSTEM_NAME MATCHES "Darwin|FreeBSD|OpenBSD|DragonFly|AIX|SunOS|OS390" OR
        WIN32 OR CYGWIN) AND
   NOT LLVM_USE_SANITIZER)
  set(CMAKE_SHARED_LINKER_FLAGS "${CMAKE_SHARED_LINKER_FLAGS} -Wl,-z,defs")
endif()

# Pass -Wl,-z,nodelete. This makes sure our shared libraries are not unloaded
# by dlclose(). We need that since the CLI API relies on cross-references
# between global objects which became horribly broken when one of the libraries
# is unloaded.
if(${CMAKE_SYSTEM_NAME} MATCHES "Linux")
  set(CMAKE_SHARED_LINKER_FLAGS "${CMAKE_SHARED_LINKER_FLAGS} -Wl,-z,nodelete")
  set(CMAKE_MODULE_LINKER_FLAGS "${CMAKE_MODULE_LINKER_FLAGS} -Wl,-z,nodelete")
endif()


function(append value)
  foreach(variable ${ARGN})
    set(${variable} "${${variable}} ${value}" PARENT_SCOPE)
  endforeach(variable)
endfunction()

function(append_if condition value)
  if (${condition})
    foreach(variable ${ARGN})
      set(${variable} "${${variable}} ${value}" PARENT_SCOPE)
    endforeach(variable)
  endif()
endfunction()

macro(add_flag_if_supported flag name)
  check_c_compiler_flag("-Werror ${flag}" "C_SUPPORTS_${name}")
  append_if("C_SUPPORTS_${name}" "${flag}" CMAKE_C_FLAGS)
  check_cxx_compiler_flag("-Werror ${flag}" "CXX_SUPPORTS_${name}")
  append_if("CXX_SUPPORTS_${name}" "${flag}" CMAKE_CXX_FLAGS)
endmacro()

function(add_flag_or_print_warning flag name)
  check_c_compiler_flag("-Werror ${flag}" "C_SUPPORTS_${name}")
  check_cxx_compiler_flag("-Werror ${flag}" "CXX_SUPPORTS_${name}")
  if (C_SUPPORTS_${name} AND CXX_SUPPORTS_${name})
    message(STATUS "Building with ${flag}")
    set(CMAKE_CXX_FLAGS "${CMAKE_CXX_FLAGS} ${flag}" PARENT_SCOPE)
    set(CMAKE_C_FLAGS "${CMAKE_C_FLAGS} ${flag}" PARENT_SCOPE)
    set(CMAKE_ASM_FLAGS "${CMAKE_ASM_FLAGS} ${flag}" PARENT_SCOPE)
  else()
    message(WARNING "${flag} is not supported.")
  endif()
endfunction()

if( LLVM_ENABLE_LLD )
  if ( LLVM_USE_LINKER )
    message(FATAL_ERROR "LLVM_ENABLE_LLD and LLVM_USE_LINKER can't be set at the same time")
  endif()
  # In case of MSVC cmake always invokes the linker directly, so the linker
  # should be specified by CMAKE_LINKER cmake variable instead of by -fuse-ld
  # compiler option.
  if ( NOT MSVC )
    set(LLVM_USE_LINKER "lld")
  endif()
endif()

if( LLVM_USE_LINKER )
  set(OLD_CMAKE_REQUIRED_FLAGS ${CMAKE_REQUIRED_FLAGS})
  set(CMAKE_REQUIRED_FLAGS "${CMAKE_REQUIRED_FLAGS} -fuse-ld=${LLVM_USE_LINKER}")
  check_cxx_source_compiles("int main() { return 0; }" CXX_SUPPORTS_CUSTOM_LINKER)
  if ( NOT CXX_SUPPORTS_CUSTOM_LINKER )
    message(FATAL_ERROR "Host compiler does not support '-fuse-ld=${LLVM_USE_LINKER}'")
  endif()
  set(CMAKE_REQUIRED_FLAGS ${OLD_CMAKE_REQUIRED_FLAGS})
  append("-fuse-ld=${LLVM_USE_LINKER}"
    CMAKE_EXE_LINKER_FLAGS CMAKE_MODULE_LINKER_FLAGS CMAKE_SHARED_LINKER_FLAGS)
endif()

if( LLVM_ENABLE_PIC )
  if( XCODE )
    # Xcode has -mdynamic-no-pic on by default, which overrides -fPIC. I don't
    # know how to disable this, so just force ENABLE_PIC off for now.
    message(WARNING "-fPIC not supported with Xcode.")
  elseif( WIN32 OR CYGWIN)
    # On Windows all code is PIC. MinGW warns if -fPIC is used.
  else()
    add_flag_or_print_warning("-fPIC" FPIC)
  endif()
  # GCC for MIPS can miscompile LLVM due to PR37701.
  if(CMAKE_COMPILER_IS_GNUCXX AND LLVM_NATIVE_ARCH STREQUAL "Mips" AND
         NOT Uppercase_CMAKE_BUILD_TYPE STREQUAL "DEBUG")
    add_flag_or_print_warning("-fno-shrink-wrap" FNO_SHRINK_WRAP)
  endif()
  # gcc with -O3 -fPIC generates TLS sequences that violate the spec on
  # Solaris/sparcv9, causing executables created with the system linker
  # to SEGV (GCC PR target/96607).
  # clang with -O3 -fPIC generates code that SEGVs.
  # Both can be worked around by compiling with -O instead.
  if(${CMAKE_SYSTEM_NAME} STREQUAL "SunOS" AND LLVM_NATIVE_ARCH STREQUAL "Sparc")
    llvm_replace_compiler_option(CMAKE_CXX_FLAGS_RELEASE "-O[23]" "-O")
    llvm_replace_compiler_option(CMAKE_CXX_FLAGS_RELWITHDEBINFO "-O[23]" "-O")
  endif()
endif()

if(NOT WIN32 AND NOT CYGWIN AND NOT (${CMAKE_SYSTEM_NAME} MATCHES "AIX" AND CMAKE_CXX_COMPILER_ID STREQUAL "GNU"))
  # MinGW warns if -fvisibility-inlines-hidden is used.
  # GCC on AIX warns if -fvisibility-inlines-hidden is used.
  check_cxx_compiler_flag("-fvisibility-inlines-hidden" SUPPORTS_FVISIBILITY_INLINES_HIDDEN_FLAG)
  append_if(SUPPORTS_FVISIBILITY_INLINES_HIDDEN_FLAG "-fvisibility-inlines-hidden" CMAKE_CXX_FLAGS)
endif()

if(CMAKE_SIZEOF_VOID_P EQUAL 8 AND MINGW)
  add_definitions( -D_FILE_OFFSET_BITS=64 )
endif()

if( CMAKE_SIZEOF_VOID_P EQUAL 8 AND NOT WIN32 )
  # TODO: support other platforms and toolchains.
  if( LLVM_BUILD_32_BITS )
    message(STATUS "Building 32 bits executables and libraries.")
    set(CMAKE_CXX_FLAGS "${CMAKE_CXX_FLAGS} -m32")
    set(CMAKE_C_FLAGS "${CMAKE_C_FLAGS} -m32")
    set(CMAKE_EXE_LINKER_FLAGS "${CMAKE_EXE_LINKER_FLAGS} -m32")
    set(CMAKE_SHARED_LINKER_FLAGS "${CMAKE_SHARED_LINKER_FLAGS} -m32")
    set(CMAKE_MODULE_LINKER_FLAGS "${CMAKE_MODULE_LINKER_FLAGS} -m32")

    # FIXME: CMAKE_SIZEOF_VOID_P is still 8
    add_definitions(-D_LARGEFILE_SOURCE)
    add_definitions(-D_FILE_OFFSET_BITS=64)
  endif( LLVM_BUILD_32_BITS )
endif( CMAKE_SIZEOF_VOID_P EQUAL 8 AND NOT WIN32 )

# If building on a GNU specific 32-bit system, make sure off_t is 64 bits
# so that off_t can stored offset > 2GB.
# Android until version N (API 24) doesn't support it.
if (ANDROID AND (ANDROID_NATIVE_API_LEVEL LESS 24))
  set(LLVM_FORCE_SMALLFILE_FOR_ANDROID TRUE)
endif()
if( CMAKE_SIZEOF_VOID_P EQUAL 4 AND NOT LLVM_FORCE_SMALLFILE_FOR_ANDROID)
  # FIXME: It isn't handled in LLVM_BUILD_32_BITS.
  add_definitions( -D_LARGEFILE_SOURCE )
  add_definitions( -D_FILE_OFFSET_BITS=64 )
endif()

if( XCODE )
  # For Xcode enable several build settings that correspond to
  # many warnings that are on by default in Clang but are
  # not enabled for historical reasons.  For versions of Xcode
  # that do not support these options they will simply
  # be ignored.
  set(CMAKE_XCODE_ATTRIBUTE_GCC_WARN_ABOUT_RETURN_TYPE "YES")
  set(CMAKE_XCODE_ATTRIBUTE_GCC_WARN_ABOUT_MISSING_NEWLINE "YES")
  set(CMAKE_XCODE_ATTRIBUTE_GCC_WARN_UNUSED_VALUE "YES")
  set(CMAKE_XCODE_ATTRIBUTE_GCC_WARN_UNUSED_VARIABLE "YES")
  set(CMAKE_XCODE_ATTRIBUTE_GCC_WARN_SIGN_COMPARE "YES")
  set(CMAKE_XCODE_ATTRIBUTE_GCC_WARN_UNUSED_FUNCTION "YES")
  set(CMAKE_XCODE_ATTRIBUTE_GCC_WARN_INITIALIZER_NOT_FULLY_BRACKETED "YES")
  set(CMAKE_XCODE_ATTRIBUTE_GCC_WARN_HIDDEN_VIRTUAL_FUNCTIONS "YES")
  set(CMAKE_XCODE_ATTRIBUTE_GCC_WARN_UNINITIALIZED_AUTOS "YES")
  set(CMAKE_XCODE_ATTRIBUTE_CLANG_WARN_BOOL_CONVERSION "YES")
  set(CMAKE_XCODE_ATTRIBUTE_CLANG_WARN_EMPTY_BODY "YES")
  set(CMAKE_XCODE_ATTRIBUTE_CLANG_WARN_ENUM_CONVERSION "YES")
  set(CMAKE_XCODE_ATTRIBUTE_CLANG_WARN_INT_CONVERSION "YES")
  set(CMAKE_XCODE_ATTRIBUTE_CLANG_WARN_CONSTANT_CONVERSION "YES")
  set(CMAKE_XCODE_ATTRIBUTE_GCC_WARN_NON_VIRTUAL_DESTRUCTOR "YES")
endif()

# On Win32 using MS tools, provide an option to set the number of parallel jobs
# to use.
if( MSVC_IDE )
  set(LLVM_COMPILER_JOBS "0" CACHE STRING
    "Number of parallel compiler jobs. 0 means use all processors. Default is 0.")
  if( NOT LLVM_COMPILER_JOBS STREQUAL "1" )
    if( LLVM_COMPILER_JOBS STREQUAL "0" )
      add_definitions( /MP )
    else()
      message(STATUS "Number of parallel compiler jobs set to " ${LLVM_COMPILER_JOBS})
      add_definitions( /MP${LLVM_COMPILER_JOBS} )
    endif()
  else()
    message(STATUS "Parallel compilation disabled")
  endif()
endif()

# set stack reserved size to ~10MB
if(MSVC)
  # CMake previously automatically set this value for MSVC builds, but the
  # behavior was changed in CMake 2.8.11 (Issue 12437) to use the MSVC default
  # value (1 MB) which is not enough for us in tasks such as parsing recursive
  # C++ templates in Clang.
  set(CMAKE_EXE_LINKER_FLAGS "${CMAKE_EXE_LINKER_FLAGS} /STACK:10000000")
elseif(MINGW) # FIXME: Also cygwin?
  set(CMAKE_EXE_LINKER_FLAGS "${CMAKE_EXE_LINKER_FLAGS} -Wl,--stack,16777216")

  # Pass -mbig-obj to mingw gas on Win64. COFF has a 2**16 section limit, and
  # on Win64, every COMDAT function creates at least 3 sections: .text, .pdata,
  # and .xdata.
  if (CMAKE_SIZEOF_VOID_P EQUAL 8)
    append("-Wa,-mbig-obj" CMAKE_C_FLAGS CMAKE_CXX_FLAGS)
  endif()
endif()

option(LLVM_ENABLE_WARNINGS "Enable compiler warnings." ON)

if( MSVC )
  include(ChooseMSVCCRT)

  # Add definitions that make MSVC much less annoying.
  add_definitions(
    # For some reason MS wants to deprecate a bunch of standard functions...
    -D_CRT_SECURE_NO_DEPRECATE
    -D_CRT_SECURE_NO_WARNINGS
    -D_CRT_NONSTDC_NO_DEPRECATE
    -D_CRT_NONSTDC_NO_WARNINGS
    -D_SCL_SECURE_NO_DEPRECATE
    -D_SCL_SECURE_NO_WARNINGS
    )

  # Tell MSVC to use the Unicode version of the Win32 APIs instead of ANSI.
  add_definitions(
    -DUNICODE
    -D_UNICODE
  )

  if (LLVM_ENABLE_WERROR)
    append("/WX" CMAKE_C_FLAGS CMAKE_CXX_FLAGS)
  endif (LLVM_ENABLE_WERROR)

  append("/Zc:inline" CMAKE_C_FLAGS CMAKE_CXX_FLAGS)

  # Some projects use the __cplusplus preprocessor macro to check support for
  # a particular version of the C++ standard. When this option is not specified
  # explicitly, macro's value is "199711L" that implies C++98 Standard.
  # https://devblogs.microsoft.com/cppblog/msvc-now-correctly-reports-__cplusplus/
  append("/Zc:__cplusplus" CMAKE_CXX_FLAGS)

  # Allow users to request PDBs in release mode. CMake offeres the
  # RelWithDebInfo configuration, but it uses different optimization settings
  # (/Ob1 vs /Ob2 or -O2 vs -O3). LLVM provides this flag so that users can get
  # PDBs without changing codegen.
  option(LLVM_ENABLE_PDB OFF)
  if (LLVM_ENABLE_PDB AND uppercase_CMAKE_BUILD_TYPE STREQUAL "RELEASE")
    append("/Zi" CMAKE_C_FLAGS CMAKE_CXX_FLAGS)
    # /DEBUG disables linker GC and ICF, but we want those in Release mode.
    append("/DEBUG /OPT:REF /OPT:ICF"
          CMAKE_EXE_LINKER_FLAGS CMAKE_MODULE_LINKER_FLAGS
          CMAKE_SHARED_LINKER_FLAGS)
  endif()

  # Disable string literal const->non-const type conversion.
  # "When specified, the compiler requires strict const-qualification
  # conformance for pointers initialized by using string literals."
  append("/Zc:strictStrings" CMAKE_C_FLAGS CMAKE_CXX_FLAGS)

  # "Generate Intrinsic Functions".
  append("/Oi" CMAKE_C_FLAGS CMAKE_CXX_FLAGS)

  # "Enforce type conversion rules".
  append("/Zc:rvalueCast" CMAKE_CXX_FLAGS)

  if (CMAKE_CXX_COMPILER_ID MATCHES "Clang" AND NOT LLVM_ENABLE_LTO)
    # clang-cl and cl by default produce non-deterministic binaries because
    # link.exe /incremental requires a timestamp in the .obj file.  clang-cl
    # has the flag /Brepro to force deterministic binaries. We want to pass that
    # whenever you're building with clang unless you're passing /incremental
    # or using LTO (/Brepro with LTO would result in a warning about the flag
    # being unused, because we're not generating object files).
    # This checks CMAKE_CXX_COMPILER_ID in addition to check_cxx_compiler_flag()
    # because cl.exe does not emit an error on flags it doesn't understand,
    # letting check_cxx_compiler_flag() claim it understands all flags.
    check_cxx_compiler_flag("/Brepro" SUPPORTS_BREPRO)
    if (SUPPORTS_BREPRO)
      # Check if /INCREMENTAL is passed to the linker and complain that it
      # won't work with /Brepro.
      string(TOUPPER "${CMAKE_EXE_LINKER_FLAGS}" upper_exe_flags)
      string(TOUPPER "${CMAKE_MODULE_LINKER_FLAGS}" upper_module_flags)
      string(TOUPPER "${CMAKE_SHARED_LINKER_FLAGS}" upper_shared_flags)

      string(FIND "${upper_exe_flags} ${upper_module_flags} ${upper_shared_flags}"
        "/INCREMENTAL" linker_flag_idx)

      if (${linker_flag_idx} GREATER -1)
        message(WARNING "/Brepro not compatible with /INCREMENTAL linking - builds will be non-deterministic")
      else()
        append("/Brepro" CMAKE_C_FLAGS CMAKE_CXX_FLAGS)
      endif()
    endif()
  endif()
  # By default MSVC has a 2^16 limit on the number of sections in an object file,
  # but in many objects files need more than that. This flag is to increase the
  # number of sections.
  append("/bigobj" CMAKE_CXX_FLAGS)
endif( MSVC )

# Warnings-as-errors handling for GCC-compatible compilers:
if ( LLVM_COMPILER_IS_GCC_COMPATIBLE )
  append_if(LLVM_ENABLE_WERROR "-Werror" CMAKE_C_FLAGS CMAKE_CXX_FLAGS)
  append_if(LLVM_ENABLE_WERROR "-Wno-error" CMAKE_REQUIRED_FLAGS)
endif( LLVM_COMPILER_IS_GCC_COMPATIBLE )

# Specific default warnings-as-errors for compilers accepting GCC-compatible warning flags:
if ( LLVM_COMPILER_IS_GCC_COMPATIBLE OR CMAKE_CXX_COMPILER_ID MATCHES "XL" )
  add_flag_if_supported("-Werror=date-time" WERROR_DATE_TIME)
  add_flag_if_supported("-Werror=unguarded-availability-new" WERROR_UNGUARDED_AVAILABILITY_NEW)
endif( LLVM_COMPILER_IS_GCC_COMPATIBLE OR CMAKE_CXX_COMPILER_ID MATCHES "XL" )

# Modules enablement for GCC-compatible compilers:
if ( LLVM_COMPILER_IS_GCC_COMPATIBLE AND LLVM_ENABLE_MODULES )
  set(OLD_CMAKE_REQUIRED_FLAGS ${CMAKE_REQUIRED_FLAGS})
  set(module_flags "-fmodules -fmodules-cache-path=${PROJECT_BINARY_DIR}/module.cache")
  if (${CMAKE_SYSTEM_NAME} MATCHES "Darwin")
    # On Darwin -fmodules does not imply -fcxx-modules.
    set(module_flags "${module_flags} -fcxx-modules")
  endif()
  if (LLVM_ENABLE_LOCAL_SUBMODULE_VISIBILITY)
    set(module_flags "${module_flags} -Xclang -fmodules-local-submodule-visibility")
  endif()
  if (LLVM_ENABLE_MODULE_DEBUGGING AND
      ((uppercase_CMAKE_BUILD_TYPE STREQUAL "DEBUG") OR
       (uppercase_CMAKE_BUILD_TYPE STREQUAL "RELWITHDEBINFO")))
    set(module_flags "${module_flags} -gmodules")
  endif()
  set(CMAKE_REQUIRED_FLAGS "${CMAKE_REQUIRED_FLAGS} ${module_flags}")

  # Check that we can build code with modules enabled, and that repeatedly
  # including <cassert> still manages to respect NDEBUG properly.
  CHECK_CXX_SOURCE_COMPILES("#undef NDEBUG
                             #include <cassert>
                             #define NDEBUG
                             #include <cassert>
                             int main() { assert(this code is not compiled); }"
                             CXX_SUPPORTS_MODULES)
  set(CMAKE_REQUIRED_FLAGS ${OLD_CMAKE_REQUIRED_FLAGS})
  if (CXX_SUPPORTS_MODULES)
    append("${module_flags}" CMAKE_CXX_FLAGS)
  else()
    message(FATAL_ERROR "LLVM_ENABLE_MODULES is not supported by this compiler")
  endif()
endif( LLVM_COMPILER_IS_GCC_COMPATIBLE AND LLVM_ENABLE_MODULES )

if (MSVC)
  if (NOT CLANG_CL)
    set(msvc_warning_flags
      # Disabled warnings.
      -wd4141 # Suppress ''modifier' : used more than once' (because of __forceinline combined with inline)
      -wd4146 # Suppress 'unary minus operator applied to unsigned type, result still unsigned'
      -wd4244 # Suppress ''argument' : conversion from 'type1' to 'type2', possible loss of data'
      -wd4267 # Suppress ''var' : conversion from 'size_t' to 'type', possible loss of data'
      -wd4291 # Suppress ''declaration' : no matching operator delete found; memory will not be freed if initialization throws an exception'
      -wd4351 # Suppress 'new behavior: elements of array 'array' will be default initialized'
      -wd4456 # Suppress 'declaration of 'var' hides local variable'
      -wd4457 # Suppress 'declaration of 'var' hides function parameter'
      -wd4458 # Suppress 'declaration of 'var' hides class member'
      -wd4459 # Suppress 'declaration of 'var' hides global declaration'
      -wd4503 # Suppress ''identifier' : decorated name length exceeded, name was truncated'
      -wd4624 # Suppress ''derived class' : destructor could not be generated because a base class destructor is inaccessible'
      -wd4722 # Suppress 'function' : destructor never returns, potential memory leak
      -wd4100 # Suppress 'unreferenced formal parameter'
      -wd4127 # Suppress 'conditional expression is constant'
      -wd4512 # Suppress 'assignment operator could not be generated'
      -wd4505 # Suppress 'unreferenced local function has been removed'
      -wd4610 # Suppress '<class> can never be instantiated'
      -wd4510 # Suppress 'default constructor could not be generated'
      -wd4702 # Suppress 'unreachable code'
      -wd4245 # Suppress ''conversion' : conversion from 'type1' to 'type2', signed/unsigned mismatch'
      -wd4706 # Suppress 'assignment within conditional expression'
      -wd4310 # Suppress 'cast truncates constant value'
      -wd4701 # Suppress 'potentially uninitialized local variable'
      -wd4703 # Suppress 'potentially uninitialized local pointer variable'
      -wd4389 # Suppress 'signed/unsigned mismatch'
      -wd4611 # Suppress 'interaction between '_setjmp' and C++ object destruction is non-portable'
      -wd4805 # Suppress 'unsafe mix of type <type> and type <type> in operation'
      -wd4204 # Suppress 'nonstandard extension used : non-constant aggregate initializer'
      -wd4577 # Suppress 'noexcept used with no exception handling mode specified; termination on exception is not guaranteed'
      -wd4091 # Suppress 'typedef: ignored on left of '' when no variable is declared'
          # C4592 is disabled because of false positives in Visual Studio 2015
          # Update 1. Re-evaluate the usefulness of this diagnostic with Update 2.
      -wd4592 # Suppress ''var': symbol will be dynamically initialized (implementation limitation)
      -wd4319 # Suppress ''operator' : zero extending 'type' to 'type' of greater size'
          # C4709 is disabled because of a bug with Visual Studio 2017 as of
          # v15.8.8. Re-evaluate the usefulness of this diagnostic when the bug
          # is fixed.
      -wd4709 # Suppress comma operator within array index expression

      # Ideally, we'd like this warning to be enabled, but even MSVC 2019 doesn't
      # support the 'aligned' attribute in the way that clang sources requires (for
      # any code that uses the LLVM_ALIGNAS macro), so this is must be disabled to
      # avoid unwanted alignment warnings.
      -wd4324 # Suppress 'structure was padded due to __declspec(align())'

      # Promoted warnings.
      -w14062 # Promote 'enumerator in switch of enum is not handled' to level 1 warning.

      # Promoted warnings to errors.
      -we4238 # Promote 'nonstandard extension used : class rvalue used as lvalue' to error.
      )
  endif(NOT CLANG_CL)

  # Enable warnings
  if (LLVM_ENABLE_WARNINGS)
    # Put /W4 in front of all the -we flags. cl.exe doesn't care, but for
    # clang-cl having /W4 after the -we flags will re-enable the warnings
    # disabled by -we.
    set(msvc_warning_flags "/W4 ${msvc_warning_flags}")
    # CMake appends /W3 by default, and having /W3 followed by /W4 will result in
    # cl : Command line warning D9025 : overriding '/W3' with '/W4'.  Since this is
    # a command line warning and not a compiler warning, it cannot be suppressed except
    # by fixing the command line.
    string(REGEX REPLACE " /W[0-4]" "" CMAKE_C_FLAGS "${CMAKE_C_FLAGS}")
    string(REGEX REPLACE " /W[0-4]" "" CMAKE_CXX_FLAGS "${CMAKE_CXX_FLAGS}")

    if (LLVM_ENABLE_PEDANTIC)
      # No MSVC equivalent available
    endif (LLVM_ENABLE_PEDANTIC)
  endif (LLVM_ENABLE_WARNINGS)

  foreach(flag ${msvc_warning_flags})
    append("${flag}" CMAKE_C_FLAGS CMAKE_CXX_FLAGS)
  endforeach(flag)
endif (MSVC)

if (LLVM_ENABLE_WARNINGS AND (LLVM_COMPILER_IS_GCC_COMPATIBLE OR CLANG_CL))

  # Don't add -Wall for clang-cl, because it maps -Wall to -Weverything for
  # MSVC compatibility.  /W4 is added above instead.
  if (NOT CLANG_CL)
    append("-Wall" CMAKE_C_FLAGS CMAKE_CXX_FLAGS)
  endif()

  append("-Wextra -Wno-unused-parameter -Wwrite-strings" CMAKE_C_FLAGS CMAKE_CXX_FLAGS)
  append("-Wcast-qual" CMAKE_CXX_FLAGS)

  # Turn off missing field initializer warnings for gcc to avoid noise from
  # false positives with empty {}. Turn them on otherwise (they're off by
  # default for clang).
  check_cxx_compiler_flag("-Wmissing-field-initializers" CXX_SUPPORTS_MISSING_FIELD_INITIALIZERS_FLAG)
  if (CXX_SUPPORTS_MISSING_FIELD_INITIALIZERS_FLAG)
    if (CMAKE_COMPILER_IS_GNUCXX)
      append("-Wno-missing-field-initializers" CMAKE_C_FLAGS CMAKE_CXX_FLAGS)
    else()
      append("-Wmissing-field-initializers" CMAKE_C_FLAGS CMAKE_CXX_FLAGS)
    endif()
  endif()

  if (LLVM_ENABLE_PEDANTIC AND LLVM_COMPILER_IS_GCC_COMPATIBLE)
    append("-pedantic" CMAKE_C_FLAGS CMAKE_CXX_FLAGS)
    append("-Wno-long-long" CMAKE_C_FLAGS CMAKE_CXX_FLAGS)
  endif()

  add_flag_if_supported("-Wimplicit-fallthrough" IMPLICIT_FALLTHROUGH_FLAG)
  add_flag_if_supported("-Wcovered-switch-default" COVERED_SWITCH_DEFAULT_FLAG)
  append_if(USE_NO_UNINITIALIZED "-Wno-uninitialized" CMAKE_CXX_FLAGS)
  append_if(USE_NO_MAYBE_UNINITIALIZED "-Wno-maybe-uninitialized" CMAKE_CXX_FLAGS)

  # Disable -Wclass-memaccess, a C++-only warning from GCC 8 that fires on
  # LLVM's ADT classes.
  check_cxx_compiler_flag("-Wclass-memaccess" CXX_SUPPORTS_CLASS_MEMACCESS_FLAG)
  append_if(CXX_SUPPORTS_CLASS_MEMACCESS_FLAG "-Wno-class-memaccess" CMAKE_CXX_FLAGS)

  # Disable -Wredundant-move on GCC>=9. GCC wants to remove std::move in code
  # like "A foo(ConvertibleToA a) { return std::move(a); }", but this code does
  # not compile (or uses the copy constructor instead) on clang<=3.8. Clang also
  # has a -Wredundant-move, but it only fires when the types match exactly, so
  # we can keep it here.
  if (CMAKE_CXX_COMPILER_ID STREQUAL "GNU")
    check_cxx_compiler_flag("-Wredundant-move" CXX_SUPPORTS_REDUNDANT_MOVE_FLAG)
    append_if(CXX_SUPPORTS_REDUNDANT_MOVE_FLAG "-Wno-redundant-move" CMAKE_CXX_FLAGS)
  endif()

  # The LLVM libraries have no stable C++ API, so -Wnoexcept-type is not useful.
  check_cxx_compiler_flag("-Wnoexcept-type" CXX_SUPPORTS_NOEXCEPT_TYPE_FLAG)
  append_if(CXX_SUPPORTS_NOEXCEPT_TYPE_FLAG "-Wno-noexcept-type" CMAKE_CXX_FLAGS)

  # Check if -Wnon-virtual-dtor warns even though the class is marked final.
  # If it does, don't add it. So it won't be added on clang 3.4 and older.
  # This also catches cases when -Wnon-virtual-dtor isn't supported by
  # the compiler at all.  This flag is not activated for gcc since it will
  # incorrectly identify a protected non-virtual base when there is a friend
  # declaration. Don't activate this in general on Windows as this warning has
  # too many false positives on COM-style classes, which are destroyed with
  # Release() (PR32286).
  if (NOT CMAKE_COMPILER_IS_GNUCXX AND NOT WIN32)
    set(OLD_CMAKE_REQUIRED_FLAGS ${CMAKE_REQUIRED_FLAGS})
    set(CMAKE_REQUIRED_FLAGS "${CMAKE_REQUIRED_FLAGS} -std=c++11 -Werror=non-virtual-dtor")
    CHECK_CXX_SOURCE_COMPILES("class base {public: virtual void anchor();protected: ~base();};
                               class derived final : public base { public: ~derived();};
                               int main() { return 0; }"
                              CXX_WONT_WARN_ON_FINAL_NONVIRTUALDTOR)
    set(CMAKE_REQUIRED_FLAGS ${OLD_CMAKE_REQUIRED_FLAGS})
    append_if(CXX_WONT_WARN_ON_FINAL_NONVIRTUALDTOR
              "-Wnon-virtual-dtor" CMAKE_CXX_FLAGS)
  endif()

  # Enable -Wdelete-non-virtual-dtor if available.
  add_flag_if_supported("-Wdelete-non-virtual-dtor" DELETE_NON_VIRTUAL_DTOR_FLAG)

  # Enable -Wsuggest-override if it's available, and only if it doesn't
  # suggest adding 'override' to functions that are already marked 'final'
  # (which means it is disabled for GCC < 9.2).
  check_cxx_compiler_flag("-Wsuggest-override" CXX_SUPPORTS_SUGGEST_OVERRIDE_FLAG)
  if (CXX_SUPPORTS_SUGGEST_OVERRIDE_FLAG)
    set(OLD_CMAKE_REQUIRED_FLAGS ${CMAKE_REQUIRED_FLAGS})
    set(CMAKE_REQUIRED_FLAGS "${CMAKE_REQUIRED_FLAGS} -Werror=suggest-override")
    CHECK_CXX_SOURCE_COMPILES("class base {public: virtual void anchor();};
                               class derived : base {public: void anchor() final;};
                               int main() { return 0; }"
                              CXX_WSUGGEST_OVERRIDE_ALLOWS_ONLY_FINAL)
    set(CMAKE_REQUIRED_FLAGS ${OLD_CMAKE_REQUIRED_FLAGS})
    append_if(CXX_WSUGGEST_OVERRIDE_ALLOWS_ONLY_FINAL "-Wsuggest-override" CMAKE_CXX_FLAGS)
  endif()

  # Check if -Wcomment is OK with an // comment ending with '\' if the next
  # line is also a // comment.
  set(OLD_CMAKE_REQUIRED_FLAGS ${CMAKE_REQUIRED_FLAGS})
  set(CMAKE_REQUIRED_FLAGS "${CMAKE_REQUIRED_FLAGS} -Werror -Wcomment")
  CHECK_C_SOURCE_COMPILES("// \\\\\\n//\\nint main() {return 0;}"
                          C_WCOMMENT_ALLOWS_LINE_WRAP)
  set(CMAKE_REQUIRED_FLAGS ${OLD_CMAKE_REQUIRED_FLAGS})
  if (NOT C_WCOMMENT_ALLOWS_LINE_WRAP)
    append("-Wno-comment" CMAKE_C_FLAGS CMAKE_CXX_FLAGS)
  endif()

  # Enable -Wstring-conversion to catch misuse of string literals.
  add_flag_if_supported("-Wstring-conversion" STRING_CONVERSION_FLAG)
endif (LLVM_ENABLE_WARNINGS AND (LLVM_COMPILER_IS_GCC_COMPATIBLE OR CLANG_CL))

if (LLVM_COMPILER_IS_GCC_COMPATIBLE AND NOT LLVM_ENABLE_WARNINGS)
  append("-w" CMAKE_C_FLAGS CMAKE_CXX_FLAGS)
endif()

macro(append_common_sanitizer_flags)
  if (NOT MSVC)
    # Append -fno-omit-frame-pointer and turn on debug info to get better
    # stack traces.
    add_flag_if_supported("-fno-omit-frame-pointer" FNO_OMIT_FRAME_POINTER)
    if (NOT uppercase_CMAKE_BUILD_TYPE STREQUAL "DEBUG" AND
        NOT uppercase_CMAKE_BUILD_TYPE STREQUAL "RELWITHDEBINFO")
      add_flag_if_supported("-gline-tables-only" GLINE_TABLES_ONLY)
    endif()
    # Use -O1 even in debug mode, otherwise sanitizers slowdown is too large.
    if (uppercase_CMAKE_BUILD_TYPE STREQUAL "DEBUG" AND LLVM_OPTIMIZE_SANITIZED_BUILDS)
      add_flag_if_supported("-O1" O1)
    endif()
  elseif (CLANG_CL)
    # Keep frame pointers around.
    append("/Oy-" CMAKE_C_FLAGS CMAKE_CXX_FLAGS)
    # Always ask the linker to produce symbols with asan.
    append("/Z7" CMAKE_C_FLAGS CMAKE_CXX_FLAGS)
    append("-debug" CMAKE_EXE_LINKER_FLAGS CMAKE_MODULE_LINKER_FLAGS CMAKE_SHARED_LINKER_FLAGS)
  endif()
endmacro()

# Turn on sanitizers if necessary.
if(LLVM_USE_SANITIZER)
  if (LLVM_ON_UNIX)
    if (LLVM_USE_SANITIZER STREQUAL "Address")
      append_common_sanitizer_flags()
      append("-fsanitize=address" CMAKE_C_FLAGS CMAKE_CXX_FLAGS)
    elseif (LLVM_USE_SANITIZER STREQUAL "HWAddress")
      append_common_sanitizer_flags()
      append("-fsanitize=hwaddress" CMAKE_C_FLAGS CMAKE_CXX_FLAGS)
    elseif (LLVM_USE_SANITIZER MATCHES "Memory(WithOrigins)?")
      append_common_sanitizer_flags()
      append("-fsanitize=memory" CMAKE_C_FLAGS CMAKE_CXX_FLAGS)
      if(LLVM_USE_SANITIZER STREQUAL "MemoryWithOrigins")
        append("-fsanitize-memory-track-origins" CMAKE_C_FLAGS CMAKE_CXX_FLAGS)
      endif()
    elseif (LLVM_USE_SANITIZER STREQUAL "Undefined")
      append_common_sanitizer_flags()
      append("${LLVM_UBSAN_FLAGS}" CMAKE_C_FLAGS CMAKE_CXX_FLAGS)
    elseif (LLVM_USE_SANITIZER STREQUAL "Thread")
      append_common_sanitizer_flags()
      append("-fsanitize=thread" CMAKE_C_FLAGS CMAKE_CXX_FLAGS)
    elseif (LLVM_USE_SANITIZER STREQUAL "DataFlow")
      append("-fsanitize=dataflow" CMAKE_C_FLAGS CMAKE_CXX_FLAGS)
    elseif (LLVM_USE_SANITIZER STREQUAL "Address;Undefined" OR
            LLVM_USE_SANITIZER STREQUAL "Undefined;Address")
      append_common_sanitizer_flags()
      append("-fsanitize=address" CMAKE_C_FLAGS CMAKE_CXX_FLAGS)
      append("${LLVM_UBSAN_FLAGS}" CMAKE_C_FLAGS CMAKE_CXX_FLAGS)
    elseif (LLVM_USE_SANITIZER STREQUAL "Leaks")
      append_common_sanitizer_flags()
      append("-fsanitize=leak" CMAKE_C_FLAGS CMAKE_CXX_FLAGS)
    else()
      message(FATAL_ERROR "Unsupported value of LLVM_USE_SANITIZER: ${LLVM_USE_SANITIZER}")
    endif()
  elseif(MSVC)
    if (LLVM_USE_SANITIZER STREQUAL "Address")
      append_common_sanitizer_flags()
      append("-fsanitize=address" CMAKE_C_FLAGS CMAKE_CXX_FLAGS)
    else()
      message(FATAL_ERROR "This sanitizer not yet supported in the MSVC environment: ${LLVM_USE_SANITIZER}")
    endif()
  else()
    message(FATAL_ERROR "LLVM_USE_SANITIZER is not supported on this platform.")
  endif()
  if (LLVM_USE_SANITIZER MATCHES "(Undefined;)?Address(;Undefined)?")
    add_flag_if_supported("-fsanitize-address-use-after-scope"
                          FSANITIZE_USE_AFTER_SCOPE_FLAG)
  endif()
  if (LLVM_USE_SANITIZE_COVERAGE)
    append("-fsanitize=fuzzer-no-link" CMAKE_C_FLAGS CMAKE_CXX_FLAGS)
  endif()
  if (LLVM_USE_SANITIZER MATCHES ".*Undefined.*")
    set(BLACKLIST_FILE "${CMAKE_SOURCE_DIR}/utils/sanitizers/ubsan_blacklist.txt")
    if (EXISTS "${BLACKLIST_FILE}")
      append("-fsanitize-blacklist=${BLACKLIST_FILE}"
             CMAKE_C_FLAGS CMAKE_CXX_FLAGS)
    endif()
  endif()
endif()

# Turn on -gsplit-dwarf if requested in debug builds.
if (LLVM_USE_SPLIT_DWARF AND
    ((uppercase_CMAKE_BUILD_TYPE STREQUAL "DEBUG") OR
     (uppercase_CMAKE_BUILD_TYPE STREQUAL "RELWITHDEBINFO")))
  # Limit to clang and gcc so far. Add compilers supporting this option.
  if (CMAKE_CXX_COMPILER_ID MATCHES "Clang" OR
      CMAKE_CXX_COMPILER_ID STREQUAL "GNU")
    add_compile_options(-gsplit-dwarf)
  endif()
endif()

add_definitions( -D__STDC_CONSTANT_MACROS )
add_definitions( -D__STDC_FORMAT_MACROS )
add_definitions( -D__STDC_LIMIT_MACROS )

# clang and gcc don't default-print colored diagnostics when invoked from Ninja.
if (UNIX AND
    CMAKE_GENERATOR STREQUAL "Ninja" AND
    (CMAKE_CXX_COMPILER_ID MATCHES "Clang" OR
     (CMAKE_CXX_COMPILER_ID STREQUAL "GNU" AND
      NOT (CMAKE_CXX_COMPILER_VERSION VERSION_LESS 4.9))))
  append("-fdiagnostics-color" CMAKE_C_FLAGS CMAKE_CXX_FLAGS)
endif()

# lld doesn't print colored diagnostics when invoked from Ninja
if (UNIX AND CMAKE_GENERATOR STREQUAL "Ninja")
  include(CheckLinkerFlag)
  check_linker_flag("-Wl,--color-diagnostics" LINKER_SUPPORTS_COLOR_DIAGNOSTICS)
  append_if(LINKER_SUPPORTS_COLOR_DIAGNOSTICS "-Wl,--color-diagnostics"
    CMAKE_EXE_LINKER_FLAGS CMAKE_MODULE_LINKER_FLAGS CMAKE_SHARED_LINKER_FLAGS)
endif()

# Add flags for add_dead_strip().
# FIXME: With MSVS, consider compiling with /Gy and linking with /OPT:REF?
# But MinSizeRel seems to add that automatically, so maybe disable these
# flags instead if LLVM_NO_DEAD_STRIP is set.
if(NOT CYGWIN AND NOT WIN32)
  if(NOT ${CMAKE_SYSTEM_NAME} MATCHES "Darwin" AND
     NOT uppercase_CMAKE_BUILD_TYPE STREQUAL "DEBUG")
    check_c_compiler_flag("-Werror -fno-function-sections" C_SUPPORTS_FNO_FUNCTION_SECTIONS)
    if (C_SUPPORTS_FNO_FUNCTION_SECTIONS)
      # Don't add -ffunction-sections if it can't be disabled with -fno-function-sections.
      # Doing so will break sanitizers.
      add_flag_if_supported("-ffunction-sections" FFUNCTION_SECTIONS)
    elseif (CMAKE_CXX_COMPILER_ID MATCHES "XL")
      append("-qfuncsect" CMAKE_C_FLAGS CMAKE_CXX_FLAGS)
    endif()
    add_flag_if_supported("-fdata-sections" FDATA_SECTIONS)
  endif()
elseif(MSVC)
  if( NOT uppercase_CMAKE_BUILD_TYPE STREQUAL "DEBUG" )
    append("/Gw" CMAKE_C_FLAGS CMAKE_CXX_FLAGS)
  endif()
endif()

if(MSVC)
  # Remove flags here, for exceptions and RTTI.
  # Each target property or source property should be responsible to control
  # them.
  # CL.EXE complains to override flags like "/GR /GR-".
  string(REGEX REPLACE "(^| ) */EH[-cs]+ *( |$)" "\\1 \\2" CMAKE_CXX_FLAGS "${CMAKE_CXX_FLAGS}")
  string(REGEX REPLACE "(^| ) */GR-? *( |$)" "\\1 \\2" CMAKE_CXX_FLAGS "${CMAKE_CXX_FLAGS}")
endif()

# Provide public options to globally control RTTI and EH
option(LLVM_ENABLE_EH "Enable Exception handling" OFF)
option(LLVM_ENABLE_RTTI "Enable run time type information" OFF)
if(LLVM_ENABLE_EH AND NOT LLVM_ENABLE_RTTI)
  message(FATAL_ERROR "Exception handling requires RTTI. You must set LLVM_ENABLE_RTTI to ON")
endif()

option(LLVM_USE_NEWPM "Build LLVM using the experimental new pass manager" Off)
mark_as_advanced(LLVM_USE_NEWPM)
if (LLVM_USE_NEWPM)
  append("-fexperimental-new-pass-manager"
    CMAKE_CXX_FLAGS
    CMAKE_C_FLAGS
    CMAKE_EXE_LINKER_FLAGS
    CMAKE_SHARED_LINKER_FLAGS)
endif()

option(LLVM_ENABLE_IR_PGO "Build LLVM and tools with IR PGO instrumentation (deprecated)" Off)
mark_as_advanced(LLVM_ENABLE_IR_PGO)

set(LLVM_BUILD_INSTRUMENTED OFF CACHE STRING "Build LLVM and tools with PGO instrumentation. May be specified as IR or Frontend")
set(LLVM_VP_COUNTERS_PER_SITE "1.5" CACHE STRING "Value profile counters to use per site for IR PGO with Clang")
mark_as_advanced(LLVM_BUILD_INSTRUMENTED LLVM_VP_COUNTERS_PER_SITE)
string(TOUPPER "${LLVM_BUILD_INSTRUMENTED}" uppercase_LLVM_BUILD_INSTRUMENTED)

if (LLVM_BUILD_INSTRUMENTED)
  if (LLVM_ENABLE_IR_PGO OR uppercase_LLVM_BUILD_INSTRUMENTED STREQUAL "IR")
    append("-fprofile-generate=\"${LLVM_PROFILE_DATA_DIR}\""
      CMAKE_CXX_FLAGS
      CMAKE_C_FLAGS)
    if(NOT LINKER_IS_LLD_LINK)
        append("-fprofile-generate=\"${LLVM_PROFILE_DATA_DIR}\""
          CMAKE_EXE_LINKER_FLAGS
          CMAKE_SHARED_LINKER_FLAGS)
    endif()
    # Set this to avoid running out of the value profile node section
    # under clang in dynamic linking mode.
    if (CMAKE_CXX_COMPILER_ID MATCHES "Clang" AND
        CMAKE_CXX_COMPILER_VERSION VERSION_GREATER_EQUAL 11 AND
        LLVM_LINK_LLVM_DYLIB)
<<<<<<< HEAD
      append("-Xclang -mllvm -Xclang -vp-counters-per-site=1.5"
=======
      append("-Xclang -mllvm -Xclang -vp-counters-per-site=${LLVM_VP_COUNTERS_PER_SITE}"
>>>>>>> e1e3308f
        CMAKE_CXX_FLAGS
        CMAKE_C_FLAGS)
    endif()
  elseif(uppercase_LLVM_BUILD_INSTRUMENTED STREQUAL "CSIR")
    append("-fcs-profile-generate=\"${LLVM_CSPROFILE_DATA_DIR}\""
      CMAKE_CXX_FLAGS
      CMAKE_C_FLAGS)
    if(NOT LINKER_IS_LLD_LINK)
      append("-fcs-profile-generate=\"${LLVM_CSPROFILE_DATA_DIR}\""
        CMAKE_EXE_LINKER_FLAGS
        CMAKE_SHARED_LINKER_FLAGS)
    endif()
  else()
    append("-fprofile-instr-generate=\"${LLVM_PROFILE_FILE_PATTERN}\""
      CMAKE_CXX_FLAGS
      CMAKE_C_FLAGS)
    if(NOT LINKER_IS_LLD_LINK)
      append("-fprofile-instr-generate=\"${LLVM_PROFILE_FILE_PATTERN}\""
        CMAKE_EXE_LINKER_FLAGS
        CMAKE_SHARED_LINKER_FLAGS)
    endif()
  endif()
endif()

# When using clang-cl with an instrumentation-based tool, add clang's library
# resource directory to the library search path. Because cmake invokes the
# linker directly, it isn't sufficient to pass -fsanitize=* to the linker.
if (CLANG_CL AND (LLVM_BUILD_INSTRUMENTED OR LLVM_USE_SANITIZER))
  execute_process(
    COMMAND ${CMAKE_CXX_COMPILER} /clang:-print-resource-dir
    OUTPUT_VARIABLE clang_resource_dir
    ERROR_VARIABLE clang_cl_stderr
    OUTPUT_STRIP_TRAILING_WHITESPACE
    ERROR_STRIP_TRAILING_WHITESPACE
    RESULT_VARIABLE clang_cl_exit_code)
  if (NOT "${clang_cl_exit_code}" STREQUAL "0")
    message(FATAL_ERROR
      "Unable to invoke clang-cl to find resource dir: ${clang_cl_stderr}")
  endif()
  file(TO_CMAKE_PATH "${clang_resource_dir}" clang_resource_dir)
  append("/libpath:${clang_resource_dir}/lib/windows"
    CMAKE_EXE_LINKER_FLAGS
    CMAKE_MODULE_LINKER_FLAGS
    CMAKE_SHARED_LINKER_FLAGS)
endif()

if(LLVM_PROFDATA_FILE AND EXISTS ${LLVM_PROFDATA_FILE})
  if ("${CMAKE_CXX_COMPILER_ID}" MATCHES "Clang" )
    append("-fprofile-instr-use=\"${LLVM_PROFDATA_FILE}\""
      CMAKE_CXX_FLAGS
      CMAKE_C_FLAGS)
    if(NOT LINKER_IS_LLD_LINK)
      append("-fprofile-instr-use=\"${LLVM_PROFDATA_FILE}\""
        CMAKE_EXE_LINKER_FLAGS
        CMAKE_SHARED_LINKER_FLAGS)
    endif()
  else()
    message(FATAL_ERROR "LLVM_PROFDATA_FILE can only be specified when compiling with clang")
  endif()
endif()

option(LLVM_BUILD_INSTRUMENTED_COVERAGE "Build LLVM and tools with Code Coverage instrumentation" Off)
mark_as_advanced(LLVM_BUILD_INSTRUMENTED_COVERAGE)
append_if(LLVM_BUILD_INSTRUMENTED_COVERAGE "-fprofile-instr-generate=\"${LLVM_PROFILE_FILE_PATTERN}\" -fcoverage-mapping"
  CMAKE_CXX_FLAGS
  CMAKE_C_FLAGS
  CMAKE_EXE_LINKER_FLAGS
  CMAKE_SHARED_LINKER_FLAGS)

if (LLVM_BUILD_INSTRUMENTED AND LLVM_BUILD_INSTRUMENTED_COVERAGE)
  message(FATAL_ERROR "LLVM_BUILD_INSTRUMENTED and LLVM_BUILD_INSTRUMENTED_COVERAGE cannot both be specified")
endif()

if(LLVM_ENABLE_LTO AND LLVM_ON_WIN32 AND NOT LINKER_IS_LLD_LINK AND NOT MINGW)
  message(FATAL_ERROR "When compiling for Windows, LLVM_ENABLE_LTO requires using lld as the linker (point CMAKE_LINKER at lld-link.exe)")
endif()
if(uppercase_LLVM_ENABLE_LTO STREQUAL "THIN")
  append("-flto=thin" CMAKE_CXX_FLAGS CMAKE_C_FLAGS)
  if(NOT LINKER_IS_LLD_LINK)
    append("-flto=thin" CMAKE_EXE_LINKER_FLAGS CMAKE_SHARED_LINKER_FLAGS)
  endif()
  # If the linker supports it, enable the lto cache. This improves initial build
  # time a little since we re-link a lot of the same objects, and significantly
  # improves incremental build time.
  # FIXME: We should move all this logic into the clang driver.
  if(APPLE)
    append("-Wl,-cache_path_lto,${PROJECT_BINARY_DIR}/lto.cache"
           CMAKE_EXE_LINKER_FLAGS CMAKE_SHARED_LINKER_FLAGS)
  elseif((UNIX OR MINGW) AND LLVM_USE_LINKER STREQUAL "lld")
    append("-Wl,--thinlto-cache-dir=${PROJECT_BINARY_DIR}/lto.cache"
           CMAKE_EXE_LINKER_FLAGS CMAKE_SHARED_LINKER_FLAGS)
  elseif(LLVM_USE_LINKER STREQUAL "gold")
    append("-Wl,--plugin-opt,cache-dir=${PROJECT_BINARY_DIR}/lto.cache"
           CMAKE_EXE_LINKER_FLAGS CMAKE_SHARED_LINKER_FLAGS)
  elseif(LINKER_IS_LLD_LINK)
    append("/lldltocache:${PROJECT_BINARY_DIR}/lto.cache"
           CMAKE_EXE_LINKER_FLAGS CMAKE_SHARED_LINKER_FLAGS)
  endif()
elseif(uppercase_LLVM_ENABLE_LTO STREQUAL "FULL")
  append("-flto=full" CMAKE_CXX_FLAGS CMAKE_C_FLAGS)
  if(NOT LINKER_IS_LLD_LINK)
    append("-flto=full" CMAKE_EXE_LINKER_FLAGS CMAKE_SHARED_LINKER_FLAGS)
  endif()
elseif(LLVM_ENABLE_LTO)
  append("-flto" CMAKE_CXX_FLAGS CMAKE_C_FLAGS)
  if(NOT LINKER_IS_LLD_LINK)
    append("-flto" CMAKE_EXE_LINKER_FLAGS CMAKE_SHARED_LINKER_FLAGS)
  endif()
endif()

# Set an AIX default for LLVM_EXPORT_SYMBOLS_FOR_PLUGINS based on whether we are
# doing dynamic linking (see below).
set(LLVM_EXPORT_SYMBOLS_FOR_PLUGINS_AIX_default OFF)
if (NOT (BUILD_SHARED_LIBS OR LLVM_LINK_LLVM_DYLIB))
  set(LLVM_EXPORT_SYMBOLS_FOR_PLUGINS_AIX_default ON)
endif()

# This option makes utils/extract_symbols.py be used to determine the list of
# symbols to export from LLVM tools. This is necessary when on AIX or when using
# MSVC if you want to allow plugins. On AIX we don't show this option, and we
# enable it by default except when the LLVM libraries are set up for dynamic
# linking (due to incompatibility). With MSVC, note that the plugin has to
# explicitly link against (exactly one) tool so we can't unilaterally turn on
# LLVM_ENABLE_PLUGINS when it's enabled.
CMAKE_DEPENDENT_OPTION(LLVM_EXPORT_SYMBOLS_FOR_PLUGINS
       "Export symbols from LLVM tools so that plugins can import them" OFF
       "NOT ${CMAKE_SYSTEM_NAME} MATCHES AIX" ${LLVM_EXPORT_SYMBOLS_FOR_PLUGINS_AIX_default})
if(BUILD_SHARED_LIBS AND LLVM_EXPORT_SYMBOLS_FOR_PLUGINS)
  message(FATAL_ERROR "BUILD_SHARED_LIBS not compatible with LLVM_EXPORT_SYMBOLS_FOR_PLUGINS")
endif()
if(LLVM_LINK_LLVM_DYLIB AND LLVM_EXPORT_SYMBOLS_FOR_PLUGINS)
  message(FATAL_ERROR "LLVM_LINK_LLVM_DYLIB not compatible with LLVM_EXPORT_SYMBOLS_FOR_PLUGINS")
endif()

# By default we should enable LLVM_ENABLE_IDE only for multi-configuration
# generators. This option disables optional build system features that make IDEs
# less usable.
set(LLVM_ENABLE_IDE_default OFF)
if (CMAKE_CONFIGURATION_TYPES)
  set(LLVM_ENABLE_IDE_default ON)
endif()
option(LLVM_ENABLE_IDE
       "Disable optional build system features that cause problems for IDE generators"
       ${LLVM_ENABLE_IDE_default})
if (CMAKE_CONFIGURATION_TYPES AND NOT LLVM_ENABLE_IDE)
  message(WARNING "Disabling LLVM_ENABLE_IDE on multi-configuration generators is not recommended.")
endif()

function(get_compile_definitions)
  get_directory_property(top_dir_definitions DIRECTORY ${CMAKE_SOURCE_DIR} COMPILE_DEFINITIONS)
  foreach(definition ${top_dir_definitions})
    if(DEFINED result)
      string(APPEND result " -D${definition}")
    else()
      set(result "-D${definition}")
    endif()
  endforeach()
  set(LLVM_DEFINITIONS "${result}" PARENT_SCOPE)
endfunction()
get_compile_definitions()

option(LLVM_FORCE_ENABLE_STATS "Enable statistics collection for builds that wouldn't normally enable it" OFF)

check_symbol_exists(os_signpost_interval_begin "os/signpost.h" macos_signposts_available)
if(macos_signposts_available)
  check_cxx_source_compiles(
    "#include <os/signpost.h>
    int main() { os_signpost_interval_begin(nullptr, 0, \"\", \"\"); return 0; }"
    macos_signposts_usable)
  if(macos_signposts_usable)
    set(LLVM_ENABLE_SUPPORT_XCODE_SIGNPOSTS "WITH_ASSERTS" CACHE STRING
        "Enable support for Xcode signposts. Can be WITH_ASSERTS, FORCE_ON, FORCE_OFF")
    string(TOUPPER "${LLVM_ENABLE_SUPPORT_XCODE_SIGNPOSTS}"
                   uppercase_LLVM_ENABLE_SUPPORT_XCODE_SIGNPOSTS)
    if( uppercase_LLVM_ENABLE_SUPPORT_XCODE_SIGNPOSTS STREQUAL "WITH_ASSERTS" )
      if( LLVM_ENABLE_ASSERTIONS )
        set( LLVM_SUPPORT_XCODE_SIGNPOSTS 1 )
      endif()
    elseif( uppercase_LLVM_ENABLE_SUPPORT_XCODE_SIGNPOSTS STREQUAL "FORCE_ON" )
      set( LLVM_SUPPORT_XCODE_SIGNPOSTS 1 )
    elseif( uppercase_LLVM_ENABLE_SUPPORT_XCODE_SIGNPOSTS STREQUAL "FORCE_OFF" )
      # We don't need to do anything special to turn off signposts.
    elseif( NOT DEFINED LLVM_ENABLE_SUPPORT_XCODE_SIGNPOSTS )
      # Treat LLVM_ENABLE_SUPPORT_XCODE_SIGNPOSTS like "FORCE_OFF" when it has not been
      # defined.
    else()
      message(FATAL_ERROR "Unknown value for LLVM_ENABLE_SUPPORT_XCODE_SIGNPOSTS:"
                          " \"${LLVM_ENABLE_SUPPORT_XCODE_SIGNPOSTS}\"!")
    endif()
  endif()
endif()

set(LLVM_SOURCE_PREFIX "" CACHE STRING "Use prefix for sources")

option(LLVM_USE_RELATIVE_PATHS_IN_DEBUG_INFO "Use relative paths in debug info" OFF)

if(LLVM_USE_RELATIVE_PATHS_IN_DEBUG_INFO)
  check_c_compiler_flag("-fdebug-prefix-map=foo=bar" SUPPORTS_FDEBUG_PREFIX_MAP)
  if(LLVM_ENABLE_PROJECTS_USED)
    get_filename_component(source_root "${LLVM_MAIN_SRC_DIR}/.." ABSOLUTE)
  else()
    set(source_root "${LLVM_MAIN_SRC_DIR}")
  endif()
  file(RELATIVE_PATH relative_root "${source_root}" "${CMAKE_BINARY_DIR}")
  append_if(SUPPORTS_FDEBUG_PREFIX_MAP "-fdebug-prefix-map=${CMAKE_BINARY_DIR}=${relative_root}" CMAKE_C_FLAGS CMAKE_CXX_FLAGS)
  append_if(SUPPORTS_FDEBUG_PREFIX_MAP "-fdebug-prefix-map=${source_root}/=${LLVM_SOURCE_PREFIX}" CMAKE_C_FLAGS CMAKE_CXX_FLAGS)
  add_flag_if_supported("-no-canonical-prefixes" NO_CANONICAL_PREFIXES)
endif()

option(LLVM_USE_RELATIVE_PATHS_IN_FILES "Use relative paths in sources and debug info" OFF)

if(LLVM_USE_RELATIVE_PATHS_IN_FILES)
  check_c_compiler_flag("-ffile-prefix-map=foo=bar" SUPPORTS_FFILE_PREFIX_MAP)
  if(LLVM_ENABLE_PROJECTS_USED)
    get_filename_component(source_root "${LLVM_MAIN_SRC_DIR}/.." ABSOLUTE)
  else()
    set(source_root "${LLVM_MAIN_SRC_DIR}")
  endif()
  file(RELATIVE_PATH relative_root "${source_root}" "${CMAKE_BINARY_DIR}")
  append_if(SUPPORTS_FFILE_PREFIX_MAP "-ffile-prefix-map=${CMAKE_BINARY_DIR}=${relative_root}" CMAKE_C_FLAGS CMAKE_CXX_FLAGS)
  append_if(SUPPORTS_FFILE_PREFIX_MAP "-ffile-prefix-map=${source_root}/=${LLVM_SOURCE_PREFIX}" CMAKE_C_FLAGS CMAKE_CXX_FLAGS)
  add_flag_if_supported("-no-canonical-prefixes" NO_CANONICAL_PREFIXES)
endif()<|MERGE_RESOLUTION|>--- conflicted
+++ resolved
@@ -923,11 +923,7 @@
     if (CMAKE_CXX_COMPILER_ID MATCHES "Clang" AND
         CMAKE_CXX_COMPILER_VERSION VERSION_GREATER_EQUAL 11 AND
         LLVM_LINK_LLVM_DYLIB)
-<<<<<<< HEAD
-      append("-Xclang -mllvm -Xclang -vp-counters-per-site=1.5"
-=======
       append("-Xclang -mllvm -Xclang -vp-counters-per-site=${LLVM_VP_COUNTERS_PER_SITE}"
->>>>>>> e1e3308f
         CMAKE_CXX_FLAGS
         CMAKE_C_FLAGS)
     endif()
