--- conflicted
+++ resolved
@@ -685,8 +685,6 @@
   EXPECT_EQ(ParsePrimaryExpr, true);
   EXPECT_EQ(Parser->hasPendingError(), true);
 }
-<<<<<<< HEAD
-=======
 
 TEST_F(SystemZAsmLexerTest, CheckRejectStarAsCurrentPC) {
   StringRef AsmStr = "*-4";
@@ -734,5 +732,4 @@
        AsmToken::Error, AsmToken::EndOfStatement, AsmToken::Eof});
   lexAndCheckTokens(AsmStr, ExpectedTokens);
 }
->>>>>>> 3f9ee3c9
 } // end anonymous namespace