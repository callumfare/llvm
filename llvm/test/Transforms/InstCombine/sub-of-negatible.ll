; NOTE: Assertions have been autogenerated by utils/update_test_checks.py
; RUN: opt %s -instcombine -S | FileCheck %s

declare void @use8(i8)
declare void @use_v2i4(<2 x i4>)

; Constant can be freely negated.
define i8 @t0(i8 %x) {
; CHECK-LABEL: @t0(
; CHECK-NEXT:    [[T0:%.*]] = add i8 [[X:%.*]], 42
; CHECK-NEXT:    ret i8 [[T0]]
;
  %t0 = sub i8 %x, -42
  ret i8 %t0
}

; Negation can be negated for free
define i8 @t1(i8 %x, i8 %y) {
; CHECK-LABEL: @t1(
; CHECK-NEXT:    [[T0:%.*]] = sub i8 0, [[Y:%.*]]
; CHECK-NEXT:    call void @use8(i8 [[T0]])
; CHECK-NEXT:    [[T1:%.*]] = add i8 [[X:%.*]], [[Y]]
; CHECK-NEXT:    ret i8 [[T1]]
;
  %t0 = sub i8 0, %y
  call void @use8(i8 %t0)
  %t1 = sub i8 %x, %t0
  ret i8 %t1
}

; Shift-left can be negated if all uses can be updated
define i8 @t2(i8 %x, i8 %y) {
; CHECK-LABEL: @t2(
; CHECK-NEXT:    [[T0_NEG:%.*]] = shl i8 42, [[Y:%.*]]
; CHECK-NEXT:    [[T1:%.*]] = add i8 [[T0_NEG]], [[X:%.*]]
; CHECK-NEXT:    ret i8 [[T1]]
;
  %t0 = shl i8 -42, %y
  %t1 = sub i8 %x, %t0
  ret i8 %t1
}
define i8 @n2(i8 %x, i8 %y) {
; CHECK-LABEL: @n2(
; CHECK-NEXT:    [[T0:%.*]] = shl i8 -42, [[Y:%.*]]
; CHECK-NEXT:    call void @use8(i8 [[T0]])
; CHECK-NEXT:    [[T1:%.*]] = sub i8 [[X:%.*]], [[T0]]
; CHECK-NEXT:    ret i8 [[T1]]
;
  %t0 = shl i8 -42, %y
  call void @use8(i8 %t0)
  %t1 = sub i8 %x, %t0
  ret i8 %t1
}
define i8 @t3(i8 %x, i8 %y, i8 %z) {
; CHECK-LABEL: @t3(
; CHECK-NEXT:    [[T0:%.*]] = sub i8 0, [[Z:%.*]]
; CHECK-NEXT:    call void @use8(i8 [[T0]])
; CHECK-NEXT:    [[T1_NEG:%.*]] = shl i8 [[Z]], [[Y:%.*]]
; CHECK-NEXT:    [[T2:%.*]] = add i8 [[T1_NEG]], [[X:%.*]]
; CHECK-NEXT:    ret i8 [[T2]]
;
  %t0 = sub i8 0, %z
  call void @use8(i8 %t0)
  %t1 = shl i8 %t0, %y
  %t2 = sub i8 %x, %t1
  ret i8 %t2
}
define i8 @n3(i8 %x, i8 %y, i8 %z) {
; CHECK-LABEL: @n3(
; CHECK-NEXT:    [[T0:%.*]] = sub i8 0, [[Z:%.*]]
; CHECK-NEXT:    call void @use8(i8 [[T0]])
; CHECK-NEXT:    [[T1:%.*]] = shl i8 [[T0]], [[Y:%.*]]
; CHECK-NEXT:    call void @use8(i8 [[T1]])
; CHECK-NEXT:    [[T2:%.*]] = sub i8 [[X:%.*]], [[T1]]
; CHECK-NEXT:    ret i8 [[T2]]
;
  %t0 = sub i8 0, %z
  call void @use8(i8 %t0)
  %t1 = shl i8 %t0, %y
  call void @use8(i8 %t1)
  %t2 = sub i8 %x, %t1
  ret i8 %t2
}

; Select can be negated if all it's operands can be negated and all the users of select can be updated
define i8 @t4(i8 %x, i1 %y) {
; CHECK-LABEL: @t4(
; CHECK-NEXT:    [[T0_NEG:%.*]] = select i1 [[Y:%.*]], i8 42, i8 -44
; CHECK-NEXT:    [[T1:%.*]] = add i8 [[T0_NEG]], [[X:%.*]]
; CHECK-NEXT:    ret i8 [[T1]]
;
  %t0 = select i1 %y, i8 -42, i8 44
  %t1 = sub i8 %x, %t0
  ret i8 %t1
}
define i8 @n4(i8 %x, i1 %y) {
; CHECK-LABEL: @n4(
; CHECK-NEXT:    [[T0:%.*]] = select i1 [[Y:%.*]], i8 -42, i8 44
; CHECK-NEXT:    call void @use8(i8 [[T0]])
; CHECK-NEXT:    [[T1:%.*]] = sub i8 [[X:%.*]], [[T0]]
; CHECK-NEXT:    ret i8 [[T1]]
;
  %t0 = select i1 %y, i8 -42, i8 44
  call void @use8(i8 %t0)
  %t1 = sub i8 %x, %t0
  ret i8 %t1
}
define i8 @n5(i8 %x, i1 %y, i8 %z) {
; CHECK-LABEL: @n5(
; CHECK-NEXT:    [[T0:%.*]] = select i1 [[Y:%.*]], i8 -42, i8 [[Z:%.*]]
; CHECK-NEXT:    [[T1:%.*]] = sub i8 [[X:%.*]], [[T0]]
; CHECK-NEXT:    ret i8 [[T1]]
;
  %t0 = select i1 %y, i8 -42, i8 %z
  %t1 = sub i8 %x, %t0
  ret i8 %t1
}
define i8 @t6(i8 %x, i1 %y, i8 %z) {
; CHECK-LABEL: @t6(
; CHECK-NEXT:    [[T0:%.*]] = sub i8 0, [[Z:%.*]]
; CHECK-NEXT:    call void @use8(i8 [[T0]])
; CHECK-NEXT:    [[T1_NEG:%.*]] = select i1 [[Y:%.*]], i8 42, i8 [[Z]]
; CHECK-NEXT:    [[T2:%.*]] = add i8 [[T1_NEG]], [[X:%.*]]
; CHECK-NEXT:    ret i8 [[T2]]
;
  %t0 = sub i8 0, %z
  call void @use8(i8 %t0)
  %t1 = select i1 %y, i8 -42, i8 %t0
  %t2 = sub i8 %x, %t1
  ret i8 %t2
}
define i8 @t7(i8 %x, i1 %y, i8 %z) {
; CHECK-LABEL: @t7(
; CHECK-NEXT:    [[T0_NEG:%.*]] = shl i8 -1, [[Z:%.*]]
; CHECK-NEXT:    [[T1_NEG:%.*]] = select i1 [[Y:%.*]], i8 0, i8 [[T0_NEG]]
; CHECK-NEXT:    [[T2:%.*]] = add i8 [[T1_NEG]], [[X:%.*]]
; CHECK-NEXT:    ret i8 [[T2]]
;
  %t0 = shl i8 1, %z
  %t1 = select i1 %y, i8 0, i8 %t0
  %t2 = sub i8 %x, %t1
  ret i8 %t2
}
define i8 @n8(i8 %x, i1 %y, i8 %z) {
; CHECK-LABEL: @n8(
; CHECK-NEXT:    [[T0:%.*]] = shl i8 1, [[Z:%.*]]
; CHECK-NEXT:    call void @use8(i8 [[T0]])
; CHECK-NEXT:    [[T1:%.*]] = select i1 [[Y:%.*]], i8 0, i8 [[T0]]
; CHECK-NEXT:    [[T2:%.*]] = sub i8 [[X:%.*]], [[T1]]
; CHECK-NEXT:    ret i8 [[T2]]
;
  %t0 = shl i8 1, %z
  call void @use8(i8 %t0)
  %t1 = select i1 %y, i8 0, i8 %t0
  %t2 = sub i8 %x, %t1
  ret i8 %t2
}

; Subtraction can be negated by swapping its operands.
; x - (y - z) -> x - y + z -> x + (z - y)
define i8 @t9(i8 %x, i8 %y) {
; CHECK-LABEL: @t9(
; CHECK-NEXT:    [[T0_NEG:%.*]] = sub i8 [[X:%.*]], [[Y:%.*]]
; CHECK-NEXT:    ret i8 [[T0_NEG]]
;
  %t0 = sub i8 %y, %x
  %t1 = sub i8 0, %t0
  ret i8 %t1
}
define i8 @n10(i8 %x, i8 %y, i8 %z) {
; CHECK-LABEL: @n10(
; CHECK-NEXT:    [[T0:%.*]] = sub i8 [[Y:%.*]], [[X:%.*]]
; CHECK-NEXT:    call void @use8(i8 [[T0]])
; CHECK-NEXT:    [[T1:%.*]] = sub i8 0, [[T0]]
; CHECK-NEXT:    ret i8 [[T1]]
;
  %t0 = sub i8 %y, %x
  call void @use8(i8 %t0)
  %t1 = sub i8 0, %t0
  ret i8 %t1
}

; Addition can be negated if both operands can be negated
; x - (y + z) -> x - y - z -> x + ((-y) + (-z)))
define i8 @t12(i8 %x, i8 %y, i8 %z) {
; CHECK-LABEL: @t12(
; CHECK-NEXT:    [[T0:%.*]] = sub i8 0, [[Y:%.*]]
; CHECK-NEXT:    call void @use8(i8 [[T0]])
; CHECK-NEXT:    [[T1:%.*]] = sub i8 0, [[Z:%.*]]
; CHECK-NEXT:    call void @use8(i8 [[T1]])
; CHECK-NEXT:    [[TMP1:%.*]] = add i8 [[Y]], [[Z]]
; CHECK-NEXT:    [[T3:%.*]] = add i8 [[TMP1]], [[X:%.*]]
; CHECK-NEXT:    ret i8 [[T3]]
;
  %t0 = sub i8 0, %y
  call void @use8(i8 %t0)
  %t1 = sub i8 0, %z
  call void @use8(i8 %t1)
  %t2 = add i8 %t0, %t1
  %t3 = sub i8 %x, %t2
  ret i8 %t3
}
define i8 @n13(i8 %x, i8 %y, i8 %z) {
; CHECK-LABEL: @n13(
; CHECK-NEXT:    [[T0:%.*]] = sub i8 0, [[Y:%.*]]
; CHECK-NEXT:    call void @use8(i8 [[T0]])
; CHECK-NEXT:    [[T1_NEG:%.*]] = sub i8 [[Y]], [[Z:%.*]]
; CHECK-NEXT:    [[T2:%.*]] = add i8 [[T1_NEG]], [[X:%.*]]
; CHECK-NEXT:    ret i8 [[T2]]
;
  %t0 = sub i8 0, %y
  call void @use8(i8 %t0)
  %t1 = add i8 %t0, %z
  %t2 = sub i8 %x, %t1
  ret i8 %t2
}
define i8 @n14(i8 %x, i8 %y, i8 %z) {
; CHECK-LABEL: @n14(
; CHECK-NEXT:    [[T0:%.*]] = sub i8 0, [[Y:%.*]]
; CHECK-NEXT:    call void @use8(i8 [[T0]])
; CHECK-NEXT:    [[T1:%.*]] = sub i8 0, [[Z:%.*]]
; CHECK-NEXT:    call void @use8(i8 [[T1]])
; CHECK-NEXT:    [[TMP1:%.*]] = add i8 [[Y]], [[Z]]
; CHECK-NEXT:    [[T2:%.*]] = sub i8 0, [[TMP1]]
; CHECK-NEXT:    call void @use8(i8 [[T2]])
; CHECK-NEXT:    [[T3:%.*]] = add i8 [[TMP1]], [[X:%.*]]
; CHECK-NEXT:    ret i8 [[T3]]
;
  %t0 = sub i8 0, %y
  call void @use8(i8 %t0)
  %t1 = sub i8 0, %z
  call void @use8(i8 %t1)
  %t2 = add i8 %t0, %t1
  call void @use8(i8 %t2)
  %t3 = sub i8 %x, %t2
  ret i8 %t3
}

; Multiplication can be negated if either one of operands can be negated
; x - (y * z) -> x + ((-y) * z) or  x + ((-z) * y)
define i8 @t15(i8 %x, i8 %y, i8 %z) {
; CHECK-LABEL: @t15(
; CHECK-NEXT:    [[T0:%.*]] = sub i8 0, [[Y:%.*]]
; CHECK-NEXT:    call void @use8(i8 [[T0]])
; CHECK-NEXT:    [[T1_NEG:%.*]] = mul i8 [[Y]], [[Z:%.*]]
; CHECK-NEXT:    [[T2:%.*]] = add i8 [[T1_NEG]], [[X:%.*]]
; CHECK-NEXT:    ret i8 [[T2]]
;
  %t0 = sub i8 0, %y
  call void @use8(i8 %t0)
  %t1 = mul i8 %t0, %z
  %t2 = sub i8 %x, %t1
  ret i8 %t2
}
define i8 @n16(i8 %x, i8 %y, i8 %z) {
; CHECK-LABEL: @n16(
; CHECK-NEXT:    [[T0:%.*]] = sub i8 0, [[Y:%.*]]
; CHECK-NEXT:    call void @use8(i8 [[T0]])
; CHECK-NEXT:    [[T1:%.*]] = mul i8 [[T0]], [[Z:%.*]]
; CHECK-NEXT:    call void @use8(i8 [[T1]])
; CHECK-NEXT:    [[T2:%.*]] = sub i8 [[X:%.*]], [[T1]]
; CHECK-NEXT:    ret i8 [[T2]]
;
  %t0 = sub i8 0, %y
  call void @use8(i8 %t0)
  %t1 = mul i8 %t0, %z
  call void @use8(i8 %t1)
  %t2 = sub i8 %x, %t1
  ret i8 %t2
}

; Phi can be negated if all incoming values can be negated
define i8 @t16(i1 %c, i8 %x) {
; CHECK-LABEL: @t16(
; CHECK-NEXT:  begin:
; CHECK-NEXT:    br i1 [[C:%.*]], label [[THEN:%.*]], label [[ELSE:%.*]]
; CHECK:       then:
; CHECK-NEXT:    br label [[END:%.*]]
; CHECK:       else:
; CHECK-NEXT:    br label [[END]]
; CHECK:       end:
; CHECK-NEXT:    [[Z_NEG:%.*]] = phi i8 [ [[X:%.*]], [[THEN]] ], [ 42, [[ELSE]] ]
; CHECK-NEXT:    ret i8 [[Z_NEG]]
;
begin:
  br i1 %c, label %then, label %else
then:
  %y = sub i8 0, %x
  br label %end
else:
  br label %end
end:
  %z = phi i8 [ %y, %then], [ -42, %else ]
  %n = sub i8 0, %z
  ret i8 %n
}
define i8 @n17(i1 %c, i8 %x) {
; CHECK-LABEL: @n17(
; CHECK-NEXT:  begin:
; CHECK-NEXT:    br i1 [[C:%.*]], label [[THEN:%.*]], label [[ELSE:%.*]]
; CHECK:       then:
; CHECK-NEXT:    [[Y:%.*]] = sub i8 0, [[X:%.*]]
; CHECK-NEXT:    br label [[END:%.*]]
; CHECK:       else:
; CHECK-NEXT:    br label [[END]]
; CHECK:       end:
; CHECK-NEXT:    [[Z:%.*]] = phi i8 [ [[Y]], [[THEN]] ], [ -42, [[ELSE]] ]
; CHECK-NEXT:    call void @use8(i8 [[Z]])
; CHECK-NEXT:    [[N:%.*]] = sub i8 0, [[Z]]
; CHECK-NEXT:    ret i8 [[N]]
;
begin:
  br i1 %c, label %then, label %else
then:
  %y = sub i8 0, %x
  br label %end
else:
  br label %end
end:
  %z = phi i8 [ %y, %then], [ -42, %else ]
  call void @use8(i8 %z)
  %n = sub i8 0, %z
  ret i8 %n
}
define i8 @n19(i1 %c, i8 %x, i8 %y) {
; CHECK-LABEL: @n19(
; CHECK-NEXT:  begin:
; CHECK-NEXT:    br i1 [[C:%.*]], label [[THEN:%.*]], label [[ELSE:%.*]]
; CHECK:       then:
; CHECK-NEXT:    [[Z:%.*]] = sub i8 0, [[X:%.*]]
; CHECK-NEXT:    br label [[END:%.*]]
; CHECK:       else:
; CHECK-NEXT:    br label [[END]]
; CHECK:       end:
; CHECK-NEXT:    [[R:%.*]] = phi i8 [ [[Z]], [[THEN]] ], [ [[Y:%.*]], [[ELSE]] ]
; CHECK-NEXT:    [[N:%.*]] = sub i8 0, [[R]]
; CHECK-NEXT:    ret i8 [[N]]
;
begin:
  br i1 %c, label %then, label %else
then:
  %z = sub i8 0, %x
  br label %end
else:
  br label %end
end:
  %r = phi i8 [ %z, %then], [ %y, %else ]
  %n = sub i8 0, %r
  ret i8 %n
}

; truncation can be negated if it's operand can be negated
define i8 @t20(i8 %x, i16 %y) {
; CHECK-LABEL: @t20(
; CHECK-NEXT:    [[T0_NEG:%.*]] = shl i16 42, [[Y:%.*]]
; CHECK-NEXT:    [[T1_NEG:%.*]] = trunc i16 [[T0_NEG]] to i8
; CHECK-NEXT:    [[T2:%.*]] = add i8 [[T1_NEG]], [[X:%.*]]
; CHECK-NEXT:    ret i8 [[T2]]
;
  %t0 = shl i16 -42, %y
  %t1 = trunc i16 %t0 to i8
  %t2 = sub i8 %x, %t1
  ret i8 %t2
}
define i8 @n21(i8 %x, i16 %y) {
; CHECK-LABEL: @n21(
; CHECK-NEXT:    [[T0:%.*]] = shl i16 -42, [[Y:%.*]]
; CHECK-NEXT:    [[T1:%.*]] = trunc i16 [[T0]] to i8
; CHECK-NEXT:    call void @use8(i8 [[T1]])
; CHECK-NEXT:    [[T2:%.*]] = sub i8 [[X:%.*]], [[T1]]
; CHECK-NEXT:    ret i8 [[T2]]
;
  %t0 = shl i16 -42, %y
  %t1 = trunc i16 %t0 to i8
  call void @use8(i8 %t1)
  %t2 = sub i8 %x, %t1
  ret i8 %t2
}

define i4 @negate_xor(i4 %x) {
; CHECK-LABEL: @negate_xor(
; CHECK-NEXT:    [[TMP1:%.*]] = xor i4 [[X:%.*]], -6
; CHECK-NEXT:    [[O_NEG:%.*]] = add i4 [[TMP1]], 1
; CHECK-NEXT:    ret i4 [[O_NEG]]
;
  %o = xor i4 %x, 5
  %r = sub i4 0, %o
  ret i4 %r
}

define <2 x i4> @negate_xor_vec(<2 x i4> %x) {
; CHECK-LABEL: @negate_xor_vec(
; CHECK-NEXT:    [[TMP1:%.*]] = xor <2 x i4> [[X:%.*]], <i4 -6, i4 5>
; CHECK-NEXT:    [[O_NEG:%.*]] = add <2 x i4> [[TMP1]], <i4 1, i4 1>
; CHECK-NEXT:    ret <2 x i4> [[O_NEG]]
;
  %o = xor <2 x i4> %x, <i4 5, i4 10>
  %r = sub <2 x i4> zeroinitializer, %o
  ret <2 x i4> %r
}

define i8 @negate_xor_use(i8 %x) {
; CHECK-LABEL: @negate_xor_use(
; CHECK-NEXT:    [[O:%.*]] = xor i8 [[X:%.*]], 5
; CHECK-NEXT:    call void @use8(i8 [[O]])
; CHECK-NEXT:    [[R:%.*]] = sub i8 0, [[O]]
; CHECK-NEXT:    ret i8 [[R]]
;
  %o = xor i8 %x, 5
  call void @use8(i8 %o)
  %r = sub i8 0, %o
  ret i8 %r
}

define i4 @negate_shl_xor(i4 %x, i4 %y) {
; CHECK-LABEL: @negate_shl_xor(
; CHECK-NEXT:    [[TMP1:%.*]] = xor i4 [[X:%.*]], -6
; CHECK-NEXT:    [[O_NEG:%.*]] = add i4 [[TMP1]], 1
; CHECK-NEXT:    [[S_NEG:%.*]] = shl i4 [[O_NEG]], [[Y:%.*]]
; CHECK-NEXT:    ret i4 [[S_NEG]]
;
  %o = xor i4 %x, 5
  %s = shl i4 %o, %y
  %r = sub i4 0, %s
  ret i4 %r
}

define i8 @negate_shl_not_uses(i8 %x, i8 %y) {
; CHECK-LABEL: @negate_shl_not_uses(
; CHECK-NEXT:    [[O_NEG:%.*]] = add i8 [[X:%.*]], 1
; CHECK-NEXT:    [[O:%.*]] = xor i8 [[X]], -1
; CHECK-NEXT:    call void @use8(i8 [[O]])
; CHECK-NEXT:    [[S_NEG:%.*]] = shl i8 [[O_NEG]], [[Y:%.*]]
; CHECK-NEXT:    ret i8 [[S_NEG]]
;
  %o = xor i8 %x, -1
  call void @use8(i8 %o)
  %s = shl i8 %o, %y
  %r = sub i8 0, %s
  ret i8 %r
}

define <2 x i4> @negate_mul_not_uses_vec(<2 x i4> %x, <2 x i4> %y) {
; CHECK-LABEL: @negate_mul_not_uses_vec(
; CHECK-NEXT:    [[O_NEG:%.*]] = add <2 x i4> [[X:%.*]], <i4 1, i4 1>
; CHECK-NEXT:    [[O:%.*]] = xor <2 x i4> [[X]], <i4 -1, i4 -1>
; CHECK-NEXT:    call void @use_v2i4(<2 x i4> [[O]])
; CHECK-NEXT:    [[S_NEG:%.*]] = mul <2 x i4> [[O_NEG]], [[Y:%.*]]
; CHECK-NEXT:    ret <2 x i4> [[S_NEG]]
;
  %o = xor <2 x i4> %x, <i4 -1, i4 -1>
  call void @use_v2i4(<2 x i4> %o)
  %s = mul <2 x i4> %o, %y
  %r = sub <2 x i4> zeroinitializer, %s
  ret <2 x i4> %r
}

; signed division can be negated if divisor can be negated and is not 1/-1
define i8 @negate_sdiv(i8 %x, i8 %y) {
; CHECK-LABEL: @negate_sdiv(
; CHECK-NEXT:    [[T0_NEG:%.*]] = sdiv i8 [[Y:%.*]], -42
; CHECK-NEXT:    [[T1:%.*]] = add i8 [[T0_NEG]], [[X:%.*]]
; CHECK-NEXT:    ret i8 [[T1]]
;
  %t0 = sdiv i8 %y, 42
  %t1 = sub i8 %x, %t0
  ret i8 %t1
}
define i8 @negate_sdiv_extrause(i8 %x, i8 %y) {
; CHECK-LABEL: @negate_sdiv_extrause(
; CHECK-NEXT:    [[T0:%.*]] = sdiv i8 [[Y:%.*]], 42
; CHECK-NEXT:    call void @use8(i8 [[T0]])
; CHECK-NEXT:    [[T1:%.*]] = sub i8 [[X:%.*]], [[T0]]
; CHECK-NEXT:    ret i8 [[T1]]
;
  %t0 = sdiv i8 %y, 42
  call void @use8(i8 %t0)
  %t1 = sub i8 %x, %t0
  ret i8 %t1
}
define i8 @negate_sdiv_extrause2(i8 %x, i8 %y) {
; CHECK-LABEL: @negate_sdiv_extrause2(
; CHECK-NEXT:    [[T0:%.*]] = sdiv i8 [[Y:%.*]], 42
; CHECK-NEXT:    call void @use8(i8 [[T0]])
; CHECK-NEXT:    [[T1:%.*]] = sub nsw i8 0, [[T0]]
; CHECK-NEXT:    ret i8 [[T1]]
;
  %t0 = sdiv i8 %y, 42
  call void @use8(i8 %t0)
  %t1 = sub i8 0, %t0
  ret i8 %t1
}

; Right-shift sign bit smear is negatible.
define i8 @negate_ashr(i8 %x, i8 %y) {
; CHECK-LABEL: @negate_ashr(
; CHECK-NEXT:    [[T0_NEG:%.*]] = lshr i8 [[Y:%.*]], 7
; CHECK-NEXT:    [[T1:%.*]] = add i8 [[T0_NEG]], [[X:%.*]]
; CHECK-NEXT:    ret i8 [[T1]]
;
  %t0 = ashr i8 %y, 7
  %t1 = sub i8 %x, %t0
  ret i8 %t1
}
define i8 @negate_lshr(i8 %x, i8 %y) {
; CHECK-LABEL: @negate_lshr(
; CHECK-NEXT:    [[T0_NEG:%.*]] = ashr i8 [[Y:%.*]], 7
; CHECK-NEXT:    [[T1:%.*]] = add i8 [[T0_NEG]], [[X:%.*]]
; CHECK-NEXT:    ret i8 [[T1]]
;
  %t0 = lshr i8 %y, 7
  %t1 = sub i8 %x, %t0
  ret i8 %t1
}
define i8 @negate_ashr_extrause(i8 %x, i8 %y) {
; CHECK-LABEL: @negate_ashr_extrause(
; CHECK-NEXT:    [[T0:%.*]] = ashr i8 [[Y:%.*]], 7
; CHECK-NEXT:    call void @use8(i8 [[T0]])
; CHECK-NEXT:    [[T1:%.*]] = sub i8 [[X:%.*]], [[T0]]
; CHECK-NEXT:    ret i8 [[T1]]
;
  %t0 = ashr i8 %y, 7
  call void @use8(i8 %t0)
  %t1 = sub i8 %x, %t0
  ret i8 %t1
}
define i8 @negate_lshr_extrause(i8 %x, i8 %y) {
; CHECK-LABEL: @negate_lshr_extrause(
; CHECK-NEXT:    [[T0:%.*]] = lshr i8 [[Y:%.*]], 7
; CHECK-NEXT:    call void @use8(i8 [[T0]])
; CHECK-NEXT:    [[T1:%.*]] = sub i8 [[X:%.*]], [[T0]]
; CHECK-NEXT:    ret i8 [[T1]]
;
  %t0 = lshr i8 %y, 7
  call void @use8(i8 %t0)
  %t1 = sub i8 %x, %t0
  ret i8 %t1
}
define i8 @negate_ashr_wrongshift(i8 %x, i8 %y) {
; CHECK-LABEL: @negate_ashr_wrongshift(
; CHECK-NEXT:    [[T0:%.*]] = ashr i8 [[Y:%.*]], 6
; CHECK-NEXT:    [[T1:%.*]] = sub i8 [[X:%.*]], [[T0]]
; CHECK-NEXT:    ret i8 [[T1]]
;
  %t0 = ashr i8 %y, 6
  %t1 = sub i8 %x, %t0
  ret i8 %t1
}
define i8 @negate_lshr_wrongshift(i8 %x, i8 %y) {
; CHECK-LABEL: @negate_lshr_wrongshift(
; CHECK-NEXT:    [[T0:%.*]] = lshr i8 [[Y:%.*]], 6
; CHECK-NEXT:    [[T1:%.*]] = sub i8 [[X:%.*]], [[T0]]
; CHECK-NEXT:    ret i8 [[T1]]
;
  %t0 = lshr i8 %y, 6
  %t1 = sub i8 %x, %t0
  ret i8 %t1
}

; *ext of i1 is always negatible
define i8 @negate_sext(i8 %x, i1 %y) {
; CHECK-LABEL: @negate_sext(
; CHECK-NEXT:    [[T0_NEG:%.*]] = zext i1 [[Y:%.*]] to i8
; CHECK-NEXT:    [[T1:%.*]] = add i8 [[T0_NEG]], [[X:%.*]]
; CHECK-NEXT:    ret i8 [[T1]]
;
  %t0 = sext i1 %y to i8
  %t1 = sub i8 %x, %t0
  ret i8 %t1
}
define i8 @negate_zext(i8 %x, i1 %y) {
; CHECK-LABEL: @negate_zext(
; CHECK-NEXT:    [[T0_NEG:%.*]] = sext i1 [[Y:%.*]] to i8
; CHECK-NEXT:    [[T1:%.*]] = add i8 [[T0_NEG]], [[X:%.*]]
; CHECK-NEXT:    ret i8 [[T1]]
;
  %t0 = zext i1 %y to i8
  %t1 = sub i8 %x, %t0
  ret i8 %t1
}
define i8 @negate_sext_extrause(i8 %x, i1 %y) {
; CHECK-LABEL: @negate_sext_extrause(
; CHECK-NEXT:    [[T0:%.*]] = sext i1 [[Y:%.*]] to i8
; CHECK-NEXT:    call void @use8(i8 [[T0]])
; CHECK-NEXT:    [[T1:%.*]] = sub i8 [[X:%.*]], [[T0]]
; CHECK-NEXT:    ret i8 [[T1]]
;
  %t0 = sext i1 %y to i8
  call void @use8(i8 %t0)
  %t1 = sub i8 %x, %t0
  ret i8 %t1
}
define i8 @negate_zext_extrause(i8 %x, i1 %y) {
; CHECK-LABEL: @negate_zext_extrause(
; CHECK-NEXT:    [[T0:%.*]] = zext i1 [[Y:%.*]] to i8
; CHECK-NEXT:    call void @use8(i8 [[T0]])
; CHECK-NEXT:    [[T1:%.*]] = sub i8 [[X:%.*]], [[T0]]
; CHECK-NEXT:    ret i8 [[T1]]
;
  %t0 = zext i1 %y to i8
  call void @use8(i8 %t0)
  %t1 = sub i8 %x, %t0
  ret i8 %t1
}
define i8 @negate_sext_wrongwidth(i8 %x, i2 %y) {
; CHECK-LABEL: @negate_sext_wrongwidth(
; CHECK-NEXT:    [[T0:%.*]] = sext i2 [[Y:%.*]] to i8
; CHECK-NEXT:    [[T1:%.*]] = sub i8 [[X:%.*]], [[T0]]
; CHECK-NEXT:    ret i8 [[T1]]
;
  %t0 = sext i2 %y to i8
  %t1 = sub i8 %x, %t0
  ret i8 %t1
}
define i8 @negate_zext_wrongwidth(i8 %x, i2 %y) {
; CHECK-LABEL: @negate_zext_wrongwidth(
; CHECK-NEXT:    [[T0:%.*]] = zext i2 [[Y:%.*]] to i8
; CHECK-NEXT:    [[T1:%.*]] = sub i8 [[X:%.*]], [[T0]]
; CHECK-NEXT:    ret i8 [[T1]]
;
  %t0 = zext i2 %y to i8
  %t1 = sub i8 %x, %t0
  ret i8 %t1
}

define <2 x i4> @negate_shufflevector_oneinput_reverse(<2 x i4> %x, <2 x i4> %y) {
; CHECK-LABEL: @negate_shufflevector_oneinput_reverse(
; CHECK-NEXT:    [[T0_NEG:%.*]] = shl <2 x i4> <i4 6, i4 -5>, [[X:%.*]]
; CHECK-NEXT:    [[T1_NEG:%.*]] = shufflevector <2 x i4> [[T0_NEG]], <2 x i4> undef, <2 x i32> <i32 1, i32 0>
; CHECK-NEXT:    [[T2:%.*]] = add <2 x i4> [[T1_NEG]], [[Y:%.*]]
; CHECK-NEXT:    ret <2 x i4> [[T2]]
;
  %t0 = shl <2 x i4> <i4 -6, i4 5>, %x
  %t1 = shufflevector <2 x i4> %t0, <2 x i4> undef, <2 x i32> <i32 1, i32 0>
  %t2 = sub <2 x i4> %y, %t1
  ret <2 x i4> %t2
}
define <2 x i4> @negate_shufflevector_oneinput_second_lane_is_undef(<2 x i4> %x, <2 x i4> %y) {
; CHECK-LABEL: @negate_shufflevector_oneinput_second_lane_is_undef(
; CHECK-NEXT:    [[T0_NEG:%.*]] = shl <2 x i4> <i4 6, i4 -5>, [[X:%.*]]
; CHECK-NEXT:    [[T1_NEG:%.*]] = shufflevector <2 x i4> [[T0_NEG]], <2 x i4> undef, <2 x i32> <i32 0, i32 undef>
; CHECK-NEXT:    [[T2:%.*]] = add <2 x i4> [[T1_NEG]], [[Y:%.*]]
; CHECK-NEXT:    ret <2 x i4> [[T2]]
;
  %t0 = shl <2 x i4> <i4 -6, i4 5>, %x
  %t1 = shufflevector <2 x i4> %t0, <2 x i4> undef, <2 x i32> <i32 0, i32 2>
  %t2 = sub <2 x i4> %y, %t1
  ret <2 x i4> %t2
}
define <2 x i4> @negate_shufflevector_twoinputs(<2 x i4> %x, <2 x i4> %y, <2 x i4> %z) {
; CHECK-LABEL: @negate_shufflevector_twoinputs(
; CHECK-NEXT:    [[T0_NEG:%.*]] = shl <2 x i4> <i4 6, i4 -5>, [[X:%.*]]
; CHECK-NEXT:    [[T1_NEG:%.*]] = add <2 x i4> [[Y:%.*]], <i4 undef, i4 1>
; CHECK-NEXT:    [[T2_NEG:%.*]] = shufflevector <2 x i4> [[T0_NEG]], <2 x i4> [[T1_NEG]], <2 x i32> <i32 0, i32 3>
; CHECK-NEXT:    [[T3:%.*]] = add <2 x i4> [[T2_NEG]], [[Z:%.*]]
; CHECK-NEXT:    ret <2 x i4> [[T3]]
;
  %t0 = shl <2 x i4> <i4 -6, i4 5>, %x
  %t1 = xor <2 x i4> %y, <i4 -1, i4 -1>
  %t2 = shufflevector <2 x i4> %t0, <2 x i4> %t1, <2 x i32> <i32 0, i32 3>
  %t3 = sub <2 x i4> %z, %t2
  ret <2 x i4> %t3
}
define <2 x i4> @negate_shufflevector_oneinput_extrause(<2 x i4> %x, <2 x i4> %y) {
; CHECK-LABEL: @negate_shufflevector_oneinput_extrause(
; CHECK-NEXT:    [[T0:%.*]] = shl <2 x i4> <i4 -6, i4 5>, [[X:%.*]]
; CHECK-NEXT:    [[T1:%.*]] = shufflevector <2 x i4> [[T0]], <2 x i4> undef, <2 x i32> <i32 1, i32 0>
; CHECK-NEXT:    call void @use_v2i4(<2 x i4> [[T1]])
; CHECK-NEXT:    [[T2:%.*]] = sub <2 x i4> [[Y:%.*]], [[T1]]
; CHECK-NEXT:    ret <2 x i4> [[T2]]
;
  %t0 = shl <2 x i4> <i4 -6, i4 5>, %x
  %t1 = shufflevector <2 x i4> %t0, <2 x i4> undef, <2 x i32> <i32 1, i32 0>
  call void @use_v2i4(<2 x i4> %t1)
  %t2 = sub <2 x i4> %y, %t1
  ret <2 x i4> %t2
}

; zext of non-negative can be negated
; sext of non-positive can be negated
define i16 @negation_of_zeroext_of_nonnegative(i8 %x) {
; CHECK-LABEL: @negation_of_zeroext_of_nonnegative(
; CHECK-NEXT:    [[T0:%.*]] = sub i8 0, [[X:%.*]]
; CHECK-NEXT:    [[T1:%.*]] = icmp sgt i8 [[T0]], -1
; CHECK-NEXT:    br i1 [[T1]], label [[NONNEG_BB:%.*]], label [[NEG_BB:%.*]]
; CHECK:       nonneg_bb:
; CHECK-NEXT:    [[T2:%.*]] = zext i8 [[T0]] to i16
; CHECK-NEXT:    [[T3:%.*]] = sub nsw i16 0, [[T2]]
; CHECK-NEXT:    ret i16 [[T3]]
; CHECK:       neg_bb:
; CHECK-NEXT:    ret i16 0
;
  %t0 = sub i8 0, %x
  %t1 = icmp sge i8 %t0, 0
  br i1 %t1, label %nonneg_bb, label %neg_bb

nonneg_bb:
  %t2 = zext i8 %t0 to i16
  %t3 = sub i16 0, %t2
  ret i16 %t3

neg_bb:
  ret i16 0
}
define i16 @negation_of_zeroext_of_positive(i8 %x) {
; CHECK-LABEL: @negation_of_zeroext_of_positive(
; CHECK-NEXT:    [[T0:%.*]] = sub i8 0, [[X:%.*]]
; CHECK-NEXT:    [[T1:%.*]] = icmp sgt i8 [[T0]], 0
; CHECK-NEXT:    br i1 [[T1]], label [[NONNEG_BB:%.*]], label [[NEG_BB:%.*]]
; CHECK:       nonneg_bb:
; CHECK-NEXT:    [[T2:%.*]] = zext i8 [[T0]] to i16
; CHECK-NEXT:    [[T3:%.*]] = sub nsw i16 0, [[T2]]
; CHECK-NEXT:    ret i16 [[T3]]
; CHECK:       neg_bb:
; CHECK-NEXT:    ret i16 0
;
  %t0 = sub i8 0, %x
  %t1 = icmp sgt i8 %t0, 0
  br i1 %t1, label %nonneg_bb, label %neg_bb

nonneg_bb:
  %t2 = zext i8 %t0 to i16
  %t3 = sub i16 0, %t2
  ret i16 %t3

neg_bb:
  ret i16 0
}
define i16 @negation_of_signext_of_negative(i8 %x) {
; CHECK-LABEL: @negation_of_signext_of_negative(
; CHECK-NEXT:    [[T0:%.*]] = sub i8 0, [[X:%.*]]
; CHECK-NEXT:    [[T1:%.*]] = icmp slt i8 [[T0]], 0
; CHECK-NEXT:    br i1 [[T1]], label [[NEG_BB:%.*]], label [[NONNEG_BB:%.*]]
; CHECK:       neg_bb:
; CHECK-NEXT:    [[T2:%.*]] = sext i8 [[T0]] to i16
; CHECK-NEXT:    [[T3:%.*]] = sub nsw i16 0, [[T2]]
; CHECK-NEXT:    ret i16 [[T3]]
; CHECK:       nonneg_bb:
; CHECK-NEXT:    ret i16 0
;
  %t0 = sub i8 0, %x
  %t1 = icmp slt i8 %t0, 0
  br i1 %t1, label %neg_bb, label %nonneg_bb

neg_bb:
  %t2 = sext i8 %t0 to i16
  %t3 = sub i16 0, %t2
  ret i16 %t3

nonneg_bb:
  ret i16 0
}
define i16 @negation_of_signext_of_nonpositive(i8 %x) {
; CHECK-LABEL: @negation_of_signext_of_nonpositive(
; CHECK-NEXT:    [[T0:%.*]] = sub i8 0, [[X:%.*]]
; CHECK-NEXT:    [[T1:%.*]] = icmp slt i8 [[T0]], 1
; CHECK-NEXT:    br i1 [[T1]], label [[NEG_BB:%.*]], label [[NONNEG_BB:%.*]]
; CHECK:       neg_bb:
; CHECK-NEXT:    [[T2:%.*]] = sext i8 [[T0]] to i16
; CHECK-NEXT:    [[T3:%.*]] = sub nsw i16 0, [[T2]]
; CHECK-NEXT:    ret i16 [[T3]]
; CHECK:       nonneg_bb:
; CHECK-NEXT:    ret i16 0
;
  %t0 = sub i8 0, %x
  %t1 = icmp sle i8 %t0, 0
  br i1 %t1, label %neg_bb, label %nonneg_bb

neg_bb:
  %t2 = sext i8 %t0 to i16
  %t3 = sub i16 0, %t2
  ret i16 %t3

nonneg_bb:
  ret i16 0
}
define i16 @negation_of_signext_of_nonnegative__wrong_cast(i8 %x) {
; CHECK-LABEL: @negation_of_signext_of_nonnegative__wrong_cast(
; CHECK-NEXT:    [[T0:%.*]] = sub i8 0, [[X:%.*]]
; CHECK-NEXT:    [[T1:%.*]] = icmp sgt i8 [[T0]], -1
; CHECK-NEXT:    br i1 [[T1]], label [[NONNEG_BB:%.*]], label [[NEG_BB:%.*]]
; CHECK:       nonneg_bb:
; CHECK-NEXT:    [[T2:%.*]] = sext i8 [[T0]] to i16
; CHECK-NEXT:    [[T3:%.*]] = sub nsw i16 0, [[T2]]
; CHECK-NEXT:    ret i16 [[T3]]
; CHECK:       neg_bb:
; CHECK-NEXT:    ret i16 0
;
  %t0 = sub i8 0, %x
  %t1 = icmp sge i8 %t0, 0
  br i1 %t1, label %nonneg_bb, label %neg_bb

nonneg_bb:
  %t2 = sext i8 %t0 to i16
  %t3 = sub i16 0, %t2
  ret i16 %t3

neg_bb:
  ret i16 0
}
define i16 @negation_of_zeroext_of_negative_wrongcast(i8 %x) {
; CHECK-LABEL: @negation_of_zeroext_of_negative_wrongcast(
; CHECK-NEXT:    [[T0:%.*]] = sub i8 0, [[X:%.*]]
; CHECK-NEXT:    [[T1:%.*]] = icmp slt i8 [[T0]], 0
; CHECK-NEXT:    br i1 [[T1]], label [[NEG_BB:%.*]], label [[NONNEG_BB:%.*]]
; CHECK:       neg_bb:
; CHECK-NEXT:    [[T2:%.*]] = zext i8 [[T0]] to i16
; CHECK-NEXT:    [[T3:%.*]] = sub nsw i16 0, [[T2]]
; CHECK-NEXT:    ret i16 [[T3]]
; CHECK:       nonneg_bb:
; CHECK-NEXT:    ret i16 0
;
  %t0 = sub i8 0, %x
  %t1 = icmp slt i8 %t0, 0
  br i1 %t1, label %neg_bb, label %nonneg_bb

neg_bb:
  %t2 = zext i8 %t0 to i16
  %t3 = sub i16 0, %t2
  ret i16 %t3

nonneg_bb:
  ret i16 0
<<<<<<< HEAD
=======
}

; 'or' of 1 and operand with no lowest bit set is 'inc'
define i8 @negation_of_increment_via_or_with_no_common_bits_set(i8 %x, i8 %y) {
; CHECK-LABEL: @negation_of_increment_via_or_with_no_common_bits_set(
; CHECK-NEXT:    [[T0:%.*]] = shl i8 [[Y:%.*]], 1
; CHECK-NEXT:    [[T1_NEG:%.*]] = xor i8 [[T0]], -1
; CHECK-NEXT:    [[T2:%.*]] = add i8 [[T1_NEG]], [[X:%.*]]
; CHECK-NEXT:    ret i8 [[T2]]
;
  %t0 = shl i8 %y, 1
  %t1 = or i8 %t0, 1
  %t2 = sub i8 %x, %t1
  ret i8 %t2
}
define i8 @negation_of_increment_via_or_with_no_common_bits_set_extrause(i8 %x, i8 %y) {
; CHECK-LABEL: @negation_of_increment_via_or_with_no_common_bits_set_extrause(
; CHECK-NEXT:    [[T0:%.*]] = shl i8 [[Y:%.*]], 1
; CHECK-NEXT:    [[T1:%.*]] = or i8 [[T0]], 1
; CHECK-NEXT:    call void @use8(i8 [[T1]])
; CHECK-NEXT:    [[T2:%.*]] = sub i8 [[X:%.*]], [[T1]]
; CHECK-NEXT:    ret i8 [[T2]]
;
  %t0 = shl i8 %y, 1
  %t1 = or i8 %t0, 1
  call void @use8(i8 %t1)
  %t2 = sub i8 %x, %t1
  ret i8 %t2
}
define i8 @negation_of_increment_via_or_common_bits_set(i8 %x, i8 %y) {
; CHECK-LABEL: @negation_of_increment_via_or_common_bits_set(
; CHECK-NEXT:    [[T0:%.*]] = shl i8 [[Y:%.*]], 1
; CHECK-NEXT:    [[T1:%.*]] = or i8 [[T0]], 3
; CHECK-NEXT:    [[T2:%.*]] = sub i8 [[X:%.*]], [[T1]]
; CHECK-NEXT:    ret i8 [[T2]]
;
  %t0 = shl i8 %y, 1
  %t1 = or i8 %t0, 3
  %t2 = sub i8 %x, %t1
  ret i8 %t2
}

; 'or' of operands with no common bits set is 'add'
define i8 @add_via_or_with_no_common_bits_set(i8 %x, i8 %y) {
; CHECK-LABEL: @add_via_or_with_no_common_bits_set(
; CHECK-NEXT:    [[T0:%.*]] = sub i8 0, [[Y:%.*]]
; CHECK-NEXT:    call void @use8(i8 [[T0]])
; CHECK-NEXT:    [[T1_NEG:%.*]] = shl i8 [[Y]], 2
; CHECK-NEXT:    [[T2_NEG:%.*]] = add i8 [[T1_NEG]], -3
; CHECK-NEXT:    [[T3:%.*]] = add i8 [[T2_NEG]], [[X:%.*]]
; CHECK-NEXT:    ret i8 [[T3]]
;
  %t0 = sub i8 0, %y
  call void @use8(i8 %t0)
  %t1 = shl i8 %t0, 2
  %t2 = or i8 %t1, 3
  %t3 = sub i8 %x, %t2
  ret i8 %t3
}
define i8 @add_via_or_with_common_bit_maybe_set(i8 %x, i8 %y) {
; CHECK-LABEL: @add_via_or_with_common_bit_maybe_set(
; CHECK-NEXT:    [[T0:%.*]] = sub i8 0, [[Y:%.*]]
; CHECK-NEXT:    call void @use8(i8 [[T0]])
; CHECK-NEXT:    [[T1:%.*]] = shl i8 [[T0]], 2
; CHECK-NEXT:    [[T2:%.*]] = or i8 [[T1]], 4
; CHECK-NEXT:    [[T3:%.*]] = sub i8 [[X:%.*]], [[T2]]
; CHECK-NEXT:    ret i8 [[T3]]
;
  %t0 = sub i8 0, %y
  call void @use8(i8 %t0)
  %t1 = shl i8 %t0, 2
  %t2 = or i8 %t1, 4
  %t3 = sub i8 %x, %t2
  ret i8 %t3
}
define i8 @add_via_or_with_no_common_bits_set_extrause(i8 %x, i8 %y) {
; CHECK-LABEL: @add_via_or_with_no_common_bits_set_extrause(
; CHECK-NEXT:    [[T0:%.*]] = sub i8 0, [[Y:%.*]]
; CHECK-NEXT:    call void @use8(i8 [[T0]])
; CHECK-NEXT:    [[T1:%.*]] = shl i8 [[T0]], 2
; CHECK-NEXT:    [[T2:%.*]] = or i8 [[T1]], 3
; CHECK-NEXT:    call void @use8(i8 [[T2]])
; CHECK-NEXT:    [[T3:%.*]] = sub i8 [[X:%.*]], [[T2]]
; CHECK-NEXT:    ret i8 [[T3]]
;
  %t0 = sub i8 0, %y
  call void @use8(i8 %t0)
  %t1 = shl i8 %t0, 2
  %t2 = or i8 %t1, 3
  call void @use8(i8 %t2)
  %t3 = sub i8 %x, %t2
  ret i8 %t3
>>>>>>> 918d599f
}<|MERGE_RESOLUTION|>--- conflicted
+++ resolved
@@ -821,8 +821,6 @@
 
 nonneg_bb:
   ret i16 0
-<<<<<<< HEAD
-=======
 }
 
 ; 'or' of 1 and operand with no lowest bit set is 'inc'
@@ -915,5 +913,4 @@
   call void @use8(i8 %t2)
   %t3 = sub i8 %x, %t2
   ret i8 %t3
->>>>>>> 918d599f
 }