--- conflicted
+++ resolved
@@ -40,39 +40,11 @@
 
 define <8 x float> @simple_select2(<4 x float> %a, <4 x float> %b, <4 x i32> %c) #0 {
 ; CHECK-LABEL: @simple_select2(
-<<<<<<< HEAD
-; CHECK-NEXT:    [[C0:%.*]] = extractelement <4 x i32> [[C:%.*]], i32 0
-; CHECK-NEXT:    [[C1:%.*]] = extractelement <4 x i32> [[C]], i32 1
-; CHECK-NEXT:    [[C2:%.*]] = extractelement <4 x i32> [[C]], i32 2
-; CHECK-NEXT:    [[C3:%.*]] = extractelement <4 x i32> [[C]], i32 3
-; CHECK-NEXT:    [[A0:%.*]] = extractelement <4 x float> [[A:%.*]], i32 0
-; CHECK-NEXT:    [[A1:%.*]] = extractelement <4 x float> [[A]], i32 1
-; CHECK-NEXT:    [[A2:%.*]] = extractelement <4 x float> [[A]], i32 2
-; CHECK-NEXT:    [[A3:%.*]] = extractelement <4 x float> [[A]], i32 3
-; CHECK-NEXT:    [[B0:%.*]] = extractelement <4 x float> [[B:%.*]], i32 0
-; CHECK-NEXT:    [[B1:%.*]] = extractelement <4 x float> [[B]], i32 1
-; CHECK-NEXT:    [[B2:%.*]] = extractelement <4 x float> [[B]], i32 2
-; CHECK-NEXT:    [[B3:%.*]] = extractelement <4 x float> [[B]], i32 3
-; CHECK-NEXT:    [[CMP0:%.*]] = icmp ne i32 [[C0]], 0
-; CHECK-NEXT:    [[CMP1:%.*]] = icmp ne i32 [[C1]], 0
-; CHECK-NEXT:    [[CMP2:%.*]] = icmp ne i32 [[C2]], 0
-; CHECK-NEXT:    [[CMP3:%.*]] = icmp ne i32 [[C3]], 0
-; CHECK-NEXT:    [[S0:%.*]] = select i1 [[CMP0]], float [[A0]], float [[B0]]
-; CHECK-NEXT:    [[S1:%.*]] = select i1 [[CMP1]], float [[A1]], float [[B1]]
-; CHECK-NEXT:    [[S2:%.*]] = select i1 [[CMP2]], float [[A2]], float [[B2]]
-; CHECK-NEXT:    [[S3:%.*]] = select i1 [[CMP3]], float [[A3]], float [[B3]]
-; CHECK-NEXT:    [[RA:%.*]] = insertelement <8 x float> undef, float [[S0]], i32 0
-; CHECK-NEXT:    [[RB:%.*]] = insertelement <8 x float> [[RA]], float [[S1]], i32 2
-; CHECK-NEXT:    [[RC:%.*]] = insertelement <8 x float> [[RB]], float [[S2]], i32 4
-; CHECK-NEXT:    [[RD:%.*]] = insertelement <8 x float> [[RC]], float [[S3]], i32 7
-; CHECK-NEXT:    ret <8 x float> [[RD]]
-=======
 ; CHECK-NEXT:    [[TMP1:%.*]] = icmp ne <4 x i32> [[C:%.*]], zeroinitializer
 ; CHECK-NEXT:    [[TMP2:%.*]] = select <4 x i1> [[TMP1]], <4 x float> [[A:%.*]], <4 x float> [[B:%.*]]
 ; CHECK-NEXT:    [[TMP3:%.*]] = shufflevector <4 x float> [[TMP2]], <4 x float> undef, <8 x i32> <i32 0, i32 undef, i32 1, i32 undef, i32 2, i32 undef, i32 undef, i32 3>
 ; CHECK-NEXT:    [[RD1:%.*]] = shufflevector <8 x float> undef, <8 x float> [[TMP3]], <8 x i32> <i32 8, i32 1, i32 10, i32 3, i32 12, i32 5, i32 6, i32 15>
 ; CHECK-NEXT:    ret <8 x float> [[RD1]]
->>>>>>> 21f3f750
 ;
   %c0 = extractelement <4 x i32> %c, i32 0
   %c1 = extractelement <4 x i32> %c, i32 1
