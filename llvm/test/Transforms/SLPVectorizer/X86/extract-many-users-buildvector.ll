; NOTE: Assertions have been autogenerated by utils/update_test_checks.py UTC_ARGS: --version 2
; RUN: opt -S -passes=slp-vectorizer -mtriple=x86_64-unknown-linux-gnu < %s | FileCheck %s

define i1 @test(float %0, double %1) {
; CHECK-LABEL: define i1 @test
; CHECK-SAME: (float [[TMP0:%.*]], double [[TMP1:%.*]]) {
; CHECK-NEXT:    [[TMP3:%.*]] = insertelement <4 x float> <float 0.000000e+00, float 0.000000e+00, float 0.000000e+00, float poison>, float [[TMP0]], i32 3
; CHECK-NEXT:    [[TMP4:%.*]] = fpext <4 x float> [[TMP3]] to <4 x double>
<<<<<<< HEAD
; CHECK-NEXT:    [[TMP5:%.*]] = fpext float 0.000000e+00 to double
; CHECK-NEXT:    [[TMP6:%.*]] = insertelement <2 x double> <double poison, double 0.000000e+00>, double [[TMP1]], i32 0
; CHECK-NEXT:    [[TMP7:%.*]] = fmul <2 x double> zeroinitializer, [[TMP6]]
; CHECK-NEXT:    [[TMP8:%.*]] = shufflevector <2 x double> [[TMP7]], <2 x double> poison, <4 x i32> <i32 0, i32 1, i32 poison, i32 poison>
; CHECK-NEXT:    [[TMP9:%.*]] = shufflevector <4 x double> [[TMP4]], <4 x double> [[TMP8]], <4 x i32> <i32 2, i32 0, i32 5, i32 5>
; CHECK-NEXT:    [[TMP10:%.*]] = insertelement <4 x double> <double 0.000000e+00, double poison, double poison, double 0.000000e+00>, double [[TMP1]], i32 1
; CHECK-NEXT:    [[TMP11:%.*]] = insertelement <4 x double> [[TMP10]], double [[TMP5]], i32 2
; CHECK-NEXT:    [[TMP12:%.*]] = fmul <4 x double> [[TMP9]], [[TMP11]]
; CHECK-NEXT:    [[TMP13:%.*]] = fmul <4 x double> zeroinitializer, [[TMP4]]
; CHECK-NEXT:    [[TMP14:%.*]] = shufflevector <4 x double> [[TMP12]], <4 x double> poison, <8 x i32> <i32 0, i32 1, i32 2, i32 3, i32 poison, i32 poison, i32 poison, i32 poison>
; CHECK-NEXT:    [[TMP15:%.*]] = shufflevector <8 x double> <double poison, double poison, double poison, double poison, double 0.000000e+00, double 0.000000e+00, double 0.000000e+00, double 0.000000e+00>, <8 x double> [[TMP14]], <8 x i32> <i32 8, i32 9, i32 10, i32 11, i32 4, i32 5, i32 6, i32 7>
; CHECK-NEXT:    [[TMP16:%.*]] = shufflevector <4 x double> [[TMP13]], <4 x double> poison, <8 x i32> <i32 0, i32 1, i32 2, i32 3, i32 poison, i32 poison, i32 poison, i32 poison>
; CHECK-NEXT:    [[TMP17:%.*]] = shufflevector <8 x double> <double poison, double poison, double poison, double poison, double poison, double poison, double 0.000000e+00, double 0.000000e+00>, <8 x double> [[TMP16]], <8 x i32> <i32 8, i32 9, i32 10, i32 11, i32 poison, i32 poison, i32 6, i32 7>
; CHECK-NEXT:    [[TMP18:%.*]] = shufflevector <2 x double> [[TMP7]], <2 x double> poison, <8 x i32> <i32 0, i32 1, i32 poison, i32 poison, i32 poison, i32 poison, i32 poison, i32 poison>
; CHECK-NEXT:    [[TMP19:%.*]] = shufflevector <8 x double> [[TMP17]], <8 x double> [[TMP18]], <8 x i32> <i32 0, i32 1, i32 2, i32 3, i32 8, i32 9, i32 6, i32 7>
; CHECK-NEXT:    [[TMP20:%.*]] = fsub <8 x double> [[TMP15]], [[TMP19]]
; CHECK-NEXT:    [[TMP21:%.*]] = fmul <8 x double> [[TMP15]], [[TMP19]]
; CHECK-NEXT:    [[TMP22:%.*]] = shufflevector <8 x double> [[TMP20]], <8 x double> [[TMP21]], <8 x i32> <i32 0, i32 1, i32 2, i32 3, i32 4, i32 13, i32 14, i32 15>
; CHECK-NEXT:    [[TMP23:%.*]] = fptrunc <8 x double> [[TMP22]] to <8 x float>
; CHECK-NEXT:    [[TMP24:%.*]] = fmul <8 x float> [[TMP23]], zeroinitializer
; CHECK-NEXT:    [[TMP25:%.*]] = fcmp oeq <8 x float> [[TMP24]], zeroinitializer
; CHECK-NEXT:    [[TMP26:%.*]] = freeze <8 x i1> [[TMP25]]
; CHECK-NEXT:    [[TMP27:%.*]] = call i1 @llvm.vector.reduce.and.v8i1(<8 x i1> [[TMP26]])
; CHECK-NEXT:    ret i1 [[TMP27]]
=======
; CHECK-NEXT:    [[TMP5:%.*]] = insertelement <2 x double> <double poison, double 0.000000e+00>, double [[TMP1]], i32 0
; CHECK-NEXT:    [[TMP6:%.*]] = fmul <2 x double> zeroinitializer, [[TMP5]]
; CHECK-NEXT:    [[TMP7:%.*]] = shufflevector <2 x double> [[TMP5]], <2 x double> [[TMP6]], <4 x i32> <i32 poison, i32 0, i32 3, i32 3>
; CHECK-NEXT:    [[TMP8:%.*]] = shufflevector <4 x double> [[TMP7]], <4 x double> <double 0.000000e+00, double poison, double poison, double poison>, <4 x i32> <i32 4, i32 1, i32 2, i32 3>
; CHECK-NEXT:    [[TMP9:%.*]] = shufflevector <4 x double> [[TMP4]], <4 x double> <double poison, double poison, double poison, double 0.000000e+00>, <4 x i32> <i32 2, i32 0, i32 1, i32 7>
; CHECK-NEXT:    [[TMP10:%.*]] = fmul <4 x double> [[TMP8]], [[TMP9]]
; CHECK-NEXT:    [[TMP11:%.*]] = fmul <4 x double> zeroinitializer, [[TMP4]]
; CHECK-NEXT:    [[TMP12:%.*]] = call <8 x double> @llvm.vector.insert.v8f64.v4f64(<8 x double> <double poison, double poison, double poison, double poison, double 0.000000e+00, double 0.000000e+00, double 0.000000e+00, double 0.000000e+00>, <4 x double> [[TMP10]], i64 0)
; CHECK-NEXT:    [[TMP13:%.*]] = call <8 x double> @llvm.vector.insert.v8f64.v4f64(<8 x double> <double poison, double poison, double poison, double poison, double poison, double poison, double 0.000000e+00, double 0.000000e+00>, <4 x double> [[TMP11]], i64 0)
; CHECK-NEXT:    [[TMP14:%.*]] = call <8 x double> @llvm.vector.insert.v8f64.v2f64(<8 x double> [[TMP13]], <2 x double> [[TMP6]], i64 4)
; CHECK-NEXT:    [[TMP15:%.*]] = fsub <8 x double> [[TMP12]], [[TMP14]]
; CHECK-NEXT:    [[TMP16:%.*]] = fmul <8 x double> [[TMP12]], [[TMP14]]
; CHECK-NEXT:    [[TMP17:%.*]] = shufflevector <8 x double> [[TMP15]], <8 x double> [[TMP16]], <8 x i32> <i32 0, i32 1, i32 2, i32 3, i32 4, i32 13, i32 14, i32 15>
; CHECK-NEXT:    [[TMP18:%.*]] = fptrunc <8 x double> [[TMP17]] to <8 x float>
; CHECK-NEXT:    [[TMP19:%.*]] = fmul <8 x float> [[TMP18]], zeroinitializer
; CHECK-NEXT:    [[TMP20:%.*]] = fcmp oeq <8 x float> [[TMP19]], zeroinitializer
; CHECK-NEXT:    [[TMP21:%.*]] = freeze <8 x i1> [[TMP20]]
; CHECK-NEXT:    [[TMP22:%.*]] = call i1 @llvm.vector.reduce.and.v8i1(<8 x i1> [[TMP21]])
; CHECK-NEXT:    ret i1 [[TMP22]]
>>>>>>> 1d22c955
;
  %3 = fpext float %0 to double
  %4 = fpext float 0.000000e+00 to double
  %5 = fpext float 0.000000e+00 to double
  %6 = fpext float 0.000000e+00 to double
  %7 = fmul double 0.000000e+00, 0.000000e+00
  %8 = fmul double 0.000000e+00, %1
  %9 = fmul double 0.000000e+00, 0.000000e+00
  %10 = fmul double 0.000000e+00, %5
  %11 = fmul double 0.000000e+00, %6
  %12 = fsub double %10, %11
  %13 = fptrunc double %12 to float
  %14 = fmul double %9, 0.000000e+00
  %15 = fmul double 0.000000e+00, %3
  %16 = fsub double %14, %15
  %17 = fptrunc double %16 to float
  %18 = fptrunc double %7 to float
  %19 = fmul double %1, %6
  %20 = fmul double 0.000000e+00, %4
  %21 = fsub double %19, %20
  %22 = fptrunc double %21 to float
  %23 = fsub double 0.000000e+00, %8
  %24 = fptrunc double %23 to float
  %25 = fmul double 0.000000e+00, 0.000000e+00
  %26 = fptrunc double %25 to float
  %27 = fmul double %9, %4
  %28 = fmul double 0.000000e+00, %5
  %29 = fsub double %27, %28
  %30 = fptrunc double %29 to float
  %31 = fmul double %9, 0.000000e+00
  %32 = fptrunc double %31 to float
  %33 = fmul float %13, 0.000000e+00
  %34 = fcmp oeq float %33, 0.000000e+00
  %35 = fmul float %22, 0.000000e+00
  %36 = fcmp oeq float %35, 0.000000e+00
  %37 = select i1 %34, i1 %36, i1 false
  %38 = fmul float %30, 0.000000e+00
  %39 = fcmp oeq float %38, 0.000000e+00
  %40 = select i1 %37, i1 %39, i1 false
  %41 = fmul float %17, 0.000000e+00
  %42 = fcmp oeq float %41, 0.000000e+00
  %43 = select i1 %40, i1 %42, i1 false
  %44 = fmul float %24, 0.000000e+00
  %45 = fcmp oeq float %44, 0.000000e+00
  %46 = select i1 %43, i1 %45, i1 false
  %47 = fmul float %32, 0.000000e+00
  %48 = fcmp oeq float %47, 0.000000e+00
  %49 = select i1 %46, i1 %48, i1 false
  %50 = fmul float %18, 0.000000e+00
  %51 = fcmp oeq float %50, 0.000000e+00
  %52 = select i1 %49, i1 %51, i1 false
  %53 = fmul float %26, 0.000000e+00
  %54 = fcmp oeq float %53, 0.000000e+00
  %55 = select i1 %52, i1 %54, i1 false
  ret i1 %55
}<|MERGE_RESOLUTION|>--- conflicted
+++ resolved
@@ -6,32 +6,6 @@
 ; CHECK-SAME: (float [[TMP0:%.*]], double [[TMP1:%.*]]) {
 ; CHECK-NEXT:    [[TMP3:%.*]] = insertelement <4 x float> <float 0.000000e+00, float 0.000000e+00, float 0.000000e+00, float poison>, float [[TMP0]], i32 3
 ; CHECK-NEXT:    [[TMP4:%.*]] = fpext <4 x float> [[TMP3]] to <4 x double>
-<<<<<<< HEAD
-; CHECK-NEXT:    [[TMP5:%.*]] = fpext float 0.000000e+00 to double
-; CHECK-NEXT:    [[TMP6:%.*]] = insertelement <2 x double> <double poison, double 0.000000e+00>, double [[TMP1]], i32 0
-; CHECK-NEXT:    [[TMP7:%.*]] = fmul <2 x double> zeroinitializer, [[TMP6]]
-; CHECK-NEXT:    [[TMP8:%.*]] = shufflevector <2 x double> [[TMP7]], <2 x double> poison, <4 x i32> <i32 0, i32 1, i32 poison, i32 poison>
-; CHECK-NEXT:    [[TMP9:%.*]] = shufflevector <4 x double> [[TMP4]], <4 x double> [[TMP8]], <4 x i32> <i32 2, i32 0, i32 5, i32 5>
-; CHECK-NEXT:    [[TMP10:%.*]] = insertelement <4 x double> <double 0.000000e+00, double poison, double poison, double 0.000000e+00>, double [[TMP1]], i32 1
-; CHECK-NEXT:    [[TMP11:%.*]] = insertelement <4 x double> [[TMP10]], double [[TMP5]], i32 2
-; CHECK-NEXT:    [[TMP12:%.*]] = fmul <4 x double> [[TMP9]], [[TMP11]]
-; CHECK-NEXT:    [[TMP13:%.*]] = fmul <4 x double> zeroinitializer, [[TMP4]]
-; CHECK-NEXT:    [[TMP14:%.*]] = shufflevector <4 x double> [[TMP12]], <4 x double> poison, <8 x i32> <i32 0, i32 1, i32 2, i32 3, i32 poison, i32 poison, i32 poison, i32 poison>
-; CHECK-NEXT:    [[TMP15:%.*]] = shufflevector <8 x double> <double poison, double poison, double poison, double poison, double 0.000000e+00, double 0.000000e+00, double 0.000000e+00, double 0.000000e+00>, <8 x double> [[TMP14]], <8 x i32> <i32 8, i32 9, i32 10, i32 11, i32 4, i32 5, i32 6, i32 7>
-; CHECK-NEXT:    [[TMP16:%.*]] = shufflevector <4 x double> [[TMP13]], <4 x double> poison, <8 x i32> <i32 0, i32 1, i32 2, i32 3, i32 poison, i32 poison, i32 poison, i32 poison>
-; CHECK-NEXT:    [[TMP17:%.*]] = shufflevector <8 x double> <double poison, double poison, double poison, double poison, double poison, double poison, double 0.000000e+00, double 0.000000e+00>, <8 x double> [[TMP16]], <8 x i32> <i32 8, i32 9, i32 10, i32 11, i32 poison, i32 poison, i32 6, i32 7>
-; CHECK-NEXT:    [[TMP18:%.*]] = shufflevector <2 x double> [[TMP7]], <2 x double> poison, <8 x i32> <i32 0, i32 1, i32 poison, i32 poison, i32 poison, i32 poison, i32 poison, i32 poison>
-; CHECK-NEXT:    [[TMP19:%.*]] = shufflevector <8 x double> [[TMP17]], <8 x double> [[TMP18]], <8 x i32> <i32 0, i32 1, i32 2, i32 3, i32 8, i32 9, i32 6, i32 7>
-; CHECK-NEXT:    [[TMP20:%.*]] = fsub <8 x double> [[TMP15]], [[TMP19]]
-; CHECK-NEXT:    [[TMP21:%.*]] = fmul <8 x double> [[TMP15]], [[TMP19]]
-; CHECK-NEXT:    [[TMP22:%.*]] = shufflevector <8 x double> [[TMP20]], <8 x double> [[TMP21]], <8 x i32> <i32 0, i32 1, i32 2, i32 3, i32 4, i32 13, i32 14, i32 15>
-; CHECK-NEXT:    [[TMP23:%.*]] = fptrunc <8 x double> [[TMP22]] to <8 x float>
-; CHECK-NEXT:    [[TMP24:%.*]] = fmul <8 x float> [[TMP23]], zeroinitializer
-; CHECK-NEXT:    [[TMP25:%.*]] = fcmp oeq <8 x float> [[TMP24]], zeroinitializer
-; CHECK-NEXT:    [[TMP26:%.*]] = freeze <8 x i1> [[TMP25]]
-; CHECK-NEXT:    [[TMP27:%.*]] = call i1 @llvm.vector.reduce.and.v8i1(<8 x i1> [[TMP26]])
-; CHECK-NEXT:    ret i1 [[TMP27]]
-=======
 ; CHECK-NEXT:    [[TMP5:%.*]] = insertelement <2 x double> <double poison, double 0.000000e+00>, double [[TMP1]], i32 0
 ; CHECK-NEXT:    [[TMP6:%.*]] = fmul <2 x double> zeroinitializer, [[TMP5]]
 ; CHECK-NEXT:    [[TMP7:%.*]] = shufflevector <2 x double> [[TMP5]], <2 x double> [[TMP6]], <4 x i32> <i32 poison, i32 0, i32 3, i32 3>
@@ -51,7 +25,6 @@
 ; CHECK-NEXT:    [[TMP21:%.*]] = freeze <8 x i1> [[TMP20]]
 ; CHECK-NEXT:    [[TMP22:%.*]] = call i1 @llvm.vector.reduce.and.v8i1(<8 x i1> [[TMP21]])
 ; CHECK-NEXT:    ret i1 [[TMP22]]
->>>>>>> 1d22c955
 ;
   %3 = fpext float %0 to double
   %4 = fpext float 0.000000e+00 to double
