; NOTE: Assertions have been autogenerated by utils/update_test_checks.py
; RUN: opt < %s -instsimplify -S | FileCheck %s

define i32 @zero_dividend(i32 %A) {
; CHECK-LABEL: @zero_dividend(
; CHECK-NEXT:    ret i32 0
;
  %B = urem i32 0, %A
  ret i32 %B
}

define <2 x i32> @zero_dividend_vector(<2 x i32> %A) {
; CHECK-LABEL: @zero_dividend_vector(
; CHECK-NEXT:    ret <2 x i32> zeroinitializer
;
  %B = srem <2 x i32> zeroinitializer, %A
  ret <2 x i32> %B
}

define <2 x i32> @zero_dividend_vector_undef_elt(<2 x i32> %A) {
; CHECK-LABEL: @zero_dividend_vector_undef_elt(
; CHECK-NEXT:    ret <2 x i32> zeroinitializer
;
  %B = urem <2 x i32> <i32 undef, i32 0>, %A
  ret <2 x i32> %B
}

; Division-by-zero is poison. UB in any vector lane means the whole op is poison.

define <2 x i8> @srem_zero_elt_vec_constfold(<2 x i8> %x) {
; CHECK-LABEL: @srem_zero_elt_vec_constfold(
; CHECK-NEXT:    ret <2 x i8> poison
;
  %rem = srem <2 x i8> <i8 1, i8 2>, <i8 0, i8 -42>
  ret <2 x i8> %rem
}

define <2 x i8> @urem_zero_elt_vec_constfold(<2 x i8> %x) {
; CHECK-LABEL: @urem_zero_elt_vec_constfold(
; CHECK-NEXT:    ret <2 x i8> poison
;
  %rem = urem <2 x i8> <i8 1, i8 2>, <i8 42, i8 0>
  ret <2 x i8> %rem
}

define <2 x i8> @srem_zero_elt_vec(<2 x i8> %x) {
; CHECK-LABEL: @srem_zero_elt_vec(
; CHECK-NEXT:    ret <2 x i8> poison
;
  %rem = srem <2 x i8> %x, <i8 -42, i8 0>
  ret <2 x i8> %rem
}

define <2 x i8> @urem_zero_elt_vec(<2 x i8> %x) {
; CHECK-LABEL: @urem_zero_elt_vec(
; CHECK-NEXT:    ret <2 x i8> poison
;
  %rem = urem <2 x i8> %x, <i8 0, i8 42>
  ret <2 x i8> %rem
}

define <2 x i8> @srem_undef_elt_vec(<2 x i8> %x) {
; CHECK-LABEL: @srem_undef_elt_vec(
; CHECK-NEXT:    ret <2 x i8> poison
;
  %rem = srem <2 x i8> %x, <i8 -42, i8 undef>
  ret <2 x i8> %rem
}

define <2 x i8> @urem_undef_elt_vec(<2 x i8> %x) {
; CHECK-LABEL: @urem_undef_elt_vec(
; CHECK-NEXT:    ret <2 x i8> poison
;
  %rem = urem <2 x i8> %x, <i8 undef, i8 42>
  ret <2 x i8> %rem
}

; Division-by-zero is undef. UB in any vector lane means the whole op is undef.
; Thus, we can simplify this: if any element of 'y' is 0, we can do anything.
; Therefore, assume that all elements of 'y' must be 1.

define <2 x i1> @srem_bool_vec(<2 x i1> %x, <2 x i1> %y) {
; CHECK-LABEL: @srem_bool_vec(
; CHECK-NEXT:    ret <2 x i1> zeroinitializer
;
  %rem = srem <2 x i1> %x, %y
  ret <2 x i1> %rem
}

define <2 x i1> @urem_bool_vec(<2 x i1> %x, <2 x i1> %y) {
; CHECK-LABEL: @urem_bool_vec(
; CHECK-NEXT:    ret <2 x i1> zeroinitializer
;
  %rem = urem <2 x i1> %x, %y
  ret <2 x i1> %rem
}

define <2 x i32> @zext_bool_urem_divisor_vec(<2 x i1> %x, <2 x i32> %y) {
; CHECK-LABEL: @zext_bool_urem_divisor_vec(
; CHECK-NEXT:    ret <2 x i32> zeroinitializer
;
  %ext = zext <2 x i1> %x to <2 x i32>
  %r = urem <2 x i32> %y, %ext
  ret <2 x i32> %r
}

define i32 @zext_bool_srem_divisor(i1 %x, i32 %y) {
; CHECK-LABEL: @zext_bool_srem_divisor(
; CHECK-NEXT:    ret i32 0
;
  %ext = zext i1 %x to i32
  %r = srem i32 %y, %ext
  ret i32 %r
}

define i32 @select1(i32 %x, i1 %b) {
; CHECK-LABEL: @select1(
; CHECK-NEXT:    ret i32 0
;
  %rhs = select i1 %b, i32 %x, i32 1
  %rem = srem i32 %x, %rhs
  ret i32 %rem
}

define i32 @select2(i32 %x, i1 %b) {
; CHECK-LABEL: @select2(
; CHECK-NEXT:    ret i32 0
;
  %rhs = select i1 %b, i32 %x, i32 1
  %rem = urem i32 %x, %rhs
  ret i32 %rem
}

define i32 @rem1(i32 %x, i32 %n) {
; CHECK-LABEL: @rem1(
; CHECK-NEXT:    [[MOD:%.*]] = srem i32 [[X:%.*]], [[N:%.*]]
; CHECK-NEXT:    ret i32 [[MOD]]
;
  %mod = srem i32 %x, %n
  %mod1 = srem i32 %mod, %n
  ret i32 %mod1
}

define i32 @rem2(i32 %x, i32 %n) {
; CHECK-LABEL: @rem2(
; CHECK-NEXT:    [[MOD:%.*]] = urem i32 [[X:%.*]], [[N:%.*]]
; CHECK-NEXT:    ret i32 [[MOD]]
;
  %mod = urem i32 %x, %n
  %mod1 = urem i32 %mod, %n
  ret i32 %mod1
}

define i32 @rem3(i32 %x, i32 %n) {
; CHECK-LABEL: @rem3(
; CHECK-NEXT:    [[MOD:%.*]] = srem i32 [[X:%.*]], [[N:%.*]]
; CHECK-NEXT:    [[MOD1:%.*]] = urem i32 [[MOD]], [[N]]
; CHECK-NEXT:    ret i32 [[MOD1]]
;
  %mod = srem i32 %x, %n
  %mod1 = urem i32 %mod, %n
  ret i32 %mod1
}

define i32 @urem_dividend_known_smaller_than_constant_divisor(i32 %x) {
; CHECK-LABEL: @urem_dividend_known_smaller_than_constant_divisor(
; CHECK-NEXT:    [[AND:%.*]] = and i32 [[X:%.*]], 250
; CHECK-NEXT:    ret i32 [[AND]]
;
  %and = and i32 %x, 250
  %r = urem i32 %and, 251
  ret i32 %r
}

define i32 @not_urem_dividend_known_smaller_than_constant_divisor(i32 %x) {
; CHECK-LABEL: @not_urem_dividend_known_smaller_than_constant_divisor(
; CHECK-NEXT:    [[AND:%.*]] = and i32 [[X:%.*]], 251
; CHECK-NEXT:    [[R:%.*]] = urem i32 [[AND]], 251
; CHECK-NEXT:    ret i32 [[R]]
;
  %and = and i32 %x, 251
  %r = urem i32 %and, 251
  ret i32 %r
}

define i32 @urem_constant_dividend_known_smaller_than_divisor(i32 %x) {
; CHECK-LABEL: @urem_constant_dividend_known_smaller_than_divisor(
; CHECK-NEXT:    ret i32 250
;
  %or = or i32 %x, 251
  %r = urem i32 250, %or
  ret i32 %r
}

define i32 @not_urem_constant_dividend_known_smaller_than_divisor(i32 %x) {
; CHECK-LABEL: @not_urem_constant_dividend_known_smaller_than_divisor(
; CHECK-NEXT:    [[OR:%.*]] = or i32 [[X:%.*]], 251
; CHECK-NEXT:    [[R:%.*]] = urem i32 251, [[OR]]
; CHECK-NEXT:    ret i32 [[R]]
;
  %or = or i32 %x, 251
  %r = urem i32 251, %or
  ret i32 %r
}

; This would require computing known bits on both x and y. Is it worth doing?

define i32 @urem_dividend_known_smaller_than_divisor(i32 %x, i32 %y) {
; CHECK-LABEL: @urem_dividend_known_smaller_than_divisor(
; CHECK-NEXT:    [[AND:%.*]] = and i32 [[X:%.*]], 250
; CHECK-NEXT:    [[OR:%.*]] = or i32 [[Y:%.*]], 251
; CHECK-NEXT:    [[R:%.*]] = urem i32 [[AND]], [[OR]]
; CHECK-NEXT:    ret i32 [[R]]
;
  %and = and i32 %x, 250
  %or = or i32 %y, 251
  %r = urem i32 %and, %or
  ret i32 %r
}

define i32 @not_urem_dividend_known_smaller_than_divisor(i32 %x, i32 %y) {
; CHECK-LABEL: @not_urem_dividend_known_smaller_than_divisor(
; CHECK-NEXT:    [[AND:%.*]] = and i32 [[X:%.*]], 251
; CHECK-NEXT:    [[OR:%.*]] = or i32 [[Y:%.*]], 251
; CHECK-NEXT:    [[R:%.*]] = urem i32 [[AND]], [[OR]]
; CHECK-NEXT:    ret i32 [[R]]
;
  %and = and i32 %x, 251
  %or = or i32 %y, 251
  %r = urem i32 %and, %or
  ret i32 %r
}

declare i32 @external()

define i32 @rem4() {
; CHECK-LABEL: @rem4(
; CHECK-NEXT:    [[CALL:%.*]] = call i32 @external(), !range [[RNG0:![0-9]+]]
; CHECK-NEXT:    ret i32 [[CALL]]
;
  %call = call i32 @external(), !range !0
  %urem = urem i32 %call, 3
  ret i32 %urem
}

!0 = !{i32 0, i32 3}

define i32 @rem5(i32 %x, i32 %y) {
; CHECK-LABEL: @rem5(
; CHECK-NEXT:    ret i32 0
;
  %shl = shl nsw i32 %x, %y
  %mod = srem i32 %shl, %x
  ret i32 %mod
}

define <2 x i32> @rem6(<2 x i32> %x, <2 x i32> %y) {
; CHECK-LABEL: @rem6(
; CHECK-NEXT:    ret <2 x i32> zeroinitializer
;
  %shl = shl nsw <2 x i32> %x, %y
  %mod = srem <2 x i32> %shl, %x
  ret <2 x i32> %mod
}

; make sure the previous fold doesn't take place for wrapped shifts

define i32 @rem7(i32 %x, i32 %y) {
; CHECK-LABEL: @rem7(
; CHECK-NEXT:    [[SHL:%.*]] = shl i32 [[X:%.*]], [[Y:%.*]]
; CHECK-NEXT:    [[MOD:%.*]] = srem i32 [[SHL]], [[X]]
; CHECK-NEXT:    ret i32 [[MOD]]
;
  %shl = shl i32 %x, %y
  %mod = srem i32 %shl, %x
  ret i32 %mod
}

define i32 @rem8(i32 %x, i32 %y) {
; CHECK-LABEL: @rem8(
; CHECK-NEXT:    ret i32 0
;
  %shl = shl nuw i32 %x, %y
  %mod = urem i32 %shl, %x
  ret i32 %mod
}

define <2 x i32> @rem9(<2 x i32> %x, <2 x i32> %y) {
; CHECK-LABEL: @rem9(
; CHECK-NEXT:    ret <2 x i32> zeroinitializer
;
  %shl = shl nuw <2 x i32> %x, %y
  %mod = urem <2 x i32> %shl, %x
  ret <2 x i32> %mod
}

; make sure the previous fold doesn't take place for wrapped shifts

define i32 @rem10(i32 %x, i32 %y) {
; CHECK-LABEL: @rem10(
; CHECK-NEXT:    [[SHL:%.*]] = shl i32 [[X:%.*]], [[Y:%.*]]
; CHECK-NEXT:    [[MOD:%.*]] = urem i32 [[SHL]], [[X]]
; CHECK-NEXT:    ret i32 [[MOD]]
;
  %shl = shl i32 %x, %y
  %mod = urem i32 %shl, %x
  ret i32 %mod
}

define i32 @srem_with_sext_bool_divisor(i1 %x, i32 %y) {
; CHECK-LABEL: @srem_with_sext_bool_divisor(
; CHECK-NEXT:    ret i32 0
;
  %s = sext i1 %x to i32
  %r = srem i32 %y, %s
  ret i32 %r
}

define <2 x i32> @srem_with_sext_bool_divisor_vec(<2 x i1> %x, <2 x i32> %y) {
; CHECK-LABEL: @srem_with_sext_bool_divisor_vec(
; CHECK-NEXT:    ret <2 x i32> zeroinitializer
;
  %s = sext <2 x i1> %x to <2 x i32>
  %r = srem <2 x i32> %y, %s
  ret <2 x i32> %r
}

define i8 @srem_minusone_divisor() {
<<<<<<< HEAD
; CHECK-LABEL: @srem_minusone_divisor
; CHECK-NEXT:   ret i8 poison
  %v = srem i8 -128, -1
  ret i8 %v
=======
; CHECK-LABEL: @srem_minusone_divisor(
; CHECK-NEXT:    ret i8 poison
;
  %v = srem i8 -128, -1
  ret i8 %v
}

define i32 @srem_of_mul_nsw(i32 %x, i32 %y) {
; CHECK-LABEL: @srem_of_mul_nsw(
; CHECK-NEXT:    [[MUL:%.*]] = mul nsw i32 [[X:%.*]], [[Y:%.*]]
; CHECK-NEXT:    [[MOD:%.*]] = srem i32 [[MUL]], [[Y]]
; CHECK-NEXT:    ret i32 [[MOD]]
;
  %mul = mul nsw i32 %x, %y
  %mod = srem i32 %mul, %y
  ret i32 %mod
}

; Verify that the optimization kicks in for:
;   - Y * X % Y as well as X * Y % Y
;   - vector types
define <2 x i32> @srem_of_mul_nsw_vec_commuted(<2 x i32> %x, <2 x i32> %y) {
; CHECK-LABEL: @srem_of_mul_nsw_vec_commuted(
; CHECK-NEXT:    [[MUL:%.*]] = mul nsw <2 x i32> [[Y:%.*]], [[X:%.*]]
; CHECK-NEXT:    [[MOD:%.*]] = srem <2 x i32> [[MUL]], [[Y]]
; CHECK-NEXT:    ret <2 x i32> [[MOD]]
;
  %mul = mul nsw <2 x i32> %y, %x
  %mod = srem <2 x i32> %mul, %y
  ret <2 x i32> %mod
}

define i32 @srem_of_mul_nuw(i32 %x, i32 %y) {
; CHECK-LABEL: @srem_of_mul_nuw(
; CHECK-NEXT:    [[MUL:%.*]] = mul nuw i32 [[X:%.*]], [[Y:%.*]]
; CHECK-NEXT:    [[MOD:%.*]] = srem i32 [[MUL]], [[Y]]
; CHECK-NEXT:    ret i32 [[MOD]]
;
  %mul = mul nuw i32 %x, %y
  %mod = srem i32 %mul, %y
  ret i32 %mod
}

define i32 @srem_of_mul(i32 %x, i32 %y) {
; CHECK-LABEL: @srem_of_mul(
; CHECK-NEXT:    [[MUL:%.*]] = mul i32 [[X:%.*]], [[Y:%.*]]
; CHECK-NEXT:    [[MOD:%.*]] = srem i32 [[MUL]], [[Y]]
; CHECK-NEXT:    ret i32 [[MOD]]
;
  %mul = mul i32 %x, %y
  %mod = srem i32 %mul, %y
  ret i32 %mod
}

define i32 @urem_of_mul_nsw(i32 %x, i32 %y) {
; CHECK-LABEL: @urem_of_mul_nsw(
; CHECK-NEXT:    [[MUL:%.*]] = mul nsw i32 [[X:%.*]], [[Y:%.*]]
; CHECK-NEXT:    [[MOD:%.*]] = urem i32 [[MUL]], [[Y]]
; CHECK-NEXT:    ret i32 [[MOD]]
;
  %mul = mul nsw i32 %x, %y
  %mod = urem i32 %mul, %y
  ret i32 %mod
}

define i32 @urem_of_mul_nuw(i32 %x, i32 %y) {
; CHECK-LABEL: @urem_of_mul_nuw(
; CHECK-NEXT:    [[MUL:%.*]] = mul nuw i32 [[X:%.*]], [[Y:%.*]]
; CHECK-NEXT:    [[MOD:%.*]] = urem i32 [[MUL]], [[Y]]
; CHECK-NEXT:    ret i32 [[MOD]]
;
  %mul = mul nuw i32 %x, %y
  %mod = urem i32 %mul, %y
  ret i32 %mod
}

define <2 x i32> @srem_of_mul_nuw_vec_commuted(<2 x i32> %x, <2 x i32> %y) {
; CHECK-LABEL: @srem_of_mul_nuw_vec_commuted(
; CHECK-NEXT:    [[MUL:%.*]] = mul nuw <2 x i32> [[Y:%.*]], [[X:%.*]]
; CHECK-NEXT:    [[MOD:%.*]] = urem <2 x i32> [[MUL]], [[Y]]
; CHECK-NEXT:    ret <2 x i32> [[MOD]]
;
  %mul = mul nuw <2 x i32> %y, %x
  %mod = urem <2 x i32> %mul, %y
  ret <2 x i32> %mod
}

define i32 @urem_of_mul(i32 %x, i32 %y) {
; CHECK-LABEL: @urem_of_mul(
; CHECK-NEXT:    [[MUL:%.*]] = mul i32 [[X:%.*]], [[Y:%.*]]
; CHECK-NEXT:    [[MOD:%.*]] = urem i32 [[MUL]], [[Y]]
; CHECK-NEXT:    ret i32 [[MOD]]
;
  %mul = mul i32 %x, %y
  %mod = urem i32 %mul, %y
  ret i32 %mod
}

define i4 @srem_mul_sdiv(i4 %x, i4 %y) {
; CHECK-LABEL: @srem_mul_sdiv(
; CHECK-NEXT:    [[D:%.*]] = sdiv i4 [[X:%.*]], [[Y:%.*]]
; CHECK-NEXT:    [[MUL:%.*]] = mul i4 [[D]], [[Y]]
; CHECK-NEXT:    [[MOD:%.*]] = srem i4 [[MUL]], [[Y]]
; CHECK-NEXT:    ret i4 [[MOD]]
;
  %d = sdiv i4 %x, %y
  %mul = mul i4 %d, %y
  %mod = srem i4 %mul, %y
  ret i4 %mod
}

define i8 @srem_mul_udiv(i8 %x, i8 %y) {
; CHECK-LABEL: @srem_mul_udiv(
; CHECK-NEXT:    [[D:%.*]] = udiv i8 [[X:%.*]], [[Y:%.*]]
; CHECK-NEXT:    [[MUL:%.*]] = mul i8 [[D]], [[Y]]
; CHECK-NEXT:    [[MOD:%.*]] = srem i8 [[MUL]], [[Y]]
; CHECK-NEXT:    ret i8 [[MOD]]
;
  %d = udiv i8 %x, %y
  %mul = mul i8 %d, %y
  %mod = srem i8 %mul, %y
  ret i8 %mod
}

define <3 x i7> @urem_mul_udiv_vec_commuted(<3 x i7> %x, <3 x i7> %y) {
; CHECK-LABEL: @urem_mul_udiv_vec_commuted(
; CHECK-NEXT:    [[D:%.*]] = udiv <3 x i7> [[X:%.*]], [[Y:%.*]]
; CHECK-NEXT:    [[MUL:%.*]] = mul <3 x i7> [[Y]], [[D]]
; CHECK-NEXT:    [[MOD:%.*]] = urem <3 x i7> [[MUL]], [[Y]]
; CHECK-NEXT:    ret <3 x i7> [[MOD]]
;
  %d = udiv <3 x i7> %x, %y
  %mul = mul <3 x i7> %y, %d
  %mod = urem <3 x i7> %mul, %y
  ret <3 x i7> %mod
}

define i8 @urem_mul_sdiv(i8 %x, i8 %y) {
; CHECK-LABEL: @urem_mul_sdiv(
; CHECK-NEXT:    [[D:%.*]] = sdiv i8 [[X:%.*]], [[Y:%.*]]
; CHECK-NEXT:    [[MUL:%.*]] = mul i8 [[Y]], [[D]]
; CHECK-NEXT:    [[MOD:%.*]] = urem i8 [[MUL]], [[Y]]
; CHECK-NEXT:    ret i8 [[MOD]]
;
  %d = sdiv i8 %x, %y
  %mul = mul i8 %y, %d
  %mod = urem i8 %mul, %y
  ret i8 %mod
>>>>>>> 21f3f750
}<|MERGE_RESOLUTION|>--- conflicted
+++ resolved
@@ -326,12 +326,6 @@
 }
 
 define i8 @srem_minusone_divisor() {
-<<<<<<< HEAD
-; CHECK-LABEL: @srem_minusone_divisor
-; CHECK-NEXT:   ret i8 poison
-  %v = srem i8 -128, -1
-  ret i8 %v
-=======
 ; CHECK-LABEL: @srem_minusone_divisor(
 ; CHECK-NEXT:    ret i8 poison
 ;
@@ -480,5 +474,4 @@
   %mul = mul i8 %y, %d
   %mod = urem i8 %mul, %y
   ret i8 %mod
->>>>>>> 21f3f750
 }