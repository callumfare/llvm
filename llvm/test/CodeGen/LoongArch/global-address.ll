; NOTE: Assertions have been autogenerated by utils/update_llc_test_checks.py
; RUN: llc --mtriple=loongarch32 -mattr=+d --relocation-model=static < %s | FileCheck %s --check-prefix=LA32NOPIC
; RUN: llc --mtriple=loongarch32 -mattr=+d --relocation-model=pic < %s | FileCheck %s --check-prefix=LA32PIC
; RUN: llc --mtriple=loongarch64 -mattr=+d --relocation-model=static < %s | FileCheck %s --check-prefix=LA64NOPIC
; RUN: llc --mtriple=loongarch64 -mattr=+d --relocation-model=pic < %s | FileCheck %s --check-prefix=LA64PIC
; RUN: llc --mtriple=loongarch64 -mattr=+d --code-model=large --relocation-model=static < %s | FileCheck %s --check-prefix=LA64LARGENOPIC
; RUN: llc --mtriple=loongarch64 -mattr=+d --code-model=large --relocation-model=pic < %s | FileCheck %s --check-prefix=LA64LARGEPIC

@g = dso_local global i32 zeroinitializer, align 4
@G = global i32 zeroinitializer, align 4

define void @foo() nounwind {
; LA32NOPIC-LABEL: foo:
; LA32NOPIC:       # %bb.0:
; LA32NOPIC-NEXT:    pcalau12i $a0, %got_pc_hi20(G)
; LA32NOPIC-NEXT:    ld.w $a0, $a0, %got_pc_lo12(G)
; LA32NOPIC-NEXT:    ld.w $zero, $a0, 0
; LA32NOPIC-NEXT:    pcalau12i $a0, %pc_hi20(g)
; LA32NOPIC-NEXT:    ld.w $zero, $a0, %pc_lo12(g)
; LA32NOPIC-NEXT:    ret
;
; LA32PIC-LABEL: foo:
; LA32PIC:       # %bb.0:
; LA32PIC-NEXT:    pcalau12i $a0, %got_pc_hi20(G)
; LA32PIC-NEXT:    ld.w $a0, $a0, %got_pc_lo12(G)
; LA32PIC-NEXT:    ld.w $zero, $a0, 0
; LA32PIC-NEXT:    pcalau12i $a0, %pc_hi20(.Lg$local)
; LA32PIC-NEXT:    ld.w $zero, $a0, %pc_lo12(.Lg$local)
; LA32PIC-NEXT:    ret
;
; LA64NOPIC-LABEL: foo:
; LA64NOPIC:       # %bb.0:
; LA64NOPIC-NEXT:    pcalau12i $a0, %got_pc_hi20(G)
; LA64NOPIC-NEXT:    ld.d $a0, $a0, %got_pc_lo12(G)
; LA64NOPIC-NEXT:    ld.w $zero, $a0, 0
; LA64NOPIC-NEXT:    pcalau12i $a0, %pc_hi20(g)
; LA64NOPIC-NEXT:    ld.w $zero, $a0, %pc_lo12(g)
; LA64NOPIC-NEXT:    ret
;
; LA64PIC-LABEL: foo:
; LA64PIC:       # %bb.0:
; LA64PIC-NEXT:    pcalau12i $a0, %got_pc_hi20(G)
; LA64PIC-NEXT:    ld.d $a0, $a0, %got_pc_lo12(G)
; LA64PIC-NEXT:    ld.w $zero, $a0, 0
; LA64PIC-NEXT:    pcalau12i $a0, %pc_hi20(.Lg$local)
; LA64PIC-NEXT:    ld.w $zero, $a0, %pc_lo12(.Lg$local)
; LA64PIC-NEXT:    ret
;
; LA64LARGENOPIC-LABEL: foo:
; LA64LARGENOPIC:       # %bb.0:
; LA64LARGENOPIC-NEXT:    pcalau12i $a0, %got_pc_hi20(G)
; LA64LARGENOPIC-NEXT:    addi.d $a1, $zero, %got_pc_lo12(G)
; LA64LARGENOPIC-NEXT:    lu32i.d $a1, %got64_pc_lo20(G)
; LA64LARGENOPIC-NEXT:    lu52i.d $a1, $a1, %got64_pc_hi12(G)
; LA64LARGENOPIC-NEXT:    ldx.d $a0, $a1, $a0
; LA64LARGENOPIC-NEXT:    ld.w $zero, $a0, 0
; LA64LARGENOPIC-NEXT:    pcalau12i $a0, %pc_hi20(g)
; LA64LARGENOPIC-NEXT:    addi.d $a1, $zero, %pc_lo12(g)
; LA64LARGENOPIC-NEXT:    lu32i.d $a1, %pc64_lo20(g)
; LA64LARGENOPIC-NEXT:    lu52i.d $a1, $a1, %pc64_hi12(g)
<<<<<<< HEAD
; LA64LARGENOPIC-NEXT:    add.d $a0, $a1, $a0
; LA64LARGENOPIC-NEXT:    ld.w $zero, $a0, 0
=======
; LA64LARGENOPIC-NEXT:    ldx.w $zero, $a1, $a0
>>>>>>> 98391913
; LA64LARGENOPIC-NEXT:    ret
;
; LA64LARGEPIC-LABEL: foo:
; LA64LARGEPIC:       # %bb.0:
; LA64LARGEPIC-NEXT:    pcalau12i $a0, %got_pc_hi20(G)
; LA64LARGEPIC-NEXT:    addi.d $a1, $zero, %got_pc_lo12(G)
; LA64LARGEPIC-NEXT:    lu32i.d $a1, %got64_pc_lo20(G)
; LA64LARGEPIC-NEXT:    lu52i.d $a1, $a1, %got64_pc_hi12(G)
; LA64LARGEPIC-NEXT:    ldx.d $a0, $a1, $a0
; LA64LARGEPIC-NEXT:    ld.w $zero, $a0, 0
; LA64LARGEPIC-NEXT:    pcalau12i $a0, %pc_hi20(.Lg$local)
; LA64LARGEPIC-NEXT:    addi.d $a1, $zero, %pc_lo12(.Lg$local)
; LA64LARGEPIC-NEXT:    lu32i.d $a1, %pc64_lo20(.Lg$local)
; LA64LARGEPIC-NEXT:    lu52i.d $a1, $a1, %pc64_hi12(.Lg$local)
<<<<<<< HEAD
; LA64LARGEPIC-NEXT:    add.d $a0, $a1, $a0
; LA64LARGEPIC-NEXT:    ld.w $zero, $a0, 0
=======
; LA64LARGEPIC-NEXT:    ldx.w $zero, $a1, $a0
>>>>>>> 98391913
; LA64LARGEPIC-NEXT:    ret
  %V = load volatile i32, ptr @G
  %v = load volatile i32, ptr @g
  ret void
}<|MERGE_RESOLUTION|>--- conflicted
+++ resolved
@@ -58,12 +58,7 @@
 ; LA64LARGENOPIC-NEXT:    addi.d $a1, $zero, %pc_lo12(g)
 ; LA64LARGENOPIC-NEXT:    lu32i.d $a1, %pc64_lo20(g)
 ; LA64LARGENOPIC-NEXT:    lu52i.d $a1, $a1, %pc64_hi12(g)
-<<<<<<< HEAD
-; LA64LARGENOPIC-NEXT:    add.d $a0, $a1, $a0
-; LA64LARGENOPIC-NEXT:    ld.w $zero, $a0, 0
-=======
 ; LA64LARGENOPIC-NEXT:    ldx.w $zero, $a1, $a0
->>>>>>> 98391913
 ; LA64LARGENOPIC-NEXT:    ret
 ;
 ; LA64LARGEPIC-LABEL: foo:
@@ -78,12 +73,7 @@
 ; LA64LARGEPIC-NEXT:    addi.d $a1, $zero, %pc_lo12(.Lg$local)
 ; LA64LARGEPIC-NEXT:    lu32i.d $a1, %pc64_lo20(.Lg$local)
 ; LA64LARGEPIC-NEXT:    lu52i.d $a1, $a1, %pc64_hi12(.Lg$local)
-<<<<<<< HEAD
-; LA64LARGEPIC-NEXT:    add.d $a0, $a1, $a0
-; LA64LARGEPIC-NEXT:    ld.w $zero, $a0, 0
-=======
 ; LA64LARGEPIC-NEXT:    ldx.w $zero, $a1, $a0
->>>>>>> 98391913
 ; LA64LARGEPIC-NEXT:    ret
   %V = load volatile i32, ptr @G
   %v = load volatile i32, ptr @g
