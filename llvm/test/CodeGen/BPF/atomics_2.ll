; RUN: llc < %s -march=bpfel -mcpu=v3 -verify-machineinstrs -show-mc-encoding | FileCheck %s
;
; Source:
;   int test_load_add_32(int *p, int v) {
;     return __sync_fetch_and_add(p, v);
;   }
;   int test_load_add_64(long *p, long v) {
;     return __sync_fetch_and_add(p, v);
;   }
;   int test_load_sub_32(int *p, int v) {
;     return __sync_fetch_and_sub(p, v);
;   }
;   int test_load_sub_64(long *p, long v) {
;     return __sync_fetch_and_sub(p, v);
;   }
;   // from https://gcc.gnu.org/onlinedocs/gcc-4.1.1/gcc/Atomic-Builtins.html
;   // __sync_lock_test_and_set() actually does atomic xchg and returns
;   // old contents.
;   int test_xchg_32(int *p, int v) {
;     return __sync_lock_test_and_set(p, v);
;   }
;   int test_xchg_64(long *p, long v) {
;     return __sync_lock_test_and_set(p, v);
;   }
;   int test_cas_32(int *p, int old, int new) {
;     return __sync_val_compare_and_swap(p, old, new);
;   }
;   long test_cas_64(long *p, long old, long new) {
;     return __sync_val_compare_and_swap(p, old, new);
;   }
;   int test_load_and_32(int *p, int v) {
;     return __sync_fetch_and_and(p, v);
;   }
;   int test_load_and_64(long *p, long v) {
;     return __sync_fetch_and_and(p, v);
;   }
;   int test_load_or_32(int *p, int v) {
;     return __sync_fetch_and_or(p, v);
;   }
;   int test_load_or_64(long *p, long v) {
;     return __sync_fetch_and_or(p, v);
;   }
;   int test_load_xor_32(int *p, int v) {
;     return __sync_fetch_and_xor(p, v);
;   }
;   int test_load_xor_64(long *p, long v) {
;     return __sync_fetch_and_xor(p, v);
;   }
;   int test_atomic_xor_32(int *p, int v) {
;     __sync_fetch_and_xor(p, v);
;     return 0;
;   }
;   int test_atomic_xor_64(long *p, long v) {
;     __sync_fetch_and_xor(p, v);
;     return 0;
;   }
;   int test_atomic_and_64(long *p, long v) {
;     __sync_fetch_and_and(p, v);
;     return 0;
;   }
;   int test_atomic_or_64(long *p, long v) {
;     __sync_fetch_and_or(p, v);
;     return 0;
;   }

; CHECK-LABEL: test_load_add_32
; CHECK: w0 = w2
; CHECK: w0 = atomic_fetch_add((u32 *)(r1 + 0), w0)
; CHECK: encoding: [0xc3,0x01,0x00,0x00,0x01,0x00,0x00,0x00]
define dso_local i32 @test_load_add_32(ptr nocapture %p, i32 %v) local_unnamed_addr {
entry:
  %0 = atomicrmw add ptr %p, i32 %v seq_cst
  ret i32 %0
}

; CHECK-LABEL: test_load_add_64
; CHECK: r0 = r2
; CHECK: r0 = atomic_fetch_add((u64 *)(r1 + 0), r0)
; CHECK: encoding: [0xdb,0x01,0x00,0x00,0x01,0x00,0x00,0x00]
define dso_local i32 @test_load_add_64(ptr nocapture %p, i64 %v) local_unnamed_addr {
entry:
  %0 = atomicrmw add ptr %p, i64 %v seq_cst
  %conv = trunc i64 %0 to i32
  ret i32 %conv
}

; CHECK-LABEL: test_load_sub_32
; CHECK: w0 = w2
; CHECK: w0 = -w0
; CHECK: w0 = atomic_fetch_add((u32 *)(r1 + 0), w0)
; CHECK: encoding: [0xc3,0x01,0x00,0x00,0x01,0x00,0x00,0x00]
define dso_local i32 @test_load_sub_32(ptr nocapture %p, i32 %v) local_unnamed_addr {
entry:
  %0 = atomicrmw sub ptr %p, i32 %v seq_cst
  ret i32 %0
}

; CHECK-LABEL: test_load_sub_64
; CHECK: r0 = r2
; CHECK: r0 = -r0
; CHECK: r0 = atomic_fetch_add((u64 *)(r1 + 0), r0)
; CHECK: encoding: [0xdb,0x01,0x00,0x00,0x01,0x00,0x00,0x00]
define dso_local i32 @test_load_sub_64(ptr nocapture %p, i64 %v) local_unnamed_addr {
entry:
  %0 = atomicrmw sub ptr %p, i64 %v seq_cst
  %conv = trunc i64 %0 to i32
  ret i32 %conv
}

; CHECK-LABEL: test_xchg_32
; CHECK: w0 = w2
; CHECK: w0 = xchg32_32(r1 + 0, w0)
; CHECK: encoding: [0xc3,0x01,0x00,0x00,0xe1,0x00,0x00,0x00]
define dso_local i32 @test_xchg_32(ptr nocapture %p, i32 %v) local_unnamed_addr {
entry:
  %0 = atomicrmw xchg ptr %p, i32 %v seq_cst
  ret i32 %0
}

; CHECK-LABEL: test_xchg_64
; CHECK: r0 = r2
; CHECK: r0 = xchg_64(r1 + 0, r0)
; CHECK: encoding: [0xdb,0x01,0x00,0x00,0xe1,0x00,0x00,0x00]
define dso_local i32 @test_xchg_64(ptr nocapture %p, i64 %v) local_unnamed_addr {
entry:
  %0 = atomicrmw xchg ptr %p, i64 %v seq_cst
  %conv = trunc i64 %0 to i32
  ret i32 %conv
}

; CHECK-LABEL: test_cas_32
; CHECK: w0 = w2
; CHECK: w0 = cmpxchg32_32(r1 + 0, w0, w3)
; CHECK: encoding: [0xc3,0x31,0x00,0x00,0xf1,0x00,0x00,0x00]
define dso_local i32 @test_cas_32(ptr nocapture %p, i32 %old, i32 %new) local_unnamed_addr {
entry:
  %0 = cmpxchg ptr %p, i32 %old, i32 %new seq_cst seq_cst
  %1 = extractvalue { i32, i1 } %0, 0
  ret i32 %1
}

; CHECK-LABEL: test_cas_64
; CHECK: r0 = r2
; CHECK: r0 = cmpxchg_64(r1 + 0, r0, r3)
; CHECK: encoding: [0xdb,0x31,0x00,0x00,0xf1,0x00,0x00,0x00]
define dso_local i64 @test_cas_64(ptr nocapture %p, i64 %old, i64 %new) local_unnamed_addr {
entry:
  %0 = cmpxchg ptr %p, i64 %old, i64 %new seq_cst seq_cst
  %1 = extractvalue { i64, i1 } %0, 0
  ret i64 %1
}

; CHECK-LABEL: test_load_and_32
; CHECK: w0 = w2
; CHECK: w0 = atomic_fetch_and((u32 *)(r1 + 0), w0)
; CHECK: encoding: [0xc3,0x01,0x00,0x00,0x51,0x00,0x00,0x00]
define dso_local i32 @test_load_and_32(ptr nocapture %p, i32 %v) local_unnamed_addr {
entry:
  %0 = atomicrmw and ptr %p, i32 %v seq_cst
  ret i32 %0
}

; CHECK-LABEL: test_load_and_64
; CHECK: r0 = r2
; CHECK: r0 = atomic_fetch_and((u64 *)(r1 + 0), r0)
; CHECK: encoding: [0xdb,0x01,0x00,0x00,0x51,0x00,0x00,0x00]
define dso_local i32 @test_load_and_64(ptr nocapture %p, i64 %v) local_unnamed_addr {
entry:
  %0 = atomicrmw and ptr %p, i64 %v seq_cst
  %conv = trunc i64 %0 to i32
  ret i32 %conv
}

; CHECK-LABEL: test_load_or_32
; CHECK: w0 = w2
; CHECK: w0 = atomic_fetch_or((u32 *)(r1 + 0), w0)
; CHECK: encoding: [0xc3,0x01,0x00,0x00,0x41,0x00,0x00,0x00]
define dso_local i32 @test_load_or_32(ptr nocapture %p, i32 %v) local_unnamed_addr {
entry:
  %0 = atomicrmw or ptr %p, i32 %v seq_cst
  ret i32 %0
}

; CHECK-LABEL: test_load_or_64
; CHECK: r0 = r2
; CHECK: r0 = atomic_fetch_or((u64 *)(r1 + 0), r0)
; CHECK: encoding: [0xdb,0x01,0x00,0x00,0x41,0x00,0x00,0x00]
define dso_local i32 @test_load_or_64(ptr nocapture %p, i64 %v) local_unnamed_addr {
entry:
  %0 = atomicrmw or ptr %p, i64 %v seq_cst
  %conv = trunc i64 %0 to i32
  ret i32 %conv
}

; CHECK-LABEL: test_load_xor_32
; CHECK: w0 = w2
; CHECK: w0 = atomic_fetch_xor((u32 *)(r1 + 0), w0)
; CHECK: encoding: [0xc3,0x01,0x00,0x00,0xa1,0x00,0x00,0x00]
define dso_local i32 @test_load_xor_32(ptr nocapture %p, i32 %v) local_unnamed_addr {
entry:
  %0 = atomicrmw xor ptr %p, i32 %v seq_cst
  ret i32 %0
}

; CHECK-LABEL: test_load_xor_64
; CHECK: r0 = r2
; CHECK: r0 = atomic_fetch_xor((u64 *)(r1 + 0), r0)
; CHECK: encoding: [0xdb,0x01,0x00,0x00,0xa1,0x00,0x00,0x00]
define dso_local i32 @test_load_xor_64(ptr nocapture %p, i64 %v) local_unnamed_addr {
entry:
  %0 = atomicrmw xor ptr %p, i64 %v seq_cst
  %conv = trunc i64 %0 to i32
  ret i32 %conv
}

; CHECK-LABEL: test_atomic_xor_32
; CHECK: w2 = atomic_fetch_xor((u32 *)(r1 + 0), w2)
; CHECK: encoding: [0xc3,0x21,0x00,0x00,0xa1,0x00,0x00,0x00]
; CHECK: w0 = 0
define dso_local i32 @test_atomic_xor_32(ptr nocapture %p, i32 %v) local_unnamed_addr {
entry:
  %0 = atomicrmw xor ptr %p, i32 %v seq_cst
  ret i32 0
}

; CHECK-LABEL: test_atomic_xor_64
<<<<<<< HEAD
; CHECK: r2 = atomic_fetch_xor((u64 *)(r1 + 0), r2)
=======
; CHECK: atomic_fetch_xor((u64 *)(r1 + 0), r2)
>>>>>>> 1d22c955
; CHECK: encoding: [0xdb,0x21,0x00,0x00,0xa1,0x00,0x00,0x00]
; CHECK: w0 = 0
define dso_local i32 @test_atomic_xor_64(ptr nocapture %p, i64 %v) local_unnamed_addr {
entry:
  %0 = atomicrmw xor ptr %p, i64 %v seq_cst
  ret i32 0
}

; CHECK-LABEL: test_atomic_and_64
; CHECK: r2 = atomic_fetch_and((u64 *)(r1 + 0), r2)
; CHECK: encoding: [0xdb,0x21,0x00,0x00,0x51,0x00,0x00,0x00]
; CHECK: w0 = 0
define dso_local i32 @test_atomic_and_64(ptr nocapture %p, i64 %v) local_unnamed_addr {
entry:
  %0 = atomicrmw and ptr %p, i64 %v seq_cst
  ret i32 0
}

; CHECK-LABEL: test_atomic_or_64
; CHECK: r2 = atomic_fetch_or((u64 *)(r1 + 0), r2)
; CHECK: encoding: [0xdb,0x21,0x00,0x00,0x41,0x00,0x00,0x00]
; CHECK: w0 = 0
define dso_local i32 @test_atomic_or_64(ptr nocapture %p, i64 %v) local_unnamed_addr {
entry:
  %0 = atomicrmw or ptr %p, i64 %v seq_cst
  ret i32 0
}<|MERGE_RESOLUTION|>--- conflicted
+++ resolved
@@ -224,11 +224,7 @@
 }
 
 ; CHECK-LABEL: test_atomic_xor_64
-<<<<<<< HEAD
-; CHECK: r2 = atomic_fetch_xor((u64 *)(r1 + 0), r2)
-=======
 ; CHECK: atomic_fetch_xor((u64 *)(r1 + 0), r2)
->>>>>>> 1d22c955
 ; CHECK: encoding: [0xdb,0x21,0x00,0x00,0xa1,0x00,0x00,0x00]
 ; CHECK: w0 = 0
 define dso_local i32 @test_atomic_xor_64(ptr nocapture %p, i64 %v) local_unnamed_addr {
