; RUN: llc -march=bpfel -filetype=asm -o - %s | FileCheck -check-prefixes=CHECK %s
; RUN: llc -march=bpfeb -filetype=asm -o - %s | FileCheck -check-prefixes=CHECK %s
; RUN: llc -march=bpfel -mattr=+alu32 -filetype=asm -o - %s | FileCheck -check-prefixes=CHECK %s
; RUN: llc -march=bpfeb -mattr=+alu32 -filetype=asm -o - %s | FileCheck -check-prefixes=CHECK %s
; Source code:
;   union sk_buff {
;     int i;
;     struct {
;       int netid;
;       union {
;         int dev_id;
;         int others;
;       } dev;
;     } u;
;   };
;   #define _(x) (__builtin_preserve_access_index(x))
;   static int (*bpf_probe_read)(void *dst, int size, void *unsafe_ptr)
;       = (void *) 4;
;
;   int bpf_prog(union sk_buff *ctx) {
;     int dev_id;
;     bpf_probe_read(&dev_id, sizeof(int), _(&ctx->u.dev.dev_id));
;     return dev_id;
;   }
; Compilation flag:
;   clang -target bpf -O2 -g -S -emit-llvm test.c

%union.sk_buff = type { %struct.anon }
%struct.anon = type { i32, %union.anon }
%union.anon = type { i32 }

; Function Attrs: nounwind
define dso_local i32 @bpf_prog(%union.sk_buff*) local_unnamed_addr #0 !dbg !15 {
  %2 = alloca i32, align 4
  call void @llvm.dbg.value(metadata %union.sk_buff* %0, metadata !32, metadata !DIExpression()), !dbg !34
  %3 = bitcast i32* %2 to i8*, !dbg !35
  call void @llvm.lifetime.start.p0i8(i64 4, i8* nonnull %3) #4, !dbg !35
  %4 = tail call %union.sk_buff* @llvm.preserve.union.access.index.p0s_union.sk_buffs.p0s_union.sk_buffs(%union.sk_buff* %0, i32 1), !dbg !36, !llvm.preserve.access.index !19
  %5 = getelementptr inbounds %union.sk_buff, %union.sk_buff* %4, i64 0, i32 0, !dbg !36
  %6 = tail call %union.anon* @llvm.preserve.struct.access.index.p0s_union.anons.p0s_struct.anons(%struct.anon* %5, i32 1, i32 1), !dbg !36, !llvm.preserve.access.index !23
  %7 = tail call %union.anon* @llvm.preserve.union.access.index.p0s_union.anons.p0s_union.anons(%union.anon* %6, i32 0), !dbg !36, !llvm.preserve.access.index !27
  %8 = bitcast %union.anon* %7 to i8*, !dbg !36
  %9 = call i32 inttoptr (i64 4 to i32 (i8*, i32, i8*)*)(i8* nonnull %3, i32 4, i8* %8) #4, !dbg !37
  %10 = load i32, i32* %2, align 4, !dbg !38, !tbaa !39
  call void @llvm.dbg.value(metadata i32 %10, metadata !33, metadata !DIExpression()), !dbg !34
  call void @llvm.lifetime.end.p0i8(i64 4, i8* nonnull %3) #4, !dbg !43
  ret i32 %10, !dbg !44
}

; CHECK:             .section        .BTF,"",@progbits
; CHECK-NEXT:        .short  60319                   # 0xeb9f
; CHECK-NEXT:        .byte   1
; CHECK-NEXT:        .byte   0
; CHECK-NEXT:        .long   24
; CHECK-NEXT:        .long   0
; CHECK-NEXT:        .long   168
; CHECK-NEXT:        .long   168
; CHECK-NEXT:        .long   105
; CHECK-NEXT:        .long   0                       # BTF_KIND_PTR(id = 1)
; CHECK-NEXT:        .long   33554432                # 0x2000000
; CHECK-NEXT:        .long   2
; CHECK-NEXT:        .long   1                       # BTF_KIND_UNION(id = 2)
; CHECK-NEXT:        .long   83886082                # 0x5000002
; CHECK-NEXT:        .long   8
; CHECK-NEXT:        .long   9
; CHECK-NEXT:        .long   3
; CHECK-NEXT:        .long   0                       # 0x0
; CHECK-NEXT:        .long   11
; CHECK-NEXT:        .long   4
; CHECK-NEXT:        .long   0                       # 0x0
; CHECK-NEXT:        .long   13                      # BTF_KIND_INT(id = 3)
; CHECK-NEXT:        .long   16777216                # 0x1000000
; CHECK-NEXT:        .long   4
; CHECK-NEXT:        .long   16777248                # 0x1000020
; CHECK-NEXT:        .long   0                       # BTF_KIND_STRUCT(id = 4)
; CHECK-NEXT:        .long   67108866                # 0x4000002
; CHECK-NEXT:        .long   8
; CHECK-NEXT:        .long   17
; CHECK-NEXT:        .long   3
; CHECK-NEXT:        .long   0                       # 0x0
; CHECK-NEXT:        .long   23
; CHECK-NEXT:        .long   5
; CHECK-NEXT:        .long   32                      # 0x20
; CHECK-NEXT:        .long   0                       # BTF_KIND_UNION(id = 5)
; CHECK-NEXT:        .long   83886082                # 0x5000002
; CHECK-NEXT:        .long   4
; CHECK-NEXT:        .long   27
; CHECK-NEXT:        .long   3
; CHECK-NEXT:        .long   0                       # 0x0
; CHECK-NEXT:        .long   34
; CHECK-NEXT:        .long   3
; CHECK-NEXT:        .long   0                       # 0x0
; CHECK-NEXT:        .long   0                       # BTF_KIND_FUNC_PROTO(id = 6)
; CHECK-NEXT:        .long   218103809               # 0xd000001
; CHECK-NEXT:        .long   3
; CHECK-NEXT:        .long   41
; CHECK-NEXT:        .long   1
; CHECK-NEXT:        .long   45                      # BTF_KIND_FUNC(id = 7)
; CHECK-NEXT:        .long   201326592               # 0xc000000
; CHECK-NEXT:        .long   6
; CHECK-NEXT:        .byte   0                       # string offset=0
; CHECK-NEXT:        .ascii  "sk_buff"               # string offset=1
; CHECK-NEXT:        .byte   0
; CHECK-NEXT:        .byte   105                     # string offset=9
; CHECK-NEXT:        .byte   0
; CHECK-NEXT:        .byte   117                     # string offset=11
; CHECK-NEXT:        .byte   0
; CHECK-NEXT:        .ascii  "int"                   # string offset=13
; CHECK-NEXT:        .byte   0
; CHECK-NEXT:        .ascii  "netid"                 # string offset=17
; CHECK-NEXT:        .byte   0
; CHECK-NEXT:        .ascii  "dev"                   # string offset=23
; CHECK-NEXT:        .byte   0
; CHECK-NEXT:        .ascii  "dev_id"                # string offset=27
; CHECK-NEXT:        .byte   0
; CHECK-NEXT:        .ascii  "others"                # string offset=34
; CHECK-NEXT:        .byte   0
; CHECK-NEXT:        .ascii  "ctx"                   # string offset=41
; CHECK-NEXT:        .byte   0
; CHECK-NEXT:        .ascii  "bpf_prog"              # string offset=45
; CHECK-NEXT:        .byte   0
; CHECK-NEXT:        .ascii  ".text"                 # string offset=54
; CHECK-NEXT:        .byte   0
; CHECK-NEXT:        .ascii  "/tmp/home/yhs/work/tests/llvm/test.c" # string offset=60
; CHECK-NEXT:        .byte   0
; CHECK-NEXT:        .ascii  "0:1:1:0"               # string offset=97
; CHECK-NEXT:        .byte   0
; CHECK-NEXT:        .section        .BTF.ext,"",@progbits
; CHECK-NEXT:        .short  60319                   # 0xeb9f
; CHECK-NEXT:        .byte   1
; CHECK-NEXT:        .byte   0
; CHECK-NEXT:        .long   32
; CHECK-NEXT:        .long   0
; CHECK-NEXT:        .long   20
; CHECK-NEXT:        .long   20
<<<<<<< HEAD
; CHECK-NEXT:        .long   76
; CHECK-NEXT:        .long   96
=======
; CHECK-NEXT:        .long   {{[0-9]+}}
; CHECK-NEXT:        .long   {{[0-9]+}}
>>>>>>> e4eba774
; CHECK-NEXT:        .long   28
; CHECK-NEXT:        .long   8                       # FuncInfo

; CHECK:             .long   16                      # FieldReloc
; CHECK-NEXT:        .long   54                      # Field reloc section string offset=54
; CHECK-NEXT:        .long   1
; CHECK-NEXT:        .long   .Ltmp{{[0-9]+}}
; CHECK-NEXT:        .long   2
; CHECK-NEXT:        .long   97
; CHECK-NEXT:        .long   0

; Function Attrs: argmemonly nounwind
declare void @llvm.lifetime.start.p0i8(i64 immarg, i8* nocapture) #1

; Function Attrs: nounwind readnone
declare %union.sk_buff* @llvm.preserve.union.access.index.p0s_union.sk_buffs.p0s_union.sk_buffs(%union.sk_buff*, i32 immarg) #2

; Function Attrs: nounwind readnone
declare %union.anon* @llvm.preserve.struct.access.index.p0s_union.anons.p0s_struct.anons(%struct.anon*, i32 immarg, i32 immarg) #2

; Function Attrs: nounwind readnone
declare %union.anon* @llvm.preserve.union.access.index.p0s_union.anons.p0s_union.anons(%union.anon*, i32 immarg) #2

; Function Attrs: argmemonly nounwind
declare void @llvm.lifetime.end.p0i8(i64 immarg, i8* nocapture) #1

; Function Attrs: nounwind readnone speculatable
declare void @llvm.dbg.value(metadata, metadata, metadata) #3

attributes #0 = { nounwind "correctly-rounded-divide-sqrt-fp-math"="false" "disable-tail-calls"="false" "less-precise-fpmad"="false" "min-legal-vector-width"="0" "no-frame-pointer-elim"="true" "no-frame-pointer-elim-non-leaf" "no-infs-fp-math"="false" "no-jump-tables"="false" "no-nans-fp-math"="false" "no-signed-zeros-fp-math"="false" "no-trapping-math"="false" "stack-protector-buffer-size"="8" "unsafe-fp-math"="false" "use-soft-float"="false" }
attributes #1 = { argmemonly nounwind }
attributes #2 = { nounwind readnone }
attributes #3 = { nounwind readnone speculatable }
attributes #4 = { nounwind }

!llvm.dbg.cu = !{!0}
!llvm.module.flags = !{!11, !12, !13}
!llvm.ident = !{!14}

!0 = distinct !DICompileUnit(language: DW_LANG_C99, file: !1, producer: "clang version 9.0.0 (trunk 360739) (llvm/trunk 360747)", isOptimized: true, runtimeVersion: 0, emissionKind: FullDebug, enums: !2, globals: !3, nameTableKind: None)
!1 = !DIFile(filename: "test.c", directory: "/tmp/home/yhs/work/tests/llvm")
!2 = !{}
!3 = !{!4}
!4 = !DIGlobalVariableExpression(var: !5, expr: !DIExpression())
!5 = distinct !DIGlobalVariable(name: "bpf_probe_read", scope: !0, file: !1, line: 12, type: !6, isLocal: true, isDefinition: true)
!6 = !DIDerivedType(tag: DW_TAG_pointer_type, baseType: !7, size: 64)
!7 = !DISubroutineType(types: !8)
!8 = !{!9, !10, !9, !10}
!9 = !DIBasicType(name: "int", size: 32, encoding: DW_ATE_signed)
!10 = !DIDerivedType(tag: DW_TAG_pointer_type, baseType: null, size: 64)
!11 = !{i32 2, !"Dwarf Version", i32 4}
!12 = !{i32 2, !"Debug Info Version", i32 3}
!13 = !{i32 1, !"wchar_size", i32 4}
!14 = !{!"clang version 9.0.0 (trunk 360739) (llvm/trunk 360747)"}
!15 = distinct !DISubprogram(name: "bpf_prog", scope: !1, file: !1, line: 15, type: !16, scopeLine: 15, flags: DIFlagPrototyped, isLocal: false, isDefinition: true, isOptimized: true, unit: !0, retainedNodes: !31)
!16 = !DISubroutineType(types: !17)
!17 = !{!9, !18}
!18 = !DIDerivedType(tag: DW_TAG_pointer_type, baseType: !19, size: 64)
!19 = distinct !DICompositeType(tag: DW_TAG_union_type, name: "sk_buff", file: !1, line: 1, size: 64, elements: !20)
!20 = !{!21, !22}
!21 = !DIDerivedType(tag: DW_TAG_member, name: "i", scope: !19, file: !1, line: 2, baseType: !9, size: 32)
!22 = !DIDerivedType(tag: DW_TAG_member, name: "u", scope: !19, file: !1, line: 9, baseType: !23, size: 64)
!23 = distinct !DICompositeType(tag: DW_TAG_structure_type, scope: !19, file: !1, line: 3, size: 64, elements: !24)
!24 = !{!25, !26}
!25 = !DIDerivedType(tag: DW_TAG_member, name: "netid", scope: !23, file: !1, line: 4, baseType: !9, size: 32)
!26 = !DIDerivedType(tag: DW_TAG_member, name: "dev", scope: !23, file: !1, line: 8, baseType: !27, size: 32, offset: 32)
!27 = distinct !DICompositeType(tag: DW_TAG_union_type, scope: !23, file: !1, line: 5, size: 32, elements: !28)
!28 = !{!29, !30}
!29 = !DIDerivedType(tag: DW_TAG_member, name: "dev_id", scope: !27, file: !1, line: 6, baseType: !9, size: 32)
!30 = !DIDerivedType(tag: DW_TAG_member, name: "others", scope: !27, file: !1, line: 7, baseType: !9, size: 32)
!31 = !{!32, !33}
!32 = !DILocalVariable(name: "ctx", arg: 1, scope: !15, file: !1, line: 15, type: !18)
!33 = !DILocalVariable(name: "dev_id", scope: !15, file: !1, line: 16, type: !9)
!34 = !DILocation(line: 0, scope: !15)
!35 = !DILocation(line: 16, column: 3, scope: !15)
!36 = !DILocation(line: 17, column: 40, scope: !15)
!37 = !DILocation(line: 17, column: 3, scope: !15)
!38 = !DILocation(line: 18, column: 10, scope: !15)
!39 = !{!40, !40, i64 0}
!40 = !{!"int", !41, i64 0}
!41 = !{!"omnipotent char", !42, i64 0}
!42 = !{!"Simple C/C++ TBAA"}
!43 = !DILocation(line: 19, column: 1, scope: !15)
!44 = !DILocation(line: 18, column: 3, scope: !15)<|MERGE_RESOLUTION|>--- conflicted
+++ resolved
@@ -133,13 +133,8 @@
 ; CHECK-NEXT:        .long   0
 ; CHECK-NEXT:        .long   20
 ; CHECK-NEXT:        .long   20
-<<<<<<< HEAD
-; CHECK-NEXT:        .long   76
-; CHECK-NEXT:        .long   96
-=======
 ; CHECK-NEXT:        .long   {{[0-9]+}}
 ; CHECK-NEXT:        .long   {{[0-9]+}}
->>>>>>> e4eba774
 ; CHECK-NEXT:        .long   28
 ; CHECK-NEXT:        .long   8                       # FuncInfo
 
