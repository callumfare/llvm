--- conflicted
+++ resolved
@@ -134,20 +134,6 @@
 }
 
 define <1 x i64> @ucmp.1.64.65(<1 x i65> %x, <1 x i65> %y) {
-<<<<<<< HEAD
-; CHECK-LABEL: ucmp.1.64.65:
-; CHECK:       // %bb.0:
-; CHECK-NEXT:    and x8, x1, #0x1
-; CHECK-NEXT:    and x9, x3, #0x1
-; CHECK-NEXT:    cmp x2, x0
-; CHECK-NEXT:    sbcs xzr, x9, x8
-; CHECK-NEXT:    cset x10, lo
-; CHECK-NEXT:    cmp x0, x2
-; CHECK-NEXT:    sbcs xzr, x8, x9
-; CHECK-NEXT:    csinv x8, x10, xzr, hs
-; CHECK-NEXT:    fmov d0, x8
-; CHECK-NEXT:    ret
-=======
 ; CHECK-SD-LABEL: ucmp.1.64.65:
 ; CHECK-SD:       // %bb.0:
 ; CHECK-SD-NEXT:    and x8, x1, #0x1
@@ -183,7 +169,6 @@
 ; CHECK-GI-NEXT:    csinv x8, x10, xzr, eq
 ; CHECK-GI-NEXT:    fmov d0, x8
 ; CHECK-GI-NEXT:    ret
->>>>>>> 9c4aab8c
   %1 = call <1 x i64> @llvm.ucmp(<1 x i65> %x, <1 x i65> %y)
   ret <1 x i64> %1
 }