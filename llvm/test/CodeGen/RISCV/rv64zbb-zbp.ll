--- conflicted
+++ resolved
@@ -239,10 +239,6 @@
 ; RV64IB-LABEL: rol_i32_neg_constant_rhs:
 ; RV64IB:       # %bb.0:
 ; RV64IB-NEXT:    addi a1, zero, -2
-<<<<<<< HEAD
-; RV64IB-NEXT:    zext.w a1, a1
-=======
->>>>>>> 8c82cf7b
 ; RV64IB-NEXT:    rolw a0, a1, a0
 ; RV64IB-NEXT:    ret
 ;
@@ -365,10 +361,6 @@
 ; RV64IB-LABEL: ror_i32_neg_constant_rhs:
 ; RV64IB:       # %bb.0:
 ; RV64IB-NEXT:    addi a1, zero, -2
-<<<<<<< HEAD
-; RV64IB-NEXT:    zext.w a1, a1
-=======
->>>>>>> 8c82cf7b
 ; RV64IB-NEXT:    rorw a0, a1, a0
 ; RV64IB-NEXT:    ret
 ;
