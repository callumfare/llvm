; RUN: opt -S -dxil-translate-metadata %s | FileCheck %s
<<<<<<< HEAD
; RUN: opt -S -passes="print<dxil-metadata>" -disable-output %s 2>&1 | FileCheck %s --check-prefix=ANALYSIS
=======
>>>>>>> 1d22c955
target triple = "dxil-pc-shadermodel6-amplification"

; CHECK: !dx.shaderModel = !{![[SM:[0-9]+]]}
; CHECK: ![[SM]] = !{!"as", i32 6, i32 0}

; ANALYSIS: Shader Model Version : 6
; ANALYSIS: DXIL Version : 1.0
; ANALYSIS: Shader Stage : amplification

define void @entry() #0 {
entry:
  ret void
}

attributes #0 = { noinline nounwind "hlsl.shader"="amplification" }<|MERGE_RESOLUTION|>--- conflicted
+++ resolved
@@ -1,16 +1,8 @@
 ; RUN: opt -S -dxil-translate-metadata %s | FileCheck %s
-<<<<<<< HEAD
-; RUN: opt -S -passes="print<dxil-metadata>" -disable-output %s 2>&1 | FileCheck %s --check-prefix=ANALYSIS
-=======
->>>>>>> 1d22c955
 target triple = "dxil-pc-shadermodel6-amplification"
 
 ; CHECK: !dx.shaderModel = !{![[SM:[0-9]+]]}
 ; CHECK: ![[SM]] = !{!"as", i32 6, i32 0}
-
-; ANALYSIS: Shader Model Version : 6
-; ANALYSIS: DXIL Version : 1.0
-; ANALYSIS: Shader Stage : amplification
 
 define void @entry() #0 {
 entry:
