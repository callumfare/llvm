--- conflicted
+++ resolved
@@ -16,11 +16,6 @@
 declare dso_local void @consume2(i32 addrspace(1)*, i32 addrspace(1)*)
 declare dso_local void @consume5(i32 addrspace(1)*, i32 addrspace(1)*, i32 addrspace(1)*, i32 addrspace(1)*, i32 addrspace(1)*)
 declare dso_local void @use1(i32 addrspace(1)*, i8 addrspace(1)*)
-<<<<<<< HEAD
-declare dso_local i32* @fake_personality_function()
-declare dso_local i32 @foo(i32, i8 addrspace(1)*, i32, i32, i32)
-=======
->>>>>>> e1e3308f
 declare dso_local void @bar(i8 addrspace(1)*, i8 addrspace(1)*)
 
 ; test most simple relocate
@@ -354,10 +349,4 @@
 declare dso_local i8 addrspace(1)* @llvm.experimental.gc.relocate.p1i8(token, i32, i32)
 declare <2 x i8 addrspace(1)*> @llvm.experimental.gc.relocate.v2p1i8(token, i32, i32)
 declare dso_local i1 @llvm.experimental.gc.result.i1(token)
-<<<<<<< HEAD
-declare dso_local void @__llvm_deoptimize(i32)
-declare token @llvm.experimental.gc.statepoint.p0f_isVoidi32f(i64 immarg, i32 immarg, void (i32)*, i32 immarg, i32 immarg, ...)
-declare token @llvm.experimental.gc.statepoint.p0f_i32i32p1i8i32i32i32f(i64 immarg, i32 immarg, i32 (i32, i8 addrspace(1)*, i32, i32, i32)*, i32 immarg, i32 immarg, ...)
-=======
->>>>>>> e1e3308f
 declare token @llvm.experimental.gc.statepoint.p0f_isVoidp1i8p1i8f(i64 immarg, i32 immarg, void (i8 addrspace(1)*, i8 addrspace(1)*)*, i32 immarg, i32 immarg, ...)
