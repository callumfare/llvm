--- conflicted
+++ resolved
@@ -4,11 +4,7 @@
 #
 #    pip-compile --output-file=requirements.txt requirements.txt.in
 #
-<<<<<<< HEAD
-certifi==2022.12.7
-=======
 certifi==2023.5.7
->>>>>>> 5da248c0
     # via requests
 cffi==1.15.1
     # via pynacl
