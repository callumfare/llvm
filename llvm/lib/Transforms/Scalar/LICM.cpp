--- conflicted
+++ resolved
@@ -1055,7 +1055,6 @@
   if (LocSizeInBits.isScalable())
     return false;
 
-<<<<<<< HEAD
   // if the type is ptr addrspace(x), we know this is the type of
   // llvm.invariant.start operand
   auto *PtrASXTy =
@@ -1071,8 +1070,6 @@
       return false;
     Addr = BC->getOperand(0);
   }
-=======
->>>>>>> a0ce4384
   // If we've ended up at a global/constant, bail. We shouldn't be looking at
   // uselists for non-local Values in a loop pass.
   if (isa<Constant>(Addr))
