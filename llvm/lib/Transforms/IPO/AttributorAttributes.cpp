//===- AttributorAttributes.cpp - Attributes for Attributor deduction -----===//
//
// Part of the LLVM Project, under the Apache License v2.0 with LLVM Exceptions.
// See https://llvm.org/LICENSE.txt for license information.
// SPDX-License-Identifier: Apache-2.0 WITH LLVM-exception
//
//===----------------------------------------------------------------------===//
//
// See the Attributor.h file comment and the class descriptions in that file for
// more information.
//
//===----------------------------------------------------------------------===//

#include "llvm/Transforms/IPO/Attributor.h"

#include "llvm/ADT/APInt.h"
#include "llvm/ADT/SCCIterator.h"
#include "llvm/ADT/SetOperations.h"
#include "llvm/ADT/SmallPtrSet.h"
#include "llvm/ADT/Statistic.h"
#include "llvm/Analysis/AliasAnalysis.h"
#include "llvm/Analysis/AssumeBundleQueries.h"
#include "llvm/Analysis/AssumptionCache.h"
#include "llvm/Analysis/CaptureTracking.h"
#include "llvm/Analysis/InstructionSimplify.h"
#include "llvm/Analysis/LazyValueInfo.h"
#include "llvm/Analysis/MemoryBuiltins.h"
#include "llvm/Analysis/OptimizationRemarkEmitter.h"
#include "llvm/Analysis/ScalarEvolution.h"
#include "llvm/Analysis/TargetTransformInfo.h"
#include "llvm/Analysis/ValueTracking.h"
#include "llvm/IR/Assumptions.h"
#include "llvm/IR/Constants.h"
#include "llvm/IR/IRBuilder.h"
#include "llvm/IR/Instruction.h"
#include "llvm/IR/Instructions.h"
#include "llvm/IR/IntrinsicInst.h"
#include "llvm/IR/NoFolder.h"
#include "llvm/Support/Alignment.h"
#include "llvm/Support/Casting.h"
#include "llvm/Support/CommandLine.h"
#include "llvm/Support/ErrorHandling.h"
#include "llvm/Support/FileSystem.h"
#include "llvm/Support/raw_ostream.h"
#include "llvm/Transforms/IPO/ArgumentPromotion.h"
#include "llvm/Transforms/Utils/Local.h"
#include <cassert>

using namespace llvm;

#define DEBUG_TYPE "attributor"

static cl::opt<bool> ManifestInternal(
    "attributor-manifest-internal", cl::Hidden,
    cl::desc("Manifest Attributor internal string attributes."),
    cl::init(false));

static cl::opt<int> MaxHeapToStackSize("max-heap-to-stack-size", cl::init(128),
                                       cl::Hidden);

template <>
unsigned llvm::PotentialConstantIntValuesState::MaxPotentialValues = 0;

static cl::opt<unsigned, true> MaxPotentialValues(
    "attributor-max-potential-values", cl::Hidden,
    cl::desc("Maximum number of potential values to be "
             "tracked for each position."),
    cl::location(llvm::PotentialConstantIntValuesState::MaxPotentialValues),
    cl::init(7));

STATISTIC(NumAAs, "Number of abstract attributes created");

// Some helper macros to deal with statistics tracking.
//
// Usage:
// For simple IR attribute tracking overload trackStatistics in the abstract
// attribute and choose the right STATS_DECLTRACK_********* macro,
// e.g.,:
//  void trackStatistics() const override {
//    STATS_DECLTRACK_ARG_ATTR(returned)
//  }
// If there is a single "increment" side one can use the macro
// STATS_DECLTRACK with a custom message. If there are multiple increment
// sides, STATS_DECL and STATS_TRACK can also be used separately.
//
#define BUILD_STAT_MSG_IR_ATTR(TYPE, NAME)                                     \
  ("Number of " #TYPE " marked '" #NAME "'")
#define BUILD_STAT_NAME(NAME, TYPE) NumIR##TYPE##_##NAME
#define STATS_DECL_(NAME, MSG) STATISTIC(NAME, MSG);
#define STATS_DECL(NAME, TYPE, MSG)                                            \
  STATS_DECL_(BUILD_STAT_NAME(NAME, TYPE), MSG);
#define STATS_TRACK(NAME, TYPE) ++(BUILD_STAT_NAME(NAME, TYPE));
#define STATS_DECLTRACK(NAME, TYPE, MSG)                                       \
  {                                                                            \
    STATS_DECL(NAME, TYPE, MSG)                                                \
    STATS_TRACK(NAME, TYPE)                                                    \
  }
#define STATS_DECLTRACK_ARG_ATTR(NAME)                                         \
  STATS_DECLTRACK(NAME, Arguments, BUILD_STAT_MSG_IR_ATTR(arguments, NAME))
#define STATS_DECLTRACK_CSARG_ATTR(NAME)                                       \
  STATS_DECLTRACK(NAME, CSArguments,                                           \
                  BUILD_STAT_MSG_IR_ATTR(call site arguments, NAME))
#define STATS_DECLTRACK_FN_ATTR(NAME)                                          \
  STATS_DECLTRACK(NAME, Function, BUILD_STAT_MSG_IR_ATTR(functions, NAME))
#define STATS_DECLTRACK_CS_ATTR(NAME)                                          \
  STATS_DECLTRACK(NAME, CS, BUILD_STAT_MSG_IR_ATTR(call site, NAME))
#define STATS_DECLTRACK_FNRET_ATTR(NAME)                                       \
  STATS_DECLTRACK(NAME, FunctionReturn,                                        \
                  BUILD_STAT_MSG_IR_ATTR(function returns, NAME))
#define STATS_DECLTRACK_CSRET_ATTR(NAME)                                       \
  STATS_DECLTRACK(NAME, CSReturn,                                              \
                  BUILD_STAT_MSG_IR_ATTR(call site returns, NAME))
#define STATS_DECLTRACK_FLOATING_ATTR(NAME)                                    \
  STATS_DECLTRACK(NAME, Floating,                                              \
                  ("Number of floating values known to be '" #NAME "'"))

// Specialization of the operator<< for abstract attributes subclasses. This
// disambiguates situations where multiple operators are applicable.
namespace llvm {
#define PIPE_OPERATOR(CLASS)                                                   \
  raw_ostream &operator<<(raw_ostream &OS, const CLASS &AA) {                  \
    return OS << static_cast<const AbstractAttribute &>(AA);                   \
  }

PIPE_OPERATOR(AAIsDead)
PIPE_OPERATOR(AANoUnwind)
PIPE_OPERATOR(AANoSync)
PIPE_OPERATOR(AANoRecurse)
PIPE_OPERATOR(AAWillReturn)
PIPE_OPERATOR(AANoReturn)
PIPE_OPERATOR(AAReturnedValues)
PIPE_OPERATOR(AANonNull)
PIPE_OPERATOR(AANoAlias)
PIPE_OPERATOR(AADereferenceable)
PIPE_OPERATOR(AAAlign)
PIPE_OPERATOR(AANoCapture)
PIPE_OPERATOR(AAValueSimplify)
PIPE_OPERATOR(AANoFree)
PIPE_OPERATOR(AAHeapToStack)
PIPE_OPERATOR(AAReachability)
PIPE_OPERATOR(AAMemoryBehavior)
PIPE_OPERATOR(AAMemoryLocation)
PIPE_OPERATOR(AAValueConstantRange)
PIPE_OPERATOR(AAPrivatizablePtr)
PIPE_OPERATOR(AAUndefinedBehavior)
PIPE_OPERATOR(AAPotentialValues)
PIPE_OPERATOR(AANoUndef)
PIPE_OPERATOR(AACallEdges)
PIPE_OPERATOR(AAFunctionReachability)
PIPE_OPERATOR(AAPointerInfo)
PIPE_OPERATOR(AAAssumptionInfo)

#undef PIPE_OPERATOR

template <>
ChangeStatus clampStateAndIndicateChange<DerefState>(DerefState &S,
                                                     const DerefState &R) {
  ChangeStatus CS0 =
      clampStateAndIndicateChange(S.DerefBytesState, R.DerefBytesState);
  ChangeStatus CS1 = clampStateAndIndicateChange(S.GlobalState, R.GlobalState);
  return CS0 | CS1;
}

} // namespace llvm

/// Get pointer operand of memory accessing instruction. If \p I is
/// not a memory accessing instruction, return nullptr. If \p AllowVolatile,
/// is set to false and the instruction is volatile, return nullptr.
static const Value *getPointerOperand(const Instruction *I,
                                      bool AllowVolatile) {
  if (!AllowVolatile && I->isVolatile())
    return nullptr;

  if (auto *LI = dyn_cast<LoadInst>(I)) {
    return LI->getPointerOperand();
  }

  if (auto *SI = dyn_cast<StoreInst>(I)) {
    return SI->getPointerOperand();
  }

  if (auto *CXI = dyn_cast<AtomicCmpXchgInst>(I)) {
    return CXI->getPointerOperand();
  }

  if (auto *RMWI = dyn_cast<AtomicRMWInst>(I)) {
    return RMWI->getPointerOperand();
  }

  return nullptr;
}

/// Helper function to create a pointer of type \p ResTy, based on \p Ptr, and
/// advanced by \p Offset bytes. To aid later analysis the method tries to build
/// getelement pointer instructions that traverse the natural type of \p Ptr if
/// possible. If that fails, the remaining offset is adjusted byte-wise, hence
/// through a cast to i8*.
///
/// TODO: This could probably live somewhere more prominantly if it doesn't
///       already exist.
static Value *constructPointer(Type *ResTy, Type *PtrElemTy, Value *Ptr,
                               int64_t Offset, IRBuilder<NoFolder> &IRB,
                               const DataLayout &DL) {
  assert(Offset >= 0 && "Negative offset not supported yet!");
  LLVM_DEBUG(dbgs() << "Construct pointer: " << *Ptr << " + " << Offset
                    << "-bytes as " << *ResTy << "\n");

  if (Offset) {
    Type *Ty = PtrElemTy;
    APInt IntOffset(DL.getIndexTypeSizeInBits(Ptr->getType()), Offset);
    SmallVector<APInt> IntIndices = DL.getGEPIndicesForOffset(Ty, IntOffset);

    SmallVector<Value *, 4> ValIndices;
    std::string GEPName = Ptr->getName().str();
    for (const APInt &Index : IntIndices) {
      ValIndices.push_back(IRB.getInt(Index));
      GEPName += "." + std::to_string(Index.getZExtValue());
    }

    // Create a GEP for the indices collected above.
    Ptr = IRB.CreateGEP(PtrElemTy, Ptr, ValIndices, GEPName);

    // If an offset is left we use byte-wise adjustment.
    if (IntOffset != 0) {
      Ptr = IRB.CreateBitCast(Ptr, IRB.getInt8PtrTy());
      Ptr = IRB.CreateGEP(IRB.getInt8Ty(), Ptr, IRB.getInt(IntOffset),
                          GEPName + ".b" + Twine(IntOffset.getZExtValue()));
    }
  }

  // Ensure the result has the requested type.
  Ptr = IRB.CreateBitOrPointerCast(Ptr, ResTy, Ptr->getName() + ".cast");

  LLVM_DEBUG(dbgs() << "Constructed pointer: " << *Ptr << "\n");
  return Ptr;
}

/// Recursively visit all values that might become \p IRP at some point. This
/// will be done by looking through cast instructions, selects, phis, and calls
/// with the "returned" attribute. Once we cannot look through the value any
/// further, the callback \p VisitValueCB is invoked and passed the current
/// value, the \p State, and a flag to indicate if we stripped anything.
/// Stripped means that we unpacked the value associated with \p IRP at least
/// once. Note that the value used for the callback may still be the value
/// associated with \p IRP (due to PHIs). To limit how much effort is invested,
/// we will never visit more values than specified by \p MaxValues.
template <typename StateTy>
static bool genericValueTraversal(
    Attributor &A, IRPosition IRP, const AbstractAttribute &QueryingAA,
    StateTy &State,
    function_ref<bool(Value &, const Instruction *, StateTy &, bool)>
        VisitValueCB,
    const Instruction *CtxI, bool UseValueSimplify = true, int MaxValues = 16,
    function_ref<Value *(Value *)> StripCB = nullptr) {

  const AAIsDead *LivenessAA = nullptr;
  if (IRP.getAnchorScope())
    LivenessAA = &A.getAAFor<AAIsDead>(
        QueryingAA,
        IRPosition::function(*IRP.getAnchorScope(), IRP.getCallBaseContext()),
        DepClassTy::NONE);
  bool AnyDead = false;

  Value *InitialV = &IRP.getAssociatedValue();
  using Item = std::pair<Value *, const Instruction *>;
  SmallSet<Item, 16> Visited;
  SmallVector<Item, 16> Worklist;
  Worklist.push_back({InitialV, CtxI});

  int Iteration = 0;
  do {
    Item I = Worklist.pop_back_val();
    Value *V = I.first;
    CtxI = I.second;
    if (StripCB)
      V = StripCB(V);

    // Check if we should process the current value. To prevent endless
    // recursion keep a record of the values we followed!
    if (!Visited.insert(I).second)
      continue;

    // Make sure we limit the compile time for complex expressions.
    if (Iteration++ >= MaxValues)
      return false;

    // Explicitly look through calls with a "returned" attribute if we do
    // not have a pointer as stripPointerCasts only works on them.
    Value *NewV = nullptr;
    if (V->getType()->isPointerTy()) {
      NewV = V->stripPointerCasts();
    } else {
      auto *CB = dyn_cast<CallBase>(V);
      if (CB && CB->getCalledFunction()) {
        for (Argument &Arg : CB->getCalledFunction()->args())
          if (Arg.hasReturnedAttr()) {
            NewV = CB->getArgOperand(Arg.getArgNo());
            break;
          }
      }
    }
    if (NewV && NewV != V) {
      Worklist.push_back({NewV, CtxI});
      continue;
    }

    // Look through select instructions, visit assumed potential values.
    if (auto *SI = dyn_cast<SelectInst>(V)) {
      bool UsedAssumedInformation = false;
      Optional<Constant *> C = A.getAssumedConstant(
          *SI->getCondition(), QueryingAA, UsedAssumedInformation);
      bool NoValueYet = !C.hasValue();
      if (NoValueYet || isa_and_nonnull<UndefValue>(*C))
        continue;
      if (auto *CI = dyn_cast_or_null<ConstantInt>(*C)) {
        if (CI->isZero())
          Worklist.push_back({SI->getFalseValue(), CtxI});
        else
          Worklist.push_back({SI->getTrueValue(), CtxI});
        continue;
      }
      // We could not simplify the condition, assume both values.(
      Worklist.push_back({SI->getTrueValue(), CtxI});
      Worklist.push_back({SI->getFalseValue(), CtxI});
      continue;
    }

    // Look through phi nodes, visit all live operands.
    if (auto *PHI = dyn_cast<PHINode>(V)) {
      assert(LivenessAA &&
             "Expected liveness in the presence of instructions!");
      for (unsigned u = 0, e = PHI->getNumIncomingValues(); u < e; u++) {
        BasicBlock *IncomingBB = PHI->getIncomingBlock(u);
        bool UsedAssumedInformation = false;
        if (A.isAssumedDead(*IncomingBB->getTerminator(), &QueryingAA,
                            LivenessAA, UsedAssumedInformation,
                            /* CheckBBLivenessOnly */ true)) {
          AnyDead = true;
          continue;
        }
        Worklist.push_back(
            {PHI->getIncomingValue(u), IncomingBB->getTerminator()});
      }
      continue;
    }

    if (UseValueSimplify && !isa<Constant>(V)) {
      bool UsedAssumedInformation = false;
      Optional<Value *> SimpleV =
          A.getAssumedSimplified(*V, QueryingAA, UsedAssumedInformation);
      if (!SimpleV.hasValue())
        continue;
      if (!SimpleV.getValue())
        return false;
      Value *NewV = SimpleV.getValue();
      if (NewV != V) {
        Worklist.push_back({NewV, CtxI});
        continue;
      }
    }

    // Once a leaf is reached we inform the user through the callback.
    if (!VisitValueCB(*V, CtxI, State, Iteration > 1))
      return false;
  } while (!Worklist.empty());

  // If we actually used liveness information so we have to record a dependence.
  if (AnyDead)
    A.recordDependence(*LivenessAA, QueryingAA, DepClassTy::OPTIONAL);

  // All values have been visited.
  return true;
}

bool AA::getAssumedUnderlyingObjects(Attributor &A, const Value &Ptr,
                                     SmallVectorImpl<Value *> &Objects,
                                     const AbstractAttribute &QueryingAA,
                                     const Instruction *CtxI) {
  auto StripCB = [&](Value *V) { return getUnderlyingObject(V); };
  SmallPtrSet<Value *, 8> SeenObjects;
  auto VisitValueCB = [&SeenObjects](Value &Val, const Instruction *,
                                     SmallVectorImpl<Value *> &Objects,
                                     bool) -> bool {
    if (SeenObjects.insert(&Val).second)
      Objects.push_back(&Val);
    return true;
  };
  if (!genericValueTraversal<decltype(Objects)>(
          A, IRPosition::value(Ptr), QueryingAA, Objects, VisitValueCB, CtxI,
          true, 32, StripCB))
    return false;
  return true;
}

const Value *stripAndAccumulateMinimalOffsets(
    Attributor &A, const AbstractAttribute &QueryingAA, const Value *Val,
    const DataLayout &DL, APInt &Offset, bool AllowNonInbounds,
    bool UseAssumed = false) {

  auto AttributorAnalysis = [&](Value &V, APInt &ROffset) -> bool {
    const IRPosition &Pos = IRPosition::value(V);
    // Only track dependence if we are going to use the assumed info.
    const AAValueConstantRange &ValueConstantRangeAA =
        A.getAAFor<AAValueConstantRange>(QueryingAA, Pos,
                                         UseAssumed ? DepClassTy::OPTIONAL
                                                    : DepClassTy::NONE);
    ConstantRange Range = UseAssumed ? ValueConstantRangeAA.getAssumed()
                                     : ValueConstantRangeAA.getKnown();
    // We can only use the lower part of the range because the upper part can
    // be higher than what the value can really be.
    ROffset = Range.getSignedMin();
    return true;
  };

  return Val->stripAndAccumulateConstantOffsets(DL, Offset, AllowNonInbounds,
                                                /* AllowInvariant */ false,
                                                AttributorAnalysis);
}

static const Value *getMinimalBaseOfAccessPointerOperand(
    Attributor &A, const AbstractAttribute &QueryingAA, const Instruction *I,
    int64_t &BytesOffset, const DataLayout &DL, bool AllowNonInbounds = false) {
  const Value *Ptr = getPointerOperand(I, /* AllowVolatile */ false);
  if (!Ptr)
    return nullptr;
  APInt OffsetAPInt(DL.getIndexTypeSizeInBits(Ptr->getType()), 0);
  const Value *Base = stripAndAccumulateMinimalOffsets(
      A, QueryingAA, Ptr, DL, OffsetAPInt, AllowNonInbounds);

  BytesOffset = OffsetAPInt.getSExtValue();
  return Base;
}

static const Value *
getBasePointerOfAccessPointerOperand(const Instruction *I, int64_t &BytesOffset,
                                     const DataLayout &DL,
                                     bool AllowNonInbounds = false) {
  const Value *Ptr = getPointerOperand(I, /* AllowVolatile */ false);
  if (!Ptr)
    return nullptr;

  return GetPointerBaseWithConstantOffset(Ptr, BytesOffset, DL,
                                          AllowNonInbounds);
}

/// Clamp the information known for all returned values of a function
/// (identified by \p QueryingAA) into \p S.
template <typename AAType, typename StateType = typename AAType::StateType>
static void clampReturnedValueStates(
    Attributor &A, const AAType &QueryingAA, StateType &S,
    const IRPosition::CallBaseContext *CBContext = nullptr) {
  LLVM_DEBUG(dbgs() << "[Attributor] Clamp return value states for "
                    << QueryingAA << " into " << S << "\n");

  assert((QueryingAA.getIRPosition().getPositionKind() ==
              IRPosition::IRP_RETURNED ||
          QueryingAA.getIRPosition().getPositionKind() ==
              IRPosition::IRP_CALL_SITE_RETURNED) &&
         "Can only clamp returned value states for a function returned or call "
         "site returned position!");

  // Use an optional state as there might not be any return values and we want
  // to join (IntegerState::operator&) the state of all there are.
  Optional<StateType> T;

  // Callback for each possibly returned value.
  auto CheckReturnValue = [&](Value &RV) -> bool {
    const IRPosition &RVPos = IRPosition::value(RV, CBContext);
    const AAType &AA =
        A.getAAFor<AAType>(QueryingAA, RVPos, DepClassTy::REQUIRED);
    LLVM_DEBUG(dbgs() << "[Attributor] RV: " << RV << " AA: " << AA.getAsStr()
                      << " @ " << RVPos << "\n");
    const StateType &AAS = AA.getState();
    if (T.hasValue())
      *T &= AAS;
    else
      T = AAS;
    LLVM_DEBUG(dbgs() << "[Attributor] AA State: " << AAS << " RV State: " << T
                      << "\n");
    return T->isValidState();
  };

  if (!A.checkForAllReturnedValues(CheckReturnValue, QueryingAA))
    S.indicatePessimisticFixpoint();
  else if (T.hasValue())
    S ^= *T;
}

namespace {
/// Helper class for generic deduction: return value -> returned position.
template <typename AAType, typename BaseType,
          typename StateType = typename BaseType::StateType,
          bool PropagateCallBaseContext = false>
struct AAReturnedFromReturnedValues : public BaseType {
  AAReturnedFromReturnedValues(const IRPosition &IRP, Attributor &A)
      : BaseType(IRP, A) {}

  /// See AbstractAttribute::updateImpl(...).
  ChangeStatus updateImpl(Attributor &A) override {
    StateType S(StateType::getBestState(this->getState()));
    clampReturnedValueStates<AAType, StateType>(
        A, *this, S,
        PropagateCallBaseContext ? this->getCallBaseContext() : nullptr);
    // TODO: If we know we visited all returned values, thus no are assumed
    // dead, we can take the known information from the state T.
    return clampStateAndIndicateChange<StateType>(this->getState(), S);
  }
};

/// Clamp the information known at all call sites for a given argument
/// (identified by \p QueryingAA) into \p S.
template <typename AAType, typename StateType = typename AAType::StateType>
static void clampCallSiteArgumentStates(Attributor &A, const AAType &QueryingAA,
                                        StateType &S) {
  LLVM_DEBUG(dbgs() << "[Attributor] Clamp call site argument states for "
                    << QueryingAA << " into " << S << "\n");

  assert(QueryingAA.getIRPosition().getPositionKind() ==
             IRPosition::IRP_ARGUMENT &&
         "Can only clamp call site argument states for an argument position!");

  // Use an optional state as there might not be any return values and we want
  // to join (IntegerState::operator&) the state of all there are.
  Optional<StateType> T;

  // The argument number which is also the call site argument number.
  unsigned ArgNo = QueryingAA.getIRPosition().getCallSiteArgNo();

  auto CallSiteCheck = [&](AbstractCallSite ACS) {
    const IRPosition &ACSArgPos = IRPosition::callsite_argument(ACS, ArgNo);
    // Check if a coresponding argument was found or if it is on not associated
    // (which can happen for callback calls).
    if (ACSArgPos.getPositionKind() == IRPosition::IRP_INVALID)
      return false;

    const AAType &AA =
        A.getAAFor<AAType>(QueryingAA, ACSArgPos, DepClassTy::REQUIRED);
    LLVM_DEBUG(dbgs() << "[Attributor] ACS: " << *ACS.getInstruction()
                      << " AA: " << AA.getAsStr() << " @" << ACSArgPos << "\n");
    const StateType &AAS = AA.getState();
    if (T.hasValue())
      *T &= AAS;
    else
      T = AAS;
    LLVM_DEBUG(dbgs() << "[Attributor] AA State: " << AAS << " CSA State: " << T
                      << "\n");
    return T->isValidState();
  };

  bool AllCallSitesKnown;
  if (!A.checkForAllCallSites(CallSiteCheck, QueryingAA, true,
                              AllCallSitesKnown))
    S.indicatePessimisticFixpoint();
  else if (T.hasValue())
    S ^= *T;
}

/// This function is the bridge between argument position and the call base
/// context.
template <typename AAType, typename BaseType,
          typename StateType = typename AAType::StateType>
bool getArgumentStateFromCallBaseContext(Attributor &A,
                                         BaseType &QueryingAttribute,
                                         IRPosition &Pos, StateType &State) {
  assert((Pos.getPositionKind() == IRPosition::IRP_ARGUMENT) &&
         "Expected an 'argument' position !");
  const CallBase *CBContext = Pos.getCallBaseContext();
  if (!CBContext)
    return false;

  int ArgNo = Pos.getCallSiteArgNo();
  assert(ArgNo >= 0 && "Invalid Arg No!");

  const auto &AA = A.getAAFor<AAType>(
      QueryingAttribute, IRPosition::callsite_argument(*CBContext, ArgNo),
      DepClassTy::REQUIRED);
  const StateType &CBArgumentState =
      static_cast<const StateType &>(AA.getState());

  LLVM_DEBUG(dbgs() << "[Attributor] Briding Call site context to argument"
                    << "Position:" << Pos << "CB Arg state:" << CBArgumentState
                    << "\n");

  // NOTE: If we want to do call site grouping it should happen here.
  State ^= CBArgumentState;
  return true;
}

/// Helper class for generic deduction: call site argument -> argument position.
template <typename AAType, typename BaseType,
          typename StateType = typename AAType::StateType,
          bool BridgeCallBaseContext = false>
struct AAArgumentFromCallSiteArguments : public BaseType {
  AAArgumentFromCallSiteArguments(const IRPosition &IRP, Attributor &A)
      : BaseType(IRP, A) {}

  /// See AbstractAttribute::updateImpl(...).
  ChangeStatus updateImpl(Attributor &A) override {
    StateType S = StateType::getBestState(this->getState());

    if (BridgeCallBaseContext) {
      bool Success =
          getArgumentStateFromCallBaseContext<AAType, BaseType, StateType>(
              A, *this, this->getIRPosition(), S);
      if (Success)
        return clampStateAndIndicateChange<StateType>(this->getState(), S);
    }
    clampCallSiteArgumentStates<AAType, StateType>(A, *this, S);

    // TODO: If we know we visited all incoming values, thus no are assumed
    // dead, we can take the known information from the state T.
    return clampStateAndIndicateChange<StateType>(this->getState(), S);
  }
};

/// Helper class for generic replication: function returned -> cs returned.
template <typename AAType, typename BaseType,
          typename StateType = typename BaseType::StateType,
          bool IntroduceCallBaseContext = false>
struct AACallSiteReturnedFromReturned : public BaseType {
  AACallSiteReturnedFromReturned(const IRPosition &IRP, Attributor &A)
      : BaseType(IRP, A) {}

  /// See AbstractAttribute::updateImpl(...).
  ChangeStatus updateImpl(Attributor &A) override {
    assert(this->getIRPosition().getPositionKind() ==
               IRPosition::IRP_CALL_SITE_RETURNED &&
           "Can only wrap function returned positions for call site returned "
           "positions!");
    auto &S = this->getState();

    const Function *AssociatedFunction =
        this->getIRPosition().getAssociatedFunction();
    if (!AssociatedFunction)
      return S.indicatePessimisticFixpoint();

    CallBase &CBContext = static_cast<CallBase &>(this->getAnchorValue());
    if (IntroduceCallBaseContext)
      LLVM_DEBUG(dbgs() << "[Attributor] Introducing call base context:"
                        << CBContext << "\n");

    IRPosition FnPos = IRPosition::returned(
        *AssociatedFunction, IntroduceCallBaseContext ? &CBContext : nullptr);
    const AAType &AA = A.getAAFor<AAType>(*this, FnPos, DepClassTy::REQUIRED);
    return clampStateAndIndicateChange(S, AA.getState());
  }
};
} // namespace

/// Helper function to accumulate uses.
template <class AAType, typename StateType = typename AAType::StateType>
static void followUsesInContext(AAType &AA, Attributor &A,
                                MustBeExecutedContextExplorer &Explorer,
                                const Instruction *CtxI,
                                SetVector<const Use *> &Uses,
                                StateType &State) {
  auto EIt = Explorer.begin(CtxI), EEnd = Explorer.end(CtxI);
  for (unsigned u = 0; u < Uses.size(); ++u) {
    const Use *U = Uses[u];
    if (const Instruction *UserI = dyn_cast<Instruction>(U->getUser())) {
      bool Found = Explorer.findInContextOf(UserI, EIt, EEnd);
      if (Found && AA.followUseInMBEC(A, U, UserI, State))
        for (const Use &Us : UserI->uses())
          Uses.insert(&Us);
    }
  }
}

/// Use the must-be-executed-context around \p I to add information into \p S.
/// The AAType class is required to have `followUseInMBEC` method with the
/// following signature and behaviour:
///
/// bool followUseInMBEC(Attributor &A, const Use *U, const Instruction *I)
/// U - Underlying use.
/// I - The user of the \p U.
/// Returns true if the value should be tracked transitively.
///
template <class AAType, typename StateType = typename AAType::StateType>
static void followUsesInMBEC(AAType &AA, Attributor &A, StateType &S,
                             Instruction &CtxI) {

  // Container for (transitive) uses of the associated value.
  SetVector<const Use *> Uses;
  for (const Use &U : AA.getIRPosition().getAssociatedValue().uses())
    Uses.insert(&U);

  MustBeExecutedContextExplorer &Explorer =
      A.getInfoCache().getMustBeExecutedContextExplorer();

  followUsesInContext<AAType>(AA, A, Explorer, &CtxI, Uses, S);

  if (S.isAtFixpoint())
    return;

  SmallVector<const BranchInst *, 4> BrInsts;
  auto Pred = [&](const Instruction *I) {
    if (const BranchInst *Br = dyn_cast<BranchInst>(I))
      if (Br->isConditional())
        BrInsts.push_back(Br);
    return true;
  };

  // Here, accumulate conditional branch instructions in the context. We
  // explore the child paths and collect the known states. The disjunction of
  // those states can be merged to its own state. Let ParentState_i be a state
  // to indicate the known information for an i-th branch instruction in the
  // context. ChildStates are created for its successors respectively.
  //
  // ParentS_1 = ChildS_{1, 1} /\ ChildS_{1, 2} /\ ... /\ ChildS_{1, n_1}
  // ParentS_2 = ChildS_{2, 1} /\ ChildS_{2, 2} /\ ... /\ ChildS_{2, n_2}
  //      ...
  // ParentS_m = ChildS_{m, 1} /\ ChildS_{m, 2} /\ ... /\ ChildS_{m, n_m}
  //
  // Known State |= ParentS_1 \/ ParentS_2 \/... \/ ParentS_m
  //
  // FIXME: Currently, recursive branches are not handled. For example, we
  // can't deduce that ptr must be dereferenced in below function.
  //
  // void f(int a, int c, int *ptr) {
  //    if(a)
  //      if (b) {
  //        *ptr = 0;
  //      } else {
  //        *ptr = 1;
  //      }
  //    else {
  //      if (b) {
  //        *ptr = 0;
  //      } else {
  //        *ptr = 1;
  //      }
  //    }
  // }

  Explorer.checkForAllContext(&CtxI, Pred);
  for (const BranchInst *Br : BrInsts) {
    StateType ParentState;

    // The known state of the parent state is a conjunction of children's
    // known states so it is initialized with a best state.
    ParentState.indicateOptimisticFixpoint();

    for (const BasicBlock *BB : Br->successors()) {
      StateType ChildState;

      size_t BeforeSize = Uses.size();
      followUsesInContext(AA, A, Explorer, &BB->front(), Uses, ChildState);

      // Erase uses which only appear in the child.
      for (auto It = Uses.begin() + BeforeSize; It != Uses.end();)
        It = Uses.erase(It);

      ParentState &= ChildState;
    }

    // Use only known state.
    S += ParentState;
  }
}

/// ------------------------ PointerInfo ---------------------------------------

namespace llvm {
namespace AA {
namespace PointerInfo {

/// An access kind description as used by AAPointerInfo.
struct OffsetAndSize;

struct State;

} // namespace PointerInfo
} // namespace AA

/// Helper for AA::PointerInfo::Acccess DenseMap/Set usage.
template <>
struct DenseMapInfo<AAPointerInfo::Access> : DenseMapInfo<Instruction *> {
  using Access = AAPointerInfo::Access;
  static inline Access getEmptyKey();
  static inline Access getTombstoneKey();
  static unsigned getHashValue(const Access &A);
  static bool isEqual(const Access &LHS, const Access &RHS);
};

/// Helper that allows OffsetAndSize as a key in a DenseMap.
template <>
struct DenseMapInfo<AA::PointerInfo ::OffsetAndSize>
    : DenseMapInfo<std::pair<int64_t, int64_t>> {};

/// Helper for AA::PointerInfo::Acccess DenseMap/Set usage ignoring everythign
/// but the instruction
struct AccessAsInstructionInfo : DenseMapInfo<Instruction *> {
  using Base = DenseMapInfo<Instruction *>;
  using Access = AAPointerInfo::Access;
  static inline Access getEmptyKey();
  static inline Access getTombstoneKey();
  static unsigned getHashValue(const Access &A);
  static bool isEqual(const Access &LHS, const Access &RHS);
};

} // namespace llvm

/// Helper to represent an access offset and size, with logic to deal with
/// uncertainty and check for overlapping accesses.
struct AA::PointerInfo::OffsetAndSize : public std::pair<int64_t, int64_t> {
  using BaseTy = std::pair<int64_t, int64_t>;
  OffsetAndSize(int64_t Offset, int64_t Size) : BaseTy(Offset, Size) {}
  OffsetAndSize(const BaseTy &P) : BaseTy(P) {}
  int64_t getOffset() const { return first; }
  int64_t getSize() const { return second; }
  static OffsetAndSize getUnknown() { return OffsetAndSize(Unknown, Unknown); }

  /// Return true if offset or size are unknown.
  bool offsetOrSizeAreUnknown() const {
    return getOffset() == OffsetAndSize::Unknown ||
           getSize() == OffsetAndSize::Unknown;
  }

  /// Return true if this offset and size pair might describe an address that
  /// overlaps with \p OAS.
  bool mayOverlap(const OffsetAndSize &OAS) const {
    // Any unknown value and we are giving up -> overlap.
    if (offsetOrSizeAreUnknown() || OAS.offsetOrSizeAreUnknown())
      return true;

    // Check if one offset point is in the other interval [offset, offset+size].
    return OAS.getOffset() + OAS.getSize() > getOffset() &&
           OAS.getOffset() < getOffset() + getSize();
  }

  /// Constant used to represent unknown offset or sizes.
  static constexpr int64_t Unknown = 1 << 31;
};

/// Implementation of the DenseMapInfo.
///
///{
inline llvm::AccessAsInstructionInfo::Access
llvm::AccessAsInstructionInfo::getEmptyKey() {
  return Access(Base::getEmptyKey(), nullptr, AAPointerInfo::AK_READ, nullptr);
}
inline llvm::AccessAsInstructionInfo::Access
llvm::AccessAsInstructionInfo::getTombstoneKey() {
  return Access(Base::getTombstoneKey(), nullptr, AAPointerInfo::AK_READ,
                nullptr);
}
unsigned llvm::AccessAsInstructionInfo::getHashValue(
    const llvm::AccessAsInstructionInfo::Access &A) {
  return Base::getHashValue(A.getRemoteInst());
}
bool llvm::AccessAsInstructionInfo::isEqual(
    const llvm::AccessAsInstructionInfo::Access &LHS,
    const llvm::AccessAsInstructionInfo::Access &RHS) {
  return LHS.getRemoteInst() == RHS.getRemoteInst();
}
inline llvm::DenseMapInfo<AAPointerInfo::Access>::Access
llvm::DenseMapInfo<AAPointerInfo::Access>::getEmptyKey() {
  return AAPointerInfo::Access(nullptr, nullptr, AAPointerInfo::AK_READ,
                               nullptr);
}
inline llvm::DenseMapInfo<AAPointerInfo::Access>::Access
llvm::DenseMapInfo<AAPointerInfo::Access>::getTombstoneKey() {
  return AAPointerInfo::Access(nullptr, nullptr, AAPointerInfo::AK_WRITE,
                               nullptr);
}

unsigned llvm::DenseMapInfo<AAPointerInfo::Access>::getHashValue(
    const llvm::DenseMapInfo<AAPointerInfo::Access>::Access &A) {
  return detail::combineHashValue(
             DenseMapInfo<Instruction *>::getHashValue(A.getRemoteInst()),
             (A.isWrittenValueYetUndetermined()
                  ? ~0
                  : DenseMapInfo<Value *>::getHashValue(A.getWrittenValue()))) +
         A.getKind();
}

bool llvm::DenseMapInfo<AAPointerInfo::Access>::isEqual(
    const llvm::DenseMapInfo<AAPointerInfo::Access>::Access &LHS,
    const llvm::DenseMapInfo<AAPointerInfo::Access>::Access &RHS) {
  return LHS == RHS;
}
///}

/// A type to track pointer/struct usage and accesses for AAPointerInfo.
struct AA::PointerInfo::State : public AbstractState {

  /// Return the best possible representable state.
  static State getBestState(const State &SIS) { return State(); }

  /// Return the worst possible representable state.
  static State getWorstState(const State &SIS) {
    State R;
    R.indicatePessimisticFixpoint();
    return R;
  }

  State() {}
  State(const State &SIS) : AccessBins(SIS.AccessBins) {}
  State(State &&SIS) : AccessBins(std::move(SIS.AccessBins)) {}

  const State &getAssumed() const { return *this; }

  /// See AbstractState::isValidState().
  bool isValidState() const override { return BS.isValidState(); }

  /// See AbstractState::isAtFixpoint().
  bool isAtFixpoint() const override { return BS.isAtFixpoint(); }

  /// See AbstractState::indicateOptimisticFixpoint().
  ChangeStatus indicateOptimisticFixpoint() override {
    BS.indicateOptimisticFixpoint();
    return ChangeStatus::UNCHANGED;
  }

  /// See AbstractState::indicatePessimisticFixpoint().
  ChangeStatus indicatePessimisticFixpoint() override {
    BS.indicatePessimisticFixpoint();
    return ChangeStatus::CHANGED;
  }

  State &operator=(const State &R) {
    if (this == &R)
      return *this;
    BS = R.BS;
    AccessBins = R.AccessBins;
    return *this;
  }

  State &operator=(State &&R) {
    if (this == &R)
      return *this;
    std::swap(BS, R.BS);
    std::swap(AccessBins, R.AccessBins);
    return *this;
  }

  bool operator==(const State &R) const {
    if (BS != R.BS)
      return false;
    if (AccessBins.size() != R.AccessBins.size())
      return false;
    auto It = begin(), RIt = R.begin(), E = end();
    while (It != E) {
      if (It->getFirst() != RIt->getFirst())
        return false;
      auto &Accs = It->getSecond();
      auto &RAccs = RIt->getSecond();
      if (Accs.size() != RAccs.size())
        return false;
      auto AccIt = Accs.begin(), RAccIt = RAccs.begin(), AccE = Accs.end();
      while (AccIt != AccE) {
        if (*AccIt != *RAccIt)
          return false;
        ++AccIt;
        ++RAccIt;
      }
      ++It;
      ++RIt;
    }
    return true;
  }
  bool operator!=(const State &R) const { return !(*this == R); }

  /// We store accesses in a set with the instruction as key.
  using Accesses = DenseSet<AAPointerInfo::Access, AccessAsInstructionInfo>;

  /// We store all accesses in bins denoted by their offset and size.
  using AccessBinsTy = DenseMap<OffsetAndSize, Accesses>;

  AccessBinsTy::const_iterator begin() const { return AccessBins.begin(); }
  AccessBinsTy::const_iterator end() const { return AccessBins.end(); }

protected:
  /// The bins with all the accesses for the associated pointer.
  DenseMap<OffsetAndSize, Accesses> AccessBins;

  /// Add a new access to the state at offset \p Offset and with size \p Size.
  /// The access is associated with \p I, writes \p Content (if anything), and
  /// is of kind \p Kind.
  /// \Returns CHANGED, if the state changed, UNCHANGED otherwise.
  ChangeStatus addAccess(int64_t Offset, int64_t Size, Instruction &I,
                         Optional<Value *> Content,
                         AAPointerInfo::AccessKind Kind, Type *Ty,
                         Instruction *RemoteI = nullptr,
                         Accesses *BinPtr = nullptr) {
    OffsetAndSize Key{Offset, Size};
    Accesses &Bin = BinPtr ? *BinPtr : AccessBins[Key];
    AAPointerInfo::Access Acc(&I, RemoteI ? RemoteI : &I, Content, Kind, Ty);
    // Check if we have an access for this instruction in this bin, if not,
    // simply add it.
    auto It = Bin.find(Acc);
    if (It == Bin.end()) {
      Bin.insert(Acc);
      return ChangeStatus::CHANGED;
    }
    // If the existing access is the same as then new one, nothing changed.
    AAPointerInfo::Access Before = *It;
    // The new one will be combined with the existing one.
    *It &= Acc;
    return *It == Before ? ChangeStatus::UNCHANGED : ChangeStatus::CHANGED;
  }

  /// See AAPointerInfo::forallInterferingAccesses.
  bool forallInterferingAccesses(
      Instruction &I,
      function_ref<bool(const AAPointerInfo::Access &, bool)> CB) const {
    if (!isValidState())
      return false;
    // First find the offset and size of I.
    OffsetAndSize OAS(-1, -1);
    for (auto &It : AccessBins) {
      for (auto &Access : It.getSecond()) {
        if (Access.getRemoteInst() == &I) {
          OAS = It.getFirst();
          break;
        }
      }
      if (OAS.getSize() != -1)
        break;
    }
    if (OAS.getSize() == -1)
      return true;

    // Now that we have an offset and size, find all overlapping ones and use
    // the callback on the accesses.
    for (auto &It : AccessBins) {
      OffsetAndSize ItOAS = It.getFirst();
      if (!OAS.mayOverlap(ItOAS))
        continue;
      bool IsExact = OAS == ItOAS && !OAS.offsetOrSizeAreUnknown();
      for (auto &Access : It.getSecond())
        if (!CB(Access, IsExact))
          return false;
    }
    return true;
  }

private:
  /// State to track fixpoint and validity.
  BooleanState BS;
};

namespace {
struct AAPointerInfoImpl
    : public StateWrapper<AA::PointerInfo::State, AAPointerInfo> {
  using BaseTy = StateWrapper<AA::PointerInfo::State, AAPointerInfo>;
  AAPointerInfoImpl(const IRPosition &IRP, Attributor &A) : BaseTy(IRP) {}

  /// See AbstractAttribute::initialize(...).
  void initialize(Attributor &A) override { AAPointerInfo::initialize(A); }

  /// See AbstractAttribute::getAsStr().
  const std::string getAsStr() const override {
    return std::string("PointerInfo ") +
           (isValidState() ? (std::string("#") +
                              std::to_string(AccessBins.size()) + " bins")
                           : "<invalid>");
  }

  /// See AbstractAttribute::manifest(...).
  ChangeStatus manifest(Attributor &A) override {
    return AAPointerInfo::manifest(A);
  }

  bool forallInterferingAccesses(
      LoadInst &LI, function_ref<bool(const AAPointerInfo::Access &, bool)> CB)
      const override {
    return State::forallInterferingAccesses(LI, CB);
  }
  bool forallInterferingAccesses(
      StoreInst &SI, function_ref<bool(const AAPointerInfo::Access &, bool)> CB)
      const override {
    return State::forallInterferingAccesses(SI, CB);
  }

  ChangeStatus translateAndAddCalleeState(Attributor &A,
                                          const AAPointerInfo &CalleeAA,
                                          int64_t CallArgOffset, CallBase &CB) {
    using namespace AA::PointerInfo;
    if (!CalleeAA.getState().isValidState() || !isValidState())
      return indicatePessimisticFixpoint();

    const auto &CalleeImplAA = static_cast<const AAPointerInfoImpl &>(CalleeAA);
    bool IsByval = CalleeImplAA.getAssociatedArgument()->hasByValAttr();

    // Combine the accesses bin by bin.
    ChangeStatus Changed = ChangeStatus::UNCHANGED;
    for (auto &It : CalleeImplAA.getState()) {
      OffsetAndSize OAS = OffsetAndSize::getUnknown();
      if (CallArgOffset != OffsetAndSize::Unknown)
        OAS = OffsetAndSize(It.first.getOffset() + CallArgOffset,
                            It.first.getSize());
      Accesses &Bin = AccessBins[OAS];
      for (const AAPointerInfo::Access &RAcc : It.second) {
        if (IsByval && !RAcc.isRead())
          continue;
        bool UsedAssumedInformation = false;
        Optional<Value *> Content = A.translateArgumentToCallSiteContent(
            RAcc.getContent(), CB, *this, UsedAssumedInformation);
        AccessKind AK =
            AccessKind(RAcc.getKind() & (IsByval ? AccessKind::AK_READ
                                                 : AccessKind::AK_READ_WRITE));
        Changed =
            Changed | addAccess(OAS.getOffset(), OAS.getSize(), CB, Content, AK,
                                RAcc.getType(), RAcc.getRemoteInst(), &Bin);
      }
    }
    return Changed;
  }

  /// Statistic tracking for all AAPointerInfo implementations.
  /// See AbstractAttribute::trackStatistics().
  void trackPointerInfoStatistics(const IRPosition &IRP) const {}
};

struct AAPointerInfoFloating : public AAPointerInfoImpl {
  using AccessKind = AAPointerInfo::AccessKind;
  AAPointerInfoFloating(const IRPosition &IRP, Attributor &A)
      : AAPointerInfoImpl(IRP, A) {}

  /// See AbstractAttribute::initialize(...).
  void initialize(Attributor &A) override { AAPointerInfoImpl::initialize(A); }

  /// Deal with an access and signal if it was handled successfully.
  bool handleAccess(Attributor &A, Instruction &I, Value &Ptr,
                    Optional<Value *> Content, AccessKind Kind, int64_t Offset,
                    ChangeStatus &Changed, Type *Ty,
                    int64_t Size = AA::PointerInfo::OffsetAndSize::Unknown) {
    using namespace AA::PointerInfo;
    // No need to find a size if one is given or the offset is unknown.
    if (Offset != OffsetAndSize::Unknown && Size == OffsetAndSize::Unknown &&
        Ty) {
      const DataLayout &DL = A.getDataLayout();
      TypeSize AccessSize = DL.getTypeStoreSize(Ty);
      if (!AccessSize.isScalable())
        Size = AccessSize.getFixedSize();
    }
    Changed = Changed | addAccess(Offset, Size, I, Content, Kind, Ty);
    return true;
  };

  /// Helper struct, will support ranges eventually.
  struct OffsetInfo {
    int64_t Offset = AA::PointerInfo::OffsetAndSize::Unknown;

    bool operator==(const OffsetInfo &OI) const { return Offset == OI.Offset; }
  };

  /// See AbstractAttribute::updateImpl(...).
  ChangeStatus updateImpl(Attributor &A) override {
    using namespace AA::PointerInfo;
    State S = getState();
    ChangeStatus Changed = ChangeStatus::UNCHANGED;
    Value &AssociatedValue = getAssociatedValue();

    const DataLayout &DL = A.getDataLayout();
    DenseMap<Value *, OffsetInfo> OffsetInfoMap;
    OffsetInfoMap[&AssociatedValue] = OffsetInfo{0};

    auto HandlePassthroughUser = [&](Value *Usr, OffsetInfo &PtrOI,
                                     bool &Follow) {
      OffsetInfo &UsrOI = OffsetInfoMap[Usr];
      UsrOI = PtrOI;
      Follow = true;
      return true;
    };

    const auto *TLI = getAnchorScope()
                          ? A.getInfoCache().getTargetLibraryInfoForFunction(
                                *getAnchorScope())
                          : nullptr;
    auto UsePred = [&](const Use &U, bool &Follow) -> bool {
      Value *CurPtr = U.get();
      User *Usr = U.getUser();
      LLVM_DEBUG(dbgs() << "[AAPointerInfo] Analyze " << *CurPtr << " in "
                        << *Usr << "\n");
      assert(OffsetInfoMap.count(CurPtr) &&
             "The current pointer offset should have been seeded!");

      if (ConstantExpr *CE = dyn_cast<ConstantExpr>(Usr)) {
        if (CE->isCast())
          return HandlePassthroughUser(Usr, OffsetInfoMap[CurPtr], Follow);
        if (CE->isCompare())
          return true;
        if (!CE->isGEPWithNoNotionalOverIndexing()) {
          LLVM_DEBUG(dbgs() << "[AAPointerInfo] Unhandled constant user " << *CE
                            << "\n");
          return false;
        }
      }
      if (auto *GEP = dyn_cast<GEPOperator>(Usr)) {
        // Note the order here, the Usr access might change the map, CurPtr is
        // already in it though.
        OffsetInfo &UsrOI = OffsetInfoMap[Usr];
        OffsetInfo &PtrOI = OffsetInfoMap[CurPtr];
        UsrOI = PtrOI;

        // TODO: Use range information.
        if (PtrOI.Offset == OffsetAndSize::Unknown ||
            !GEP->hasAllConstantIndices()) {
          UsrOI.Offset = OffsetAndSize::Unknown;
          Follow = true;
          return true;
        }

        SmallVector<Value *, 8> Indices;
        for (Use &Idx : GEP->indices()) {
          if (auto *CIdx = dyn_cast<ConstantInt>(Idx)) {
            Indices.push_back(CIdx);
            continue;
          }

          LLVM_DEBUG(dbgs() << "[AAPointerInfo] Non constant GEP index " << *GEP
                            << " : " << *Idx << "\n");
          return false;
        }
        UsrOI.Offset = PtrOI.Offset +
                       DL.getIndexedOffsetInType(
                           CurPtr->getType()->getPointerElementType(), Indices);
        Follow = true;
        return true;
      }
      if (isa<CastInst>(Usr) || isa<SelectInst>(Usr))
        return HandlePassthroughUser(Usr, OffsetInfoMap[CurPtr], Follow);

      // For PHIs we need to take care of the recurrence explicitly as the value
      // might change while we iterate through a loop. For now, we give up if
      // the PHI is not invariant.
      if (isa<PHINode>(Usr)) {
        // Note the order here, the Usr access might change the map, CurPtr is
        // already in it though.
        OffsetInfo &UsrOI = OffsetInfoMap[Usr];
        OffsetInfo &PtrOI = OffsetInfoMap[CurPtr];
        // Check if the PHI is invariant (so far).
        if (UsrOI == PtrOI)
          return true;

        // Check if the PHI operand has already an unknown offset as we can't
        // improve on that anymore.
        if (PtrOI.Offset == OffsetAndSize::Unknown) {
          UsrOI = PtrOI;
          Follow = true;
          return true;
        }

        // Check if the PHI operand is not dependent on the PHI itself.
        // TODO: This is not great as we look at the pointer type. However, it
        // is unclear where the Offset size comes from with typeless pointers.
        APInt Offset(
            DL.getIndexSizeInBits(CurPtr->getType()->getPointerAddressSpace()),
            0);
        if (&AssociatedValue == CurPtr->stripAndAccumulateConstantOffsets(
                                    DL, Offset, /* AllowNonInbounds */ true)) {
          if (Offset != PtrOI.Offset) {
            LLVM_DEBUG(dbgs()
                       << "[AAPointerInfo] PHI operand pointer offset mismatch "
                       << *CurPtr << " in " << *Usr << "\n");
            return false;
          }
          return HandlePassthroughUser(Usr, PtrOI, Follow);
        }

        // TODO: Approximate in case we know the direction of the recurrence.
        LLVM_DEBUG(dbgs() << "[AAPointerInfo] PHI operand is too complex "
                          << *CurPtr << " in " << *Usr << "\n");
        UsrOI = PtrOI;
        UsrOI.Offset = OffsetAndSize::Unknown;
        Follow = true;
        return true;
      }

      if (auto *LoadI = dyn_cast<LoadInst>(Usr))
        return handleAccess(A, *LoadI, *CurPtr, /* Content */ nullptr,
                            AccessKind::AK_READ, OffsetInfoMap[CurPtr].Offset,
                            Changed, LoadI->getType());
      if (auto *StoreI = dyn_cast<StoreInst>(Usr)) {
        if (StoreI->getValueOperand() == CurPtr) {
          LLVM_DEBUG(dbgs() << "[AAPointerInfo] Escaping use in store "
                            << *StoreI << "\n");
          return false;
        }
        bool UsedAssumedInformation = false;
        Optional<Value *> Content = A.getAssumedSimplified(
            *StoreI->getValueOperand(), *this, UsedAssumedInformation);
        return handleAccess(A, *StoreI, *CurPtr, Content, AccessKind::AK_WRITE,
                            OffsetInfoMap[CurPtr].Offset, Changed,
                            StoreI->getValueOperand()->getType());
      }
      if (auto *CB = dyn_cast<CallBase>(Usr)) {
        if (CB->isLifetimeStartOrEnd())
          return true;
        if (TLI && isFreeCall(CB, TLI))
          return true;
        if (CB->isArgOperand(&U)) {
          unsigned ArgNo = CB->getArgOperandNo(&U);
          const auto &CSArgPI = A.getAAFor<AAPointerInfo>(
              *this, IRPosition::callsite_argument(*CB, ArgNo),
              DepClassTy::REQUIRED);
          Changed = translateAndAddCalleeState(
                        A, CSArgPI, OffsetInfoMap[CurPtr].Offset, *CB) |
                    Changed;
          return true;
        }
        LLVM_DEBUG(dbgs() << "[AAPointerInfo] Call user not handled " << *CB
                          << "\n");
        // TODO: Allow some call uses
        return false;
      }

      LLVM_DEBUG(dbgs() << "[AAPointerInfo] User not handled " << *Usr << "\n");
      return false;
    };
    auto EquivalentUseCB = [&](const Use &OldU, const Use &NewU) {
      if (OffsetInfoMap.count(NewU))
        return OffsetInfoMap[NewU] == OffsetInfoMap[OldU];
      OffsetInfoMap[NewU] = OffsetInfoMap[OldU];
      return true;
    };
    if (!A.checkForAllUses(UsePred, *this, AssociatedValue,
                           /* CheckBBLivenessOnly */ true, DepClassTy::OPTIONAL,
                           EquivalentUseCB))
      return indicatePessimisticFixpoint();

    LLVM_DEBUG({
      dbgs() << "Accesses by bin after update:\n";
      for (auto &It : AccessBins) {
        dbgs() << "[" << It.first.getOffset() << "-"
               << It.first.getOffset() + It.first.getSize()
               << "] : " << It.getSecond().size() << "\n";
        for (auto &Acc : It.getSecond()) {
          dbgs() << "     - " << Acc.getKind() << " - " << *Acc.getLocalInst()
                 << "\n";
          if (Acc.getLocalInst() != Acc.getRemoteInst())
            dbgs() << "     -->                         "
                   << *Acc.getRemoteInst() << "\n";
          if (!Acc.isWrittenValueYetUndetermined())
            dbgs() << "     - " << Acc.getWrittenValue() << "\n";
        }
      }
    });

    return Changed;
  }

  /// See AbstractAttribute::trackStatistics()
  void trackStatistics() const override {
    AAPointerInfoImpl::trackPointerInfoStatistics(getIRPosition());
  }
};

struct AAPointerInfoReturned final : AAPointerInfoImpl {
  AAPointerInfoReturned(const IRPosition &IRP, Attributor &A)
      : AAPointerInfoImpl(IRP, A) {}

  /// See AbstractAttribute::updateImpl(...).
  ChangeStatus updateImpl(Attributor &A) override {
    return indicatePessimisticFixpoint();
  }

  /// See AbstractAttribute::trackStatistics()
  void trackStatistics() const override {
    AAPointerInfoImpl::trackPointerInfoStatistics(getIRPosition());
  }
};

struct AAPointerInfoArgument final : AAPointerInfoFloating {
  AAPointerInfoArgument(const IRPosition &IRP, Attributor &A)
      : AAPointerInfoFloating(IRP, A) {}

  /// See AbstractAttribute::initialize(...).
  void initialize(Attributor &A) override {
    AAPointerInfoFloating::initialize(A);
    if (getAnchorScope()->isDeclaration())
      indicatePessimisticFixpoint();
  }

  /// See AbstractAttribute::trackStatistics()
  void trackStatistics() const override {
    AAPointerInfoImpl::trackPointerInfoStatistics(getIRPosition());
  }
};

struct AAPointerInfoCallSiteArgument final : AAPointerInfoFloating {
  AAPointerInfoCallSiteArgument(const IRPosition &IRP, Attributor &A)
      : AAPointerInfoFloating(IRP, A) {}

  /// See AbstractAttribute::updateImpl(...).
  ChangeStatus updateImpl(Attributor &A) override {
    using namespace AA::PointerInfo;
    // We handle memory intrinsics explicitly, at least the first (=
    // destination) and second (=source) arguments as we know how they are
    // accessed.
    if (auto *MI = dyn_cast_or_null<MemIntrinsic>(getCtxI())) {
      ConstantInt *Length = dyn_cast<ConstantInt>(MI->getLength());
      int64_t LengthVal = OffsetAndSize::Unknown;
      if (Length)
        LengthVal = Length->getSExtValue();
      Value &Ptr = getAssociatedValue();
      unsigned ArgNo = getIRPosition().getCallSiteArgNo();
      ChangeStatus Changed;
      if (ArgNo == 0) {
        handleAccess(A, *MI, Ptr, nullptr, AccessKind::AK_WRITE, 0, Changed,
                     nullptr, LengthVal);
      } else if (ArgNo == 1) {
        handleAccess(A, *MI, Ptr, nullptr, AccessKind::AK_READ, 0, Changed,
                     nullptr, LengthVal);
      } else {
        LLVM_DEBUG(dbgs() << "[AAPointerInfo] Unhandled memory intrinsic "
                          << *MI << "\n");
        return indicatePessimisticFixpoint();
      }
      return Changed;
    }

    // TODO: Once we have call site specific value information we can provide
    //       call site specific liveness information and then it makes
    //       sense to specialize attributes for call sites arguments instead of
    //       redirecting requests to the callee argument.
    Argument *Arg = getAssociatedArgument();
    if (!Arg)
      return indicatePessimisticFixpoint();
    const IRPosition &ArgPos = IRPosition::argument(*Arg);
    auto &ArgAA =
        A.getAAFor<AAPointerInfo>(*this, ArgPos, DepClassTy::REQUIRED);
    return translateAndAddCalleeState(A, ArgAA, 0, *cast<CallBase>(getCtxI()));
  }

  /// See AbstractAttribute::trackStatistics()
  void trackStatistics() const override {
    AAPointerInfoImpl::trackPointerInfoStatistics(getIRPosition());
  }
};

struct AAPointerInfoCallSiteReturned final : AAPointerInfoFloating {
  AAPointerInfoCallSiteReturned(const IRPosition &IRP, Attributor &A)
      : AAPointerInfoFloating(IRP, A) {}

  /// See AbstractAttribute::trackStatistics()
  void trackStatistics() const override {
    AAPointerInfoImpl::trackPointerInfoStatistics(getIRPosition());
  }
};

/// -----------------------NoUnwind Function Attribute--------------------------

struct AANoUnwindImpl : AANoUnwind {
  AANoUnwindImpl(const IRPosition &IRP, Attributor &A) : AANoUnwind(IRP, A) {}

  const std::string getAsStr() const override {
    return getAssumed() ? "nounwind" : "may-unwind";
  }

  /// See AbstractAttribute::updateImpl(...).
  ChangeStatus updateImpl(Attributor &A) override {
    auto Opcodes = {
        (unsigned)Instruction::Invoke,      (unsigned)Instruction::CallBr,
        (unsigned)Instruction::Call,        (unsigned)Instruction::CleanupRet,
        (unsigned)Instruction::CatchSwitch, (unsigned)Instruction::Resume};

    auto CheckForNoUnwind = [&](Instruction &I) {
      if (!I.mayThrow())
        return true;

      if (const auto *CB = dyn_cast<CallBase>(&I)) {
        const auto &NoUnwindAA = A.getAAFor<AANoUnwind>(
            *this, IRPosition::callsite_function(*CB), DepClassTy::REQUIRED);
        return NoUnwindAA.isAssumedNoUnwind();
      }
      return false;
    };

    bool UsedAssumedInformation = false;
    if (!A.checkForAllInstructions(CheckForNoUnwind, *this, Opcodes,
                                   UsedAssumedInformation))
      return indicatePessimisticFixpoint();

    return ChangeStatus::UNCHANGED;
  }
};

struct AANoUnwindFunction final : public AANoUnwindImpl {
  AANoUnwindFunction(const IRPosition &IRP, Attributor &A)
      : AANoUnwindImpl(IRP, A) {}

  /// See AbstractAttribute::trackStatistics()
  void trackStatistics() const override { STATS_DECLTRACK_FN_ATTR(nounwind) }
};

/// NoUnwind attribute deduction for a call sites.
struct AANoUnwindCallSite final : AANoUnwindImpl {
  AANoUnwindCallSite(const IRPosition &IRP, Attributor &A)
      : AANoUnwindImpl(IRP, A) {}

  /// See AbstractAttribute::initialize(...).
  void initialize(Attributor &A) override {
    AANoUnwindImpl::initialize(A);
    Function *F = getAssociatedFunction();
    if (!F || F->isDeclaration())
      indicatePessimisticFixpoint();
  }

  /// See AbstractAttribute::updateImpl(...).
  ChangeStatus updateImpl(Attributor &A) override {
    // TODO: Once we have call site specific value information we can provide
    //       call site specific liveness information and then it makes
    //       sense to specialize attributes for call sites arguments instead of
    //       redirecting requests to the callee argument.
    Function *F = getAssociatedFunction();
    const IRPosition &FnPos = IRPosition::function(*F);
    auto &FnAA = A.getAAFor<AANoUnwind>(*this, FnPos, DepClassTy::REQUIRED);
    return clampStateAndIndicateChange(getState(), FnAA.getState());
  }

  /// See AbstractAttribute::trackStatistics()
  void trackStatistics() const override { STATS_DECLTRACK_CS_ATTR(nounwind); }
};

/// --------------------- Function Return Values -------------------------------

/// "Attribute" that collects all potential returned values and the return
/// instructions that they arise from.
///
/// If there is a unique returned value R, the manifest method will:
///   - mark R with the "returned" attribute, if R is an argument.
class AAReturnedValuesImpl : public AAReturnedValues, public AbstractState {

  /// Mapping of values potentially returned by the associated function to the
  /// return instructions that might return them.
  MapVector<Value *, SmallSetVector<ReturnInst *, 4>> ReturnedValues;

  /// State flags
  ///
  ///{
  bool IsFixed = false;
  bool IsValidState = true;
  ///}

public:
  AAReturnedValuesImpl(const IRPosition &IRP, Attributor &A)
      : AAReturnedValues(IRP, A) {}

  /// See AbstractAttribute::initialize(...).
  void initialize(Attributor &A) override {
    // Reset the state.
    IsFixed = false;
    IsValidState = true;
    ReturnedValues.clear();

    Function *F = getAssociatedFunction();
    if (!F || F->isDeclaration()) {
      indicatePessimisticFixpoint();
      return;
    }
    assert(!F->getReturnType()->isVoidTy() &&
           "Did not expect a void return type!");

    // The map from instruction opcodes to those instructions in the function.
    auto &OpcodeInstMap = A.getInfoCache().getOpcodeInstMapForFunction(*F);

    // Look through all arguments, if one is marked as returned we are done.
    for (Argument &Arg : F->args()) {
      if (Arg.hasReturnedAttr()) {
        auto &ReturnInstSet = ReturnedValues[&Arg];
        if (auto *Insts = OpcodeInstMap.lookup(Instruction::Ret))
          for (Instruction *RI : *Insts)
            ReturnInstSet.insert(cast<ReturnInst>(RI));

        indicateOptimisticFixpoint();
        return;
      }
    }

    if (!A.isFunctionIPOAmendable(*F))
      indicatePessimisticFixpoint();
  }

  /// See AbstractAttribute::manifest(...).
  ChangeStatus manifest(Attributor &A) override;

  /// See AbstractAttribute::getState(...).
  AbstractState &getState() override { return *this; }

  /// See AbstractAttribute::getState(...).
  const AbstractState &getState() const override { return *this; }

  /// See AbstractAttribute::updateImpl(Attributor &A).
  ChangeStatus updateImpl(Attributor &A) override;

  llvm::iterator_range<iterator> returned_values() override {
    return llvm::make_range(ReturnedValues.begin(), ReturnedValues.end());
  }

  llvm::iterator_range<const_iterator> returned_values() const override {
    return llvm::make_range(ReturnedValues.begin(), ReturnedValues.end());
  }

  /// Return the number of potential return values, -1 if unknown.
  size_t getNumReturnValues() const override {
    return isValidState() ? ReturnedValues.size() : -1;
  }

  /// Return an assumed unique return value if a single candidate is found. If
  /// there cannot be one, return a nullptr. If it is not clear yet, return the
  /// Optional::NoneType.
  Optional<Value *> getAssumedUniqueReturnValue(Attributor &A) const;

  /// See AbstractState::checkForAllReturnedValues(...).
  bool checkForAllReturnedValuesAndReturnInsts(
      function_ref<bool(Value &, const SmallSetVector<ReturnInst *, 4> &)> Pred)
      const override;

  /// Pretty print the attribute similar to the IR representation.
  const std::string getAsStr() const override;

  /// See AbstractState::isAtFixpoint().
  bool isAtFixpoint() const override { return IsFixed; }

  /// See AbstractState::isValidState().
  bool isValidState() const override { return IsValidState; }

  /// See AbstractState::indicateOptimisticFixpoint(...).
  ChangeStatus indicateOptimisticFixpoint() override {
    IsFixed = true;
    return ChangeStatus::UNCHANGED;
  }

  ChangeStatus indicatePessimisticFixpoint() override {
    IsFixed = true;
    IsValidState = false;
    return ChangeStatus::CHANGED;
  }
};

ChangeStatus AAReturnedValuesImpl::manifest(Attributor &A) {
  ChangeStatus Changed = ChangeStatus::UNCHANGED;

  // Bookkeeping.
  assert(isValidState());
  STATS_DECLTRACK(KnownReturnValues, FunctionReturn,
                  "Number of function with known return values");

  // Check if we have an assumed unique return value that we could manifest.
  Optional<Value *> UniqueRV = getAssumedUniqueReturnValue(A);

  if (!UniqueRV.hasValue() || !UniqueRV.getValue())
    return Changed;

  // Bookkeeping.
  STATS_DECLTRACK(UniqueReturnValue, FunctionReturn,
                  "Number of function with unique return");
  // If the assumed unique return value is an argument, annotate it.
  if (auto *UniqueRVArg = dyn_cast<Argument>(UniqueRV.getValue())) {
    if (UniqueRVArg->getType()->canLosslesslyBitCastTo(
            getAssociatedFunction()->getReturnType())) {
      getIRPosition() = IRPosition::argument(*UniqueRVArg);
      Changed = IRAttribute::manifest(A);
    }
  }
  return Changed;
}

const std::string AAReturnedValuesImpl::getAsStr() const {
  return (isAtFixpoint() ? "returns(#" : "may-return(#") +
         (isValidState() ? std::to_string(getNumReturnValues()) : "?") + ")";
}

Optional<Value *>
AAReturnedValuesImpl::getAssumedUniqueReturnValue(Attributor &A) const {
  // If checkForAllReturnedValues provides a unique value, ignoring potential
  // undef values that can also be present, it is assumed to be the actual
  // return value and forwarded to the caller of this method. If there are
  // multiple, a nullptr is returned indicating there cannot be a unique
  // returned value.
  Optional<Value *> UniqueRV;
  Type *Ty = getAssociatedFunction()->getReturnType();

  auto Pred = [&](Value &RV) -> bool {
    UniqueRV = AA::combineOptionalValuesInAAValueLatice(UniqueRV, &RV, Ty);
    return UniqueRV != Optional<Value *>(nullptr);
  };

  if (!A.checkForAllReturnedValues(Pred, *this))
    UniqueRV = nullptr;

  return UniqueRV;
}

bool AAReturnedValuesImpl::checkForAllReturnedValuesAndReturnInsts(
    function_ref<bool(Value &, const SmallSetVector<ReturnInst *, 4> &)> Pred)
    const {
  if (!isValidState())
    return false;

  // Check all returned values but ignore call sites as long as we have not
  // encountered an overdefined one during an update.
  for (auto &It : ReturnedValues) {
    Value *RV = It.first;
    if (!Pred(*RV, It.second))
      return false;
  }

  return true;
}

ChangeStatus AAReturnedValuesImpl::updateImpl(Attributor &A) {
  ChangeStatus Changed = ChangeStatus::UNCHANGED;

  auto ReturnValueCB = [&](Value &V, const Instruction *CtxI, ReturnInst &Ret,
                           bool) -> bool {
    bool UsedAssumedInformation = false;
    Optional<Value *> SimpleRetVal =
        A.getAssumedSimplified(V, *this, UsedAssumedInformation);
    if (!SimpleRetVal.hasValue())
      return true;
    if (!SimpleRetVal.getValue())
      return false;
    Value *RetVal = *SimpleRetVal;
    assert(AA::isValidInScope(*RetVal, Ret.getFunction()) &&
           "Assumed returned value should be valid in function scope!");
    if (ReturnedValues[RetVal].insert(&Ret))
      Changed = ChangeStatus::CHANGED;
    return true;
  };

  auto ReturnInstCB = [&](Instruction &I) {
    ReturnInst &Ret = cast<ReturnInst>(I);
    return genericValueTraversal<ReturnInst>(
        A, IRPosition::value(*Ret.getReturnValue()), *this, Ret, ReturnValueCB,
        &I);
  };

  // Discover returned values from all live returned instructions in the
  // associated function.
  bool UsedAssumedInformation = false;
  if (!A.checkForAllInstructions(ReturnInstCB, *this, {Instruction::Ret},
                                 UsedAssumedInformation))
    return indicatePessimisticFixpoint();
  return Changed;
}

struct AAReturnedValuesFunction final : public AAReturnedValuesImpl {
  AAReturnedValuesFunction(const IRPosition &IRP, Attributor &A)
      : AAReturnedValuesImpl(IRP, A) {}

  /// See AbstractAttribute::trackStatistics()
  void trackStatistics() const override { STATS_DECLTRACK_ARG_ATTR(returned) }
};

/// Returned values information for a call sites.
struct AAReturnedValuesCallSite final : AAReturnedValuesImpl {
  AAReturnedValuesCallSite(const IRPosition &IRP, Attributor &A)
      : AAReturnedValuesImpl(IRP, A) {}

  /// See AbstractAttribute::initialize(...).
  void initialize(Attributor &A) override {
    // TODO: Once we have call site specific value information we can provide
    //       call site specific liveness information and then it makes
    //       sense to specialize attributes for call sites instead of
    //       redirecting requests to the callee.
    llvm_unreachable("Abstract attributes for returned values are not "
                     "supported for call sites yet!");
  }

  /// See AbstractAttribute::updateImpl(...).
  ChangeStatus updateImpl(Attributor &A) override {
    return indicatePessimisticFixpoint();
  }

  /// See AbstractAttribute::trackStatistics()
  void trackStatistics() const override {}
};

/// ------------------------ NoSync Function Attribute -------------------------

struct AANoSyncImpl : AANoSync {
  AANoSyncImpl(const IRPosition &IRP, Attributor &A) : AANoSync(IRP, A) {}

  const std::string getAsStr() const override {
    return getAssumed() ? "nosync" : "may-sync";
  }

  /// See AbstractAttribute::updateImpl(...).
  ChangeStatus updateImpl(Attributor &A) override;

  /// Helper function used to determine whether an instruction is non-relaxed
  /// atomic. In other words, if an atomic instruction does not have unordered
  /// or monotonic ordering
  static bool isNonRelaxedAtomic(Instruction *I);

  /// Helper function specific for intrinsics which are potentially volatile
  static bool isNoSyncIntrinsic(Instruction *I);
};

bool AANoSyncImpl::isNonRelaxedAtomic(Instruction *I) {
  if (!I->isAtomic())
    return false;

  if (auto *FI = dyn_cast<FenceInst>(I))
    // All legal orderings for fence are stronger than monotonic.
    return FI->getSyncScopeID() != SyncScope::SingleThread;
  else if (auto *AI = dyn_cast<AtomicCmpXchgInst>(I)) {
    // Unordered is not a legal ordering for cmpxchg.
    return (AI->getSuccessOrdering() != AtomicOrdering::Monotonic ||
            AI->getFailureOrdering() != AtomicOrdering::Monotonic);
  }

  AtomicOrdering Ordering;
  switch (I->getOpcode()) {
  case Instruction::AtomicRMW:
    Ordering = cast<AtomicRMWInst>(I)->getOrdering();
    break;
  case Instruction::Store:
    Ordering = cast<StoreInst>(I)->getOrdering();
    break;
  case Instruction::Load:
    Ordering = cast<LoadInst>(I)->getOrdering();
    break;
  default:
    llvm_unreachable(
        "New atomic operations need to be known in the attributor.");
  }

  return (Ordering != AtomicOrdering::Unordered &&
          Ordering != AtomicOrdering::Monotonic);
}

/// Return true if this intrinsic is nosync.  This is only used for intrinsics
/// which would be nosync except that they have a volatile flag.  All other
/// intrinsics are simply annotated with the nosync attribute in Intrinsics.td.
bool AANoSyncImpl::isNoSyncIntrinsic(Instruction *I) {
  if (auto *MI = dyn_cast<MemIntrinsic>(I))
    return !MI->isVolatile();
  return false;
}

ChangeStatus AANoSyncImpl::updateImpl(Attributor &A) {

  auto CheckRWInstForNoSync = [&](Instruction &I) {
    /// We are looking for volatile instructions or Non-Relaxed atomics.

    if (const auto *CB = dyn_cast<CallBase>(&I)) {
      if (CB->hasFnAttr(Attribute::NoSync))
        return true;

      if (isNoSyncIntrinsic(&I))
        return true;

      const auto &NoSyncAA = A.getAAFor<AANoSync>(
          *this, IRPosition::callsite_function(*CB), DepClassTy::REQUIRED);
      return NoSyncAA.isAssumedNoSync();
    }

    if (!I.isVolatile() && !isNonRelaxedAtomic(&I))
      return true;

    return false;
  };

  auto CheckForNoSync = [&](Instruction &I) {
    // At this point we handled all read/write effects and they are all
    // nosync, so they can be skipped.
    if (I.mayReadOrWriteMemory())
      return true;

    // non-convergent and readnone imply nosync.
    return !cast<CallBase>(I).isConvergent();
  };

  bool UsedAssumedInformation = false;
  if (!A.checkForAllReadWriteInstructions(CheckRWInstForNoSync, *this,
                                          UsedAssumedInformation) ||
      !A.checkForAllCallLikeInstructions(CheckForNoSync, *this,
                                         UsedAssumedInformation))
    return indicatePessimisticFixpoint();

  return ChangeStatus::UNCHANGED;
}

struct AANoSyncFunction final : public AANoSyncImpl {
  AANoSyncFunction(const IRPosition &IRP, Attributor &A)
      : AANoSyncImpl(IRP, A) {}

  /// See AbstractAttribute::trackStatistics()
  void trackStatistics() const override { STATS_DECLTRACK_FN_ATTR(nosync) }
};

/// NoSync attribute deduction for a call sites.
struct AANoSyncCallSite final : AANoSyncImpl {
  AANoSyncCallSite(const IRPosition &IRP, Attributor &A)
      : AANoSyncImpl(IRP, A) {}

  /// See AbstractAttribute::initialize(...).
  void initialize(Attributor &A) override {
    AANoSyncImpl::initialize(A);
    Function *F = getAssociatedFunction();
    if (!F || F->isDeclaration())
      indicatePessimisticFixpoint();
  }

  /// See AbstractAttribute::updateImpl(...).
  ChangeStatus updateImpl(Attributor &A) override {
    // TODO: Once we have call site specific value information we can provide
    //       call site specific liveness information and then it makes
    //       sense to specialize attributes for call sites arguments instead of
    //       redirecting requests to the callee argument.
    Function *F = getAssociatedFunction();
    const IRPosition &FnPos = IRPosition::function(*F);
    auto &FnAA = A.getAAFor<AANoSync>(*this, FnPos, DepClassTy::REQUIRED);
    return clampStateAndIndicateChange(getState(), FnAA.getState());
  }

  /// See AbstractAttribute::trackStatistics()
  void trackStatistics() const override { STATS_DECLTRACK_CS_ATTR(nosync); }
};

/// ------------------------ No-Free Attributes ----------------------------

struct AANoFreeImpl : public AANoFree {
  AANoFreeImpl(const IRPosition &IRP, Attributor &A) : AANoFree(IRP, A) {}

  /// See AbstractAttribute::updateImpl(...).
  ChangeStatus updateImpl(Attributor &A) override {
    auto CheckForNoFree = [&](Instruction &I) {
      const auto &CB = cast<CallBase>(I);
      if (CB.hasFnAttr(Attribute::NoFree))
        return true;

      const auto &NoFreeAA = A.getAAFor<AANoFree>(
          *this, IRPosition::callsite_function(CB), DepClassTy::REQUIRED);
      return NoFreeAA.isAssumedNoFree();
    };

    bool UsedAssumedInformation = false;
    if (!A.checkForAllCallLikeInstructions(CheckForNoFree, *this,
                                           UsedAssumedInformation))
      return indicatePessimisticFixpoint();
    return ChangeStatus::UNCHANGED;
  }

  /// See AbstractAttribute::getAsStr().
  const std::string getAsStr() const override {
    return getAssumed() ? "nofree" : "may-free";
  }
};

struct AANoFreeFunction final : public AANoFreeImpl {
  AANoFreeFunction(const IRPosition &IRP, Attributor &A)
      : AANoFreeImpl(IRP, A) {}

  /// See AbstractAttribute::trackStatistics()
  void trackStatistics() const override { STATS_DECLTRACK_FN_ATTR(nofree) }
};

/// NoFree attribute deduction for a call sites.
struct AANoFreeCallSite final : AANoFreeImpl {
  AANoFreeCallSite(const IRPosition &IRP, Attributor &A)
      : AANoFreeImpl(IRP, A) {}

  /// See AbstractAttribute::initialize(...).
  void initialize(Attributor &A) override {
    AANoFreeImpl::initialize(A);
    Function *F = getAssociatedFunction();
    if (!F || F->isDeclaration())
      indicatePessimisticFixpoint();
  }

  /// See AbstractAttribute::updateImpl(...).
  ChangeStatus updateImpl(Attributor &A) override {
    // TODO: Once we have call site specific value information we can provide
    //       call site specific liveness information and then it makes
    //       sense to specialize attributes for call sites arguments instead of
    //       redirecting requests to the callee argument.
    Function *F = getAssociatedFunction();
    const IRPosition &FnPos = IRPosition::function(*F);
    auto &FnAA = A.getAAFor<AANoFree>(*this, FnPos, DepClassTy::REQUIRED);
    return clampStateAndIndicateChange(getState(), FnAA.getState());
  }

  /// See AbstractAttribute::trackStatistics()
  void trackStatistics() const override { STATS_DECLTRACK_CS_ATTR(nofree); }
};

/// NoFree attribute for floating values.
struct AANoFreeFloating : AANoFreeImpl {
  AANoFreeFloating(const IRPosition &IRP, Attributor &A)
      : AANoFreeImpl(IRP, A) {}

  /// See AbstractAttribute::trackStatistics()
  void trackStatistics() const override{STATS_DECLTRACK_FLOATING_ATTR(nofree)}

  /// See Abstract Attribute::updateImpl(...).
  ChangeStatus updateImpl(Attributor &A) override {
    const IRPosition &IRP = getIRPosition();

    const auto &NoFreeAA = A.getAAFor<AANoFree>(
        *this, IRPosition::function_scope(IRP), DepClassTy::OPTIONAL);
    if (NoFreeAA.isAssumedNoFree())
      return ChangeStatus::UNCHANGED;

    Value &AssociatedValue = getIRPosition().getAssociatedValue();
    auto Pred = [&](const Use &U, bool &Follow) -> bool {
      Instruction *UserI = cast<Instruction>(U.getUser());
      if (auto *CB = dyn_cast<CallBase>(UserI)) {
        if (CB->isBundleOperand(&U))
          return false;
        if (!CB->isArgOperand(&U))
          return true;
        unsigned ArgNo = CB->getArgOperandNo(&U);

        const auto &NoFreeArg = A.getAAFor<AANoFree>(
            *this, IRPosition::callsite_argument(*CB, ArgNo),
            DepClassTy::REQUIRED);
        return NoFreeArg.isAssumedNoFree();
      }

      if (isa<GetElementPtrInst>(UserI) || isa<BitCastInst>(UserI) ||
          isa<PHINode>(UserI) || isa<SelectInst>(UserI)) {
        Follow = true;
        return true;
      }
      if (isa<StoreInst>(UserI) || isa<LoadInst>(UserI) ||
          isa<ReturnInst>(UserI))
        return true;

      // Unknown user.
      return false;
    };
    if (!A.checkForAllUses(Pred, *this, AssociatedValue))
      return indicatePessimisticFixpoint();

    return ChangeStatus::UNCHANGED;
  }
};

/// NoFree attribute for a call site argument.
struct AANoFreeArgument final : AANoFreeFloating {
  AANoFreeArgument(const IRPosition &IRP, Attributor &A)
      : AANoFreeFloating(IRP, A) {}

  /// See AbstractAttribute::trackStatistics()
  void trackStatistics() const override { STATS_DECLTRACK_ARG_ATTR(nofree) }
};

/// NoFree attribute for call site arguments.
struct AANoFreeCallSiteArgument final : AANoFreeFloating {
  AANoFreeCallSiteArgument(const IRPosition &IRP, Attributor &A)
      : AANoFreeFloating(IRP, A) {}

  /// See AbstractAttribute::updateImpl(...).
  ChangeStatus updateImpl(Attributor &A) override {
    // TODO: Once we have call site specific value information we can provide
    //       call site specific liveness information and then it makes
    //       sense to specialize attributes for call sites arguments instead of
    //       redirecting requests to the callee argument.
    Argument *Arg = getAssociatedArgument();
    if (!Arg)
      return indicatePessimisticFixpoint();
    const IRPosition &ArgPos = IRPosition::argument(*Arg);
    auto &ArgAA = A.getAAFor<AANoFree>(*this, ArgPos, DepClassTy::REQUIRED);
    return clampStateAndIndicateChange(getState(), ArgAA.getState());
  }

  /// See AbstractAttribute::trackStatistics()
  void trackStatistics() const override{STATS_DECLTRACK_CSARG_ATTR(nofree)};
};

/// NoFree attribute for function return value.
struct AANoFreeReturned final : AANoFreeFloating {
  AANoFreeReturned(const IRPosition &IRP, Attributor &A)
      : AANoFreeFloating(IRP, A) {
    llvm_unreachable("NoFree is not applicable to function returns!");
  }

  /// See AbstractAttribute::initialize(...).
  void initialize(Attributor &A) override {
    llvm_unreachable("NoFree is not applicable to function returns!");
  }

  /// See AbstractAttribute::updateImpl(...).
  ChangeStatus updateImpl(Attributor &A) override {
    llvm_unreachable("NoFree is not applicable to function returns!");
  }

  /// See AbstractAttribute::trackStatistics()
  void trackStatistics() const override {}
};

/// NoFree attribute deduction for a call site return value.
struct AANoFreeCallSiteReturned final : AANoFreeFloating {
  AANoFreeCallSiteReturned(const IRPosition &IRP, Attributor &A)
      : AANoFreeFloating(IRP, A) {}

  ChangeStatus manifest(Attributor &A) override {
    return ChangeStatus::UNCHANGED;
  }
  /// See AbstractAttribute::trackStatistics()
  void trackStatistics() const override { STATS_DECLTRACK_CSRET_ATTR(nofree) }
};

/// ------------------------ NonNull Argument Attribute ------------------------
static int64_t getKnownNonNullAndDerefBytesForUse(
    Attributor &A, const AbstractAttribute &QueryingAA, Value &AssociatedValue,
    const Use *U, const Instruction *I, bool &IsNonNull, bool &TrackUse) {
  TrackUse = false;

  const Value *UseV = U->get();
  if (!UseV->getType()->isPointerTy())
    return 0;

  // We need to follow common pointer manipulation uses to the accesses they
  // feed into. We can try to be smart to avoid looking through things we do not
  // like for now, e.g., non-inbounds GEPs.
  if (isa<CastInst>(I)) {
    TrackUse = true;
    return 0;
  }

  if (isa<GetElementPtrInst>(I)) {
    TrackUse = true;
    return 0;
  }

  Type *PtrTy = UseV->getType();
  const Function *F = I->getFunction();
  bool NullPointerIsDefined =
      F ? llvm::NullPointerIsDefined(F, PtrTy->getPointerAddressSpace()) : true;
  const DataLayout &DL = A.getInfoCache().getDL();
  if (const auto *CB = dyn_cast<CallBase>(I)) {
    if (CB->isBundleOperand(U)) {
      if (RetainedKnowledge RK = getKnowledgeFromUse(
              U, {Attribute::NonNull, Attribute::Dereferenceable})) {
        IsNonNull |=
            (RK.AttrKind == Attribute::NonNull || !NullPointerIsDefined);
        return RK.ArgValue;
      }
      return 0;
    }

    if (CB->isCallee(U)) {
      IsNonNull |= !NullPointerIsDefined;
      return 0;
    }

    unsigned ArgNo = CB->getArgOperandNo(U);
    IRPosition IRP = IRPosition::callsite_argument(*CB, ArgNo);
    // As long as we only use known information there is no need to track
    // dependences here.
    auto &DerefAA =
        A.getAAFor<AADereferenceable>(QueryingAA, IRP, DepClassTy::NONE);
    IsNonNull |= DerefAA.isKnownNonNull();
    return DerefAA.getKnownDereferenceableBytes();
  }

  int64_t Offset;
  const Value *Base =
      getMinimalBaseOfAccessPointerOperand(A, QueryingAA, I, Offset, DL);
  if (Base) {
    if (Base == &AssociatedValue &&
        getPointerOperand(I, /* AllowVolatile */ false) == UseV) {
      int64_t DerefBytes =
          (int64_t)DL.getTypeStoreSize(PtrTy->getPointerElementType()) + Offset;

      IsNonNull |= !NullPointerIsDefined;
      return std::max(int64_t(0), DerefBytes);
    }
  }

  /// Corner case when an offset is 0.
  Base = getBasePointerOfAccessPointerOperand(I, Offset, DL,
                                              /*AllowNonInbounds*/ true);
  if (Base) {
    if (Offset == 0 && Base == &AssociatedValue &&
        getPointerOperand(I, /* AllowVolatile */ false) == UseV) {
      int64_t DerefBytes =
          (int64_t)DL.getTypeStoreSize(PtrTy->getPointerElementType());
      IsNonNull |= !NullPointerIsDefined;
      return std::max(int64_t(0), DerefBytes);
    }
  }

  return 0;
}

struct AANonNullImpl : AANonNull {
  AANonNullImpl(const IRPosition &IRP, Attributor &A)
      : AANonNull(IRP, A),
        NullIsDefined(NullPointerIsDefined(
            getAnchorScope(),
            getAssociatedValue().getType()->getPointerAddressSpace())) {}

  /// See AbstractAttribute::initialize(...).
  void initialize(Attributor &A) override {
    Value &V = getAssociatedValue();
    if (!NullIsDefined &&
        hasAttr({Attribute::NonNull, Attribute::Dereferenceable},
                /* IgnoreSubsumingPositions */ false, &A)) {
      indicateOptimisticFixpoint();
      return;
    }

    if (isa<ConstantPointerNull>(V)) {
      indicatePessimisticFixpoint();
      return;
    }

    AANonNull::initialize(A);

    bool CanBeNull, CanBeFreed;
    if (V.getPointerDereferenceableBytes(A.getDataLayout(), CanBeNull,
                                         CanBeFreed)) {
      if (!CanBeNull) {
        indicateOptimisticFixpoint();
        return;
      }
    }

    if (isa<GlobalValue>(&getAssociatedValue())) {
      indicatePessimisticFixpoint();
      return;
    }

    if (Instruction *CtxI = getCtxI())
      followUsesInMBEC(*this, A, getState(), *CtxI);
  }

  /// See followUsesInMBEC
  bool followUseInMBEC(Attributor &A, const Use *U, const Instruction *I,
                       AANonNull::StateType &State) {
    bool IsNonNull = false;
    bool TrackUse = false;
    getKnownNonNullAndDerefBytesForUse(A, *this, getAssociatedValue(), U, I,
                                       IsNonNull, TrackUse);
    State.setKnown(IsNonNull);
    return TrackUse;
  }

  /// See AbstractAttribute::getAsStr().
  const std::string getAsStr() const override {
    return getAssumed() ? "nonnull" : "may-null";
  }

  /// Flag to determine if the underlying value can be null and still allow
  /// valid accesses.
  const bool NullIsDefined;
};

/// NonNull attribute for a floating value.
struct AANonNullFloating : public AANonNullImpl {
  AANonNullFloating(const IRPosition &IRP, Attributor &A)
      : AANonNullImpl(IRP, A) {}

  /// See AbstractAttribute::updateImpl(...).
  ChangeStatus updateImpl(Attributor &A) override {
    const DataLayout &DL = A.getDataLayout();

    DominatorTree *DT = nullptr;
    AssumptionCache *AC = nullptr;
    InformationCache &InfoCache = A.getInfoCache();
    if (const Function *Fn = getAnchorScope()) {
      DT = InfoCache.getAnalysisResultForFunction<DominatorTreeAnalysis>(*Fn);
      AC = InfoCache.getAnalysisResultForFunction<AssumptionAnalysis>(*Fn);
    }

    auto VisitValueCB = [&](Value &V, const Instruction *CtxI,
                            AANonNull::StateType &T, bool Stripped) -> bool {
      const auto &AA = A.getAAFor<AANonNull>(*this, IRPosition::value(V),
                                             DepClassTy::REQUIRED);
      if (!Stripped && this == &AA) {
        if (!isKnownNonZero(&V, DL, 0, AC, CtxI, DT))
          T.indicatePessimisticFixpoint();
      } else {
        // Use abstract attribute information.
        const AANonNull::StateType &NS = AA.getState();
        T ^= NS;
      }
      return T.isValidState();
    };

    StateType T;
    if (!genericValueTraversal<StateType>(A, getIRPosition(), *this, T,
                                          VisitValueCB, getCtxI()))
      return indicatePessimisticFixpoint();

    return clampStateAndIndicateChange(getState(), T);
  }

  /// See AbstractAttribute::trackStatistics()
  void trackStatistics() const override { STATS_DECLTRACK_FNRET_ATTR(nonnull) }
};

/// NonNull attribute for function return value.
struct AANonNullReturned final
    : AAReturnedFromReturnedValues<AANonNull, AANonNull> {
  AANonNullReturned(const IRPosition &IRP, Attributor &A)
      : AAReturnedFromReturnedValues<AANonNull, AANonNull>(IRP, A) {}

  /// See AbstractAttribute::getAsStr().
  const std::string getAsStr() const override {
    return getAssumed() ? "nonnull" : "may-null";
  }

  /// See AbstractAttribute::trackStatistics()
  void trackStatistics() const override { STATS_DECLTRACK_FNRET_ATTR(nonnull) }
};

/// NonNull attribute for function argument.
struct AANonNullArgument final
    : AAArgumentFromCallSiteArguments<AANonNull, AANonNullImpl> {
  AANonNullArgument(const IRPosition &IRP, Attributor &A)
      : AAArgumentFromCallSiteArguments<AANonNull, AANonNullImpl>(IRP, A) {}

  /// See AbstractAttribute::trackStatistics()
  void trackStatistics() const override { STATS_DECLTRACK_ARG_ATTR(nonnull) }
};

struct AANonNullCallSiteArgument final : AANonNullFloating {
  AANonNullCallSiteArgument(const IRPosition &IRP, Attributor &A)
      : AANonNullFloating(IRP, A) {}

  /// See AbstractAttribute::trackStatistics()
  void trackStatistics() const override { STATS_DECLTRACK_CSARG_ATTR(nonnull) }
};

/// NonNull attribute for a call site return position.
struct AANonNullCallSiteReturned final
    : AACallSiteReturnedFromReturned<AANonNull, AANonNullImpl> {
  AANonNullCallSiteReturned(const IRPosition &IRP, Attributor &A)
      : AACallSiteReturnedFromReturned<AANonNull, AANonNullImpl>(IRP, A) {}

  /// See AbstractAttribute::trackStatistics()
  void trackStatistics() const override { STATS_DECLTRACK_CSRET_ATTR(nonnull) }
};

/// ------------------------ No-Recurse Attributes ----------------------------

struct AANoRecurseImpl : public AANoRecurse {
  AANoRecurseImpl(const IRPosition &IRP, Attributor &A) : AANoRecurse(IRP, A) {}

  /// See AbstractAttribute::getAsStr()
  const std::string getAsStr() const override {
    return getAssumed() ? "norecurse" : "may-recurse";
  }
};

struct AANoRecurseFunction final : AANoRecurseImpl {
  AANoRecurseFunction(const IRPosition &IRP, Attributor &A)
      : AANoRecurseImpl(IRP, A) {}

  /// See AbstractAttribute::initialize(...).
  void initialize(Attributor &A) override {
    AANoRecurseImpl::initialize(A);
    // TODO: We should build a call graph ourselves to enable this in the module
    // pass as well.
    if (const Function *F = getAnchorScope())
      if (A.getInfoCache().getSccSize(*F) != 1)
        indicatePessimisticFixpoint();
  }

  /// See AbstractAttribute::updateImpl(...).
  ChangeStatus updateImpl(Attributor &A) override {

    // If all live call sites are known to be no-recurse, we are as well.
    auto CallSitePred = [&](AbstractCallSite ACS) {
      const auto &NoRecurseAA = A.getAAFor<AANoRecurse>(
          *this, IRPosition::function(*ACS.getInstruction()->getFunction()),
          DepClassTy::NONE);
      return NoRecurseAA.isKnownNoRecurse();
    };
    bool AllCallSitesKnown;
    if (A.checkForAllCallSites(CallSitePred, *this, true, AllCallSitesKnown)) {
      // If we know all call sites and all are known no-recurse, we are done.
      // If all known call sites, which might not be all that exist, are known
      // to be no-recurse, we are not done but we can continue to assume
      // no-recurse. If one of the call sites we have not visited will become
      // live, another update is triggered.
      if (AllCallSitesKnown)
        indicateOptimisticFixpoint();
      return ChangeStatus::UNCHANGED;
    }

    // If the above check does not hold anymore we look at the calls.
    auto CheckForNoRecurse = [&](Instruction &I) {
      const auto &CB = cast<CallBase>(I);
      if (CB.hasFnAttr(Attribute::NoRecurse))
        return true;

      const auto &NoRecurseAA = A.getAAFor<AANoRecurse>(
          *this, IRPosition::callsite_function(CB), DepClassTy::REQUIRED);
      if (!NoRecurseAA.isAssumedNoRecurse())
        return false;

      // Recursion to the same function
      if (CB.getCalledFunction() == getAnchorScope())
        return false;

      return true;
    };

    bool UsedAssumedInformation = false;
    if (!A.checkForAllCallLikeInstructions(CheckForNoRecurse, *this,
                                           UsedAssumedInformation))
      return indicatePessimisticFixpoint();
    return ChangeStatus::UNCHANGED;
  }

  void trackStatistics() const override { STATS_DECLTRACK_FN_ATTR(norecurse) }
};

/// NoRecurse attribute deduction for a call sites.
struct AANoRecurseCallSite final : AANoRecurseImpl {
  AANoRecurseCallSite(const IRPosition &IRP, Attributor &A)
      : AANoRecurseImpl(IRP, A) {}

  /// See AbstractAttribute::initialize(...).
  void initialize(Attributor &A) override {
    AANoRecurseImpl::initialize(A);
    Function *F = getAssociatedFunction();
    if (!F || F->isDeclaration())
      indicatePessimisticFixpoint();
  }

  /// See AbstractAttribute::updateImpl(...).
  ChangeStatus updateImpl(Attributor &A) override {
    // TODO: Once we have call site specific value information we can provide
    //       call site specific liveness information and then it makes
    //       sense to specialize attributes for call sites arguments instead of
    //       redirecting requests to the callee argument.
    Function *F = getAssociatedFunction();
    const IRPosition &FnPos = IRPosition::function(*F);
    auto &FnAA = A.getAAFor<AANoRecurse>(*this, FnPos, DepClassTy::REQUIRED);
    return clampStateAndIndicateChange(getState(), FnAA.getState());
  }

  /// See AbstractAttribute::trackStatistics()
  void trackStatistics() const override { STATS_DECLTRACK_CS_ATTR(norecurse); }
};

/// -------------------- Undefined-Behavior Attributes ------------------------

struct AAUndefinedBehaviorImpl : public AAUndefinedBehavior {
  AAUndefinedBehaviorImpl(const IRPosition &IRP, Attributor &A)
      : AAUndefinedBehavior(IRP, A) {}

  /// See AbstractAttribute::updateImpl(...).
  // through a pointer (i.e. also branches etc.)
  ChangeStatus updateImpl(Attributor &A) override {
    const size_t UBPrevSize = KnownUBInsts.size();
    const size_t NoUBPrevSize = AssumedNoUBInsts.size();

    auto InspectMemAccessInstForUB = [&](Instruction &I) {
      // Lang ref now states volatile store is not UB, let's skip them.
      if (I.isVolatile() && I.mayWriteToMemory())
        return true;

      // Skip instructions that are already saved.
      if (AssumedNoUBInsts.count(&I) || KnownUBInsts.count(&I))
        return true;

      // If we reach here, we know we have an instruction
      // that accesses memory through a pointer operand,
      // for which getPointerOperand() should give it to us.
      Value *PtrOp =
          const_cast<Value *>(getPointerOperand(&I, /* AllowVolatile */ true));
      assert(PtrOp &&
             "Expected pointer operand of memory accessing instruction");

      // Either we stopped and the appropriate action was taken,
      // or we got back a simplified value to continue.
      Optional<Value *> SimplifiedPtrOp = stopOnUndefOrAssumed(A, PtrOp, &I);
      if (!SimplifiedPtrOp.hasValue() || !SimplifiedPtrOp.getValue())
        return true;
      const Value *PtrOpVal = SimplifiedPtrOp.getValue();

      // A memory access through a pointer is considered UB
      // only if the pointer has constant null value.
      // TODO: Expand it to not only check constant values.
      if (!isa<ConstantPointerNull>(PtrOpVal)) {
        AssumedNoUBInsts.insert(&I);
        return true;
      }
      const Type *PtrTy = PtrOpVal->getType();

      // Because we only consider instructions inside functions,
      // assume that a parent function exists.
      const Function *F = I.getFunction();

      // A memory access using constant null pointer is only considered UB
      // if null pointer is _not_ defined for the target platform.
      if (llvm::NullPointerIsDefined(F, PtrTy->getPointerAddressSpace()))
        AssumedNoUBInsts.insert(&I);
      else
        KnownUBInsts.insert(&I);
      return true;
    };

    auto InspectBrInstForUB = [&](Instruction &I) {
      // A conditional branch instruction is considered UB if it has `undef`
      // condition.

      // Skip instructions that are already saved.
      if (AssumedNoUBInsts.count(&I) || KnownUBInsts.count(&I))
        return true;

      // We know we have a branch instruction.
      auto *BrInst = cast<BranchInst>(&I);

      // Unconditional branches are never considered UB.
      if (BrInst->isUnconditional())
        return true;

      // Either we stopped and the appropriate action was taken,
      // or we got back a simplified value to continue.
      Optional<Value *> SimplifiedCond =
          stopOnUndefOrAssumed(A, BrInst->getCondition(), BrInst);
      if (!SimplifiedCond.hasValue() || !SimplifiedCond.getValue())
        return true;
      AssumedNoUBInsts.insert(&I);
      return true;
    };

    auto InspectCallSiteForUB = [&](Instruction &I) {
      // Check whether a callsite always cause UB or not

      // Skip instructions that are already saved.
      if (AssumedNoUBInsts.count(&I) || KnownUBInsts.count(&I))
        return true;

      // Check nonnull and noundef argument attribute violation for each
      // callsite.
      CallBase &CB = cast<CallBase>(I);
      Function *Callee = CB.getCalledFunction();
      if (!Callee)
        return true;
      for (unsigned idx = 0; idx < CB.arg_size(); idx++) {
        // If current argument is known to be simplified to null pointer and the
        // corresponding argument position is known to have nonnull attribute,
        // the argument is poison. Furthermore, if the argument is poison and
        // the position is known to have noundef attriubte, this callsite is
        // considered UB.
        if (idx >= Callee->arg_size())
          break;
        Value *ArgVal = CB.getArgOperand(idx);
        if (!ArgVal)
          continue;
        // Here, we handle three cases.
        //   (1) Not having a value means it is dead. (we can replace the value
        //       with undef)
        //   (2) Simplified to undef. The argument violate noundef attriubte.
        //   (3) Simplified to null pointer where known to be nonnull.
        //       The argument is a poison value and violate noundef attribute.
        IRPosition CalleeArgumentIRP = IRPosition::callsite_argument(CB, idx);
        auto &NoUndefAA =
            A.getAAFor<AANoUndef>(*this, CalleeArgumentIRP, DepClassTy::NONE);
        if (!NoUndefAA.isKnownNoUndef())
          continue;
        bool UsedAssumedInformation = false;
        Optional<Value *> SimplifiedVal = A.getAssumedSimplified(
            IRPosition::value(*ArgVal), *this, UsedAssumedInformation);
        if (UsedAssumedInformation)
          continue;
        if (SimplifiedVal.hasValue() && !SimplifiedVal.getValue())
          return true;
        if (!SimplifiedVal.hasValue() ||
            isa<UndefValue>(*SimplifiedVal.getValue())) {
          KnownUBInsts.insert(&I);
          continue;
        }
        if (!ArgVal->getType()->isPointerTy() ||
            !isa<ConstantPointerNull>(*SimplifiedVal.getValue()))
          continue;
        auto &NonNullAA =
            A.getAAFor<AANonNull>(*this, CalleeArgumentIRP, DepClassTy::NONE);
        if (NonNullAA.isKnownNonNull())
          KnownUBInsts.insert(&I);
      }
      return true;
    };

    auto InspectReturnInstForUB =
        [&](Value &V, const SmallSetVector<ReturnInst *, 4> RetInsts) {
          // Check if a return instruction always cause UB or not
          // Note: It is guaranteed that the returned position of the anchor
          //       scope has noundef attribute when this is called.
          //       We also ensure the return position is not "assumed dead"
          //       because the returned value was then potentially simplified to
          //       `undef` in AAReturnedValues without removing the `noundef`
          //       attribute yet.

          // When the returned position has noundef attriubte, UB occur in the
          // following cases.
          //   (1) Returned value is known to be undef.
          //   (2) The value is known to be a null pointer and the returned
          //       position has nonnull attribute (because the returned value is
          //       poison).
          bool FoundUB = false;
          if (isa<UndefValue>(V)) {
            FoundUB = true;
          } else {
            if (isa<ConstantPointerNull>(V)) {
              auto &NonNullAA = A.getAAFor<AANonNull>(
                  *this, IRPosition::returned(*getAnchorScope()),
                  DepClassTy::NONE);
              if (NonNullAA.isKnownNonNull())
                FoundUB = true;
            }
          }

          if (FoundUB)
            for (ReturnInst *RI : RetInsts)
              KnownUBInsts.insert(RI);
          return true;
        };

    bool UsedAssumedInformation = false;
    A.checkForAllInstructions(InspectMemAccessInstForUB, *this,
                              {Instruction::Load, Instruction::Store,
                               Instruction::AtomicCmpXchg,
                               Instruction::AtomicRMW},
                              UsedAssumedInformation,
                              /* CheckBBLivenessOnly */ true);
    A.checkForAllInstructions(InspectBrInstForUB, *this, {Instruction::Br},
                              UsedAssumedInformation,
                              /* CheckBBLivenessOnly */ true);
    A.checkForAllCallLikeInstructions(InspectCallSiteForUB, *this,
                                      UsedAssumedInformation);

    // If the returned position of the anchor scope has noundef attriubte, check
    // all returned instructions.
    if (!getAnchorScope()->getReturnType()->isVoidTy()) {
      const IRPosition &ReturnIRP = IRPosition::returned(*getAnchorScope());
      if (!A.isAssumedDead(ReturnIRP, this, nullptr, UsedAssumedInformation)) {
        auto &RetPosNoUndefAA =
            A.getAAFor<AANoUndef>(*this, ReturnIRP, DepClassTy::NONE);
        if (RetPosNoUndefAA.isKnownNoUndef())
          A.checkForAllReturnedValuesAndReturnInsts(InspectReturnInstForUB,
                                                    *this);
      }
    }

    if (NoUBPrevSize != AssumedNoUBInsts.size() ||
        UBPrevSize != KnownUBInsts.size())
      return ChangeStatus::CHANGED;
    return ChangeStatus::UNCHANGED;
  }

  bool isKnownToCauseUB(Instruction *I) const override {
    return KnownUBInsts.count(I);
  }

  bool isAssumedToCauseUB(Instruction *I) const override {
    // In simple words, if an instruction is not in the assumed to _not_
    // cause UB, then it is assumed UB (that includes those
    // in the KnownUBInsts set). The rest is boilerplate
    // is to ensure that it is one of the instructions we test
    // for UB.

    switch (I->getOpcode()) {
    case Instruction::Load:
    case Instruction::Store:
    case Instruction::AtomicCmpXchg:
    case Instruction::AtomicRMW:
      return !AssumedNoUBInsts.count(I);
    case Instruction::Br: {
      auto BrInst = cast<BranchInst>(I);
      if (BrInst->isUnconditional())
        return false;
      return !AssumedNoUBInsts.count(I);
    } break;
    default:
      return false;
    }
    return false;
  }

  ChangeStatus manifest(Attributor &A) override {
    if (KnownUBInsts.empty())
      return ChangeStatus::UNCHANGED;
    for (Instruction *I : KnownUBInsts)
      A.changeToUnreachableAfterManifest(I);
    return ChangeStatus::CHANGED;
  }

  /// See AbstractAttribute::getAsStr()
  const std::string getAsStr() const override {
    return getAssumed() ? "undefined-behavior" : "no-ub";
  }

  /// Note: The correctness of this analysis depends on the fact that the
  /// following 2 sets will stop changing after some point.
  /// "Change" here means that their size changes.
  /// The size of each set is monotonically increasing
  /// (we only add items to them) and it is upper bounded by the number of
  /// instructions in the processed function (we can never save more
  /// elements in either set than this number). Hence, at some point,
  /// they will stop increasing.
  /// Consequently, at some point, both sets will have stopped
  /// changing, effectively making the analysis reach a fixpoint.

  /// Note: These 2 sets are disjoint and an instruction can be considered
  /// one of 3 things:
  /// 1) Known to cause UB (AAUndefinedBehavior could prove it) and put it in
  ///    the KnownUBInsts set.
  /// 2) Assumed to cause UB (in every updateImpl, AAUndefinedBehavior
  ///    has a reason to assume it).
  /// 3) Assumed to not cause UB. very other instruction - AAUndefinedBehavior
  ///    could not find a reason to assume or prove that it can cause UB,
  ///    hence it assumes it doesn't. We have a set for these instructions
  ///    so that we don't reprocess them in every update.
  ///    Note however that instructions in this set may cause UB.

protected:
  /// A set of all live instructions _known_ to cause UB.
  SmallPtrSet<Instruction *, 8> KnownUBInsts;

private:
  /// A set of all the (live) instructions that are assumed to _not_ cause UB.
  SmallPtrSet<Instruction *, 8> AssumedNoUBInsts;

  // Should be called on updates in which if we're processing an instruction
  // \p I that depends on a value \p V, one of the following has to happen:
  // - If the value is assumed, then stop.
  // - If the value is known but undef, then consider it UB.
  // - Otherwise, do specific processing with the simplified value.
  // We return None in the first 2 cases to signify that an appropriate
  // action was taken and the caller should stop.
  // Otherwise, we return the simplified value that the caller should
  // use for specific processing.
  Optional<Value *> stopOnUndefOrAssumed(Attributor &A, Value *V,
                                         Instruction *I) {
    bool UsedAssumedInformation = false;
    Optional<Value *> SimplifiedV = A.getAssumedSimplified(
        IRPosition::value(*V), *this, UsedAssumedInformation);
    if (!UsedAssumedInformation) {
      // Don't depend on assumed values.
      if (!SimplifiedV.hasValue()) {
        // If it is known (which we tested above) but it doesn't have a value,
        // then we can assume `undef` and hence the instruction is UB.
        KnownUBInsts.insert(I);
        return llvm::None;
      }
      if (!SimplifiedV.getValue())
        return nullptr;
      V = *SimplifiedV;
    }
    if (isa<UndefValue>(V)) {
      KnownUBInsts.insert(I);
      return llvm::None;
    }
    return V;
  }
};

struct AAUndefinedBehaviorFunction final : AAUndefinedBehaviorImpl {
  AAUndefinedBehaviorFunction(const IRPosition &IRP, Attributor &A)
      : AAUndefinedBehaviorImpl(IRP, A) {}

  /// See AbstractAttribute::trackStatistics()
  void trackStatistics() const override {
    STATS_DECL(UndefinedBehaviorInstruction, Instruction,
               "Number of instructions known to have UB");
    BUILD_STAT_NAME(UndefinedBehaviorInstruction, Instruction) +=
        KnownUBInsts.size();
  }
};

/// ------------------------ Will-Return Attributes ----------------------------

// Helper function that checks whether a function has any cycle which we don't
// know if it is bounded or not.
// Loops with maximum trip count are considered bounded, any other cycle not.
static bool mayContainUnboundedCycle(Function &F, Attributor &A) {
  ScalarEvolution *SE =
      A.getInfoCache().getAnalysisResultForFunction<ScalarEvolutionAnalysis>(F);
  LoopInfo *LI = A.getInfoCache().getAnalysisResultForFunction<LoopAnalysis>(F);
  // If either SCEV or LoopInfo is not available for the function then we assume
  // any cycle to be unbounded cycle.
  // We use scc_iterator which uses Tarjan algorithm to find all the maximal
  // SCCs.To detect if there's a cycle, we only need to find the maximal ones.
  if (!SE || !LI) {
    for (scc_iterator<Function *> SCCI = scc_begin(&F); !SCCI.isAtEnd(); ++SCCI)
      if (SCCI.hasCycle())
        return true;
    return false;
  }

  // If there's irreducible control, the function may contain non-loop cycles.
  if (mayContainIrreducibleControl(F, LI))
    return true;

  // Any loop that does not have a max trip count is considered unbounded cycle.
  for (auto *L : LI->getLoopsInPreorder()) {
    if (!SE->getSmallConstantMaxTripCount(L))
      return true;
  }
  return false;
}

struct AAWillReturnImpl : public AAWillReturn {
  AAWillReturnImpl(const IRPosition &IRP, Attributor &A)
      : AAWillReturn(IRP, A) {}

  /// See AbstractAttribute::initialize(...).
  void initialize(Attributor &A) override {
    AAWillReturn::initialize(A);

    if (isImpliedByMustprogressAndReadonly(A, /* KnownOnly */ true)) {
      indicateOptimisticFixpoint();
      return;
    }
  }

  /// Check for `mustprogress` and `readonly` as they imply `willreturn`.
  bool isImpliedByMustprogressAndReadonly(Attributor &A, bool KnownOnly) {
    // Check for `mustprogress` in the scope and the associated function which
    // might be different if this is a call site.
    if ((!getAnchorScope() || !getAnchorScope()->mustProgress()) &&
        (!getAssociatedFunction() || !getAssociatedFunction()->mustProgress()))
      return false;

    const auto &MemAA =
        A.getAAFor<AAMemoryBehavior>(*this, getIRPosition(), DepClassTy::NONE);
    if (!MemAA.isAssumedReadOnly())
      return false;
    if (KnownOnly && !MemAA.isKnownReadOnly())
      return false;
    if (!MemAA.isKnownReadOnly())
      A.recordDependence(MemAA, *this, DepClassTy::OPTIONAL);

    return true;
  }

  /// See AbstractAttribute::updateImpl(...).
  ChangeStatus updateImpl(Attributor &A) override {
    if (isImpliedByMustprogressAndReadonly(A, /* KnownOnly */ false))
      return ChangeStatus::UNCHANGED;

    auto CheckForWillReturn = [&](Instruction &I) {
      IRPosition IPos = IRPosition::callsite_function(cast<CallBase>(I));
      const auto &WillReturnAA =
          A.getAAFor<AAWillReturn>(*this, IPos, DepClassTy::REQUIRED);
      if (WillReturnAA.isKnownWillReturn())
        return true;
      if (!WillReturnAA.isAssumedWillReturn())
        return false;
      const auto &NoRecurseAA =
          A.getAAFor<AANoRecurse>(*this, IPos, DepClassTy::REQUIRED);
      return NoRecurseAA.isAssumedNoRecurse();
    };

    bool UsedAssumedInformation = false;
    if (!A.checkForAllCallLikeInstructions(CheckForWillReturn, *this,
                                           UsedAssumedInformation))
      return indicatePessimisticFixpoint();

    return ChangeStatus::UNCHANGED;
  }

  /// See AbstractAttribute::getAsStr()
  const std::string getAsStr() const override {
    return getAssumed() ? "willreturn" : "may-noreturn";
  }
};

struct AAWillReturnFunction final : AAWillReturnImpl {
  AAWillReturnFunction(const IRPosition &IRP, Attributor &A)
      : AAWillReturnImpl(IRP, A) {}

  /// See AbstractAttribute::initialize(...).
  void initialize(Attributor &A) override {
    AAWillReturnImpl::initialize(A);

    Function *F = getAnchorScope();
    if (!F || F->isDeclaration() || mayContainUnboundedCycle(*F, A))
      indicatePessimisticFixpoint();
  }

  /// See AbstractAttribute::trackStatistics()
  void trackStatistics() const override { STATS_DECLTRACK_FN_ATTR(willreturn) }
};

/// WillReturn attribute deduction for a call sites.
struct AAWillReturnCallSite final : AAWillReturnImpl {
  AAWillReturnCallSite(const IRPosition &IRP, Attributor &A)
      : AAWillReturnImpl(IRP, A) {}

  /// See AbstractAttribute::initialize(...).
  void initialize(Attributor &A) override {
    AAWillReturnImpl::initialize(A);
    Function *F = getAssociatedFunction();
    if (!F || !A.isFunctionIPOAmendable(*F))
      indicatePessimisticFixpoint();
  }

  /// See AbstractAttribute::updateImpl(...).
  ChangeStatus updateImpl(Attributor &A) override {
    if (isImpliedByMustprogressAndReadonly(A, /* KnownOnly */ false))
      return ChangeStatus::UNCHANGED;

    // TODO: Once we have call site specific value information we can provide
    //       call site specific liveness information and then it makes
    //       sense to specialize attributes for call sites arguments instead of
    //       redirecting requests to the callee argument.
    Function *F = getAssociatedFunction();
    const IRPosition &FnPos = IRPosition::function(*F);
    auto &FnAA = A.getAAFor<AAWillReturn>(*this, FnPos, DepClassTy::REQUIRED);
    return clampStateAndIndicateChange(getState(), FnAA.getState());
  }

  /// See AbstractAttribute::trackStatistics()
  void trackStatistics() const override { STATS_DECLTRACK_CS_ATTR(willreturn); }
};

/// -------------------AAReachability Attribute--------------------------

struct AAReachabilityImpl : AAReachability {
  AAReachabilityImpl(const IRPosition &IRP, Attributor &A)
      : AAReachability(IRP, A) {}

  const std::string getAsStr() const override {
    // TODO: Return the number of reachable queries.
    return "reachable";
  }

  /// See AbstractAttribute::updateImpl(...).
  ChangeStatus updateImpl(Attributor &A) override {
    return ChangeStatus::UNCHANGED;
  }
};

struct AAReachabilityFunction final : public AAReachabilityImpl {
  AAReachabilityFunction(const IRPosition &IRP, Attributor &A)
      : AAReachabilityImpl(IRP, A) {}

  /// See AbstractAttribute::trackStatistics()
  void trackStatistics() const override { STATS_DECLTRACK_FN_ATTR(reachable); }
};

/// ------------------------ NoAlias Argument Attribute ------------------------

struct AANoAliasImpl : AANoAlias {
  AANoAliasImpl(const IRPosition &IRP, Attributor &A) : AANoAlias(IRP, A) {
    assert(getAssociatedType()->isPointerTy() &&
           "Noalias is a pointer attribute");
  }

  const std::string getAsStr() const override {
    return getAssumed() ? "noalias" : "may-alias";
  }
};

/// NoAlias attribute for a floating value.
struct AANoAliasFloating final : AANoAliasImpl {
  AANoAliasFloating(const IRPosition &IRP, Attributor &A)
      : AANoAliasImpl(IRP, A) {}

  /// See AbstractAttribute::initialize(...).
  void initialize(Attributor &A) override {
    AANoAliasImpl::initialize(A);
    Value *Val = &getAssociatedValue();
    do {
      CastInst *CI = dyn_cast<CastInst>(Val);
      if (!CI)
        break;
      Value *Base = CI->getOperand(0);
      if (!Base->hasOneUse())
        break;
      Val = Base;
    } while (true);

    if (!Val->getType()->isPointerTy()) {
      indicatePessimisticFixpoint();
      return;
    }

    if (isa<AllocaInst>(Val))
      indicateOptimisticFixpoint();
    else if (isa<ConstantPointerNull>(Val) &&
             !NullPointerIsDefined(getAnchorScope(),
                                   Val->getType()->getPointerAddressSpace()))
      indicateOptimisticFixpoint();
    else if (Val != &getAssociatedValue()) {
      const auto &ValNoAliasAA = A.getAAFor<AANoAlias>(
          *this, IRPosition::value(*Val), DepClassTy::OPTIONAL);
      if (ValNoAliasAA.isKnownNoAlias())
        indicateOptimisticFixpoint();
    }
  }

  /// See AbstractAttribute::updateImpl(...).
  ChangeStatus updateImpl(Attributor &A) override {
    // TODO: Implement this.
    return indicatePessimisticFixpoint();
  }

  /// See AbstractAttribute::trackStatistics()
  void trackStatistics() const override {
    STATS_DECLTRACK_FLOATING_ATTR(noalias)
  }
};

/// NoAlias attribute for an argument.
struct AANoAliasArgument final
    : AAArgumentFromCallSiteArguments<AANoAlias, AANoAliasImpl> {
  using Base = AAArgumentFromCallSiteArguments<AANoAlias, AANoAliasImpl>;
  AANoAliasArgument(const IRPosition &IRP, Attributor &A) : Base(IRP, A) {}

  /// See AbstractAttribute::initialize(...).
  void initialize(Attributor &A) override {
    Base::initialize(A);
    // See callsite argument attribute and callee argument attribute.
    if (hasAttr({Attribute::ByVal}))
      indicateOptimisticFixpoint();
  }

  /// See AbstractAttribute::update(...).
  ChangeStatus updateImpl(Attributor &A) override {
    // We have to make sure no-alias on the argument does not break
    // synchronization when this is a callback argument, see also [1] below.
    // If synchronization cannot be affected, we delegate to the base updateImpl
    // function, otherwise we give up for now.

    // If the function is no-sync, no-alias cannot break synchronization.
    const auto &NoSyncAA =
        A.getAAFor<AANoSync>(*this, IRPosition::function_scope(getIRPosition()),
                             DepClassTy::OPTIONAL);
    if (NoSyncAA.isAssumedNoSync())
      return Base::updateImpl(A);

    // If the argument is read-only, no-alias cannot break synchronization.
    const auto &MemBehaviorAA = A.getAAFor<AAMemoryBehavior>(
        *this, getIRPosition(), DepClassTy::OPTIONAL);
    if (MemBehaviorAA.isAssumedReadOnly())
      return Base::updateImpl(A);

    // If the argument is never passed through callbacks, no-alias cannot break
    // synchronization.
    bool AllCallSitesKnown;
    if (A.checkForAllCallSites(
            [](AbstractCallSite ACS) { return !ACS.isCallbackCall(); }, *this,
            true, AllCallSitesKnown))
      return Base::updateImpl(A);

    // TODO: add no-alias but make sure it doesn't break synchronization by
    // introducing fake uses. See:
    // [1] Compiler Optimizations for OpenMP, J. Doerfert and H. Finkel,
    //     International Workshop on OpenMP 2018,
    //     http://compilers.cs.uni-saarland.de/people/doerfert/par_opt18.pdf

    return indicatePessimisticFixpoint();
  }

  /// See AbstractAttribute::trackStatistics()
  void trackStatistics() const override { STATS_DECLTRACK_ARG_ATTR(noalias) }
};

struct AANoAliasCallSiteArgument final : AANoAliasImpl {
  AANoAliasCallSiteArgument(const IRPosition &IRP, Attributor &A)
      : AANoAliasImpl(IRP, A) {}

  /// See AbstractAttribute::initialize(...).
  void initialize(Attributor &A) override {
    // See callsite argument attribute and callee argument attribute.
    const auto &CB = cast<CallBase>(getAnchorValue());
    if (CB.paramHasAttr(getCallSiteArgNo(), Attribute::NoAlias))
      indicateOptimisticFixpoint();
    Value &Val = getAssociatedValue();
    if (isa<ConstantPointerNull>(Val) &&
        !NullPointerIsDefined(getAnchorScope(),
                              Val.getType()->getPointerAddressSpace()))
      indicateOptimisticFixpoint();
  }

  /// Determine if the underlying value may alias with the call site argument
  /// \p OtherArgNo of \p ICS (= the underlying call site).
  bool mayAliasWithArgument(Attributor &A, AAResults *&AAR,
                            const AAMemoryBehavior &MemBehaviorAA,
                            const CallBase &CB, unsigned OtherArgNo) {
    // We do not need to worry about aliasing with the underlying IRP.
    if (this->getCalleeArgNo() == (int)OtherArgNo)
      return false;

    // If it is not a pointer or pointer vector we do not alias.
    const Value *ArgOp = CB.getArgOperand(OtherArgNo);
    if (!ArgOp->getType()->isPtrOrPtrVectorTy())
      return false;

    auto &CBArgMemBehaviorAA = A.getAAFor<AAMemoryBehavior>(
        *this, IRPosition::callsite_argument(CB, OtherArgNo), DepClassTy::NONE);

    // If the argument is readnone, there is no read-write aliasing.
    if (CBArgMemBehaviorAA.isAssumedReadNone()) {
      A.recordDependence(CBArgMemBehaviorAA, *this, DepClassTy::OPTIONAL);
      return false;
    }

    // If the argument is readonly and the underlying value is readonly, there
    // is no read-write aliasing.
    bool IsReadOnly = MemBehaviorAA.isAssumedReadOnly();
    if (CBArgMemBehaviorAA.isAssumedReadOnly() && IsReadOnly) {
      A.recordDependence(MemBehaviorAA, *this, DepClassTy::OPTIONAL);
      A.recordDependence(CBArgMemBehaviorAA, *this, DepClassTy::OPTIONAL);
      return false;
    }

    // We have to utilize actual alias analysis queries so we need the object.
    if (!AAR)
      AAR = A.getInfoCache().getAAResultsForFunction(*getAnchorScope());

    // Try to rule it out at the call site.
    bool IsAliasing = !AAR || !AAR->isNoAlias(&getAssociatedValue(), ArgOp);
    LLVM_DEBUG(dbgs() << "[NoAliasCSArg] Check alias between "
                         "callsite arguments: "
                      << getAssociatedValue() << " " << *ArgOp << " => "
                      << (IsAliasing ? "" : "no-") << "alias \n");

    return IsAliasing;
  }

  bool
  isKnownNoAliasDueToNoAliasPreservation(Attributor &A, AAResults *&AAR,
                                         const AAMemoryBehavior &MemBehaviorAA,
                                         const AANoAlias &NoAliasAA) {
    // We can deduce "noalias" if the following conditions hold.
    // (i)   Associated value is assumed to be noalias in the definition.
    // (ii)  Associated value is assumed to be no-capture in all the uses
    //       possibly executed before this callsite.
    // (iii) There is no other pointer argument which could alias with the
    //       value.

    bool AssociatedValueIsNoAliasAtDef = NoAliasAA.isAssumedNoAlias();
    if (!AssociatedValueIsNoAliasAtDef) {
      LLVM_DEBUG(dbgs() << "[AANoAlias] " << getAssociatedValue()
                        << " is not no-alias at the definition\n");
      return false;
    }

    A.recordDependence(NoAliasAA, *this, DepClassTy::OPTIONAL);

    const IRPosition &VIRP = IRPosition::value(getAssociatedValue());
    const Function *ScopeFn = VIRP.getAnchorScope();
    auto &NoCaptureAA = A.getAAFor<AANoCapture>(*this, VIRP, DepClassTy::NONE);
    // Check whether the value is captured in the scope using AANoCapture.
    //      Look at CFG and check only uses possibly executed before this
    //      callsite.
    auto UsePred = [&](const Use &U, bool &Follow) -> bool {
      Instruction *UserI = cast<Instruction>(U.getUser());

      // If UserI is the curr instruction and there is a single potential use of
      // the value in UserI we allow the use.
      // TODO: We should inspect the operands and allow those that cannot alias
      //       with the value.
      if (UserI == getCtxI() && UserI->getNumOperands() == 1)
        return true;

      if (ScopeFn) {
        const auto &ReachabilityAA = A.getAAFor<AAReachability>(
            *this, IRPosition::function(*ScopeFn), DepClassTy::OPTIONAL);

        if (!ReachabilityAA.isAssumedReachable(A, *UserI, *getCtxI()))
          return true;

        if (auto *CB = dyn_cast<CallBase>(UserI)) {
          if (CB->isArgOperand(&U)) {

            unsigned ArgNo = CB->getArgOperandNo(&U);

            const auto &NoCaptureAA = A.getAAFor<AANoCapture>(
                *this, IRPosition::callsite_argument(*CB, ArgNo),
                DepClassTy::OPTIONAL);

            if (NoCaptureAA.isAssumedNoCapture())
              return true;
          }
        }
      }

      // For cases which can potentially have more users
      if (isa<GetElementPtrInst>(U) || isa<BitCastInst>(U) || isa<PHINode>(U) ||
          isa<SelectInst>(U)) {
        Follow = true;
        return true;
      }

      LLVM_DEBUG(dbgs() << "[AANoAliasCSArg] Unknown user: " << *U << "\n");
      return false;
    };

    if (!NoCaptureAA.isAssumedNoCaptureMaybeReturned()) {
      if (!A.checkForAllUses(UsePred, *this, getAssociatedValue())) {
        LLVM_DEBUG(
            dbgs() << "[AANoAliasCSArg] " << getAssociatedValue()
                   << " cannot be noalias as it is potentially captured\n");
        return false;
      }
    }
    A.recordDependence(NoCaptureAA, *this, DepClassTy::OPTIONAL);

    // Check there is no other pointer argument which could alias with the
    // value passed at this call site.
    // TODO: AbstractCallSite
    const auto &CB = cast<CallBase>(getAnchorValue());
    for (unsigned OtherArgNo = 0; OtherArgNo < CB.arg_size(); OtherArgNo++)
      if (mayAliasWithArgument(A, AAR, MemBehaviorAA, CB, OtherArgNo))
        return false;

    return true;
  }

  /// See AbstractAttribute::updateImpl(...).
  ChangeStatus updateImpl(Attributor &A) override {
    // If the argument is readnone we are done as there are no accesses via the
    // argument.
    auto &MemBehaviorAA =
        A.getAAFor<AAMemoryBehavior>(*this, getIRPosition(), DepClassTy::NONE);
    if (MemBehaviorAA.isAssumedReadNone()) {
      A.recordDependence(MemBehaviorAA, *this, DepClassTy::OPTIONAL);
      return ChangeStatus::UNCHANGED;
    }

    const IRPosition &VIRP = IRPosition::value(getAssociatedValue());
    const auto &NoAliasAA =
        A.getAAFor<AANoAlias>(*this, VIRP, DepClassTy::NONE);

    AAResults *AAR = nullptr;
    if (isKnownNoAliasDueToNoAliasPreservation(A, AAR, MemBehaviorAA,
                                               NoAliasAA)) {
      LLVM_DEBUG(
          dbgs() << "[AANoAlias] No-Alias deduced via no-alias preservation\n");
      return ChangeStatus::UNCHANGED;
    }

    return indicatePessimisticFixpoint();
  }

  /// See AbstractAttribute::trackStatistics()
  void trackStatistics() const override { STATS_DECLTRACK_CSARG_ATTR(noalias) }
};

/// NoAlias attribute for function return value.
struct AANoAliasReturned final : AANoAliasImpl {
  AANoAliasReturned(const IRPosition &IRP, Attributor &A)
      : AANoAliasImpl(IRP, A) {}

  /// See AbstractAttribute::initialize(...).
  void initialize(Attributor &A) override {
    AANoAliasImpl::initialize(A);
    Function *F = getAssociatedFunction();
    if (!F || F->isDeclaration())
      indicatePessimisticFixpoint();
  }

  /// See AbstractAttribute::updateImpl(...).
  virtual ChangeStatus updateImpl(Attributor &A) override {

    auto CheckReturnValue = [&](Value &RV) -> bool {
      if (Constant *C = dyn_cast<Constant>(&RV))
        if (C->isNullValue() || isa<UndefValue>(C))
          return true;

      /// For now, we can only deduce noalias if we have call sites.
      /// FIXME: add more support.
      if (!isa<CallBase>(&RV))
        return false;

      const IRPosition &RVPos = IRPosition::value(RV);
      const auto &NoAliasAA =
          A.getAAFor<AANoAlias>(*this, RVPos, DepClassTy::REQUIRED);
      if (!NoAliasAA.isAssumedNoAlias())
        return false;

      const auto &NoCaptureAA =
          A.getAAFor<AANoCapture>(*this, RVPos, DepClassTy::REQUIRED);
      return NoCaptureAA.isAssumedNoCaptureMaybeReturned();
    };

    if (!A.checkForAllReturnedValues(CheckReturnValue, *this))
      return indicatePessimisticFixpoint();

    return ChangeStatus::UNCHANGED;
  }

  /// See AbstractAttribute::trackStatistics()
  void trackStatistics() const override { STATS_DECLTRACK_FNRET_ATTR(noalias) }
};

/// NoAlias attribute deduction for a call site return value.
struct AANoAliasCallSiteReturned final : AANoAliasImpl {
  AANoAliasCallSiteReturned(const IRPosition &IRP, Attributor &A)
      : AANoAliasImpl(IRP, A) {}

  /// See AbstractAttribute::initialize(...).
  void initialize(Attributor &A) override {
    AANoAliasImpl::initialize(A);
    Function *F = getAssociatedFunction();
    if (!F || F->isDeclaration())
      indicatePessimisticFixpoint();
  }

  /// See AbstractAttribute::updateImpl(...).
  ChangeStatus updateImpl(Attributor &A) override {
    // TODO: Once we have call site specific value information we can provide
    //       call site specific liveness information and then it makes
    //       sense to specialize attributes for call sites arguments instead of
    //       redirecting requests to the callee argument.
    Function *F = getAssociatedFunction();
    const IRPosition &FnPos = IRPosition::returned(*F);
    auto &FnAA = A.getAAFor<AANoAlias>(*this, FnPos, DepClassTy::REQUIRED);
    return clampStateAndIndicateChange(getState(), FnAA.getState());
  }

  /// See AbstractAttribute::trackStatistics()
  void trackStatistics() const override { STATS_DECLTRACK_CSRET_ATTR(noalias); }
};

/// -------------------AAIsDead Function Attribute-----------------------

struct AAIsDeadValueImpl : public AAIsDead {
  AAIsDeadValueImpl(const IRPosition &IRP, Attributor &A) : AAIsDead(IRP, A) {}

  /// See AAIsDead::isAssumedDead().
  bool isAssumedDead() const override { return isAssumed(IS_DEAD); }

  /// See AAIsDead::isKnownDead().
  bool isKnownDead() const override { return isKnown(IS_DEAD); }

  /// See AAIsDead::isAssumedDead(BasicBlock *).
  bool isAssumedDead(const BasicBlock *BB) const override { return false; }

  /// See AAIsDead::isKnownDead(BasicBlock *).
  bool isKnownDead(const BasicBlock *BB) const override { return false; }

  /// See AAIsDead::isAssumedDead(Instruction *I).
  bool isAssumedDead(const Instruction *I) const override {
    return I == getCtxI() && isAssumedDead();
  }

  /// See AAIsDead::isKnownDead(Instruction *I).
  bool isKnownDead(const Instruction *I) const override {
    return isAssumedDead(I) && isKnownDead();
  }

  /// See AbstractAttribute::getAsStr().
  const std::string getAsStr() const override {
    return isAssumedDead() ? "assumed-dead" : "assumed-live";
  }

  /// Check if all uses are assumed dead.
  bool areAllUsesAssumedDead(Attributor &A, Value &V) {
    // Callers might not check the type, void has no uses.
    if (V.getType()->isVoidTy())
      return true;

    // If we replace a value with a constant there are no uses left afterwards.
    if (!isa<Constant>(V)) {
      bool UsedAssumedInformation = false;
      Optional<Constant *> C =
          A.getAssumedConstant(V, *this, UsedAssumedInformation);
      if (!C.hasValue() || *C)
        return true;
    }

    auto UsePred = [&](const Use &U, bool &Follow) { return false; };
    // Explicitly set the dependence class to required because we want a long
    // chain of N dependent instructions to be considered live as soon as one is
    // without going through N update cycles. This is not required for
    // correctness.
    return A.checkForAllUses(UsePred, *this, V, /* CheckBBLivenessOnly */ false,
                             DepClassTy::REQUIRED);
  }

  /// Determine if \p I is assumed to be side-effect free.
  bool isAssumedSideEffectFree(Attributor &A, Instruction *I) {
    if (!I || wouldInstructionBeTriviallyDead(I))
      return true;

    auto *CB = dyn_cast<CallBase>(I);
    if (!CB || isa<IntrinsicInst>(CB))
      return false;

    const IRPosition &CallIRP = IRPosition::callsite_function(*CB);
    const auto &NoUnwindAA =
        A.getAndUpdateAAFor<AANoUnwind>(*this, CallIRP, DepClassTy::NONE);
    if (!NoUnwindAA.isAssumedNoUnwind())
      return false;
    if (!NoUnwindAA.isKnownNoUnwind())
      A.recordDependence(NoUnwindAA, *this, DepClassTy::OPTIONAL);

    const auto &MemBehaviorAA =
        A.getAndUpdateAAFor<AAMemoryBehavior>(*this, CallIRP, DepClassTy::NONE);
    if (MemBehaviorAA.isAssumedReadOnly()) {
      if (!MemBehaviorAA.isKnownReadOnly())
        A.recordDependence(MemBehaviorAA, *this, DepClassTy::OPTIONAL);
      return true;
    }
    return false;
  }
};

struct AAIsDeadFloating : public AAIsDeadValueImpl {
  AAIsDeadFloating(const IRPosition &IRP, Attributor &A)
      : AAIsDeadValueImpl(IRP, A) {}

  /// See AbstractAttribute::initialize(...).
  void initialize(Attributor &A) override {
    if (isa<UndefValue>(getAssociatedValue())) {
      indicatePessimisticFixpoint();
      return;
    }

    Instruction *I = dyn_cast<Instruction>(&getAssociatedValue());
    if (!isAssumedSideEffectFree(A, I)) {
      if (!isa_and_nonnull<StoreInst>(I))
        indicatePessimisticFixpoint();
      else
        removeAssumedBits(HAS_NO_EFFECT);
    }
  }

  bool isDeadStore(Attributor &A, StoreInst &SI) {
    // Lang ref now states volatile store is not UB/dead, let's skip them.
    if (SI.isVolatile())
      return false;

    bool UsedAssumedInformation = false;
    SmallSetVector<Value *, 4> PotentialCopies;
    if (!AA::getPotentialCopiesOfStoredValue(A, SI, PotentialCopies, *this,
                                             UsedAssumedInformation))
      return false;
    return llvm::all_of(PotentialCopies, [&](Value *V) {
      return A.isAssumedDead(IRPosition::value(*V), this, nullptr,
                             UsedAssumedInformation);
    });
  }

  /// See AbstractAttribute::updateImpl(...).
  ChangeStatus updateImpl(Attributor &A) override {
    Instruction *I = dyn_cast<Instruction>(&getAssociatedValue());
    if (auto *SI = dyn_cast_or_null<StoreInst>(I)) {
      if (!isDeadStore(A, *SI))
        return indicatePessimisticFixpoint();
    } else {
      if (!isAssumedSideEffectFree(A, I))
        return indicatePessimisticFixpoint();
      if (!areAllUsesAssumedDead(A, getAssociatedValue()))
        return indicatePessimisticFixpoint();
    }
    return ChangeStatus::UNCHANGED;
  }

  /// See AbstractAttribute::manifest(...).
  ChangeStatus manifest(Attributor &A) override {
    Value &V = getAssociatedValue();
    if (auto *I = dyn_cast<Instruction>(&V)) {
      // If we get here we basically know the users are all dead. We check if
      // isAssumedSideEffectFree returns true here again because it might not be
      // the case and only the users are dead but the instruction (=call) is
      // still needed.
      if (isa<StoreInst>(I) ||
          (isAssumedSideEffectFree(A, I) && !isa<InvokeInst>(I))) {
        A.deleteAfterManifest(*I);
        return ChangeStatus::CHANGED;
      }
    }
    if (V.use_empty())
      return ChangeStatus::UNCHANGED;

    bool UsedAssumedInformation = false;
    Optional<Constant *> C =
        A.getAssumedConstant(V, *this, UsedAssumedInformation);
    if (C.hasValue() && C.getValue())
      return ChangeStatus::UNCHANGED;

    // Replace the value with undef as it is dead but keep droppable uses around
    // as they provide information we don't want to give up on just yet.
    UndefValue &UV = *UndefValue::get(V.getType());
    bool AnyChange =
        A.changeValueAfterManifest(V, UV, /* ChangeDropppable */ false);
    return AnyChange ? ChangeStatus::CHANGED : ChangeStatus::UNCHANGED;
  }

  /// See AbstractAttribute::trackStatistics()
  void trackStatistics() const override {
    STATS_DECLTRACK_FLOATING_ATTR(IsDead)
  }
};

struct AAIsDeadArgument : public AAIsDeadFloating {
  AAIsDeadArgument(const IRPosition &IRP, Attributor &A)
      : AAIsDeadFloating(IRP, A) {}

  /// See AbstractAttribute::initialize(...).
  void initialize(Attributor &A) override {
    if (!A.isFunctionIPOAmendable(*getAnchorScope()))
      indicatePessimisticFixpoint();
  }

  /// See AbstractAttribute::manifest(...).
  ChangeStatus manifest(Attributor &A) override {
    ChangeStatus Changed = AAIsDeadFloating::manifest(A);
    Argument &Arg = *getAssociatedArgument();
    if (A.isValidFunctionSignatureRewrite(Arg, /* ReplacementTypes */ {}))
      if (A.registerFunctionSignatureRewrite(
              Arg, /* ReplacementTypes */ {},
              Attributor::ArgumentReplacementInfo::CalleeRepairCBTy{},
              Attributor::ArgumentReplacementInfo::ACSRepairCBTy{})) {
        Arg.dropDroppableUses();
        return ChangeStatus::CHANGED;
      }
    return Changed;
  }

  /// See AbstractAttribute::trackStatistics()
  void trackStatistics() const override { STATS_DECLTRACK_ARG_ATTR(IsDead) }
};

struct AAIsDeadCallSiteArgument : public AAIsDeadValueImpl {
  AAIsDeadCallSiteArgument(const IRPosition &IRP, Attributor &A)
      : AAIsDeadValueImpl(IRP, A) {}

  /// See AbstractAttribute::initialize(...).
  void initialize(Attributor &A) override {
    if (isa<UndefValue>(getAssociatedValue()))
      indicatePessimisticFixpoint();
  }

  /// See AbstractAttribute::updateImpl(...).
  ChangeStatus updateImpl(Attributor &A) override {
    // TODO: Once we have call site specific value information we can provide
    //       call site specific liveness information and then it makes
    //       sense to specialize attributes for call sites arguments instead of
    //       redirecting requests to the callee argument.
    Argument *Arg = getAssociatedArgument();
    if (!Arg)
      return indicatePessimisticFixpoint();
    const IRPosition &ArgPos = IRPosition::argument(*Arg);
    auto &ArgAA = A.getAAFor<AAIsDead>(*this, ArgPos, DepClassTy::REQUIRED);
    return clampStateAndIndicateChange(getState(), ArgAA.getState());
  }

  /// See AbstractAttribute::manifest(...).
  ChangeStatus manifest(Attributor &A) override {
    CallBase &CB = cast<CallBase>(getAnchorValue());
    Use &U = CB.getArgOperandUse(getCallSiteArgNo());
    assert(!isa<UndefValue>(U.get()) &&
           "Expected undef values to be filtered out!");
    UndefValue &UV = *UndefValue::get(U->getType());
    if (A.changeUseAfterManifest(U, UV))
      return ChangeStatus::CHANGED;
    return ChangeStatus::UNCHANGED;
  }

  /// See AbstractAttribute::trackStatistics()
  void trackStatistics() const override { STATS_DECLTRACK_CSARG_ATTR(IsDead) }
};

struct AAIsDeadCallSiteReturned : public AAIsDeadFloating {
  AAIsDeadCallSiteReturned(const IRPosition &IRP, Attributor &A)
      : AAIsDeadFloating(IRP, A), IsAssumedSideEffectFree(true) {}

  /// See AAIsDead::isAssumedDead().
  bool isAssumedDead() const override {
    return AAIsDeadFloating::isAssumedDead() && IsAssumedSideEffectFree;
  }

  /// See AbstractAttribute::initialize(...).
  void initialize(Attributor &A) override {
    if (isa<UndefValue>(getAssociatedValue())) {
      indicatePessimisticFixpoint();
      return;
    }

    // We track this separately as a secondary state.
    IsAssumedSideEffectFree = isAssumedSideEffectFree(A, getCtxI());
  }

  /// See AbstractAttribute::updateImpl(...).
  ChangeStatus updateImpl(Attributor &A) override {
    ChangeStatus Changed = ChangeStatus::UNCHANGED;
    if (IsAssumedSideEffectFree && !isAssumedSideEffectFree(A, getCtxI())) {
      IsAssumedSideEffectFree = false;
      Changed = ChangeStatus::CHANGED;
    }
    if (!areAllUsesAssumedDead(A, getAssociatedValue()))
      return indicatePessimisticFixpoint();
    return Changed;
  }

  /// See AbstractAttribute::trackStatistics()
  void trackStatistics() const override {
    if (IsAssumedSideEffectFree)
      STATS_DECLTRACK_CSRET_ATTR(IsDead)
    else
      STATS_DECLTRACK_CSRET_ATTR(UnusedResult)
  }

  /// See AbstractAttribute::getAsStr().
  const std::string getAsStr() const override {
    return isAssumedDead()
               ? "assumed-dead"
               : (getAssumed() ? "assumed-dead-users" : "assumed-live");
  }

private:
  bool IsAssumedSideEffectFree;
};

struct AAIsDeadReturned : public AAIsDeadValueImpl {
  AAIsDeadReturned(const IRPosition &IRP, Attributor &A)
      : AAIsDeadValueImpl(IRP, A) {}

  /// See AbstractAttribute::updateImpl(...).
  ChangeStatus updateImpl(Attributor &A) override {

    bool UsedAssumedInformation = false;
    A.checkForAllInstructions([](Instruction &) { return true; }, *this,
                              {Instruction::Ret}, UsedAssumedInformation);

    auto PredForCallSite = [&](AbstractCallSite ACS) {
      if (ACS.isCallbackCall() || !ACS.getInstruction())
        return false;
      return areAllUsesAssumedDead(A, *ACS.getInstruction());
    };

    bool AllCallSitesKnown;
    if (!A.checkForAllCallSites(PredForCallSite, *this, true,
                                AllCallSitesKnown))
      return indicatePessimisticFixpoint();

    return ChangeStatus::UNCHANGED;
  }

  /// See AbstractAttribute::manifest(...).
  ChangeStatus manifest(Attributor &A) override {
    // TODO: Rewrite the signature to return void?
    bool AnyChange = false;
    UndefValue &UV = *UndefValue::get(getAssociatedFunction()->getReturnType());
    auto RetInstPred = [&](Instruction &I) {
      ReturnInst &RI = cast<ReturnInst>(I);
      if (!isa<UndefValue>(RI.getReturnValue()))
        AnyChange |= A.changeUseAfterManifest(RI.getOperandUse(0), UV);
      return true;
    };
    bool UsedAssumedInformation = false;
    A.checkForAllInstructions(RetInstPred, *this, {Instruction::Ret},
                              UsedAssumedInformation);
    return AnyChange ? ChangeStatus::CHANGED : ChangeStatus::UNCHANGED;
  }

  /// See AbstractAttribute::trackStatistics()
  void trackStatistics() const override { STATS_DECLTRACK_FNRET_ATTR(IsDead) }
};

struct AAIsDeadFunction : public AAIsDead {
  AAIsDeadFunction(const IRPosition &IRP, Attributor &A) : AAIsDead(IRP, A) {}

  /// See AbstractAttribute::initialize(...).
  void initialize(Attributor &A) override {
    const Function *F = getAnchorScope();
    if (F && !F->isDeclaration()) {
      // We only want to compute liveness once. If the function is not part of
      // the SCC, skip it.
      if (A.isRunOn(*const_cast<Function *>(F))) {
        ToBeExploredFrom.insert(&F->getEntryBlock().front());
        assumeLive(A, F->getEntryBlock());
      } else {
        indicatePessimisticFixpoint();
      }
    }
  }

  /// See AbstractAttribute::getAsStr().
  const std::string getAsStr() const override {
    return "Live[#BB " + std::to_string(AssumedLiveBlocks.size()) + "/" +
           std::to_string(getAnchorScope()->size()) + "][#TBEP " +
           std::to_string(ToBeExploredFrom.size()) + "][#KDE " +
           std::to_string(KnownDeadEnds.size()) + "]";
  }

  /// See AbstractAttribute::manifest(...).
  ChangeStatus manifest(Attributor &A) override {
    assert(getState().isValidState() &&
           "Attempted to manifest an invalid state!");

    ChangeStatus HasChanged = ChangeStatus::UNCHANGED;
    Function &F = *getAnchorScope();

    if (AssumedLiveBlocks.empty()) {
      A.deleteAfterManifest(F);
      return ChangeStatus::CHANGED;
    }

    // Flag to determine if we can change an invoke to a call assuming the
    // callee is nounwind. This is not possible if the personality of the
    // function allows to catch asynchronous exceptions.
    bool Invoke2CallAllowed = !mayCatchAsynchronousExceptions(F);

    KnownDeadEnds.set_union(ToBeExploredFrom);
    for (const Instruction *DeadEndI : KnownDeadEnds) {
      auto *CB = dyn_cast<CallBase>(DeadEndI);
      if (!CB)
        continue;
      const auto &NoReturnAA = A.getAndUpdateAAFor<AANoReturn>(
          *this, IRPosition::callsite_function(*CB), DepClassTy::OPTIONAL);
      bool MayReturn = !NoReturnAA.isAssumedNoReturn();
      if (MayReturn && (!Invoke2CallAllowed || !isa<InvokeInst>(CB)))
        continue;

      if (auto *II = dyn_cast<InvokeInst>(DeadEndI))
        A.registerInvokeWithDeadSuccessor(const_cast<InvokeInst &>(*II));
      else
        A.changeToUnreachableAfterManifest(
            const_cast<Instruction *>(DeadEndI->getNextNode()));
      HasChanged = ChangeStatus::CHANGED;
    }

    STATS_DECL(AAIsDead, BasicBlock, "Number of dead basic blocks deleted.");
    for (BasicBlock &BB : F)
      if (!AssumedLiveBlocks.count(&BB)) {
        A.deleteAfterManifest(BB);
        ++BUILD_STAT_NAME(AAIsDead, BasicBlock);
      }

    return HasChanged;
  }

  /// See AbstractAttribute::updateImpl(...).
  ChangeStatus updateImpl(Attributor &A) override;

  bool isEdgeDead(const BasicBlock *From, const BasicBlock *To) const override {
    return !AssumedLiveEdges.count(std::make_pair(From, To));
  }

  /// See AbstractAttribute::trackStatistics()
  void trackStatistics() const override {}

  /// Returns true if the function is assumed dead.
  bool isAssumedDead() const override { return false; }

  /// See AAIsDead::isKnownDead().
  bool isKnownDead() const override { return false; }

  /// See AAIsDead::isAssumedDead(BasicBlock *).
  bool isAssumedDead(const BasicBlock *BB) const override {
    assert(BB->getParent() == getAnchorScope() &&
           "BB must be in the same anchor scope function.");

    if (!getAssumed())
      return false;
    return !AssumedLiveBlocks.count(BB);
  }

  /// See AAIsDead::isKnownDead(BasicBlock *).
  bool isKnownDead(const BasicBlock *BB) const override {
    return getKnown() && isAssumedDead(BB);
  }

  /// See AAIsDead::isAssumed(Instruction *I).
  bool isAssumedDead(const Instruction *I) const override {
    assert(I->getParent()->getParent() == getAnchorScope() &&
           "Instruction must be in the same anchor scope function.");

    if (!getAssumed())
      return false;

    // If it is not in AssumedLiveBlocks then it for sure dead.
    // Otherwise, it can still be after noreturn call in a live block.
    if (!AssumedLiveBlocks.count(I->getParent()))
      return true;

    // If it is not after a liveness barrier it is live.
    const Instruction *PrevI = I->getPrevNode();
    while (PrevI) {
      if (KnownDeadEnds.count(PrevI) || ToBeExploredFrom.count(PrevI))
        return true;
      PrevI = PrevI->getPrevNode();
    }
    return false;
  }

  /// See AAIsDead::isKnownDead(Instruction *I).
  bool isKnownDead(const Instruction *I) const override {
    return getKnown() && isAssumedDead(I);
  }

  /// Assume \p BB is (partially) live now and indicate to the Attributor \p A
  /// that internal function called from \p BB should now be looked at.
  bool assumeLive(Attributor &A, const BasicBlock &BB) {
    if (!AssumedLiveBlocks.insert(&BB).second)
      return false;

    // We assume that all of BB is (probably) live now and if there are calls to
    // internal functions we will assume that those are now live as well. This
    // is a performance optimization for blocks with calls to a lot of internal
    // functions. It can however cause dead functions to be treated as live.
    for (const Instruction &I : BB)
      if (const auto *CB = dyn_cast<CallBase>(&I))
        if (const Function *F = CB->getCalledFunction())
          if (F->hasLocalLinkage())
            A.markLiveInternalFunction(*F);
    return true;
  }

  /// Collection of instructions that need to be explored again, e.g., we
  /// did assume they do not transfer control to (one of their) successors.
  SmallSetVector<const Instruction *, 8> ToBeExploredFrom;

  /// Collection of instructions that are known to not transfer control.
  SmallSetVector<const Instruction *, 8> KnownDeadEnds;

  /// Collection of all assumed live edges
  DenseSet<std::pair<const BasicBlock *, const BasicBlock *>> AssumedLiveEdges;

  /// Collection of all assumed live BasicBlocks.
  DenseSet<const BasicBlock *> AssumedLiveBlocks;
};

static bool
identifyAliveSuccessors(Attributor &A, const CallBase &CB,
                        AbstractAttribute &AA,
                        SmallVectorImpl<const Instruction *> &AliveSuccessors) {
  const IRPosition &IPos = IRPosition::callsite_function(CB);

  const auto &NoReturnAA =
      A.getAndUpdateAAFor<AANoReturn>(AA, IPos, DepClassTy::OPTIONAL);
  if (NoReturnAA.isAssumedNoReturn())
    return !NoReturnAA.isKnownNoReturn();
  if (CB.isTerminator())
    AliveSuccessors.push_back(&CB.getSuccessor(0)->front());
  else
    AliveSuccessors.push_back(CB.getNextNode());
  return false;
}

static bool
identifyAliveSuccessors(Attributor &A, const InvokeInst &II,
                        AbstractAttribute &AA,
                        SmallVectorImpl<const Instruction *> &AliveSuccessors) {
  bool UsedAssumedInformation =
      identifyAliveSuccessors(A, cast<CallBase>(II), AA, AliveSuccessors);

  // First, determine if we can change an invoke to a call assuming the
  // callee is nounwind. This is not possible if the personality of the
  // function allows to catch asynchronous exceptions.
  if (AAIsDeadFunction::mayCatchAsynchronousExceptions(*II.getFunction())) {
    AliveSuccessors.push_back(&II.getUnwindDest()->front());
  } else {
    const IRPosition &IPos = IRPosition::callsite_function(II);
    const auto &AANoUnw =
        A.getAndUpdateAAFor<AANoUnwind>(AA, IPos, DepClassTy::OPTIONAL);
    if (AANoUnw.isAssumedNoUnwind()) {
      UsedAssumedInformation |= !AANoUnw.isKnownNoUnwind();
    } else {
      AliveSuccessors.push_back(&II.getUnwindDest()->front());
    }
  }
  return UsedAssumedInformation;
}

static bool
identifyAliveSuccessors(Attributor &A, const BranchInst &BI,
                        AbstractAttribute &AA,
                        SmallVectorImpl<const Instruction *> &AliveSuccessors) {
  bool UsedAssumedInformation = false;
  if (BI.getNumSuccessors() == 1) {
    AliveSuccessors.push_back(&BI.getSuccessor(0)->front());
  } else {
    Optional<Constant *> C =
        A.getAssumedConstant(*BI.getCondition(), AA, UsedAssumedInformation);
    if (!C.hasValue() || isa_and_nonnull<UndefValue>(C.getValue())) {
      // No value yet, assume both edges are dead.
    } else if (isa_and_nonnull<ConstantInt>(*C)) {
      const BasicBlock *SuccBB =
          BI.getSuccessor(1 - cast<ConstantInt>(*C)->getValue().getZExtValue());
      AliveSuccessors.push_back(&SuccBB->front());
    } else {
      AliveSuccessors.push_back(&BI.getSuccessor(0)->front());
      AliveSuccessors.push_back(&BI.getSuccessor(1)->front());
      UsedAssumedInformation = false;
    }
  }
  return UsedAssumedInformation;
}

static bool
identifyAliveSuccessors(Attributor &A, const SwitchInst &SI,
                        AbstractAttribute &AA,
                        SmallVectorImpl<const Instruction *> &AliveSuccessors) {
  bool UsedAssumedInformation = false;
  Optional<Constant *> C =
      A.getAssumedConstant(*SI.getCondition(), AA, UsedAssumedInformation);
  if (!C.hasValue() || isa_and_nonnull<UndefValue>(C.getValue())) {
    // No value yet, assume all edges are dead.
  } else if (isa_and_nonnull<ConstantInt>(C.getValue())) {
    for (auto &CaseIt : SI.cases()) {
      if (CaseIt.getCaseValue() == C.getValue()) {
        AliveSuccessors.push_back(&CaseIt.getCaseSuccessor()->front());
        return UsedAssumedInformation;
      }
    }
    AliveSuccessors.push_back(&SI.getDefaultDest()->front());
    return UsedAssumedInformation;
  } else {
    for (const BasicBlock *SuccBB : successors(SI.getParent()))
      AliveSuccessors.push_back(&SuccBB->front());
  }
  return UsedAssumedInformation;
}

ChangeStatus AAIsDeadFunction::updateImpl(Attributor &A) {
  ChangeStatus Change = ChangeStatus::UNCHANGED;

  LLVM_DEBUG(dbgs() << "[AAIsDead] Live [" << AssumedLiveBlocks.size() << "/"
                    << getAnchorScope()->size() << "] BBs and "
                    << ToBeExploredFrom.size() << " exploration points and "
                    << KnownDeadEnds.size() << " known dead ends\n");

  // Copy and clear the list of instructions we need to explore from. It is
  // refilled with instructions the next update has to look at.
  SmallVector<const Instruction *, 8> Worklist(ToBeExploredFrom.begin(),
                                               ToBeExploredFrom.end());
  decltype(ToBeExploredFrom) NewToBeExploredFrom;

  SmallVector<const Instruction *, 8> AliveSuccessors;
  while (!Worklist.empty()) {
    const Instruction *I = Worklist.pop_back_val();
    LLVM_DEBUG(dbgs() << "[AAIsDead] Exploration inst: " << *I << "\n");

    // Fast forward for uninteresting instructions. We could look for UB here
    // though.
    while (!I->isTerminator() && !isa<CallBase>(I))
      I = I->getNextNode();

    AliveSuccessors.clear();

    bool UsedAssumedInformation = false;
    switch (I->getOpcode()) {
    // TODO: look for (assumed) UB to backwards propagate "deadness".
    default:
      assert(I->isTerminator() &&
             "Expected non-terminators to be handled already!");
      for (const BasicBlock *SuccBB : successors(I->getParent()))
        AliveSuccessors.push_back(&SuccBB->front());
      break;
    case Instruction::Call:
      UsedAssumedInformation = identifyAliveSuccessors(A, cast<CallInst>(*I),
                                                       *this, AliveSuccessors);
      break;
    case Instruction::Invoke:
      UsedAssumedInformation = identifyAliveSuccessors(A, cast<InvokeInst>(*I),
                                                       *this, AliveSuccessors);
      break;
    case Instruction::Br:
      UsedAssumedInformation = identifyAliveSuccessors(A, cast<BranchInst>(*I),
                                                       *this, AliveSuccessors);
      break;
    case Instruction::Switch:
      UsedAssumedInformation = identifyAliveSuccessors(A, cast<SwitchInst>(*I),
                                                       *this, AliveSuccessors);
      break;
    }

    if (UsedAssumedInformation) {
      NewToBeExploredFrom.insert(I);
    } else if (AliveSuccessors.empty() ||
               (I->isTerminator() &&
                AliveSuccessors.size() < I->getNumSuccessors())) {
      if (KnownDeadEnds.insert(I))
        Change = ChangeStatus::CHANGED;
    }

    LLVM_DEBUG(dbgs() << "[AAIsDead] #AliveSuccessors: "
                      << AliveSuccessors.size() << " UsedAssumedInformation: "
                      << UsedAssumedInformation << "\n");

    for (const Instruction *AliveSuccessor : AliveSuccessors) {
      if (!I->isTerminator()) {
        assert(AliveSuccessors.size() == 1 &&
               "Non-terminator expected to have a single successor!");
        Worklist.push_back(AliveSuccessor);
      } else {
        // record the assumed live edge
        auto Edge = std::make_pair(I->getParent(), AliveSuccessor->getParent());
        if (AssumedLiveEdges.insert(Edge).second)
          Change = ChangeStatus::CHANGED;
        if (assumeLive(A, *AliveSuccessor->getParent()))
          Worklist.push_back(AliveSuccessor);
      }
    }
  }

  // Check if the content of ToBeExploredFrom changed, ignore the order.
  if (NewToBeExploredFrom.size() != ToBeExploredFrom.size() ||
      llvm::any_of(NewToBeExploredFrom, [&](const Instruction *I) {
        return !ToBeExploredFrom.count(I);
      })) {
    Change = ChangeStatus::CHANGED;
    ToBeExploredFrom = std::move(NewToBeExploredFrom);
  }

  // If we know everything is live there is no need to query for liveness.
  // Instead, indicating a pessimistic fixpoint will cause the state to be
  // "invalid" and all queries to be answered conservatively without lookups.
  // To be in this state we have to (1) finished the exploration and (3) not
  // discovered any non-trivial dead end and (2) not ruled unreachable code
  // dead.
  if (ToBeExploredFrom.empty() &&
      getAnchorScope()->size() == AssumedLiveBlocks.size() &&
      llvm::all_of(KnownDeadEnds, [](const Instruction *DeadEndI) {
        return DeadEndI->isTerminator() && DeadEndI->getNumSuccessors() == 0;
      }))
    return indicatePessimisticFixpoint();
  return Change;
}

/// Liveness information for a call sites.
struct AAIsDeadCallSite final : AAIsDeadFunction {
  AAIsDeadCallSite(const IRPosition &IRP, Attributor &A)
      : AAIsDeadFunction(IRP, A) {}

  /// See AbstractAttribute::initialize(...).
  void initialize(Attributor &A) override {
    // TODO: Once we have call site specific value information we can provide
    //       call site specific liveness information and then it makes
    //       sense to specialize attributes for call sites instead of
    //       redirecting requests to the callee.
    llvm_unreachable("Abstract attributes for liveness are not "
                     "supported for call sites yet!");
  }

  /// See AbstractAttribute::updateImpl(...).
  ChangeStatus updateImpl(Attributor &A) override {
    return indicatePessimisticFixpoint();
  }

  /// See AbstractAttribute::trackStatistics()
  void trackStatistics() const override {}
};

/// -------------------- Dereferenceable Argument Attribute --------------------

struct AADereferenceableImpl : AADereferenceable {
  AADereferenceableImpl(const IRPosition &IRP, Attributor &A)
      : AADereferenceable(IRP, A) {}
  using StateType = DerefState;

  /// See AbstractAttribute::initialize(...).
  void initialize(Attributor &A) override {
    SmallVector<Attribute, 4> Attrs;
    getAttrs({Attribute::Dereferenceable, Attribute::DereferenceableOrNull},
             Attrs, /* IgnoreSubsumingPositions */ false, &A);
    for (const Attribute &Attr : Attrs)
      takeKnownDerefBytesMaximum(Attr.getValueAsInt());

    const IRPosition &IRP = this->getIRPosition();
    NonNullAA = &A.getAAFor<AANonNull>(*this, IRP, DepClassTy::NONE);

    bool CanBeNull, CanBeFreed;
    takeKnownDerefBytesMaximum(
        IRP.getAssociatedValue().getPointerDereferenceableBytes(
            A.getDataLayout(), CanBeNull, CanBeFreed));

    bool IsFnInterface = IRP.isFnInterfaceKind();
    Function *FnScope = IRP.getAnchorScope();
    if (IsFnInterface && (!FnScope || !A.isFunctionIPOAmendable(*FnScope))) {
      indicatePessimisticFixpoint();
      return;
    }

    if (Instruction *CtxI = getCtxI())
      followUsesInMBEC(*this, A, getState(), *CtxI);
  }

  /// See AbstractAttribute::getState()
  /// {
  StateType &getState() override { return *this; }
  const StateType &getState() const override { return *this; }
  /// }

  /// Helper function for collecting accessed bytes in must-be-executed-context
  void addAccessedBytesForUse(Attributor &A, const Use *U, const Instruction *I,
                              DerefState &State) {
    const Value *UseV = U->get();
    if (!UseV->getType()->isPointerTy())
      return;

    Type *PtrTy = UseV->getType();
    const DataLayout &DL = A.getDataLayout();
    int64_t Offset;
    if (const Value *Base = getBasePointerOfAccessPointerOperand(
            I, Offset, DL, /*AllowNonInbounds*/ true)) {
      if (Base == &getAssociatedValue() &&
          getPointerOperand(I, /* AllowVolatile */ false) == UseV) {
        uint64_t Size = DL.getTypeStoreSize(PtrTy->getPointerElementType());
        State.addAccessedBytes(Offset, Size);
      }
    }
  }

  /// See followUsesInMBEC
  bool followUseInMBEC(Attributor &A, const Use *U, const Instruction *I,
                       AADereferenceable::StateType &State) {
    bool IsNonNull = false;
    bool TrackUse = false;
    int64_t DerefBytes = getKnownNonNullAndDerefBytesForUse(
        A, *this, getAssociatedValue(), U, I, IsNonNull, TrackUse);
    LLVM_DEBUG(dbgs() << "[AADereferenceable] Deref bytes: " << DerefBytes
                      << " for instruction " << *I << "\n");

    addAccessedBytesForUse(A, U, I, State);
    State.takeKnownDerefBytesMaximum(DerefBytes);
    return TrackUse;
  }

  /// See AbstractAttribute::manifest(...).
  ChangeStatus manifest(Attributor &A) override {
    ChangeStatus Change = AADereferenceable::manifest(A);
    if (isAssumedNonNull() && hasAttr(Attribute::DereferenceableOrNull)) {
      removeAttrs({Attribute::DereferenceableOrNull});
      return ChangeStatus::CHANGED;
    }
    return Change;
  }

  void getDeducedAttributes(LLVMContext &Ctx,
                            SmallVectorImpl<Attribute> &Attrs) const override {
    // TODO: Add *_globally support
    if (isAssumedNonNull())
      Attrs.emplace_back(Attribute::getWithDereferenceableBytes(
          Ctx, getAssumedDereferenceableBytes()));
    else
      Attrs.emplace_back(Attribute::getWithDereferenceableOrNullBytes(
          Ctx, getAssumedDereferenceableBytes()));
  }

  /// See AbstractAttribute::getAsStr().
  const std::string getAsStr() const override {
    if (!getAssumedDereferenceableBytes())
      return "unknown-dereferenceable";
    return std::string("dereferenceable") +
           (isAssumedNonNull() ? "" : "_or_null") +
           (isAssumedGlobal() ? "_globally" : "") + "<" +
           std::to_string(getKnownDereferenceableBytes()) + "-" +
           std::to_string(getAssumedDereferenceableBytes()) + ">";
  }
};

/// Dereferenceable attribute for a floating value.
struct AADereferenceableFloating : AADereferenceableImpl {
  AADereferenceableFloating(const IRPosition &IRP, Attributor &A)
      : AADereferenceableImpl(IRP, A) {}

  /// See AbstractAttribute::updateImpl(...).
  ChangeStatus updateImpl(Attributor &A) override {
    const DataLayout &DL = A.getDataLayout();

    auto VisitValueCB = [&](const Value &V, const Instruction *, DerefState &T,
                            bool Stripped) -> bool {
      unsigned IdxWidth =
          DL.getIndexSizeInBits(V.getType()->getPointerAddressSpace());
      APInt Offset(IdxWidth, 0);
      const Value *Base =
          stripAndAccumulateMinimalOffsets(A, *this, &V, DL, Offset, false);

      const auto &AA = A.getAAFor<AADereferenceable>(
          *this, IRPosition::value(*Base), DepClassTy::REQUIRED);
      int64_t DerefBytes = 0;
      if (!Stripped && this == &AA) {
        // Use IR information if we did not strip anything.
        // TODO: track globally.
        bool CanBeNull, CanBeFreed;
        DerefBytes =
            Base->getPointerDereferenceableBytes(DL, CanBeNull, CanBeFreed);
        T.GlobalState.indicatePessimisticFixpoint();
      } else {
        const DerefState &DS = AA.getState();
        DerefBytes = DS.DerefBytesState.getAssumed();
        T.GlobalState &= DS.GlobalState;
      }

      // For now we do not try to "increase" dereferenceability due to negative
      // indices as we first have to come up with code to deal with loops and
      // for overflows of the dereferenceable bytes.
      int64_t OffsetSExt = Offset.getSExtValue();
      if (OffsetSExt < 0)
        OffsetSExt = 0;

      T.takeAssumedDerefBytesMinimum(
          std::max(int64_t(0), DerefBytes - OffsetSExt));

      if (this == &AA) {
        if (!Stripped) {
          // If nothing was stripped IR information is all we got.
          T.takeKnownDerefBytesMaximum(
              std::max(int64_t(0), DerefBytes - OffsetSExt));
          T.indicatePessimisticFixpoint();
        } else if (OffsetSExt > 0) {
          // If something was stripped but there is circular reasoning we look
          // for the offset. If it is positive we basically decrease the
          // dereferenceable bytes in a circluar loop now, which will simply
          // drive them down to the known value in a very slow way which we
          // can accelerate.
          T.indicatePessimisticFixpoint();
        }
      }

      return T.isValidState();
    };

    DerefState T;
    if (!genericValueTraversal<DerefState>(A, getIRPosition(), *this, T,
                                           VisitValueCB, getCtxI()))
      return indicatePessimisticFixpoint();

    return clampStateAndIndicateChange(getState(), T);
  }

  /// See AbstractAttribute::trackStatistics()
  void trackStatistics() const override {
    STATS_DECLTRACK_FLOATING_ATTR(dereferenceable)
  }
};

/// Dereferenceable attribute for a return value.
struct AADereferenceableReturned final
    : AAReturnedFromReturnedValues<AADereferenceable, AADereferenceableImpl> {
  AADereferenceableReturned(const IRPosition &IRP, Attributor &A)
      : AAReturnedFromReturnedValues<AADereferenceable, AADereferenceableImpl>(
            IRP, A) {}

  /// See AbstractAttribute::trackStatistics()
  void trackStatistics() const override {
    STATS_DECLTRACK_FNRET_ATTR(dereferenceable)
  }
};

/// Dereferenceable attribute for an argument
struct AADereferenceableArgument final
    : AAArgumentFromCallSiteArguments<AADereferenceable,
                                      AADereferenceableImpl> {
  using Base =
      AAArgumentFromCallSiteArguments<AADereferenceable, AADereferenceableImpl>;
  AADereferenceableArgument(const IRPosition &IRP, Attributor &A)
      : Base(IRP, A) {}

  /// See AbstractAttribute::trackStatistics()
  void trackStatistics() const override {
    STATS_DECLTRACK_ARG_ATTR(dereferenceable)
  }
};

/// Dereferenceable attribute for a call site argument.
struct AADereferenceableCallSiteArgument final : AADereferenceableFloating {
  AADereferenceableCallSiteArgument(const IRPosition &IRP, Attributor &A)
      : AADereferenceableFloating(IRP, A) {}

  /// See AbstractAttribute::trackStatistics()
  void trackStatistics() const override {
    STATS_DECLTRACK_CSARG_ATTR(dereferenceable)
  }
};

/// Dereferenceable attribute deduction for a call site return value.
struct AADereferenceableCallSiteReturned final
    : AACallSiteReturnedFromReturned<AADereferenceable, AADereferenceableImpl> {
  using Base =
      AACallSiteReturnedFromReturned<AADereferenceable, AADereferenceableImpl>;
  AADereferenceableCallSiteReturned(const IRPosition &IRP, Attributor &A)
      : Base(IRP, A) {}

  /// See AbstractAttribute::trackStatistics()
  void trackStatistics() const override {
    STATS_DECLTRACK_CS_ATTR(dereferenceable);
  }
};

// ------------------------ Align Argument Attribute ------------------------

static unsigned getKnownAlignForUse(Attributor &A, AAAlign &QueryingAA,
                                    Value &AssociatedValue, const Use *U,
                                    const Instruction *I, bool &TrackUse) {
  // We need to follow common pointer manipulation uses to the accesses they
  // feed into.
  if (isa<CastInst>(I)) {
    // Follow all but ptr2int casts.
    TrackUse = !isa<PtrToIntInst>(I);
    return 0;
  }
  if (auto *GEP = dyn_cast<GetElementPtrInst>(I)) {
    if (GEP->hasAllConstantIndices())
      TrackUse = true;
    return 0;
  }

  MaybeAlign MA;
  if (const auto *CB = dyn_cast<CallBase>(I)) {
    if (CB->isBundleOperand(U) || CB->isCallee(U))
      return 0;

    unsigned ArgNo = CB->getArgOperandNo(U);
    IRPosition IRP = IRPosition::callsite_argument(*CB, ArgNo);
    // As long as we only use known information there is no need to track
    // dependences here.
    auto &AlignAA = A.getAAFor<AAAlign>(QueryingAA, IRP, DepClassTy::NONE);
    MA = MaybeAlign(AlignAA.getKnownAlign());
  }

  const DataLayout &DL = A.getDataLayout();
  const Value *UseV = U->get();
  if (auto *SI = dyn_cast<StoreInst>(I)) {
    if (SI->getPointerOperand() == UseV)
      MA = SI->getAlign();
  } else if (auto *LI = dyn_cast<LoadInst>(I)) {
    if (LI->getPointerOperand() == UseV)
      MA = LI->getAlign();
  }

  if (!MA || *MA <= QueryingAA.getKnownAlign())
    return 0;

  unsigned Alignment = MA->value();
  int64_t Offset;

  if (const Value *Base = GetPointerBaseWithConstantOffset(UseV, Offset, DL)) {
    if (Base == &AssociatedValue) {
      // BasePointerAddr + Offset = Alignment * Q for some integer Q.
      // So we can say that the maximum power of two which is a divisor of
      // gcd(Offset, Alignment) is an alignment.

      uint32_t gcd =
          greatestCommonDivisor(uint32_t(abs((int32_t)Offset)), Alignment);
      Alignment = llvm::PowerOf2Floor(gcd);
    }
  }

  return Alignment;
}

struct AAAlignImpl : AAAlign {
  AAAlignImpl(const IRPosition &IRP, Attributor &A) : AAAlign(IRP, A) {}

  /// See AbstractAttribute::initialize(...).
  void initialize(Attributor &A) override {
    SmallVector<Attribute, 4> Attrs;
    getAttrs({Attribute::Alignment}, Attrs);
    for (const Attribute &Attr : Attrs)
      takeKnownMaximum(Attr.getValueAsInt());

    Value &V = getAssociatedValue();
    // TODO: This is a HACK to avoid getPointerAlignment to introduce a ptr2int
    //       use of the function pointer. This was caused by D73131. We want to
    //       avoid this for function pointers especially because we iterate
    //       their uses and int2ptr is not handled. It is not a correctness
    //       problem though!
    if (!V.getType()->getPointerElementType()->isFunctionTy())
      takeKnownMaximum(V.getPointerAlignment(A.getDataLayout()).value());

    if (getIRPosition().isFnInterfaceKind() &&
        (!getAnchorScope() ||
         !A.isFunctionIPOAmendable(*getAssociatedFunction()))) {
      indicatePessimisticFixpoint();
      return;
    }

    if (Instruction *CtxI = getCtxI())
      followUsesInMBEC(*this, A, getState(), *CtxI);
  }

  /// See AbstractAttribute::manifest(...).
  ChangeStatus manifest(Attributor &A) override {
    ChangeStatus LoadStoreChanged = ChangeStatus::UNCHANGED;

    // Check for users that allow alignment annotations.
    Value &AssociatedValue = getAssociatedValue();
    for (const Use &U : AssociatedValue.uses()) {
      if (auto *SI = dyn_cast<StoreInst>(U.getUser())) {
        if (SI->getPointerOperand() == &AssociatedValue)
          if (SI->getAlignment() < getAssumedAlign()) {
            STATS_DECLTRACK(AAAlign, Store,
                            "Number of times alignment added to a store");
            SI->setAlignment(Align(getAssumedAlign()));
            LoadStoreChanged = ChangeStatus::CHANGED;
          }
      } else if (auto *LI = dyn_cast<LoadInst>(U.getUser())) {
        if (LI->getPointerOperand() == &AssociatedValue)
          if (LI->getAlignment() < getAssumedAlign()) {
            LI->setAlignment(Align(getAssumedAlign()));
            STATS_DECLTRACK(AAAlign, Load,
                            "Number of times alignment added to a load");
            LoadStoreChanged = ChangeStatus::CHANGED;
          }
      }
    }

    ChangeStatus Changed = AAAlign::manifest(A);

    Align InheritAlign =
        getAssociatedValue().getPointerAlignment(A.getDataLayout());
    if (InheritAlign >= getAssumedAlign())
      return LoadStoreChanged;
    return Changed | LoadStoreChanged;
  }

  // TODO: Provide a helper to determine the implied ABI alignment and check in
  //       the existing manifest method and a new one for AAAlignImpl that value
  //       to avoid making the alignment explicit if it did not improve.

  /// See AbstractAttribute::getDeducedAttributes
  virtual void
  getDeducedAttributes(LLVMContext &Ctx,
                       SmallVectorImpl<Attribute> &Attrs) const override {
    if (getAssumedAlign() > 1)
      Attrs.emplace_back(
          Attribute::getWithAlignment(Ctx, Align(getAssumedAlign())));
  }

  /// See followUsesInMBEC
  bool followUseInMBEC(Attributor &A, const Use *U, const Instruction *I,
                       AAAlign::StateType &State) {
    bool TrackUse = false;

    unsigned int KnownAlign =
        getKnownAlignForUse(A, *this, getAssociatedValue(), U, I, TrackUse);
    State.takeKnownMaximum(KnownAlign);

    return TrackUse;
  }

  /// See AbstractAttribute::getAsStr().
  const std::string getAsStr() const override {
    return getAssumedAlign() ? ("align<" + std::to_string(getKnownAlign()) +
                                "-" + std::to_string(getAssumedAlign()) + ">")
                             : "unknown-align";
  }
};

/// Align attribute for a floating value.
struct AAAlignFloating : AAAlignImpl {
  AAAlignFloating(const IRPosition &IRP, Attributor &A) : AAAlignImpl(IRP, A) {}

  /// See AbstractAttribute::updateImpl(...).
  ChangeStatus updateImpl(Attributor &A) override {
    const DataLayout &DL = A.getDataLayout();

    auto VisitValueCB = [&](Value &V, const Instruction *,
                            AAAlign::StateType &T, bool Stripped) -> bool {
      const auto &AA = A.getAAFor<AAAlign>(*this, IRPosition::value(V),
                                           DepClassTy::REQUIRED);
      if (!Stripped && this == &AA) {
        int64_t Offset;
        unsigned Alignment = 1;
        if (const Value *Base =
                GetPointerBaseWithConstantOffset(&V, Offset, DL)) {
          Align PA = Base->getPointerAlignment(DL);
          // BasePointerAddr + Offset = Alignment * Q for some integer Q.
          // So we can say that the maximum power of two which is a divisor of
          // gcd(Offset, Alignment) is an alignment.

          uint32_t gcd = greatestCommonDivisor(uint32_t(abs((int32_t)Offset)),
                                               uint32_t(PA.value()));
          Alignment = llvm::PowerOf2Floor(gcd);
        } else {
          Alignment = V.getPointerAlignment(DL).value();
        }
        // Use only IR information if we did not strip anything.
        T.takeKnownMaximum(Alignment);
        T.indicatePessimisticFixpoint();
      } else {
        // Use abstract attribute information.
        const AAAlign::StateType &DS = AA.getState();
        T ^= DS;
      }
      return T.isValidState();
    };

    StateType T;
    if (!genericValueTraversal<StateType>(A, getIRPosition(), *this, T,
                                          VisitValueCB, getCtxI()))
      return indicatePessimisticFixpoint();

    // TODO: If we know we visited all incoming values, thus no are assumed
    // dead, we can take the known information from the state T.
    return clampStateAndIndicateChange(getState(), T);
  }

  /// See AbstractAttribute::trackStatistics()
  void trackStatistics() const override { STATS_DECLTRACK_FLOATING_ATTR(align) }
};

/// Align attribute for function return value.
struct AAAlignReturned final
    : AAReturnedFromReturnedValues<AAAlign, AAAlignImpl> {
  using Base = AAReturnedFromReturnedValues<AAAlign, AAAlignImpl>;
  AAAlignReturned(const IRPosition &IRP, Attributor &A) : Base(IRP, A) {}

  /// See AbstractAttribute::initialize(...).
  void initialize(Attributor &A) override {
    Base::initialize(A);
    Function *F = getAssociatedFunction();
    if (!F || F->isDeclaration())
      indicatePessimisticFixpoint();
  }

  /// See AbstractAttribute::trackStatistics()
  void trackStatistics() const override { STATS_DECLTRACK_FNRET_ATTR(aligned) }
};

/// Align attribute for function argument.
struct AAAlignArgument final
    : AAArgumentFromCallSiteArguments<AAAlign, AAAlignImpl> {
  using Base = AAArgumentFromCallSiteArguments<AAAlign, AAAlignImpl>;
  AAAlignArgument(const IRPosition &IRP, Attributor &A) : Base(IRP, A) {}

  /// See AbstractAttribute::manifest(...).
  ChangeStatus manifest(Attributor &A) override {
    // If the associated argument is involved in a must-tail call we give up
    // because we would need to keep the argument alignments of caller and
    // callee in-sync. Just does not seem worth the trouble right now.
    if (A.getInfoCache().isInvolvedInMustTailCall(*getAssociatedArgument()))
      return ChangeStatus::UNCHANGED;
    return Base::manifest(A);
  }

  /// See AbstractAttribute::trackStatistics()
  void trackStatistics() const override { STATS_DECLTRACK_ARG_ATTR(aligned) }
};

struct AAAlignCallSiteArgument final : AAAlignFloating {
  AAAlignCallSiteArgument(const IRPosition &IRP, Attributor &A)
      : AAAlignFloating(IRP, A) {}

  /// See AbstractAttribute::manifest(...).
  ChangeStatus manifest(Attributor &A) override {
    // If the associated argument is involved in a must-tail call we give up
    // because we would need to keep the argument alignments of caller and
    // callee in-sync. Just does not seem worth the trouble right now.
    if (Argument *Arg = getAssociatedArgument())
      if (A.getInfoCache().isInvolvedInMustTailCall(*Arg))
        return ChangeStatus::UNCHANGED;
    ChangeStatus Changed = AAAlignImpl::manifest(A);
    Align InheritAlign =
        getAssociatedValue().getPointerAlignment(A.getDataLayout());
    if (InheritAlign >= getAssumedAlign())
      Changed = ChangeStatus::UNCHANGED;
    return Changed;
  }

  /// See AbstractAttribute::updateImpl(Attributor &A).
  ChangeStatus updateImpl(Attributor &A) override {
    ChangeStatus Changed = AAAlignFloating::updateImpl(A);
    if (Argument *Arg = getAssociatedArgument()) {
      // We only take known information from the argument
      // so we do not need to track a dependence.
      const auto &ArgAlignAA = A.getAAFor<AAAlign>(
          *this, IRPosition::argument(*Arg), DepClassTy::NONE);
      takeKnownMaximum(ArgAlignAA.getKnownAlign());
    }
    return Changed;
  }

  /// See AbstractAttribute::trackStatistics()
  void trackStatistics() const override { STATS_DECLTRACK_CSARG_ATTR(aligned) }
};

/// Align attribute deduction for a call site return value.
struct AAAlignCallSiteReturned final
    : AACallSiteReturnedFromReturned<AAAlign, AAAlignImpl> {
  using Base = AACallSiteReturnedFromReturned<AAAlign, AAAlignImpl>;
  AAAlignCallSiteReturned(const IRPosition &IRP, Attributor &A)
      : Base(IRP, A) {}

  /// See AbstractAttribute::initialize(...).
  void initialize(Attributor &A) override {
    Base::initialize(A);
    Function *F = getAssociatedFunction();
    if (!F || F->isDeclaration())
      indicatePessimisticFixpoint();
  }

  /// See AbstractAttribute::trackStatistics()
  void trackStatistics() const override { STATS_DECLTRACK_CS_ATTR(align); }
};

/// ------------------ Function No-Return Attribute ----------------------------
struct AANoReturnImpl : public AANoReturn {
  AANoReturnImpl(const IRPosition &IRP, Attributor &A) : AANoReturn(IRP, A) {}

  /// See AbstractAttribute::initialize(...).
  void initialize(Attributor &A) override {
    AANoReturn::initialize(A);
    Function *F = getAssociatedFunction();
    if (!F || F->isDeclaration())
      indicatePessimisticFixpoint();
  }

  /// See AbstractAttribute::getAsStr().
  const std::string getAsStr() const override {
    return getAssumed() ? "noreturn" : "may-return";
  }

  /// See AbstractAttribute::updateImpl(Attributor &A).
  virtual ChangeStatus updateImpl(Attributor &A) override {
    auto CheckForNoReturn = [](Instruction &) { return false; };
    bool UsedAssumedInformation = false;
    if (!A.checkForAllInstructions(CheckForNoReturn, *this,
                                   {(unsigned)Instruction::Ret},
                                   UsedAssumedInformation))
      return indicatePessimisticFixpoint();
    return ChangeStatus::UNCHANGED;
  }
};

struct AANoReturnFunction final : AANoReturnImpl {
  AANoReturnFunction(const IRPosition &IRP, Attributor &A)
      : AANoReturnImpl(IRP, A) {}

  /// See AbstractAttribute::trackStatistics()
  void trackStatistics() const override { STATS_DECLTRACK_FN_ATTR(noreturn) }
};

/// NoReturn attribute deduction for a call sites.
struct AANoReturnCallSite final : AANoReturnImpl {
  AANoReturnCallSite(const IRPosition &IRP, Attributor &A)
      : AANoReturnImpl(IRP, A) {}

  /// See AbstractAttribute::initialize(...).
  void initialize(Attributor &A) override {
    AANoReturnImpl::initialize(A);
    if (Function *F = getAssociatedFunction()) {
      const IRPosition &FnPos = IRPosition::function(*F);
      auto &FnAA = A.getAAFor<AANoReturn>(*this, FnPos, DepClassTy::REQUIRED);
      if (!FnAA.isAssumedNoReturn())
        indicatePessimisticFixpoint();
    }
  }

  /// See AbstractAttribute::updateImpl(...).
  ChangeStatus updateImpl(Attributor &A) override {
    // TODO: Once we have call site specific value information we can provide
    //       call site specific liveness information and then it makes
    //       sense to specialize attributes for call sites arguments instead of
    //       redirecting requests to the callee argument.
    Function *F = getAssociatedFunction();
    const IRPosition &FnPos = IRPosition::function(*F);
    auto &FnAA = A.getAAFor<AANoReturn>(*this, FnPos, DepClassTy::REQUIRED);
    return clampStateAndIndicateChange(getState(), FnAA.getState());
  }

  /// See AbstractAttribute::trackStatistics()
  void trackStatistics() const override { STATS_DECLTRACK_CS_ATTR(noreturn); }
};

/// ----------------------- Variable Capturing ---------------------------------

/// A class to hold the state of for no-capture attributes.
struct AANoCaptureImpl : public AANoCapture {
  AANoCaptureImpl(const IRPosition &IRP, Attributor &A) : AANoCapture(IRP, A) {}

  /// See AbstractAttribute::initialize(...).
  void initialize(Attributor &A) override {
    if (hasAttr(getAttrKind(), /* IgnoreSubsumingPositions */ true)) {
      indicateOptimisticFixpoint();
      return;
    }
    Function *AnchorScope = getAnchorScope();
    if (isFnInterfaceKind() &&
        (!AnchorScope || !A.isFunctionIPOAmendable(*AnchorScope))) {
      indicatePessimisticFixpoint();
      return;
    }

    // You cannot "capture" null in the default address space.
    if (isa<ConstantPointerNull>(getAssociatedValue()) &&
        getAssociatedValue().getType()->getPointerAddressSpace() == 0) {
      indicateOptimisticFixpoint();
      return;
    }

    const Function *F =
        isArgumentPosition() ? getAssociatedFunction() : AnchorScope;

    // Check what state the associated function can actually capture.
    if (F)
      determineFunctionCaptureCapabilities(getIRPosition(), *F, *this);
    else
      indicatePessimisticFixpoint();
  }

  /// See AbstractAttribute::updateImpl(...).
  ChangeStatus updateImpl(Attributor &A) override;

  /// see AbstractAttribute::isAssumedNoCaptureMaybeReturned(...).
  virtual void
  getDeducedAttributes(LLVMContext &Ctx,
                       SmallVectorImpl<Attribute> &Attrs) const override {
    if (!isAssumedNoCaptureMaybeReturned())
      return;

    if (isArgumentPosition()) {
      if (isAssumedNoCapture())
        Attrs.emplace_back(Attribute::get(Ctx, Attribute::NoCapture));
      else if (ManifestInternal)
        Attrs.emplace_back(Attribute::get(Ctx, "no-capture-maybe-returned"));
    }
  }

  /// Set the NOT_CAPTURED_IN_MEM and NOT_CAPTURED_IN_RET bits in \p Known
  /// depending on the ability of the function associated with \p IRP to capture
  /// state in memory and through "returning/throwing", respectively.
  static void determineFunctionCaptureCapabilities(const IRPosition &IRP,
                                                   const Function &F,
                                                   BitIntegerState &State) {
    // TODO: Once we have memory behavior attributes we should use them here.

    // If we know we cannot communicate or write to memory, we do not care about
    // ptr2int anymore.
    if (F.onlyReadsMemory() && F.doesNotThrow() &&
        F.getReturnType()->isVoidTy()) {
      State.addKnownBits(NO_CAPTURE);
      return;
    }

    // A function cannot capture state in memory if it only reads memory, it can
    // however return/throw state and the state might be influenced by the
    // pointer value, e.g., loading from a returned pointer might reveal a bit.
    if (F.onlyReadsMemory())
      State.addKnownBits(NOT_CAPTURED_IN_MEM);

    // A function cannot communicate state back if it does not through
    // exceptions and doesn not return values.
    if (F.doesNotThrow() && F.getReturnType()->isVoidTy())
      State.addKnownBits(NOT_CAPTURED_IN_RET);

    // Check existing "returned" attributes.
    int ArgNo = IRP.getCalleeArgNo();
    if (F.doesNotThrow() && ArgNo >= 0) {
      for (unsigned u = 0, e = F.arg_size(); u < e; ++u)
        if (F.hasParamAttribute(u, Attribute::Returned)) {
          if (u == unsigned(ArgNo))
            State.removeAssumedBits(NOT_CAPTURED_IN_RET);
          else if (F.onlyReadsMemory())
            State.addKnownBits(NO_CAPTURE);
          else
            State.addKnownBits(NOT_CAPTURED_IN_RET);
          break;
        }
    }
  }

  /// See AbstractState::getAsStr().
  const std::string getAsStr() const override {
    if (isKnownNoCapture())
      return "known not-captured";
    if (isAssumedNoCapture())
      return "assumed not-captured";
    if (isKnownNoCaptureMaybeReturned())
      return "known not-captured-maybe-returned";
    if (isAssumedNoCaptureMaybeReturned())
      return "assumed not-captured-maybe-returned";
    return "assumed-captured";
  }
};

/// Attributor-aware capture tracker.
struct AACaptureUseTracker final : public CaptureTracker {

  /// Create a capture tracker that can lookup in-flight abstract attributes
  /// through the Attributor \p A.
  ///
  /// If a use leads to a potential capture, \p CapturedInMemory is set and the
  /// search is stopped. If a use leads to a return instruction,
  /// \p CommunicatedBack is set to true and \p CapturedInMemory is not changed.
  /// If a use leads to a ptr2int which may capture the value,
  /// \p CapturedInInteger is set. If a use is found that is currently assumed
  /// "no-capture-maybe-returned", the user is added to the \p PotentialCopies
  /// set. All values in \p PotentialCopies are later tracked as well. For every
  /// explored use we decrement \p RemainingUsesToExplore. Once it reaches 0,
  /// the search is stopped with \p CapturedInMemory and \p CapturedInInteger
  /// conservatively set to true.
  AACaptureUseTracker(Attributor &A, AANoCapture &NoCaptureAA,
                      const AAIsDead &IsDeadAA, AANoCapture::StateType &State,
                      SmallSetVector<Value *, 4> &PotentialCopies,
                      unsigned &RemainingUsesToExplore)
      : A(A), NoCaptureAA(NoCaptureAA), IsDeadAA(IsDeadAA), State(State),
        PotentialCopies(PotentialCopies),
        RemainingUsesToExplore(RemainingUsesToExplore) {}

  /// Determine if \p V maybe captured. *Also updates the state!*
  bool valueMayBeCaptured(const Value *V) {
    if (V->getType()->isPointerTy()) {
      PointerMayBeCaptured(V, this);
    } else {
      State.indicatePessimisticFixpoint();
    }
    return State.isAssumed(AANoCapture::NO_CAPTURE_MAYBE_RETURNED);
  }

  /// See CaptureTracker::tooManyUses().
  void tooManyUses() override {
    State.removeAssumedBits(AANoCapture::NO_CAPTURE);
  }

  bool isDereferenceableOrNull(Value *O, const DataLayout &DL) override {
    if (CaptureTracker::isDereferenceableOrNull(O, DL))
      return true;
    const auto &DerefAA = A.getAAFor<AADereferenceable>(
        NoCaptureAA, IRPosition::value(*O), DepClassTy::OPTIONAL);
    return DerefAA.getAssumedDereferenceableBytes();
  }

  /// See CaptureTracker::captured(...).
  bool captured(const Use *U) override {
    Instruction *UInst = cast<Instruction>(U->getUser());
    LLVM_DEBUG(dbgs() << "Check use: " << *U->get() << " in " << *UInst
                      << "\n");

    // Because we may reuse the tracker multiple times we keep track of the
    // number of explored uses ourselves as well.
    if (RemainingUsesToExplore-- == 0) {
      LLVM_DEBUG(dbgs() << " - too many uses to explore!\n");
      return isCapturedIn(/* Memory */ true, /* Integer */ true,
                          /* Return */ true);
    }

    // Deal with ptr2int by following uses.
    if (isa<PtrToIntInst>(UInst)) {
      LLVM_DEBUG(dbgs() << " - ptr2int assume the worst!\n");
      return valueMayBeCaptured(UInst);
    }

    // For stores we check if we can follow the value through memory or not.
    if (auto *SI = dyn_cast<StoreInst>(UInst)) {
      if (SI->isVolatile())
        return isCapturedIn(/* Memory */ true, /* Integer */ false,
                            /* Return */ false);
      bool UsedAssumedInformation = false;
      if (!AA::getPotentialCopiesOfStoredValue(
              A, *SI, PotentialCopies, NoCaptureAA, UsedAssumedInformation))
        return isCapturedIn(/* Memory */ true, /* Integer */ false,
                            /* Return */ false);
      // Not captured directly, potential copies will be checked.
      return isCapturedIn(/* Memory */ false, /* Integer */ false,
                          /* Return */ false);
    }

    // Explicitly catch return instructions.
    if (isa<ReturnInst>(UInst)) {
      if (UInst->getFunction() == NoCaptureAA.getAnchorScope())
        return isCapturedIn(/* Memory */ false, /* Integer */ false,
                            /* Return */ true);
      return isCapturedIn(/* Memory */ true, /* Integer */ true,
                          /* Return */ true);
    }

    // For now we only use special logic for call sites. However, the tracker
    // itself knows about a lot of other non-capturing cases already.
    auto *CB = dyn_cast<CallBase>(UInst);
    if (!CB || !CB->isArgOperand(U))
      return isCapturedIn(/* Memory */ true, /* Integer */ true,
                          /* Return */ true);

    unsigned ArgNo = CB->getArgOperandNo(U);
    const IRPosition &CSArgPos = IRPosition::callsite_argument(*CB, ArgNo);
    // If we have a abstract no-capture attribute for the argument we can use
    // it to justify a non-capture attribute here. This allows recursion!
    auto &ArgNoCaptureAA =
        A.getAAFor<AANoCapture>(NoCaptureAA, CSArgPos, DepClassTy::REQUIRED);
    if (ArgNoCaptureAA.isAssumedNoCapture())
      return isCapturedIn(/* Memory */ false, /* Integer */ false,
                          /* Return */ false);
    if (ArgNoCaptureAA.isAssumedNoCaptureMaybeReturned()) {
      addPotentialCopy(*CB);
      return isCapturedIn(/* Memory */ false, /* Integer */ false,
                          /* Return */ false);
    }

    // Lastly, we could not find a reason no-capture can be assumed so we don't.
    return isCapturedIn(/* Memory */ true, /* Integer */ true,
                        /* Return */ true);
  }

  /// Register \p CS as potential copy of the value we are checking.
  void addPotentialCopy(CallBase &CB) { PotentialCopies.insert(&CB); }

  /// See CaptureTracker::shouldExplore(...).
  bool shouldExplore(const Use *U) override {
    // Check liveness and ignore droppable users.
    bool UsedAssumedInformation = false;
    return !U->getUser()->isDroppable() &&
           !A.isAssumedDead(*U, &NoCaptureAA, &IsDeadAA,
                            UsedAssumedInformation);
  }

  /// Update the state according to \p CapturedInMem, \p CapturedInInt, and
  /// \p CapturedInRet, then return the appropriate value for use in the
  /// CaptureTracker::captured() interface.
  bool isCapturedIn(bool CapturedInMem, bool CapturedInInt,
                    bool CapturedInRet) {
    LLVM_DEBUG(dbgs() << " - captures [Mem " << CapturedInMem << "|Int "
                      << CapturedInInt << "|Ret " << CapturedInRet << "]\n");
    if (CapturedInMem)
      State.removeAssumedBits(AANoCapture::NOT_CAPTURED_IN_MEM);
    if (CapturedInInt)
      State.removeAssumedBits(AANoCapture::NOT_CAPTURED_IN_INT);
    if (CapturedInRet)
      State.removeAssumedBits(AANoCapture::NOT_CAPTURED_IN_RET);
    return !State.isAssumed(AANoCapture::NO_CAPTURE_MAYBE_RETURNED);
  }

private:
  /// The attributor providing in-flight abstract attributes.
  Attributor &A;

  /// The abstract attribute currently updated.
  AANoCapture &NoCaptureAA;

  /// The abstract liveness state.
  const AAIsDead &IsDeadAA;

  /// The state currently updated.
  AANoCapture::StateType &State;

  /// Set of potential copies of the tracked value.
  SmallSetVector<Value *, 4> &PotentialCopies;

  /// Global counter to limit the number of explored uses.
  unsigned &RemainingUsesToExplore;
};

ChangeStatus AANoCaptureImpl::updateImpl(Attributor &A) {
  const IRPosition &IRP = getIRPosition();
  Value *V = isArgumentPosition() ? IRP.getAssociatedArgument()
                                  : &IRP.getAssociatedValue();
  if (!V)
    return indicatePessimisticFixpoint();

  const Function *F =
      isArgumentPosition() ? IRP.getAssociatedFunction() : IRP.getAnchorScope();
  assert(F && "Expected a function!");
  const IRPosition &FnPos = IRPosition::function(*F);
  const auto &IsDeadAA = A.getAAFor<AAIsDead>(*this, FnPos, DepClassTy::NONE);

  AANoCapture::StateType T;

  // Readonly means we cannot capture through memory.
  const auto &FnMemAA =
      A.getAAFor<AAMemoryBehavior>(*this, FnPos, DepClassTy::NONE);
  if (FnMemAA.isAssumedReadOnly()) {
    T.addKnownBits(NOT_CAPTURED_IN_MEM);
    if (FnMemAA.isKnownReadOnly())
      addKnownBits(NOT_CAPTURED_IN_MEM);
    else
      A.recordDependence(FnMemAA, *this, DepClassTy::OPTIONAL);
  }

  // Make sure all returned values are different than the underlying value.
  // TODO: we could do this in a more sophisticated way inside
  //       AAReturnedValues, e.g., track all values that escape through returns
  //       directly somehow.
  auto CheckReturnedArgs = [&](const AAReturnedValues &RVAA) {
    bool SeenConstant = false;
    for (auto &It : RVAA.returned_values()) {
      if (isa<Constant>(It.first)) {
        if (SeenConstant)
          return false;
        SeenConstant = true;
      } else if (!isa<Argument>(It.first) ||
                 It.first == getAssociatedArgument())
        return false;
    }
    return true;
  };

  const auto &NoUnwindAA =
      A.getAAFor<AANoUnwind>(*this, FnPos, DepClassTy::OPTIONAL);
  if (NoUnwindAA.isAssumedNoUnwind()) {
    bool IsVoidTy = F->getReturnType()->isVoidTy();
    const AAReturnedValues *RVAA =
        IsVoidTy ? nullptr
                 : &A.getAAFor<AAReturnedValues>(*this, FnPos,

                                                 DepClassTy::OPTIONAL);
    if (IsVoidTy || CheckReturnedArgs(*RVAA)) {
      T.addKnownBits(NOT_CAPTURED_IN_RET);
      if (T.isKnown(NOT_CAPTURED_IN_MEM))
        return ChangeStatus::UNCHANGED;
      if (NoUnwindAA.isKnownNoUnwind() &&
          (IsVoidTy || RVAA->getState().isAtFixpoint())) {
        addKnownBits(NOT_CAPTURED_IN_RET);
        if (isKnown(NOT_CAPTURED_IN_MEM))
          return indicateOptimisticFixpoint();
      }
    }
  }

  // Use the CaptureTracker interface and logic with the specialized tracker,
  // defined in AACaptureUseTracker, that can look at in-flight abstract
  // attributes and directly updates the assumed state.
  SmallSetVector<Value *, 4> PotentialCopies;
  unsigned RemainingUsesToExplore =
      getDefaultMaxUsesToExploreForCaptureTracking();
  AACaptureUseTracker Tracker(A, *this, IsDeadAA, T, PotentialCopies,
                              RemainingUsesToExplore);

  // Check all potential copies of the associated value until we can assume
  // none will be captured or we have to assume at least one might be.
  unsigned Idx = 0;
  PotentialCopies.insert(V);
  while (T.isAssumed(NO_CAPTURE_MAYBE_RETURNED) && Idx < PotentialCopies.size())
    Tracker.valueMayBeCaptured(PotentialCopies[Idx++]);

  AANoCapture::StateType &S = getState();
  auto Assumed = S.getAssumed();
  S.intersectAssumedBits(T.getAssumed());
  if (!isAssumedNoCaptureMaybeReturned())
    return indicatePessimisticFixpoint();
  return Assumed == S.getAssumed() ? ChangeStatus::UNCHANGED
                                   : ChangeStatus::CHANGED;
}

/// NoCapture attribute for function arguments.
struct AANoCaptureArgument final : AANoCaptureImpl {
  AANoCaptureArgument(const IRPosition &IRP, Attributor &A)
      : AANoCaptureImpl(IRP, A) {}

  /// See AbstractAttribute::trackStatistics()
  void trackStatistics() const override { STATS_DECLTRACK_ARG_ATTR(nocapture) }
};

/// NoCapture attribute for call site arguments.
struct AANoCaptureCallSiteArgument final : AANoCaptureImpl {
  AANoCaptureCallSiteArgument(const IRPosition &IRP, Attributor &A)
      : AANoCaptureImpl(IRP, A) {}

  /// See AbstractAttribute::initialize(...).
  void initialize(Attributor &A) override {
    if (Argument *Arg = getAssociatedArgument())
      if (Arg->hasByValAttr())
        indicateOptimisticFixpoint();
    AANoCaptureImpl::initialize(A);
  }

  /// See AbstractAttribute::updateImpl(...).
  ChangeStatus updateImpl(Attributor &A) override {
    // TODO: Once we have call site specific value information we can provide
    //       call site specific liveness information and then it makes
    //       sense to specialize attributes for call sites arguments instead of
    //       redirecting requests to the callee argument.
    Argument *Arg = getAssociatedArgument();
    if (!Arg)
      return indicatePessimisticFixpoint();
    const IRPosition &ArgPos = IRPosition::argument(*Arg);
    auto &ArgAA = A.getAAFor<AANoCapture>(*this, ArgPos, DepClassTy::REQUIRED);
    return clampStateAndIndicateChange(getState(), ArgAA.getState());
  }

  /// See AbstractAttribute::trackStatistics()
  void trackStatistics() const override{STATS_DECLTRACK_CSARG_ATTR(nocapture)};
};

/// NoCapture attribute for floating values.
struct AANoCaptureFloating final : AANoCaptureImpl {
  AANoCaptureFloating(const IRPosition &IRP, Attributor &A)
      : AANoCaptureImpl(IRP, A) {}

  /// See AbstractAttribute::trackStatistics()
  void trackStatistics() const override {
    STATS_DECLTRACK_FLOATING_ATTR(nocapture)
  }
};

/// NoCapture attribute for function return value.
struct AANoCaptureReturned final : AANoCaptureImpl {
  AANoCaptureReturned(const IRPosition &IRP, Attributor &A)
      : AANoCaptureImpl(IRP, A) {
    llvm_unreachable("NoCapture is not applicable to function returns!");
  }

  /// See AbstractAttribute::initialize(...).
  void initialize(Attributor &A) override {
    llvm_unreachable("NoCapture is not applicable to function returns!");
  }

  /// See AbstractAttribute::updateImpl(...).
  ChangeStatus updateImpl(Attributor &A) override {
    llvm_unreachable("NoCapture is not applicable to function returns!");
  }

  /// See AbstractAttribute::trackStatistics()
  void trackStatistics() const override {}
};

/// NoCapture attribute deduction for a call site return value.
struct AANoCaptureCallSiteReturned final : AANoCaptureImpl {
  AANoCaptureCallSiteReturned(const IRPosition &IRP, Attributor &A)
      : AANoCaptureImpl(IRP, A) {}

  /// See AbstractAttribute::initialize(...).
  void initialize(Attributor &A) override {
    const Function *F = getAnchorScope();
    // Check what state the associated function can actually capture.
    determineFunctionCaptureCapabilities(getIRPosition(), *F, *this);
  }

  /// See AbstractAttribute::trackStatistics()
  void trackStatistics() const override {
    STATS_DECLTRACK_CSRET_ATTR(nocapture)
  }
};
} // namespace

/// ------------------ Value Simplify Attribute ----------------------------

bool ValueSimplifyStateType::unionAssumed(Optional<Value *> Other) {
  // FIXME: Add a typecast support.
  SimplifiedAssociatedValue = AA::combineOptionalValuesInAAValueLatice(
      SimplifiedAssociatedValue, Other, Ty);
  if (SimplifiedAssociatedValue == Optional<Value *>(nullptr))
    return false;

  LLVM_DEBUG({
    if (SimplifiedAssociatedValue.hasValue())
      dbgs() << "[ValueSimplify] is assumed to be "
             << **SimplifiedAssociatedValue << "\n";
    else
      dbgs() << "[ValueSimplify] is assumed to be <none>\n";
  });
  return true;
}

namespace {
struct AAValueSimplifyImpl : AAValueSimplify {
  AAValueSimplifyImpl(const IRPosition &IRP, Attributor &A)
      : AAValueSimplify(IRP, A) {}

  /// See AbstractAttribute::initialize(...).
  void initialize(Attributor &A) override {
    if (getAssociatedValue().getType()->isVoidTy())
      indicatePessimisticFixpoint();
    if (A.hasSimplificationCallback(getIRPosition()))
      indicatePessimisticFixpoint();
  }

  /// See AbstractAttribute::getAsStr().
  const std::string getAsStr() const override {
    LLVM_DEBUG({
      errs() << "SAV: " << SimplifiedAssociatedValue << " ";
      if (SimplifiedAssociatedValue && *SimplifiedAssociatedValue)
        errs() << "SAV: " << **SimplifiedAssociatedValue << " ";
    });
    return isValidState() ? (isAtFixpoint() ? "simplified" : "maybe-simple")
                          : "not-simple";
  }

  /// See AbstractAttribute::trackStatistics()
  void trackStatistics() const override {}

  /// See AAValueSimplify::getAssumedSimplifiedValue()
  Optional<Value *> getAssumedSimplifiedValue(Attributor &A) const override {
    return SimplifiedAssociatedValue;
  }

  /// Return a value we can use as replacement for the associated one, or
  /// nullptr if we don't have one that makes sense.
  Value *getReplacementValue(Attributor &A) const {
    Value *NewV;
    NewV = SimplifiedAssociatedValue.hasValue()
               ? SimplifiedAssociatedValue.getValue()
               : UndefValue::get(getAssociatedType());
    if (!NewV)
      return nullptr;
    NewV = AA::getWithType(*NewV, *getAssociatedType());
    if (!NewV || NewV == &getAssociatedValue())
      return nullptr;
    const Instruction *CtxI = getCtxI();
    if (CtxI && !AA::isValidAtPosition(*NewV, *CtxI, A.getInfoCache()))
      return nullptr;
    if (!CtxI && !AA::isValidInScope(*NewV, getAnchorScope()))
      return nullptr;
    return NewV;
  }

  /// Helper function for querying AAValueSimplify and updating candicate.
  /// \param IRP The value position we are trying to unify with SimplifiedValue
  bool checkAndUpdate(Attributor &A, const AbstractAttribute &QueryingAA,
                      const IRPosition &IRP, bool Simplify = true) {
    bool UsedAssumedInformation = false;
    Optional<Value *> QueryingValueSimplified = &IRP.getAssociatedValue();
    if (Simplify)
      QueryingValueSimplified =
          A.getAssumedSimplified(IRP, QueryingAA, UsedAssumedInformation);
    return unionAssumed(QueryingValueSimplified);
  }

  /// Returns a candidate is found or not
  template <typename AAType> bool askSimplifiedValueFor(Attributor &A) {
    if (!getAssociatedValue().getType()->isIntegerTy())
      return false;

    // This will also pass the call base context.
    const auto &AA =
        A.getAAFor<AAType>(*this, getIRPosition(), DepClassTy::NONE);

    Optional<ConstantInt *> COpt = AA.getAssumedConstantInt(A);

    if (!COpt.hasValue()) {
      SimplifiedAssociatedValue = llvm::None;
      A.recordDependence(AA, *this, DepClassTy::OPTIONAL);
      return true;
    }
    if (auto *C = COpt.getValue()) {
      SimplifiedAssociatedValue = C;
      A.recordDependence(AA, *this, DepClassTy::OPTIONAL);
      return true;
    }
    return false;
  }

  bool askSimplifiedValueForOtherAAs(Attributor &A) {
    if (askSimplifiedValueFor<AAValueConstantRange>(A))
      return true;
    if (askSimplifiedValueFor<AAPotentialValues>(A))
      return true;
    return false;
  }

  /// See AbstractAttribute::manifest(...).
  ChangeStatus manifest(Attributor &A) override {
    ChangeStatus Changed = ChangeStatus::UNCHANGED;
    if (getAssociatedValue().user_empty())
      return Changed;

    if (auto *NewV = getReplacementValue(A)) {
      LLVM_DEBUG(dbgs() << "[ValueSimplify] " << getAssociatedValue() << " -> "
                        << *NewV << " :: " << *this << "\n");
      if (A.changeValueAfterManifest(getAssociatedValue(), *NewV))
        Changed = ChangeStatus::CHANGED;
    }

    return Changed | AAValueSimplify::manifest(A);
  }

  /// See AbstractState::indicatePessimisticFixpoint(...).
  ChangeStatus indicatePessimisticFixpoint() override {
    SimplifiedAssociatedValue = &getAssociatedValue();
    return AAValueSimplify::indicatePessimisticFixpoint();
  }

  static bool handleLoad(Attributor &A, const AbstractAttribute &AA,
                         LoadInst &L, function_ref<bool(Value &)> Union) {
    auto UnionWrapper = [&](Value &V, Value &Obj) {
      if (isa<AllocaInst>(Obj))
        return Union(V);
      if (!AA::isDynamicallyUnique(A, AA, V))
        return false;
      if (!AA::isValidAtPosition(V, L, A.getInfoCache()))
        return false;
      return Union(V);
    };

    Value &Ptr = *L.getPointerOperand();
    SmallVector<Value *, 8> Objects;
    if (!AA::getAssumedUnderlyingObjects(A, Ptr, Objects, AA, &L))
      return false;

    const auto *TLI =
        A.getInfoCache().getTargetLibraryInfoForFunction(*L.getFunction());
    for (Value *Obj : Objects) {
      LLVM_DEBUG(dbgs() << "Visit underlying object " << *Obj << "\n");
      if (isa<UndefValue>(Obj))
        continue;
      if (isa<ConstantPointerNull>(Obj)) {
        // A null pointer access can be undefined but any offset from null may
        // be OK. We do not try to optimize the latter.
        bool UsedAssumedInformation = false;
        if (!NullPointerIsDefined(L.getFunction(),
                                  Ptr.getType()->getPointerAddressSpace()) &&
            A.getAssumedSimplified(Ptr, AA, UsedAssumedInformation) == Obj)
          continue;
        return false;
      }
<<<<<<< HEAD
      if (!isa<AllocaInst>(Obj) && !isa<GlobalVariable>(Obj) &&
          !isNoAliasFn(Obj, TLI))
        return false;
=======
>>>>>>> 1e8336c5
      Constant *InitialVal = AA::getInitialValueForObj(*Obj, *L.getType(), TLI);
      if (!InitialVal || !Union(*InitialVal))
        return false;

      LLVM_DEBUG(dbgs() << "Underlying object amenable to load-store "
                           "propagation, checking accesses next.\n");

      auto CheckAccess = [&](const AAPointerInfo::Access &Acc, bool IsExact) {
        LLVM_DEBUG(dbgs() << " - visit access " << Acc << "\n");
        if (!Acc.isWrite())
          return true;
        if (Acc.isWrittenValueYetUndetermined())
          return true;
        Value *Content = Acc.getWrittenValue();
        if (!Content)
          return false;
        Value *CastedContent =
            AA::getWithType(*Content, *AA.getAssociatedType());
        if (!CastedContent)
          return false;
        if (IsExact)
          return UnionWrapper(*CastedContent, *Obj);
        if (auto *C = dyn_cast<Constant>(CastedContent))
          if (C->isNullValue() || C->isAllOnesValue() || isa<UndefValue>(C))
            return UnionWrapper(*CastedContent, *Obj);
        return false;
      };

      auto &PI = A.getAAFor<AAPointerInfo>(AA, IRPosition::value(*Obj),
                                           DepClassTy::REQUIRED);
      if (!PI.forallInterferingAccesses(L, CheckAccess))
        return false;
    }
    return true;
  }
};

struct AAValueSimplifyArgument final : AAValueSimplifyImpl {
  AAValueSimplifyArgument(const IRPosition &IRP, Attributor &A)
      : AAValueSimplifyImpl(IRP, A) {}

  void initialize(Attributor &A) override {
    AAValueSimplifyImpl::initialize(A);
    if (!getAnchorScope() || getAnchorScope()->isDeclaration())
      indicatePessimisticFixpoint();
    if (hasAttr({Attribute::InAlloca, Attribute::Preallocated,
                 Attribute::StructRet, Attribute::Nest, Attribute::ByVal},
                /* IgnoreSubsumingPositions */ true))
      indicatePessimisticFixpoint();

    // FIXME: This is a hack to prevent us from propagating function poiner in
    // the new pass manager CGSCC pass as it creates call edges the
    // CallGraphUpdater cannot handle yet.
    Value &V = getAssociatedValue();
    if (V.getType()->isPointerTy() &&
        V.getType()->getPointerElementType()->isFunctionTy() &&
        !A.isModulePass())
      indicatePessimisticFixpoint();
  }

  /// See AbstractAttribute::updateImpl(...).
  ChangeStatus updateImpl(Attributor &A) override {
    // Byval is only replacable if it is readonly otherwise we would write into
    // the replaced value and not the copy that byval creates implicitly.
    Argument *Arg = getAssociatedArgument();
    if (Arg->hasByValAttr()) {
      // TODO: We probably need to verify synchronization is not an issue, e.g.,
      //       there is no race by not copying a constant byval.
      const auto &MemAA = A.getAAFor<AAMemoryBehavior>(*this, getIRPosition(),
                                                       DepClassTy::REQUIRED);
      if (!MemAA.isAssumedReadOnly())
        return indicatePessimisticFixpoint();
    }

    auto Before = SimplifiedAssociatedValue;

    auto PredForCallSite = [&](AbstractCallSite ACS) {
      const IRPosition &ACSArgPos =
          IRPosition::callsite_argument(ACS, getCallSiteArgNo());
      // Check if a coresponding argument was found or if it is on not
      // associated (which can happen for callback calls).
      if (ACSArgPos.getPositionKind() == IRPosition::IRP_INVALID)
        return false;

      // Simplify the argument operand explicitly and check if the result is
      // valid in the current scope. This avoids refering to simplified values
      // in other functions, e.g., we don't want to say a an argument in a
      // static function is actually an argument in a different function.
      bool UsedAssumedInformation = false;
      Optional<Constant *> SimpleArgOp =
          A.getAssumedConstant(ACSArgPos, *this, UsedAssumedInformation);
      if (!SimpleArgOp.hasValue())
        return true;
      if (!SimpleArgOp.getValue())
        return false;
      if (!AA::isDynamicallyUnique(A, *this, **SimpleArgOp))
        return false;
      return unionAssumed(*SimpleArgOp);
    };

    // Generate a answer specific to a call site context.
    bool Success;
    bool AllCallSitesKnown;
    if (hasCallBaseContext() &&
        getCallBaseContext()->getCalledFunction() == Arg->getParent())
      Success = PredForCallSite(
          AbstractCallSite(&getCallBaseContext()->getCalledOperandUse()));
    else
      Success = A.checkForAllCallSites(PredForCallSite, *this, true,
                                       AllCallSitesKnown);

    if (!Success)
      if (!askSimplifiedValueForOtherAAs(A))
        return indicatePessimisticFixpoint();

    // If a candicate was found in this update, return CHANGED.
    return Before == SimplifiedAssociatedValue ? ChangeStatus::UNCHANGED
                                               : ChangeStatus ::CHANGED;
  }

  /// See AbstractAttribute::trackStatistics()
  void trackStatistics() const override {
    STATS_DECLTRACK_ARG_ATTR(value_simplify)
  }
};

struct AAValueSimplifyReturned : AAValueSimplifyImpl {
  AAValueSimplifyReturned(const IRPosition &IRP, Attributor &A)
      : AAValueSimplifyImpl(IRP, A) {}

  /// See AAValueSimplify::getAssumedSimplifiedValue()
  Optional<Value *> getAssumedSimplifiedValue(Attributor &A) const override {
    if (!isValidState())
      return nullptr;
    return SimplifiedAssociatedValue;
  }

  /// See AbstractAttribute::updateImpl(...).
  ChangeStatus updateImpl(Attributor &A) override {
    auto Before = SimplifiedAssociatedValue;

    auto PredForReturned = [&](Value &V) {
      return checkAndUpdate(A, *this,
                            IRPosition::value(V, getCallBaseContext()));
    };

    if (!A.checkForAllReturnedValues(PredForReturned, *this))
      if (!askSimplifiedValueForOtherAAs(A))
        return indicatePessimisticFixpoint();

    // If a candicate was found in this update, return CHANGED.
    return Before == SimplifiedAssociatedValue ? ChangeStatus::UNCHANGED
                                               : ChangeStatus ::CHANGED;
  }

  ChangeStatus manifest(Attributor &A) override {
    ChangeStatus Changed = ChangeStatus::UNCHANGED;

    if (auto *NewV = getReplacementValue(A)) {
      auto PredForReturned =
          [&](Value &, const SmallSetVector<ReturnInst *, 4> &RetInsts) {
            for (ReturnInst *RI : RetInsts) {
              Value *ReturnedVal = RI->getReturnValue();
              if (ReturnedVal == NewV || isa<UndefValue>(ReturnedVal))
                return true;
              assert(RI->getFunction() == getAnchorScope() &&
                     "ReturnInst in wrong function!");
              LLVM_DEBUG(dbgs()
                         << "[ValueSimplify] " << *ReturnedVal << " -> "
                         << *NewV << " in " << *RI << " :: " << *this << "\n");
              if (A.changeUseAfterManifest(RI->getOperandUse(0), *NewV))
                Changed = ChangeStatus::CHANGED;
            }
            return true;
          };
      A.checkForAllReturnedValuesAndReturnInsts(PredForReturned, *this);
    }

    return Changed | AAValueSimplify::manifest(A);
  }

  /// See AbstractAttribute::trackStatistics()
  void trackStatistics() const override {
    STATS_DECLTRACK_FNRET_ATTR(value_simplify)
  }
};

struct AAValueSimplifyFloating : AAValueSimplifyImpl {
  AAValueSimplifyFloating(const IRPosition &IRP, Attributor &A)
      : AAValueSimplifyImpl(IRP, A) {}

  /// See AbstractAttribute::initialize(...).
  void initialize(Attributor &A) override {
    AAValueSimplifyImpl::initialize(A);
    Value &V = getAnchorValue();

    // TODO: add other stuffs
    if (isa<Constant>(V))
      indicatePessimisticFixpoint();
  }

  /// Check if \p Cmp is a comparison we can simplify.
  ///
  /// We handle multiple cases, one in which at least one operand is an
  /// (assumed) nullptr. If so, try to simplify it using AANonNull on the other
  /// operand. Return true if successful, in that case SimplifiedAssociatedValue
  /// will be updated.
  bool handleCmp(Attributor &A, CmpInst &Cmp) {
    auto Union = [&](Value &V) {
      SimplifiedAssociatedValue = AA::combineOptionalValuesInAAValueLatice(
          SimplifiedAssociatedValue, &V, V.getType());
      return SimplifiedAssociatedValue != Optional<Value *>(nullptr);
    };

    Value *LHS = Cmp.getOperand(0);
    Value *RHS = Cmp.getOperand(1);

    // Simplify the operands first.
    bool UsedAssumedInformation = false;
    const auto &SimplifiedLHS =
        A.getAssumedSimplified(IRPosition::value(*LHS, getCallBaseContext()),
                               *this, UsedAssumedInformation);
    if (!SimplifiedLHS.hasValue())
      return true;
    if (!SimplifiedLHS.getValue())
      return false;
    LHS = *SimplifiedLHS;

    const auto &SimplifiedRHS =
        A.getAssumedSimplified(IRPosition::value(*RHS, getCallBaseContext()),
                               *this, UsedAssumedInformation);
    if (!SimplifiedRHS.hasValue())
      return true;
    if (!SimplifiedRHS.getValue())
      return false;
    RHS = *SimplifiedRHS;

    LLVMContext &Ctx = Cmp.getContext();
    // Handle the trivial case first in which we don't even need to think about
    // null or non-null.
    if (LHS == RHS && (Cmp.isTrueWhenEqual() || Cmp.isFalseWhenEqual())) {
      Constant *NewVal =
          ConstantInt::get(Type::getInt1Ty(Ctx), Cmp.isTrueWhenEqual());
      if (!Union(*NewVal))
        return false;
      if (!UsedAssumedInformation)
        indicateOptimisticFixpoint();
      return true;
    }

    // From now on we only handle equalities (==, !=).
    ICmpInst *ICmp = dyn_cast<ICmpInst>(&Cmp);
    if (!ICmp || !ICmp->isEquality())
      return false;

    bool LHSIsNull = isa<ConstantPointerNull>(LHS);
    bool RHSIsNull = isa<ConstantPointerNull>(RHS);
    if (!LHSIsNull && !RHSIsNull)
      return false;

    // Left is the nullptr ==/!= non-nullptr case. We'll use AANonNull on the
    // non-nullptr operand and if we assume it's non-null we can conclude the
    // result of the comparison.
    assert((LHSIsNull || RHSIsNull) &&
           "Expected nullptr versus non-nullptr comparison at this point");

    // The index is the operand that we assume is not null.
    unsigned PtrIdx = LHSIsNull;
    auto &PtrNonNullAA = A.getAAFor<AANonNull>(
        *this, IRPosition::value(*ICmp->getOperand(PtrIdx)),
        DepClassTy::REQUIRED);
    if (!PtrNonNullAA.isAssumedNonNull())
      return false;
    UsedAssumedInformation |= !PtrNonNullAA.isKnownNonNull();

    // The new value depends on the predicate, true for != and false for ==.
    Constant *NewVal = ConstantInt::get(
        Type::getInt1Ty(Ctx), ICmp->getPredicate() == CmpInst::ICMP_NE);
    if (!Union(*NewVal))
      return false;

    if (!UsedAssumedInformation)
      indicateOptimisticFixpoint();

    return true;
  }

  bool updateWithLoad(Attributor &A, LoadInst &L) {
    auto Union = [&](Value &V) {
      SimplifiedAssociatedValue = AA::combineOptionalValuesInAAValueLatice(
          SimplifiedAssociatedValue, &V, L.getType());
      return SimplifiedAssociatedValue != Optional<Value *>(nullptr);
    };
    return handleLoad(A, *this, L, Union);
  }

  /// Use the generic, non-optimistic InstSimplfy functionality if we managed to
  /// simplify any operand of the instruction \p I. Return true if successful,
  /// in that case SimplifiedAssociatedValue will be updated.
  bool handleGenericInst(Attributor &A, Instruction &I) {
    bool SomeSimplified = false;
    bool UsedAssumedInformation = false;

    SmallVector<Value *, 8> NewOps(I.getNumOperands());
    int Idx = 0;
    for (Value *Op : I.operands()) {
      const auto &SimplifiedOp =
          A.getAssumedSimplified(IRPosition::value(*Op, getCallBaseContext()),
                                 *this, UsedAssumedInformation);
      // If we are not sure about any operand we are not sure about the entire
      // instruction, we'll wait.
      if (!SimplifiedOp.hasValue())
        return true;

      if (SimplifiedOp.getValue())
        NewOps[Idx] = SimplifiedOp.getValue();
      else
        NewOps[Idx] = Op;

      SomeSimplified |= (NewOps[Idx] != Op);
      ++Idx;
    }

    // We won't bother with the InstSimplify interface if we didn't simplify any
    // operand ourselves.
    if (!SomeSimplified)
      return false;

    InformationCache &InfoCache = A.getInfoCache();
    Function *F = I.getFunction();
    const auto *DT =
        InfoCache.getAnalysisResultForFunction<DominatorTreeAnalysis>(*F);
    const auto *TLI = A.getInfoCache().getTargetLibraryInfoForFunction(*F);
    auto *AC = InfoCache.getAnalysisResultForFunction<AssumptionAnalysis>(*F);
    OptimizationRemarkEmitter *ORE = nullptr;

    const DataLayout &DL = I.getModule()->getDataLayout();
    SimplifyQuery Q(DL, TLI, DT, AC, &I);
    if (Value *SimplifiedI =
            SimplifyInstructionWithOperands(&I, NewOps, Q, ORE)) {
      SimplifiedAssociatedValue = AA::combineOptionalValuesInAAValueLatice(
          SimplifiedAssociatedValue, SimplifiedI, I.getType());
      return SimplifiedAssociatedValue != Optional<Value *>(nullptr);
    }
    return false;
  }

  /// See AbstractAttribute::updateImpl(...).
  ChangeStatus updateImpl(Attributor &A) override {
    auto Before = SimplifiedAssociatedValue;

    auto VisitValueCB = [&](Value &V, const Instruction *CtxI, bool &,
                            bool Stripped) -> bool {
      auto &AA = A.getAAFor<AAValueSimplify>(
          *this, IRPosition::value(V, getCallBaseContext()),
          DepClassTy::REQUIRED);
      if (!Stripped && this == &AA) {

        if (auto *I = dyn_cast<Instruction>(&V)) {
          if (auto *LI = dyn_cast<LoadInst>(&V))
            if (updateWithLoad(A, *LI))
              return true;
          if (auto *Cmp = dyn_cast<CmpInst>(&V))
            if (handleCmp(A, *Cmp))
              return true;
          if (handleGenericInst(A, *I))
            return true;
        }
        // TODO: Look the instruction and check recursively.

        LLVM_DEBUG(dbgs() << "[ValueSimplify] Can't be stripped more : " << V
                          << "\n");
        return false;
      }
      return checkAndUpdate(A, *this,
                            IRPosition::value(V, getCallBaseContext()));
    };

    bool Dummy = false;
    if (!genericValueTraversal<bool>(A, getIRPosition(), *this, Dummy,
                                     VisitValueCB, getCtxI(),
                                     /* UseValueSimplify */ false))
      if (!askSimplifiedValueForOtherAAs(A))
        return indicatePessimisticFixpoint();

    // If a candicate was found in this update, return CHANGED.
    return Before == SimplifiedAssociatedValue ? ChangeStatus::UNCHANGED
                                               : ChangeStatus ::CHANGED;
  }

  /// See AbstractAttribute::trackStatistics()
  void trackStatistics() const override {
    STATS_DECLTRACK_FLOATING_ATTR(value_simplify)
  }
};

struct AAValueSimplifyFunction : AAValueSimplifyImpl {
  AAValueSimplifyFunction(const IRPosition &IRP, Attributor &A)
      : AAValueSimplifyImpl(IRP, A) {}

  /// See AbstractAttribute::initialize(...).
  void initialize(Attributor &A) override {
    SimplifiedAssociatedValue = nullptr;
    indicateOptimisticFixpoint();
  }
  /// See AbstractAttribute::initialize(...).
  ChangeStatus updateImpl(Attributor &A) override {
    llvm_unreachable(
        "AAValueSimplify(Function|CallSite)::updateImpl will not be called");
  }
  /// See AbstractAttribute::trackStatistics()
  void trackStatistics() const override {
    STATS_DECLTRACK_FN_ATTR(value_simplify)
  }
};

struct AAValueSimplifyCallSite : AAValueSimplifyFunction {
  AAValueSimplifyCallSite(const IRPosition &IRP, Attributor &A)
      : AAValueSimplifyFunction(IRP, A) {}
  /// See AbstractAttribute::trackStatistics()
  void trackStatistics() const override {
    STATS_DECLTRACK_CS_ATTR(value_simplify)
  }
};

struct AAValueSimplifyCallSiteReturned : AAValueSimplifyImpl {
  AAValueSimplifyCallSiteReturned(const IRPosition &IRP, Attributor &A)
      : AAValueSimplifyImpl(IRP, A) {}

  void initialize(Attributor &A) override {
    AAValueSimplifyImpl::initialize(A);
    if (!getAssociatedFunction())
      indicatePessimisticFixpoint();
  }

  /// See AbstractAttribute::updateImpl(...).
  ChangeStatus updateImpl(Attributor &A) override {
    auto Before = SimplifiedAssociatedValue;
    auto &RetAA = A.getAAFor<AAReturnedValues>(
        *this, IRPosition::function(*getAssociatedFunction()),
        DepClassTy::REQUIRED);
    auto PredForReturned =
        [&](Value &RetVal, const SmallSetVector<ReturnInst *, 4> &RetInsts) {
          bool UsedAssumedInformation = false;
          Optional<Value *> CSRetVal = A.translateArgumentToCallSiteContent(
              &RetVal, *cast<CallBase>(getCtxI()), *this,
              UsedAssumedInformation);
          SimplifiedAssociatedValue = AA::combineOptionalValuesInAAValueLatice(
              SimplifiedAssociatedValue, CSRetVal, getAssociatedType());
          return SimplifiedAssociatedValue != Optional<Value *>(nullptr);
        };
    if (!RetAA.checkForAllReturnedValuesAndReturnInsts(PredForReturned))
      if (!askSimplifiedValueForOtherAAs(A))
        return indicatePessimisticFixpoint();
    return Before == SimplifiedAssociatedValue ? ChangeStatus::UNCHANGED
                                               : ChangeStatus ::CHANGED;
  }

  void trackStatistics() const override {
    STATS_DECLTRACK_CSRET_ATTR(value_simplify)
  }
};

struct AAValueSimplifyCallSiteArgument : AAValueSimplifyFloating {
  AAValueSimplifyCallSiteArgument(const IRPosition &IRP, Attributor &A)
      : AAValueSimplifyFloating(IRP, A) {}

  /// See AbstractAttribute::manifest(...).
  ChangeStatus manifest(Attributor &A) override {
    ChangeStatus Changed = ChangeStatus::UNCHANGED;

    if (auto *NewV = getReplacementValue(A)) {
      Use &U = cast<CallBase>(&getAnchorValue())
                   ->getArgOperandUse(getCallSiteArgNo());
      if (A.changeUseAfterManifest(U, *NewV))
        Changed = ChangeStatus::CHANGED;
    }

    return Changed | AAValueSimplify::manifest(A);
  }

  void trackStatistics() const override {
    STATS_DECLTRACK_CSARG_ATTR(value_simplify)
  }
};

/// ----------------------- Heap-To-Stack Conversion ---------------------------
struct AAHeapToStackFunction final : public AAHeapToStack {

  struct AllocationInfo {
    /// The call that allocates the memory.
    CallBase *const CB;

    /// The kind of allocation.
    const enum class AllocationKind {
      MALLOC,
      CALLOC,
      ALIGNED_ALLOC,
    } Kind;

    /// The library function id for the allocation.
    LibFunc LibraryFunctionId = NotLibFunc;

    /// The status wrt. a rewrite.
    enum {
      STACK_DUE_TO_USE,
      STACK_DUE_TO_FREE,
      INVALID,
    } Status = STACK_DUE_TO_USE;

    /// Flag to indicate if we encountered a use that might free this allocation
    /// but which is not in the deallocation infos.
    bool HasPotentiallyFreeingUnknownUses = false;

    /// The set of free calls that use this allocation.
    SmallPtrSet<CallBase *, 1> PotentialFreeCalls{};
  };

  struct DeallocationInfo {
    /// The call that deallocates the memory.
    CallBase *const CB;

    /// Flag to indicate if we don't know all objects this deallocation might
    /// free.
    bool MightFreeUnknownObjects = false;

    /// The set of allocation calls that are potentially freed.
    SmallPtrSet<CallBase *, 1> PotentialAllocationCalls{};
  };

  AAHeapToStackFunction(const IRPosition &IRP, Attributor &A)
      : AAHeapToStack(IRP, A) {}

  ~AAHeapToStackFunction() {
    // Ensure we call the destructor so we release any memory allocated in the
    // sets.
    for (auto &It : AllocationInfos)
      It.getSecond()->~AllocationInfo();
    for (auto &It : DeallocationInfos)
      It.getSecond()->~DeallocationInfo();
  }

  void initialize(Attributor &A) override {
    AAHeapToStack::initialize(A);

    const Function *F = getAnchorScope();
    const auto *TLI = A.getInfoCache().getTargetLibraryInfoForFunction(*F);

    auto AllocationIdentifierCB = [&](Instruction &I) {
      CallBase *CB = dyn_cast<CallBase>(&I);
      if (!CB)
        return true;
      if (isFreeCall(CB, TLI)) {
        DeallocationInfos[CB] = new (A.Allocator) DeallocationInfo{CB};
        return true;
      }
      bool IsMalloc = isMallocLikeFn(CB, TLI);
      bool IsAlignedAllocLike = !IsMalloc && isAlignedAllocLikeFn(CB, TLI);
      bool IsCalloc =
          !IsMalloc && !IsAlignedAllocLike && isCallocLikeFn(CB, TLI);
      if (!IsMalloc && !IsAlignedAllocLike && !IsCalloc)
        return true;
      auto Kind =
          IsMalloc ? AllocationInfo::AllocationKind::MALLOC
                   : (IsCalloc ? AllocationInfo::AllocationKind::CALLOC
                               : AllocationInfo::AllocationKind::ALIGNED_ALLOC);

      AllocationInfo *AI = new (A.Allocator) AllocationInfo{CB, Kind};
      AllocationInfos[CB] = AI;
      TLI->getLibFunc(*CB, AI->LibraryFunctionId);
      return true;
    };

    bool UsedAssumedInformation = false;
    bool Success = A.checkForAllCallLikeInstructions(
        AllocationIdentifierCB, *this, UsedAssumedInformation,
        /* CheckBBLivenessOnly */ false,
        /* CheckPotentiallyDead */ true);
    (void)Success;
    assert(Success && "Did not expect the call base visit callback to fail!");
  }

  const std::string getAsStr() const override {
    unsigned NumH2SMallocs = 0, NumInvalidMallocs = 0;
    for (const auto &It : AllocationInfos) {
      if (It.second->Status == AllocationInfo::INVALID)
        ++NumInvalidMallocs;
      else
        ++NumH2SMallocs;
    }
    return "[H2S] Mallocs Good/Bad: " + std::to_string(NumH2SMallocs) + "/" +
           std::to_string(NumInvalidMallocs);
  }

  /// See AbstractAttribute::trackStatistics().
  void trackStatistics() const override {
    STATS_DECL(
        MallocCalls, Function,
        "Number of malloc/calloc/aligned_alloc calls converted to allocas");
    for (auto &It : AllocationInfos)
      if (It.second->Status != AllocationInfo::INVALID)
        ++BUILD_STAT_NAME(MallocCalls, Function);
  }

  bool isAssumedHeapToStack(const CallBase &CB) const override {
    if (isValidState())
      if (AllocationInfo *AI = AllocationInfos.lookup(&CB))
        return AI->Status != AllocationInfo::INVALID;
    return false;
  }

  bool isAssumedHeapToStackRemovedFree(CallBase &CB) const override {
    if (!isValidState())
      return false;

    for (auto &It : AllocationInfos) {
      AllocationInfo &AI = *It.second;
      if (AI.Status == AllocationInfo::INVALID)
        continue;

      if (AI.PotentialFreeCalls.count(&CB))
        return true;
    }

    return false;
  }

  ChangeStatus manifest(Attributor &A) override {
    assert(getState().isValidState() &&
           "Attempted to manifest an invalid state!");

    ChangeStatus HasChanged = ChangeStatus::UNCHANGED;
    Function *F = getAnchorScope();
    const auto *TLI = A.getInfoCache().getTargetLibraryInfoForFunction(*F);

    for (auto &It : AllocationInfos) {
      AllocationInfo &AI = *It.second;
      if (AI.Status == AllocationInfo::INVALID)
        continue;

      for (CallBase *FreeCall : AI.PotentialFreeCalls) {
        LLVM_DEBUG(dbgs() << "H2S: Removing free call: " << *FreeCall << "\n");
        A.deleteAfterManifest(*FreeCall);
        HasChanged = ChangeStatus::CHANGED;
      }

      LLVM_DEBUG(dbgs() << "H2S: Removing malloc-like call: " << *AI.CB
                        << "\n");

      auto Remark = [&](OptimizationRemark OR) {
        LibFunc IsAllocShared;
        if (TLI->getLibFunc(*AI.CB, IsAllocShared))
          if (IsAllocShared == LibFunc___kmpc_alloc_shared)
            return OR << "Moving globalized variable to the stack.";
        return OR << "Moving memory allocation from the heap to the stack.";
      };
      if (AI.LibraryFunctionId == LibFunc___kmpc_alloc_shared)
        A.emitRemark<OptimizationRemark>(AI.CB, "OMP110", Remark);
      else
        A.emitRemark<OptimizationRemark>(AI.CB, "HeapToStack", Remark);

      Value *Size;
      Optional<APInt> SizeAPI = getSize(A, *this, AI);
      if (SizeAPI.hasValue()) {
        Size = ConstantInt::get(AI.CB->getContext(), *SizeAPI);
      } else {
        LLVMContext &Ctx = AI.CB->getContext();
        auto &DL = A.getInfoCache().getDL();
        ObjectSizeOpts Opts;
        ObjectSizeOffsetEvaluator Eval(DL, TLI, Ctx, Opts);
        SizeOffsetEvalType SizeOffsetPair = Eval.compute(AI.CB);
        assert(SizeOffsetPair != ObjectSizeOffsetEvaluator::unknown() &&
               cast<ConstantInt>(SizeOffsetPair.second)->isZero());
        Size = SizeOffsetPair.first;
      }

      Align Alignment(1);
      if (MaybeAlign RetAlign = AI.CB->getRetAlign())
        Alignment = max(Alignment, RetAlign);
<<<<<<< HEAD
      if (AI.Kind == AllocationInfo::AllocationKind::ALIGNED_ALLOC) {
        Optional<APInt> AlignmentAPI =
            getAPInt(A, *this, *AI.CB->getArgOperand(0));
=======
      if (Value *Align = getAllocAlignment(AI.CB, TLI)) {
        Optional<APInt> AlignmentAPI = getAPInt(A, *this, *Align);
>>>>>>> 1e8336c5
        assert(AlignmentAPI.hasValue() &&
               "Expected an alignment during manifest!");
        Alignment =
            max(Alignment, MaybeAlign(AlignmentAPI.getValue().getZExtValue()));
      }

      unsigned AS = cast<PointerType>(AI.CB->getType())->getAddressSpace();
      Instruction *Alloca =
          new AllocaInst(Type::getInt8Ty(F->getContext()), AS, Size, Alignment,
                         "", AI.CB->getNextNode());

      if (Alloca->getType() != AI.CB->getType())
        Alloca = new BitCastInst(Alloca, AI.CB->getType(), "malloc_bc",
                                 Alloca->getNextNode());

      auto *I8Ty = Type::getInt8Ty(F->getContext());
      auto *InitVal = getInitialValueOfAllocation(AI.CB, TLI, I8Ty);
      assert(InitVal &&
             "Must be able to materialize initial memory state of allocation");

      A.changeValueAfterManifest(*AI.CB, *Alloca);

      if (auto *II = dyn_cast<InvokeInst>(AI.CB)) {
        auto *NBB = II->getNormalDest();
        BranchInst::Create(NBB, AI.CB->getParent());
        A.deleteAfterManifest(*AI.CB);
      } else {
        A.deleteAfterManifest(*AI.CB);
      }

      // Initialize the alloca with the same value as used by the allocation
      // function.  We can skip undef as the initial value of an alloc is
      // undef, and the memset would simply end up being DSEd.
      if (!isa<UndefValue>(InitVal)) {
        IRBuilder<> Builder(Alloca->getNextNode());
        // TODO: Use alignment above if align!=1
        Builder.CreateMemSet(Alloca, InitVal, Size, None);
      }
      HasChanged = ChangeStatus::CHANGED;
    }

    return HasChanged;
  }

  Optional<APInt> getAPInt(Attributor &A, const AbstractAttribute &AA,
                           Value &V) {
    bool UsedAssumedInformation = false;
    Optional<Constant *> SimpleV =
        A.getAssumedConstant(V, AA, UsedAssumedInformation);
    if (!SimpleV.hasValue())
      return APInt(64, 0);
    if (auto *CI = dyn_cast_or_null<ConstantInt>(SimpleV.getValue()))
      return CI->getValue();
    return llvm::None;
  }

  Optional<APInt> getSize(Attributor &A, const AbstractAttribute &AA,
                          AllocationInfo &AI) {

    if (AI.Kind == AllocationInfo::AllocationKind::MALLOC)
      return getAPInt(A, AA, *AI.CB->getArgOperand(0));

    if (AI.Kind == AllocationInfo::AllocationKind::ALIGNED_ALLOC)
      return getAPInt(A, AA, *AI.CB->getArgOperand(1));

    assert(AI.Kind == AllocationInfo::AllocationKind::CALLOC &&
           "Expected only callocs are left");
    Optional<APInt> Num = getAPInt(A, AA, *AI.CB->getArgOperand(0));
    Optional<APInt> Size = getAPInt(A, AA, *AI.CB->getArgOperand(1));
    if (!Num.hasValue() || !Size.hasValue())
      return llvm::None;
    bool Overflow = false;
    Size = Size.getValue().umul_ov(Num.getValue(), Overflow);
    return Overflow ? llvm::None : Size;
  }

  /// Collection of all malloc-like calls in a function with associated
  /// information.
  DenseMap<CallBase *, AllocationInfo *> AllocationInfos;

  /// Collection of all free-like calls in a function with associated
  /// information.
  DenseMap<CallBase *, DeallocationInfo *> DeallocationInfos;

  ChangeStatus updateImpl(Attributor &A) override;
};

ChangeStatus AAHeapToStackFunction::updateImpl(Attributor &A) {
  ChangeStatus Changed = ChangeStatus::UNCHANGED;
  const Function *F = getAnchorScope();
  const auto *TLI = A.getInfoCache().getTargetLibraryInfoForFunction(*F);

  const auto &LivenessAA =
      A.getAAFor<AAIsDead>(*this, IRPosition::function(*F), DepClassTy::NONE);

  MustBeExecutedContextExplorer &Explorer =
      A.getInfoCache().getMustBeExecutedContextExplorer();

  bool StackIsAccessibleByOtherThreads =
      A.getInfoCache().stackIsAccessibleByOtherThreads();

  // Flag to ensure we update our deallocation information at most once per
  // updateImpl call and only if we use the free check reasoning.
  bool HasUpdatedFrees = false;

  auto UpdateFrees = [&]() {
    HasUpdatedFrees = true;

    for (auto &It : DeallocationInfos) {
      DeallocationInfo &DI = *It.second;
      // For now we cannot use deallocations that have unknown inputs, skip
      // them.
      if (DI.MightFreeUnknownObjects)
        continue;

      // No need to analyze dead calls, ignore them instead.
      bool UsedAssumedInformation = false;
      if (A.isAssumedDead(*DI.CB, this, &LivenessAA, UsedAssumedInformation,
                          /* CheckBBLivenessOnly */ true))
        continue;

      // Use the optimistic version to get the freed objects, ignoring dead
      // branches etc.
      SmallVector<Value *, 8> Objects;
      if (!AA::getAssumedUnderlyingObjects(A, *DI.CB->getArgOperand(0), Objects,
                                           *this, DI.CB)) {
        LLVM_DEBUG(
            dbgs()
            << "[H2S] Unexpected failure in getAssumedUnderlyingObjects!\n");
        DI.MightFreeUnknownObjects = true;
        continue;
      }

      // Check each object explicitly.
      for (auto *Obj : Objects) {
        // Free of null and undef can be ignored as no-ops (or UB in the latter
        // case).
        if (isa<ConstantPointerNull>(Obj) || isa<UndefValue>(Obj))
          continue;

        CallBase *ObjCB = dyn_cast<CallBase>(Obj);
        if (!ObjCB) {
          LLVM_DEBUG(dbgs()
                     << "[H2S] Free of a non-call object: " << *Obj << "\n");
          DI.MightFreeUnknownObjects = true;
          continue;
        }

        AllocationInfo *AI = AllocationInfos.lookup(ObjCB);
        if (!AI) {
          LLVM_DEBUG(dbgs() << "[H2S] Free of a non-allocation object: " << *Obj
                            << "\n");
          DI.MightFreeUnknownObjects = true;
          continue;
        }

        DI.PotentialAllocationCalls.insert(ObjCB);
      }
    }
  };

  auto FreeCheck = [&](AllocationInfo &AI) {
    // If the stack is not accessible by other threads, the "must-free" logic
    // doesn't apply as the pointer could be shared and needs to be places in
    // "shareable" memory.
    if (!StackIsAccessibleByOtherThreads) {
      auto &NoSyncAA =
          A.getAAFor<AANoSync>(*this, getIRPosition(), DepClassTy::OPTIONAL);
      if (!NoSyncAA.isAssumedNoSync()) {
        LLVM_DEBUG(
            dbgs() << "[H2S] found an escaping use, stack is not accessible by "
                      "other threads and function is not nosync:\n");
        return false;
      }
    }
    if (!HasUpdatedFrees)
      UpdateFrees();

    // TODO: Allow multi exit functions that have different free calls.
    if (AI.PotentialFreeCalls.size() != 1) {
      LLVM_DEBUG(dbgs() << "[H2S] did not find one free call but "
                        << AI.PotentialFreeCalls.size() << "\n");
      return false;
    }
    CallBase *UniqueFree = *AI.PotentialFreeCalls.begin();
    DeallocationInfo *DI = DeallocationInfos.lookup(UniqueFree);
    if (!DI) {
      LLVM_DEBUG(
          dbgs() << "[H2S] unique free call was not known as deallocation call "
                 << *UniqueFree << "\n");
      return false;
    }
    if (DI->MightFreeUnknownObjects) {
      LLVM_DEBUG(
          dbgs() << "[H2S] unique free call might free unknown allocations\n");
      return false;
    }
    if (DI->PotentialAllocationCalls.size() > 1) {
      LLVM_DEBUG(dbgs() << "[H2S] unique free call might free "
                        << DI->PotentialAllocationCalls.size()
                        << " different allocations\n");
      return false;
    }
    if (*DI->PotentialAllocationCalls.begin() != AI.CB) {
      LLVM_DEBUG(
          dbgs()
          << "[H2S] unique free call not known to free this allocation but "
          << **DI->PotentialAllocationCalls.begin() << "\n");
      return false;
    }
    Instruction *CtxI = isa<InvokeInst>(AI.CB) ? AI.CB : AI.CB->getNextNode();
    if (!Explorer.findInContextOf(UniqueFree, CtxI)) {
      LLVM_DEBUG(
          dbgs()
          << "[H2S] unique free call might not be executed with the allocation "
          << *UniqueFree << "\n");
      return false;
    }
    return true;
  };

  auto UsesCheck = [&](AllocationInfo &AI) {
    bool ValidUsesOnly = true;

    auto Pred = [&](const Use &U, bool &Follow) -> bool {
      Instruction *UserI = cast<Instruction>(U.getUser());
      if (isa<LoadInst>(UserI))
        return true;
      if (auto *SI = dyn_cast<StoreInst>(UserI)) {
        if (SI->getValueOperand() == U.get()) {
          LLVM_DEBUG(dbgs()
                     << "[H2S] escaping store to memory: " << *UserI << "\n");
          ValidUsesOnly = false;
        } else {
          // A store into the malloc'ed memory is fine.
        }
        return true;
      }
      if (auto *CB = dyn_cast<CallBase>(UserI)) {
        if (!CB->isArgOperand(&U) || CB->isLifetimeStartOrEnd())
          return true;
        if (DeallocationInfos.count(CB)) {
          AI.PotentialFreeCalls.insert(CB);
          return true;
        }

        unsigned ArgNo = CB->getArgOperandNo(&U);

        const auto &NoCaptureAA = A.getAAFor<AANoCapture>(
            *this, IRPosition::callsite_argument(*CB, ArgNo),
            DepClassTy::OPTIONAL);

        // If a call site argument use is nofree, we are fine.
        const auto &ArgNoFreeAA = A.getAAFor<AANoFree>(
            *this, IRPosition::callsite_argument(*CB, ArgNo),
            DepClassTy::OPTIONAL);

        bool MaybeCaptured = !NoCaptureAA.isAssumedNoCapture();
        bool MaybeFreed = !ArgNoFreeAA.isAssumedNoFree();
        if (MaybeCaptured ||
            (AI.LibraryFunctionId != LibFunc___kmpc_alloc_shared &&
             MaybeFreed)) {
          AI.HasPotentiallyFreeingUnknownUses |= MaybeFreed;

          // Emit a missed remark if this is missed OpenMP globalization.
          auto Remark = [&](OptimizationRemarkMissed ORM) {
            return ORM
                   << "Could not move globalized variable to the stack. "
                      "Variable is potentially captured in call. Mark "
                      "parameter as `__attribute__((noescape))` to override.";
          };

          if (ValidUsesOnly &&
              AI.LibraryFunctionId == LibFunc___kmpc_alloc_shared)
            A.emitRemark<OptimizationRemarkMissed>(AI.CB, "OMP113", Remark);

          LLVM_DEBUG(dbgs() << "[H2S] Bad user: " << *UserI << "\n");
          ValidUsesOnly = false;
        }
        return true;
      }

      if (isa<GetElementPtrInst>(UserI) || isa<BitCastInst>(UserI) ||
          isa<PHINode>(UserI) || isa<SelectInst>(UserI)) {
        Follow = true;
        return true;
      }
      // Unknown user for which we can not track uses further (in a way that
      // makes sense).
      LLVM_DEBUG(dbgs() << "[H2S] Unknown user: " << *UserI << "\n");
      ValidUsesOnly = false;
      return true;
    };
    if (!A.checkForAllUses(Pred, *this, *AI.CB))
      return false;
    return ValidUsesOnly;
  };

  // The actual update starts here. We look at all allocations and depending on
  // their status perform the appropriate check(s).
  for (auto &It : AllocationInfos) {
    AllocationInfo &AI = *It.second;
    if (AI.Status == AllocationInfo::INVALID)
      continue;

    if (Value *Align = getAllocAlignment(AI.CB, TLI)) {
      if (!getAPInt(A, *this, *Align)) {
        // Can't generate an alloca which respects the required alignment
        // on the allocation.
        LLVM_DEBUG(dbgs() << "[H2S] Unknown allocation alignment: " << *AI.CB
                          << "\n");
        AI.Status = AllocationInfo::INVALID;
        Changed = ChangeStatus::CHANGED;
        continue;
      }
    }

    if (MaxHeapToStackSize != -1) {
      Optional<APInt> Size = getSize(A, *this, AI);
      if (!Size.hasValue() || Size.getValue().ugt(MaxHeapToStackSize)) {
        LLVM_DEBUG({
          if (!Size.hasValue())
            dbgs() << "[H2S] Unknown allocation size: " << *AI.CB
                   << "\n";
          else
            dbgs() << "[H2S] Allocation size too large: " << *AI.CB << " vs. "
                   << MaxHeapToStackSize << "\n";
        });

        AI.Status = AllocationInfo::INVALID;
        Changed = ChangeStatus::CHANGED;
        continue;
      }
    }

    switch (AI.Status) {
    case AllocationInfo::STACK_DUE_TO_USE:
      if (UsesCheck(AI))
        continue;
      AI.Status = AllocationInfo::STACK_DUE_TO_FREE;
      LLVM_FALLTHROUGH;
    case AllocationInfo::STACK_DUE_TO_FREE:
      if (FreeCheck(AI))
        continue;
      AI.Status = AllocationInfo::INVALID;
      Changed = ChangeStatus::CHANGED;
      continue;
    case AllocationInfo::INVALID:
      llvm_unreachable("Invalid allocations should never reach this point!");
    };
  }

  return Changed;
}

/// ----------------------- Privatizable Pointers ------------------------------
struct AAPrivatizablePtrImpl : public AAPrivatizablePtr {
  AAPrivatizablePtrImpl(const IRPosition &IRP, Attributor &A)
      : AAPrivatizablePtr(IRP, A), PrivatizableType(llvm::None) {}

  ChangeStatus indicatePessimisticFixpoint() override {
    AAPrivatizablePtr::indicatePessimisticFixpoint();
    PrivatizableType = nullptr;
    return ChangeStatus::CHANGED;
  }

  /// Identify the type we can chose for a private copy of the underlying
  /// argument. None means it is not clear yet, nullptr means there is none.
  virtual Optional<Type *> identifyPrivatizableType(Attributor &A) = 0;

  /// Return a privatizable type that encloses both T0 and T1.
  /// TODO: This is merely a stub for now as we should manage a mapping as well.
  Optional<Type *> combineTypes(Optional<Type *> T0, Optional<Type *> T1) {
    if (!T0.hasValue())
      return T1;
    if (!T1.hasValue())
      return T0;
    if (T0 == T1)
      return T0;
    return nullptr;
  }

  Optional<Type *> getPrivatizableType() const override {
    return PrivatizableType;
  }

  const std::string getAsStr() const override {
    return isAssumedPrivatizablePtr() ? "[priv]" : "[no-priv]";
  }

protected:
  Optional<Type *> PrivatizableType;
};

// TODO: Do this for call site arguments (probably also other values) as well.

struct AAPrivatizablePtrArgument final : public AAPrivatizablePtrImpl {
  AAPrivatizablePtrArgument(const IRPosition &IRP, Attributor &A)
      : AAPrivatizablePtrImpl(IRP, A) {}

  /// See AAPrivatizablePtrImpl::identifyPrivatizableType(...)
  Optional<Type *> identifyPrivatizableType(Attributor &A) override {
    // If this is a byval argument and we know all the call sites (so we can
    // rewrite them), there is no need to check them explicitly.
    bool AllCallSitesKnown;
    if (getIRPosition().hasAttr(Attribute::ByVal) &&
        A.checkForAllCallSites([](AbstractCallSite ACS) { return true; }, *this,
                               true, AllCallSitesKnown))
      return getAssociatedValue().getType()->getPointerElementType();

    Optional<Type *> Ty;
    unsigned ArgNo = getIRPosition().getCallSiteArgNo();

    // Make sure the associated call site argument has the same type at all call
    // sites and it is an allocation we know is safe to privatize, for now that
    // means we only allow alloca instructions.
    // TODO: We can additionally analyze the accesses in the callee to  create
    //       the type from that information instead. That is a little more
    //       involved and will be done in a follow up patch.
    auto CallSiteCheck = [&](AbstractCallSite ACS) {
      IRPosition ACSArgPos = IRPosition::callsite_argument(ACS, ArgNo);
      // Check if a coresponding argument was found or if it is one not
      // associated (which can happen for callback calls).
      if (ACSArgPos.getPositionKind() == IRPosition::IRP_INVALID)
        return false;

      // Check that all call sites agree on a type.
      auto &PrivCSArgAA =
          A.getAAFor<AAPrivatizablePtr>(*this, ACSArgPos, DepClassTy::REQUIRED);
      Optional<Type *> CSTy = PrivCSArgAA.getPrivatizableType();

      LLVM_DEBUG({
        dbgs() << "[AAPrivatizablePtr] ACSPos: " << ACSArgPos << ", CSTy: ";
        if (CSTy.hasValue() && CSTy.getValue())
          CSTy.getValue()->print(dbgs());
        else if (CSTy.hasValue())
          dbgs() << "<nullptr>";
        else
          dbgs() << "<none>";
      });

      Ty = combineTypes(Ty, CSTy);

      LLVM_DEBUG({
        dbgs() << " : New Type: ";
        if (Ty.hasValue() && Ty.getValue())
          Ty.getValue()->print(dbgs());
        else if (Ty.hasValue())
          dbgs() << "<nullptr>";
        else
          dbgs() << "<none>";
        dbgs() << "\n";
      });

      return !Ty.hasValue() || Ty.getValue();
    };

    if (!A.checkForAllCallSites(CallSiteCheck, *this, true, AllCallSitesKnown))
      return nullptr;
    return Ty;
  }

  /// See AbstractAttribute::updateImpl(...).
  ChangeStatus updateImpl(Attributor &A) override {
    PrivatizableType = identifyPrivatizableType(A);
    if (!PrivatizableType.hasValue())
      return ChangeStatus::UNCHANGED;
    if (!PrivatizableType.getValue())
      return indicatePessimisticFixpoint();

    // The dependence is optional so we don't give up once we give up on the
    // alignment.
    A.getAAFor<AAAlign>(*this, IRPosition::value(getAssociatedValue()),
                        DepClassTy::OPTIONAL);

    // Avoid arguments with padding for now.
    if (!getIRPosition().hasAttr(Attribute::ByVal) &&
        !ArgumentPromotionPass::isDenselyPacked(PrivatizableType.getValue(),
                                                A.getInfoCache().getDL())) {
      LLVM_DEBUG(dbgs() << "[AAPrivatizablePtr] Padding detected\n");
      return indicatePessimisticFixpoint();
    }

    // Collect the types that will replace the privatizable type in the function
    // signature.
    SmallVector<Type *, 16> ReplacementTypes;
    identifyReplacementTypes(PrivatizableType.getValue(), ReplacementTypes);

    // Verify callee and caller agree on how the promoted argument would be
    // passed.
    Function &Fn = *getIRPosition().getAnchorScope();
    const auto *TTI =
        A.getInfoCache().getAnalysisResultForFunction<TargetIRAnalysis>(Fn);
    if (!TTI) {
      LLVM_DEBUG(dbgs() << "[AAPrivatizablePtr] Missing TTI for function "
                        << Fn.getName() << "\n");
      return indicatePessimisticFixpoint();
    }

    auto CallSiteCheck = [&](AbstractCallSite ACS) {
      CallBase *CB = ACS.getInstruction();
      return TTI->areTypesABICompatible(
          CB->getCaller(), CB->getCalledFunction(), ReplacementTypes);
    };
    bool AllCallSitesKnown;
    if (!A.checkForAllCallSites(CallSiteCheck, *this, true,
                                AllCallSitesKnown)) {
      LLVM_DEBUG(
          dbgs() << "[AAPrivatizablePtr] ABI incompatibility detected for "
                 << Fn.getName() << "\n");
      return indicatePessimisticFixpoint();
    }

    // Register a rewrite of the argument.
    Argument *Arg = getAssociatedArgument();
    if (!A.isValidFunctionSignatureRewrite(*Arg, ReplacementTypes)) {
      LLVM_DEBUG(dbgs() << "[AAPrivatizablePtr] Rewrite not valid\n");
      return indicatePessimisticFixpoint();
    }

    unsigned ArgNo = Arg->getArgNo();

    // Helper to check if for the given call site the associated argument is
    // passed to a callback where the privatization would be different.
    auto IsCompatiblePrivArgOfCallback = [&](CallBase &CB) {
      SmallVector<const Use *, 4> CallbackUses;
      AbstractCallSite::getCallbackUses(CB, CallbackUses);
      for (const Use *U : CallbackUses) {
        AbstractCallSite CBACS(U);
        assert(CBACS && CBACS.isCallbackCall());
        for (Argument &CBArg : CBACS.getCalledFunction()->args()) {
          int CBArgNo = CBACS.getCallArgOperandNo(CBArg);

          LLVM_DEBUG({
            dbgs()
                << "[AAPrivatizablePtr] Argument " << *Arg
                << "check if can be privatized in the context of its parent ("
                << Arg->getParent()->getName()
                << ")\n[AAPrivatizablePtr] because it is an argument in a "
                   "callback ("
                << CBArgNo << "@" << CBACS.getCalledFunction()->getName()
                << ")\n[AAPrivatizablePtr] " << CBArg << " : "
                << CBACS.getCallArgOperand(CBArg) << " vs "
                << CB.getArgOperand(ArgNo) << "\n"
                << "[AAPrivatizablePtr] " << CBArg << " : "
                << CBACS.getCallArgOperandNo(CBArg) << " vs " << ArgNo << "\n";
          });

          if (CBArgNo != int(ArgNo))
            continue;
          const auto &CBArgPrivAA = A.getAAFor<AAPrivatizablePtr>(
              *this, IRPosition::argument(CBArg), DepClassTy::REQUIRED);
          if (CBArgPrivAA.isValidState()) {
            auto CBArgPrivTy = CBArgPrivAA.getPrivatizableType();
            if (!CBArgPrivTy.hasValue())
              continue;
            if (CBArgPrivTy.getValue() == PrivatizableType)
              continue;
          }

          LLVM_DEBUG({
            dbgs() << "[AAPrivatizablePtr] Argument " << *Arg
                   << " cannot be privatized in the context of its parent ("
                   << Arg->getParent()->getName()
                   << ")\n[AAPrivatizablePtr] because it is an argument in a "
                      "callback ("
                   << CBArgNo << "@" << CBACS.getCalledFunction()->getName()
                   << ").\n[AAPrivatizablePtr] for which the argument "
                      "privatization is not compatible.\n";
          });
          return false;
        }
      }
      return true;
    };

    // Helper to check if for the given call site the associated argument is
    // passed to a direct call where the privatization would be different.
    auto IsCompatiblePrivArgOfDirectCS = [&](AbstractCallSite ACS) {
      CallBase *DC = cast<CallBase>(ACS.getInstruction());
      int DCArgNo = ACS.getCallArgOperandNo(ArgNo);
      assert(DCArgNo >= 0 && unsigned(DCArgNo) < DC->arg_size() &&
             "Expected a direct call operand for callback call operand");

      LLVM_DEBUG({
        dbgs() << "[AAPrivatizablePtr] Argument " << *Arg
               << " check if be privatized in the context of its parent ("
               << Arg->getParent()->getName()
               << ")\n[AAPrivatizablePtr] because it is an argument in a "
                  "direct call of ("
               << DCArgNo << "@" << DC->getCalledFunction()->getName()
               << ").\n";
      });

      Function *DCCallee = DC->getCalledFunction();
      if (unsigned(DCArgNo) < DCCallee->arg_size()) {
        const auto &DCArgPrivAA = A.getAAFor<AAPrivatizablePtr>(
            *this, IRPosition::argument(*DCCallee->getArg(DCArgNo)),
            DepClassTy::REQUIRED);
        if (DCArgPrivAA.isValidState()) {
          auto DCArgPrivTy = DCArgPrivAA.getPrivatizableType();
          if (!DCArgPrivTy.hasValue())
            return true;
          if (DCArgPrivTy.getValue() == PrivatizableType)
            return true;
        }
      }

      LLVM_DEBUG({
        dbgs() << "[AAPrivatizablePtr] Argument " << *Arg
               << " cannot be privatized in the context of its parent ("
               << Arg->getParent()->getName()
               << ")\n[AAPrivatizablePtr] because it is an argument in a "
                  "direct call of ("
               << ACS.getInstruction()->getCalledFunction()->getName()
               << ").\n[AAPrivatizablePtr] for which the argument "
                  "privatization is not compatible.\n";
      });
      return false;
    };

    // Helper to check if the associated argument is used at the given abstract
    // call site in a way that is incompatible with the privatization assumed
    // here.
    auto IsCompatiblePrivArgOfOtherCallSite = [&](AbstractCallSite ACS) {
      if (ACS.isDirectCall())
        return IsCompatiblePrivArgOfCallback(*ACS.getInstruction());
      if (ACS.isCallbackCall())
        return IsCompatiblePrivArgOfDirectCS(ACS);
      return false;
    };

    if (!A.checkForAllCallSites(IsCompatiblePrivArgOfOtherCallSite, *this, true,
                                AllCallSitesKnown))
      return indicatePessimisticFixpoint();

    return ChangeStatus::UNCHANGED;
  }

  /// Given a type to private \p PrivType, collect the constituates (which are
  /// used) in \p ReplacementTypes.
  static void
  identifyReplacementTypes(Type *PrivType,
                           SmallVectorImpl<Type *> &ReplacementTypes) {
    // TODO: For now we expand the privatization type to the fullest which can
    //       lead to dead arguments that need to be removed later.
    assert(PrivType && "Expected privatizable type!");

    // Traverse the type, extract constituate types on the outermost level.
    if (auto *PrivStructType = dyn_cast<StructType>(PrivType)) {
      for (unsigned u = 0, e = PrivStructType->getNumElements(); u < e; u++)
        ReplacementTypes.push_back(PrivStructType->getElementType(u));
    } else if (auto *PrivArrayType = dyn_cast<ArrayType>(PrivType)) {
      ReplacementTypes.append(PrivArrayType->getNumElements(),
                              PrivArrayType->getElementType());
    } else {
      ReplacementTypes.push_back(PrivType);
    }
  }

  /// Initialize \p Base according to the type \p PrivType at position \p IP.
  /// The values needed are taken from the arguments of \p F starting at
  /// position \p ArgNo.
  static void createInitialization(Type *PrivType, Value &Base, Function &F,
                                   unsigned ArgNo, Instruction &IP) {
    assert(PrivType && "Expected privatizable type!");

    IRBuilder<NoFolder> IRB(&IP);
    const DataLayout &DL = F.getParent()->getDataLayout();

    // Traverse the type, build GEPs and stores.
    if (auto *PrivStructType = dyn_cast<StructType>(PrivType)) {
      const StructLayout *PrivStructLayout = DL.getStructLayout(PrivStructType);
      for (unsigned u = 0, e = PrivStructType->getNumElements(); u < e; u++) {
        Type *PointeeTy = PrivStructType->getElementType(u)->getPointerTo();
        Value *Ptr =
            constructPointer(PointeeTy, PrivType, &Base,
                             PrivStructLayout->getElementOffset(u), IRB, DL);
        new StoreInst(F.getArg(ArgNo + u), Ptr, &IP);
      }
    } else if (auto *PrivArrayType = dyn_cast<ArrayType>(PrivType)) {
      Type *PointeeTy = PrivArrayType->getElementType();
      Type *PointeePtrTy = PointeeTy->getPointerTo();
      uint64_t PointeeTySize = DL.getTypeStoreSize(PointeeTy);
      for (unsigned u = 0, e = PrivArrayType->getNumElements(); u < e; u++) {
        Value *Ptr = constructPointer(PointeePtrTy, PrivType, &Base,
                                      u * PointeeTySize, IRB, DL);
        new StoreInst(F.getArg(ArgNo + u), Ptr, &IP);
      }
    } else {
      new StoreInst(F.getArg(ArgNo), &Base, &IP);
    }
  }

  /// Extract values from \p Base according to the type \p PrivType at the
  /// call position \p ACS. The values are appended to \p ReplacementValues.
  void createReplacementValues(Align Alignment, Type *PrivType,
                               AbstractCallSite ACS, Value *Base,
                               SmallVectorImpl<Value *> &ReplacementValues) {
    assert(Base && "Expected base value!");
    assert(PrivType && "Expected privatizable type!");
    Instruction *IP = ACS.getInstruction();

    IRBuilder<NoFolder> IRB(IP);
    const DataLayout &DL = IP->getModule()->getDataLayout();

    if (Base->getType()->getPointerElementType() != PrivType)
      Base = BitCastInst::CreateBitOrPointerCast(Base, PrivType->getPointerTo(),
                                                 "", ACS.getInstruction());

    // Traverse the type, build GEPs and loads.
    if (auto *PrivStructType = dyn_cast<StructType>(PrivType)) {
      const StructLayout *PrivStructLayout = DL.getStructLayout(PrivStructType);
      for (unsigned u = 0, e = PrivStructType->getNumElements(); u < e; u++) {
        Type *PointeeTy = PrivStructType->getElementType(u);
        Value *Ptr =
            constructPointer(PointeeTy->getPointerTo(), PrivType, Base,
                             PrivStructLayout->getElementOffset(u), IRB, DL);
        LoadInst *L = new LoadInst(PointeeTy, Ptr, "", IP);
        L->setAlignment(Alignment);
        ReplacementValues.push_back(L);
      }
    } else if (auto *PrivArrayType = dyn_cast<ArrayType>(PrivType)) {
      Type *PointeeTy = PrivArrayType->getElementType();
      uint64_t PointeeTySize = DL.getTypeStoreSize(PointeeTy);
      Type *PointeePtrTy = PointeeTy->getPointerTo();
      for (unsigned u = 0, e = PrivArrayType->getNumElements(); u < e; u++) {
        Value *Ptr = constructPointer(PointeePtrTy, PrivType, Base,
                                      u * PointeeTySize, IRB, DL);
        LoadInst *L = new LoadInst(PointeeTy, Ptr, "", IP);
        L->setAlignment(Alignment);
        ReplacementValues.push_back(L);
      }
    } else {
      LoadInst *L = new LoadInst(PrivType, Base, "", IP);
      L->setAlignment(Alignment);
      ReplacementValues.push_back(L);
    }
  }

  /// See AbstractAttribute::manifest(...)
  ChangeStatus manifest(Attributor &A) override {
    if (!PrivatizableType.hasValue())
      return ChangeStatus::UNCHANGED;
    assert(PrivatizableType.getValue() && "Expected privatizable type!");

    // Collect all tail calls in the function as we cannot allow new allocas to
    // escape into tail recursion.
    // TODO: Be smarter about new allocas escaping into tail calls.
    SmallVector<CallInst *, 16> TailCalls;
    bool UsedAssumedInformation = false;
    if (!A.checkForAllInstructions(
            [&](Instruction &I) {
              CallInst &CI = cast<CallInst>(I);
              if (CI.isTailCall())
                TailCalls.push_back(&CI);
              return true;
            },
            *this, {Instruction::Call}, UsedAssumedInformation))
      return ChangeStatus::UNCHANGED;

    Argument *Arg = getAssociatedArgument();
    // Query AAAlign attribute for alignment of associated argument to
    // determine the best alignment of loads.
    const auto &AlignAA =
        A.getAAFor<AAAlign>(*this, IRPosition::value(*Arg), DepClassTy::NONE);

    // Callback to repair the associated function. A new alloca is placed at the
    // beginning and initialized with the values passed through arguments. The
    // new alloca replaces the use of the old pointer argument.
    Attributor::ArgumentReplacementInfo::CalleeRepairCBTy FnRepairCB =
        [=](const Attributor::ArgumentReplacementInfo &ARI,
            Function &ReplacementFn, Function::arg_iterator ArgIt) {
          BasicBlock &EntryBB = ReplacementFn.getEntryBlock();
          Instruction *IP = &*EntryBB.getFirstInsertionPt();
          Instruction *AI = new AllocaInst(PrivatizableType.getValue(), 0,
                                           Arg->getName() + ".priv", IP);
          createInitialization(PrivatizableType.getValue(), *AI, ReplacementFn,
                               ArgIt->getArgNo(), *IP);

          if (AI->getType() != Arg->getType())
            AI =
                BitCastInst::CreateBitOrPointerCast(AI, Arg->getType(), "", IP);
          Arg->replaceAllUsesWith(AI);

          for (CallInst *CI : TailCalls)
            CI->setTailCall(false);
        };

    // Callback to repair a call site of the associated function. The elements
    // of the privatizable type are loaded prior to the call and passed to the
    // new function version.
    Attributor::ArgumentReplacementInfo::ACSRepairCBTy ACSRepairCB =
        [=, &AlignAA](const Attributor::ArgumentReplacementInfo &ARI,
                      AbstractCallSite ACS,
                      SmallVectorImpl<Value *> &NewArgOperands) {
          // When no alignment is specified for the load instruction,
          // natural alignment is assumed.
          createReplacementValues(
              assumeAligned(AlignAA.getAssumedAlign()),
              PrivatizableType.getValue(), ACS,
              ACS.getCallArgOperand(ARI.getReplacedArg().getArgNo()),
              NewArgOperands);
        };

    // Collect the types that will replace the privatizable type in the function
    // signature.
    SmallVector<Type *, 16> ReplacementTypes;
    identifyReplacementTypes(PrivatizableType.getValue(), ReplacementTypes);

    // Register a rewrite of the argument.
    if (A.registerFunctionSignatureRewrite(*Arg, ReplacementTypes,
                                           std::move(FnRepairCB),
                                           std::move(ACSRepairCB)))
      return ChangeStatus::CHANGED;
    return ChangeStatus::UNCHANGED;
  }

  /// See AbstractAttribute::trackStatistics()
  void trackStatistics() const override {
    STATS_DECLTRACK_ARG_ATTR(privatizable_ptr);
  }
};

struct AAPrivatizablePtrFloating : public AAPrivatizablePtrImpl {
  AAPrivatizablePtrFloating(const IRPosition &IRP, Attributor &A)
      : AAPrivatizablePtrImpl(IRP, A) {}

  /// See AbstractAttribute::initialize(...).
  virtual void initialize(Attributor &A) override {
    // TODO: We can privatize more than arguments.
    indicatePessimisticFixpoint();
  }

  ChangeStatus updateImpl(Attributor &A) override {
    llvm_unreachable("AAPrivatizablePtr(Floating|Returned|CallSiteReturned)::"
                     "updateImpl will not be called");
  }

  /// See AAPrivatizablePtrImpl::identifyPrivatizableType(...)
  Optional<Type *> identifyPrivatizableType(Attributor &A) override {
    Value *Obj = getUnderlyingObject(&getAssociatedValue());
    if (!Obj) {
      LLVM_DEBUG(dbgs() << "[AAPrivatizablePtr] No underlying object found!\n");
      return nullptr;
    }

    if (auto *AI = dyn_cast<AllocaInst>(Obj))
      if (auto *CI = dyn_cast<ConstantInt>(AI->getArraySize()))
        if (CI->isOne())
          return Obj->getType()->getPointerElementType();
    if (auto *Arg = dyn_cast<Argument>(Obj)) {
      auto &PrivArgAA = A.getAAFor<AAPrivatizablePtr>(
          *this, IRPosition::argument(*Arg), DepClassTy::REQUIRED);
      if (PrivArgAA.isAssumedPrivatizablePtr())
        return Obj->getType()->getPointerElementType();
    }

    LLVM_DEBUG(dbgs() << "[AAPrivatizablePtr] Underlying object neither valid "
                         "alloca nor privatizable argument: "
                      << *Obj << "!\n");
    return nullptr;
  }

  /// See AbstractAttribute::trackStatistics()
  void trackStatistics() const override {
    STATS_DECLTRACK_FLOATING_ATTR(privatizable_ptr);
  }
};

struct AAPrivatizablePtrCallSiteArgument final
    : public AAPrivatizablePtrFloating {
  AAPrivatizablePtrCallSiteArgument(const IRPosition &IRP, Attributor &A)
      : AAPrivatizablePtrFloating(IRP, A) {}

  /// See AbstractAttribute::initialize(...).
  void initialize(Attributor &A) override {
    if (getIRPosition().hasAttr(Attribute::ByVal))
      indicateOptimisticFixpoint();
  }

  /// See AbstractAttribute::updateImpl(...).
  ChangeStatus updateImpl(Attributor &A) override {
    PrivatizableType = identifyPrivatizableType(A);
    if (!PrivatizableType.hasValue())
      return ChangeStatus::UNCHANGED;
    if (!PrivatizableType.getValue())
      return indicatePessimisticFixpoint();

    const IRPosition &IRP = getIRPosition();
    auto &NoCaptureAA =
        A.getAAFor<AANoCapture>(*this, IRP, DepClassTy::REQUIRED);
    if (!NoCaptureAA.isAssumedNoCapture()) {
      LLVM_DEBUG(dbgs() << "[AAPrivatizablePtr] pointer might be captured!\n");
      return indicatePessimisticFixpoint();
    }

    auto &NoAliasAA = A.getAAFor<AANoAlias>(*this, IRP, DepClassTy::REQUIRED);
    if (!NoAliasAA.isAssumedNoAlias()) {
      LLVM_DEBUG(dbgs() << "[AAPrivatizablePtr] pointer might alias!\n");
      return indicatePessimisticFixpoint();
    }

    const auto &MemBehaviorAA =
        A.getAAFor<AAMemoryBehavior>(*this, IRP, DepClassTy::REQUIRED);
    if (!MemBehaviorAA.isAssumedReadOnly()) {
      LLVM_DEBUG(dbgs() << "[AAPrivatizablePtr] pointer is written!\n");
      return indicatePessimisticFixpoint();
    }

    return ChangeStatus::UNCHANGED;
  }

  /// See AbstractAttribute::trackStatistics()
  void trackStatistics() const override {
    STATS_DECLTRACK_CSARG_ATTR(privatizable_ptr);
  }
};

struct AAPrivatizablePtrCallSiteReturned final
    : public AAPrivatizablePtrFloating {
  AAPrivatizablePtrCallSiteReturned(const IRPosition &IRP, Attributor &A)
      : AAPrivatizablePtrFloating(IRP, A) {}

  /// See AbstractAttribute::initialize(...).
  void initialize(Attributor &A) override {
    // TODO: We can privatize more than arguments.
    indicatePessimisticFixpoint();
  }

  /// See AbstractAttribute::trackStatistics()
  void trackStatistics() const override {
    STATS_DECLTRACK_CSRET_ATTR(privatizable_ptr);
  }
};

struct AAPrivatizablePtrReturned final : public AAPrivatizablePtrFloating {
  AAPrivatizablePtrReturned(const IRPosition &IRP, Attributor &A)
      : AAPrivatizablePtrFloating(IRP, A) {}

  /// See AbstractAttribute::initialize(...).
  void initialize(Attributor &A) override {
    // TODO: We can privatize more than arguments.
    indicatePessimisticFixpoint();
  }

  /// See AbstractAttribute::trackStatistics()
  void trackStatistics() const override {
    STATS_DECLTRACK_FNRET_ATTR(privatizable_ptr);
  }
};

/// -------------------- Memory Behavior Attributes ----------------------------
/// Includes read-none, read-only, and write-only.
/// ----------------------------------------------------------------------------
struct AAMemoryBehaviorImpl : public AAMemoryBehavior {
  AAMemoryBehaviorImpl(const IRPosition &IRP, Attributor &A)
      : AAMemoryBehavior(IRP, A) {}

  /// See AbstractAttribute::initialize(...).
  void initialize(Attributor &A) override {
    intersectAssumedBits(BEST_STATE);
    getKnownStateFromValue(getIRPosition(), getState());
    AAMemoryBehavior::initialize(A);
  }

  /// Return the memory behavior information encoded in the IR for \p IRP.
  static void getKnownStateFromValue(const IRPosition &IRP,
                                     BitIntegerState &State,
                                     bool IgnoreSubsumingPositions = false) {
    SmallVector<Attribute, 2> Attrs;
    IRP.getAttrs(AttrKinds, Attrs, IgnoreSubsumingPositions);
    for (const Attribute &Attr : Attrs) {
      switch (Attr.getKindAsEnum()) {
      case Attribute::ReadNone:
        State.addKnownBits(NO_ACCESSES);
        break;
      case Attribute::ReadOnly:
        State.addKnownBits(NO_WRITES);
        break;
      case Attribute::WriteOnly:
        State.addKnownBits(NO_READS);
        break;
      default:
        llvm_unreachable("Unexpected attribute!");
      }
    }

    if (auto *I = dyn_cast<Instruction>(&IRP.getAnchorValue())) {
      if (!I->mayReadFromMemory())
        State.addKnownBits(NO_READS);
      if (!I->mayWriteToMemory())
        State.addKnownBits(NO_WRITES);
    }
  }

  /// See AbstractAttribute::getDeducedAttributes(...).
  void getDeducedAttributes(LLVMContext &Ctx,
                            SmallVectorImpl<Attribute> &Attrs) const override {
    assert(Attrs.size() == 0);
    if (isAssumedReadNone())
      Attrs.push_back(Attribute::get(Ctx, Attribute::ReadNone));
    else if (isAssumedReadOnly())
      Attrs.push_back(Attribute::get(Ctx, Attribute::ReadOnly));
    else if (isAssumedWriteOnly())
      Attrs.push_back(Attribute::get(Ctx, Attribute::WriteOnly));
    assert(Attrs.size() <= 1);
  }

  /// See AbstractAttribute::manifest(...).
  ChangeStatus manifest(Attributor &A) override {
    if (hasAttr(Attribute::ReadNone, /* IgnoreSubsumingPositions */ true))
      return ChangeStatus::UNCHANGED;

    const IRPosition &IRP = getIRPosition();

    // Check if we would improve the existing attributes first.
    SmallVector<Attribute, 4> DeducedAttrs;
    getDeducedAttributes(IRP.getAnchorValue().getContext(), DeducedAttrs);
    if (llvm::all_of(DeducedAttrs, [&](const Attribute &Attr) {
          return IRP.hasAttr(Attr.getKindAsEnum(),
                             /* IgnoreSubsumingPositions */ true);
        }))
      return ChangeStatus::UNCHANGED;

    // Clear existing attributes.
    IRP.removeAttrs(AttrKinds);

    // Use the generic manifest method.
    return IRAttribute::manifest(A);
  }

  /// See AbstractState::getAsStr().
  const std::string getAsStr() const override {
    if (isAssumedReadNone())
      return "readnone";
    if (isAssumedReadOnly())
      return "readonly";
    if (isAssumedWriteOnly())
      return "writeonly";
    return "may-read/write";
  }

  /// The set of IR attributes AAMemoryBehavior deals with.
  static const Attribute::AttrKind AttrKinds[3];
};

const Attribute::AttrKind AAMemoryBehaviorImpl::AttrKinds[] = {
    Attribute::ReadNone, Attribute::ReadOnly, Attribute::WriteOnly};

/// Memory behavior attribute for a floating value.
struct AAMemoryBehaviorFloating : AAMemoryBehaviorImpl {
  AAMemoryBehaviorFloating(const IRPosition &IRP, Attributor &A)
      : AAMemoryBehaviorImpl(IRP, A) {}

  /// See AbstractAttribute::updateImpl(...).
  ChangeStatus updateImpl(Attributor &A) override;

  /// See AbstractAttribute::trackStatistics()
  void trackStatistics() const override {
    if (isAssumedReadNone())
      STATS_DECLTRACK_FLOATING_ATTR(readnone)
    else if (isAssumedReadOnly())
      STATS_DECLTRACK_FLOATING_ATTR(readonly)
    else if (isAssumedWriteOnly())
      STATS_DECLTRACK_FLOATING_ATTR(writeonly)
  }

private:
  /// Return true if users of \p UserI might access the underlying
  /// variable/location described by \p U and should therefore be analyzed.
  bool followUsersOfUseIn(Attributor &A, const Use &U,
                          const Instruction *UserI);

  /// Update the state according to the effect of use \p U in \p UserI.
  void analyzeUseIn(Attributor &A, const Use &U, const Instruction *UserI);
};

/// Memory behavior attribute for function argument.
struct AAMemoryBehaviorArgument : AAMemoryBehaviorFloating {
  AAMemoryBehaviorArgument(const IRPosition &IRP, Attributor &A)
      : AAMemoryBehaviorFloating(IRP, A) {}

  /// See AbstractAttribute::initialize(...).
  void initialize(Attributor &A) override {
    intersectAssumedBits(BEST_STATE);
    const IRPosition &IRP = getIRPosition();
    // TODO: Make IgnoreSubsumingPositions a property of an IRAttribute so we
    // can query it when we use has/getAttr. That would allow us to reuse the
    // initialize of the base class here.
    bool HasByVal =
        IRP.hasAttr({Attribute::ByVal}, /* IgnoreSubsumingPositions */ true);
    getKnownStateFromValue(IRP, getState(),
                           /* IgnoreSubsumingPositions */ HasByVal);

    // Initialize the use vector with all direct uses of the associated value.
    Argument *Arg = getAssociatedArgument();
    if (!Arg || !A.isFunctionIPOAmendable(*(Arg->getParent())))
      indicatePessimisticFixpoint();
  }

  ChangeStatus manifest(Attributor &A) override {
    // TODO: Pointer arguments are not supported on vectors of pointers yet.
    if (!getAssociatedValue().getType()->isPointerTy())
      return ChangeStatus::UNCHANGED;

    // TODO: From readattrs.ll: "inalloca parameters are always
    //                           considered written"
    if (hasAttr({Attribute::InAlloca, Attribute::Preallocated})) {
      removeKnownBits(NO_WRITES);
      removeAssumedBits(NO_WRITES);
    }
    return AAMemoryBehaviorFloating::manifest(A);
  }

  /// See AbstractAttribute::trackStatistics()
  void trackStatistics() const override {
    if (isAssumedReadNone())
      STATS_DECLTRACK_ARG_ATTR(readnone)
    else if (isAssumedReadOnly())
      STATS_DECLTRACK_ARG_ATTR(readonly)
    else if (isAssumedWriteOnly())
      STATS_DECLTRACK_ARG_ATTR(writeonly)
  }
};

struct AAMemoryBehaviorCallSiteArgument final : AAMemoryBehaviorArgument {
  AAMemoryBehaviorCallSiteArgument(const IRPosition &IRP, Attributor &A)
      : AAMemoryBehaviorArgument(IRP, A) {}

  /// See AbstractAttribute::initialize(...).
  void initialize(Attributor &A) override {
    // If we don't have an associated attribute this is either a variadic call
    // or an indirect call, either way, nothing to do here.
    Argument *Arg = getAssociatedArgument();
    if (!Arg) {
      indicatePessimisticFixpoint();
      return;
    }
    if (Arg->hasByValAttr()) {
      addKnownBits(NO_WRITES);
      removeKnownBits(NO_READS);
      removeAssumedBits(NO_READS);
    }
    AAMemoryBehaviorArgument::initialize(A);
    if (getAssociatedFunction()->isDeclaration())
      indicatePessimisticFixpoint();
  }

  /// See AbstractAttribute::updateImpl(...).
  ChangeStatus updateImpl(Attributor &A) override {
    // TODO: Once we have call site specific value information we can provide
    //       call site specific liveness liveness information and then it makes
    //       sense to specialize attributes for call sites arguments instead of
    //       redirecting requests to the callee argument.
    Argument *Arg = getAssociatedArgument();
    const IRPosition &ArgPos = IRPosition::argument(*Arg);
    auto &ArgAA =
        A.getAAFor<AAMemoryBehavior>(*this, ArgPos, DepClassTy::REQUIRED);
    return clampStateAndIndicateChange(getState(), ArgAA.getState());
  }

  /// See AbstractAttribute::trackStatistics()
  void trackStatistics() const override {
    if (isAssumedReadNone())
      STATS_DECLTRACK_CSARG_ATTR(readnone)
    else if (isAssumedReadOnly())
      STATS_DECLTRACK_CSARG_ATTR(readonly)
    else if (isAssumedWriteOnly())
      STATS_DECLTRACK_CSARG_ATTR(writeonly)
  }
};

/// Memory behavior attribute for a call site return position.
struct AAMemoryBehaviorCallSiteReturned final : AAMemoryBehaviorFloating {
  AAMemoryBehaviorCallSiteReturned(const IRPosition &IRP, Attributor &A)
      : AAMemoryBehaviorFloating(IRP, A) {}

  /// See AbstractAttribute::initialize(...).
  void initialize(Attributor &A) override {
    AAMemoryBehaviorImpl::initialize(A);
    Function *F = getAssociatedFunction();
    if (!F || F->isDeclaration())
      indicatePessimisticFixpoint();
  }

  /// See AbstractAttribute::manifest(...).
  ChangeStatus manifest(Attributor &A) override {
    // We do not annotate returned values.
    return ChangeStatus::UNCHANGED;
  }

  /// See AbstractAttribute::trackStatistics()
  void trackStatistics() const override {}
};

/// An AA to represent the memory behavior function attributes.
struct AAMemoryBehaviorFunction final : public AAMemoryBehaviorImpl {
  AAMemoryBehaviorFunction(const IRPosition &IRP, Attributor &A)
      : AAMemoryBehaviorImpl(IRP, A) {}

  /// See AbstractAttribute::updateImpl(Attributor &A).
  virtual ChangeStatus updateImpl(Attributor &A) override;

  /// See AbstractAttribute::manifest(...).
  ChangeStatus manifest(Attributor &A) override {
    Function &F = cast<Function>(getAnchorValue());
    if (isAssumedReadNone()) {
      F.removeFnAttr(Attribute::ArgMemOnly);
      F.removeFnAttr(Attribute::InaccessibleMemOnly);
      F.removeFnAttr(Attribute::InaccessibleMemOrArgMemOnly);
    }
    return AAMemoryBehaviorImpl::manifest(A);
  }

  /// See AbstractAttribute::trackStatistics()
  void trackStatistics() const override {
    if (isAssumedReadNone())
      STATS_DECLTRACK_FN_ATTR(readnone)
    else if (isAssumedReadOnly())
      STATS_DECLTRACK_FN_ATTR(readonly)
    else if (isAssumedWriteOnly())
      STATS_DECLTRACK_FN_ATTR(writeonly)
  }
};

/// AAMemoryBehavior attribute for call sites.
struct AAMemoryBehaviorCallSite final : AAMemoryBehaviorImpl {
  AAMemoryBehaviorCallSite(const IRPosition &IRP, Attributor &A)
      : AAMemoryBehaviorImpl(IRP, A) {}

  /// See AbstractAttribute::initialize(...).
  void initialize(Attributor &A) override {
    AAMemoryBehaviorImpl::initialize(A);
    Function *F = getAssociatedFunction();
    if (!F || F->isDeclaration())
      indicatePessimisticFixpoint();
  }

  /// See AbstractAttribute::updateImpl(...).
  ChangeStatus updateImpl(Attributor &A) override {
    // TODO: Once we have call site specific value information we can provide
    //       call site specific liveness liveness information and then it makes
    //       sense to specialize attributes for call sites arguments instead of
    //       redirecting requests to the callee argument.
    Function *F = getAssociatedFunction();
    const IRPosition &FnPos = IRPosition::function(*F);
    auto &FnAA =
        A.getAAFor<AAMemoryBehavior>(*this, FnPos, DepClassTy::REQUIRED);
    return clampStateAndIndicateChange(getState(), FnAA.getState());
  }

  /// See AbstractAttribute::trackStatistics()
  void trackStatistics() const override {
    if (isAssumedReadNone())
      STATS_DECLTRACK_CS_ATTR(readnone)
    else if (isAssumedReadOnly())
      STATS_DECLTRACK_CS_ATTR(readonly)
    else if (isAssumedWriteOnly())
      STATS_DECLTRACK_CS_ATTR(writeonly)
  }
};

ChangeStatus AAMemoryBehaviorFunction::updateImpl(Attributor &A) {

  // The current assumed state used to determine a change.
  auto AssumedState = getAssumed();

  auto CheckRWInst = [&](Instruction &I) {
    // If the instruction has an own memory behavior state, use it to restrict
    // the local state. No further analysis is required as the other memory
    // state is as optimistic as it gets.
    if (const auto *CB = dyn_cast<CallBase>(&I)) {
      const auto &MemBehaviorAA = A.getAAFor<AAMemoryBehavior>(
          *this, IRPosition::callsite_function(*CB), DepClassTy::REQUIRED);
      intersectAssumedBits(MemBehaviorAA.getAssumed());
      return !isAtFixpoint();
    }

    // Remove access kind modifiers if necessary.
    if (I.mayReadFromMemory())
      removeAssumedBits(NO_READS);
    if (I.mayWriteToMemory())
      removeAssumedBits(NO_WRITES);
    return !isAtFixpoint();
  };

  bool UsedAssumedInformation = false;
  if (!A.checkForAllReadWriteInstructions(CheckRWInst, *this,
                                          UsedAssumedInformation))
    return indicatePessimisticFixpoint();

  return (AssumedState != getAssumed()) ? ChangeStatus::CHANGED
                                        : ChangeStatus::UNCHANGED;
}

ChangeStatus AAMemoryBehaviorFloating::updateImpl(Attributor &A) {

  const IRPosition &IRP = getIRPosition();
  const IRPosition &FnPos = IRPosition::function_scope(IRP);
  AAMemoryBehavior::StateType &S = getState();

  // First, check the function scope. We take the known information and we avoid
  // work if the assumed information implies the current assumed information for
  // this attribute. This is a valid for all but byval arguments.
  Argument *Arg = IRP.getAssociatedArgument();
  AAMemoryBehavior::base_t FnMemAssumedState =
      AAMemoryBehavior::StateType::getWorstState();
  if (!Arg || !Arg->hasByValAttr()) {
    const auto &FnMemAA =
        A.getAAFor<AAMemoryBehavior>(*this, FnPos, DepClassTy::OPTIONAL);
    FnMemAssumedState = FnMemAA.getAssumed();
    S.addKnownBits(FnMemAA.getKnown());
    if ((S.getAssumed() & FnMemAA.getAssumed()) == S.getAssumed())
      return ChangeStatus::UNCHANGED;
  }

  // The current assumed state used to determine a change.
  auto AssumedState = S.getAssumed();

  // Make sure the value is not captured (except through "return"), if
  // it is, any information derived would be irrelevant anyway as we cannot
  // check the potential aliases introduced by the capture. However, no need
  // to fall back to anythign less optimistic than the function state.
  const auto &ArgNoCaptureAA =
      A.getAAFor<AANoCapture>(*this, IRP, DepClassTy::OPTIONAL);
  if (!ArgNoCaptureAA.isAssumedNoCaptureMaybeReturned()) {
    S.intersectAssumedBits(FnMemAssumedState);
    return (AssumedState != getAssumed()) ? ChangeStatus::CHANGED
                                          : ChangeStatus::UNCHANGED;
  }

  // Visit and expand uses until all are analyzed or a fixpoint is reached.
  auto UsePred = [&](const Use &U, bool &Follow) -> bool {
    Instruction *UserI = cast<Instruction>(U.getUser());
    LLVM_DEBUG(dbgs() << "[AAMemoryBehavior] Use: " << *U << " in " << *UserI
                      << " \n");

    // Droppable users, e.g., llvm::assume does not actually perform any action.
    if (UserI->isDroppable())
      return true;

    // Check if the users of UserI should also be visited.
    Follow = followUsersOfUseIn(A, U, UserI);

    // If UserI might touch memory we analyze the use in detail.
    if (UserI->mayReadOrWriteMemory())
      analyzeUseIn(A, U, UserI);

    return !isAtFixpoint();
  };

  if (!A.checkForAllUses(UsePred, *this, getAssociatedValue()))
    return indicatePessimisticFixpoint();

  return (AssumedState != getAssumed()) ? ChangeStatus::CHANGED
                                        : ChangeStatus::UNCHANGED;
}

bool AAMemoryBehaviorFloating::followUsersOfUseIn(Attributor &A, const Use &U,
                                                  const Instruction *UserI) {
  // The loaded value is unrelated to the pointer argument, no need to
  // follow the users of the load.
  if (isa<LoadInst>(UserI))
    return false;

  // By default we follow all uses assuming UserI might leak information on U,
  // we have special handling for call sites operands though.
  const auto *CB = dyn_cast<CallBase>(UserI);
  if (!CB || !CB->isArgOperand(&U))
    return true;

  // If the use is a call argument known not to be captured, the users of
  // the call do not need to be visited because they have to be unrelated to
  // the input. Note that this check is not trivial even though we disallow
  // general capturing of the underlying argument. The reason is that the
  // call might the argument "through return", which we allow and for which we
  // need to check call users.
  if (U.get()->getType()->isPointerTy()) {
    unsigned ArgNo = CB->getArgOperandNo(&U);
    const auto &ArgNoCaptureAA = A.getAAFor<AANoCapture>(
        *this, IRPosition::callsite_argument(*CB, ArgNo), DepClassTy::OPTIONAL);
    return !ArgNoCaptureAA.isAssumedNoCapture();
  }

  return true;
}

void AAMemoryBehaviorFloating::analyzeUseIn(Attributor &A, const Use &U,
                                            const Instruction *UserI) {
  assert(UserI->mayReadOrWriteMemory());

  switch (UserI->getOpcode()) {
  default:
    // TODO: Handle all atomics and other side-effect operations we know of.
    break;
  case Instruction::Load:
    // Loads cause the NO_READS property to disappear.
    removeAssumedBits(NO_READS);
    return;

  case Instruction::Store:
    // Stores cause the NO_WRITES property to disappear if the use is the
    // pointer operand. Note that while capturing was taken care of somewhere
    // else we need to deal with stores of the value that is not looked through.
    if (cast<StoreInst>(UserI)->getPointerOperand() == U.get())
      removeAssumedBits(NO_WRITES);
    else
      indicatePessimisticFixpoint();
    return;

  case Instruction::Call:
  case Instruction::CallBr:
  case Instruction::Invoke: {
    // For call sites we look at the argument memory behavior attribute (this
    // could be recursive!) in order to restrict our own state.
    const auto *CB = cast<CallBase>(UserI);

    // Give up on operand bundles.
    if (CB->isBundleOperand(&U)) {
      indicatePessimisticFixpoint();
      return;
    }

    // Calling a function does read the function pointer, maybe write it if the
    // function is self-modifying.
    if (CB->isCallee(&U)) {
      removeAssumedBits(NO_READS);
      break;
    }

    // Adjust the possible access behavior based on the information on the
    // argument.
    IRPosition Pos;
    if (U.get()->getType()->isPointerTy())
      Pos = IRPosition::callsite_argument(*CB, CB->getArgOperandNo(&U));
    else
      Pos = IRPosition::callsite_function(*CB);
    const auto &MemBehaviorAA =
        A.getAAFor<AAMemoryBehavior>(*this, Pos, DepClassTy::OPTIONAL);
    // "assumed" has at most the same bits as the MemBehaviorAA assumed
    // and at least "known".
    intersectAssumedBits(MemBehaviorAA.getAssumed());
    return;
  }
  };

  // Generally, look at the "may-properties" and adjust the assumed state if we
  // did not trigger special handling before.
  if (UserI->mayReadFromMemory())
    removeAssumedBits(NO_READS);
  if (UserI->mayWriteToMemory())
    removeAssumedBits(NO_WRITES);
}
} // namespace

/// -------------------- Memory Locations Attributes ---------------------------
/// Includes read-none, argmemonly, inaccessiblememonly,
/// inaccessiblememorargmemonly
/// ----------------------------------------------------------------------------

std::string AAMemoryLocation::getMemoryLocationsAsStr(
    AAMemoryLocation::MemoryLocationsKind MLK) {
  if (0 == (MLK & AAMemoryLocation::NO_LOCATIONS))
    return "all memory";
  if (MLK == AAMemoryLocation::NO_LOCATIONS)
    return "no memory";
  std::string S = "memory:";
  if (0 == (MLK & AAMemoryLocation::NO_LOCAL_MEM))
    S += "stack,";
  if (0 == (MLK & AAMemoryLocation::NO_CONST_MEM))
    S += "constant,";
  if (0 == (MLK & AAMemoryLocation::NO_GLOBAL_INTERNAL_MEM))
    S += "internal global,";
  if (0 == (MLK & AAMemoryLocation::NO_GLOBAL_EXTERNAL_MEM))
    S += "external global,";
  if (0 == (MLK & AAMemoryLocation::NO_ARGUMENT_MEM))
    S += "argument,";
  if (0 == (MLK & AAMemoryLocation::NO_INACCESSIBLE_MEM))
    S += "inaccessible,";
  if (0 == (MLK & AAMemoryLocation::NO_MALLOCED_MEM))
    S += "malloced,";
  if (0 == (MLK & AAMemoryLocation::NO_UNKOWN_MEM))
    S += "unknown,";
  S.pop_back();
  return S;
}

namespace {
struct AAMemoryLocationImpl : public AAMemoryLocation {

  AAMemoryLocationImpl(const IRPosition &IRP, Attributor &A)
      : AAMemoryLocation(IRP, A), Allocator(A.Allocator) {
    for (unsigned u = 0; u < llvm::CTLog2<VALID_STATE>(); ++u)
      AccessKind2Accesses[u] = nullptr;
  }

  ~AAMemoryLocationImpl() {
    // The AccessSets are allocated via a BumpPtrAllocator, we call
    // the destructor manually.
    for (unsigned u = 0; u < llvm::CTLog2<VALID_STATE>(); ++u)
      if (AccessKind2Accesses[u])
        AccessKind2Accesses[u]->~AccessSet();
  }

  /// See AbstractAttribute::initialize(...).
  void initialize(Attributor &A) override {
    intersectAssumedBits(BEST_STATE);
    getKnownStateFromValue(A, getIRPosition(), getState());
    AAMemoryLocation::initialize(A);
  }

  /// Return the memory behavior information encoded in the IR for \p IRP.
  static void getKnownStateFromValue(Attributor &A, const IRPosition &IRP,
                                     BitIntegerState &State,
                                     bool IgnoreSubsumingPositions = false) {
    // For internal functions we ignore `argmemonly` and
    // `inaccessiblememorargmemonly` as we might break it via interprocedural
    // constant propagation. It is unclear if this is the best way but it is
    // unlikely this will cause real performance problems. If we are deriving
    // attributes for the anchor function we even remove the attribute in
    // addition to ignoring it.
    bool UseArgMemOnly = true;
    Function *AnchorFn = IRP.getAnchorScope();
    if (AnchorFn && A.isRunOn(*AnchorFn))
      UseArgMemOnly = !AnchorFn->hasLocalLinkage();

    SmallVector<Attribute, 2> Attrs;
    IRP.getAttrs(AttrKinds, Attrs, IgnoreSubsumingPositions);
    for (const Attribute &Attr : Attrs) {
      switch (Attr.getKindAsEnum()) {
      case Attribute::ReadNone:
        State.addKnownBits(NO_LOCAL_MEM | NO_CONST_MEM);
        break;
      case Attribute::InaccessibleMemOnly:
        State.addKnownBits(inverseLocation(NO_INACCESSIBLE_MEM, true, true));
        break;
      case Attribute::ArgMemOnly:
        if (UseArgMemOnly)
          State.addKnownBits(inverseLocation(NO_ARGUMENT_MEM, true, true));
        else
          IRP.removeAttrs({Attribute::ArgMemOnly});
        break;
      case Attribute::InaccessibleMemOrArgMemOnly:
        if (UseArgMemOnly)
          State.addKnownBits(inverseLocation(
              NO_INACCESSIBLE_MEM | NO_ARGUMENT_MEM, true, true));
        else
          IRP.removeAttrs({Attribute::InaccessibleMemOrArgMemOnly});
        break;
      default:
        llvm_unreachable("Unexpected attribute!");
      }
    }
  }

  /// See AbstractAttribute::getDeducedAttributes(...).
  void getDeducedAttributes(LLVMContext &Ctx,
                            SmallVectorImpl<Attribute> &Attrs) const override {
    assert(Attrs.size() == 0);
    if (isAssumedReadNone()) {
      Attrs.push_back(Attribute::get(Ctx, Attribute::ReadNone));
    } else if (getIRPosition().getPositionKind() == IRPosition::IRP_FUNCTION) {
      if (isAssumedInaccessibleMemOnly())
        Attrs.push_back(Attribute::get(Ctx, Attribute::InaccessibleMemOnly));
      else if (isAssumedArgMemOnly())
        Attrs.push_back(Attribute::get(Ctx, Attribute::ArgMemOnly));
      else if (isAssumedInaccessibleOrArgMemOnly())
        Attrs.push_back(
            Attribute::get(Ctx, Attribute::InaccessibleMemOrArgMemOnly));
    }
    assert(Attrs.size() <= 1);
  }

  /// See AbstractAttribute::manifest(...).
  ChangeStatus manifest(Attributor &A) override {
    const IRPosition &IRP = getIRPosition();

    // Check if we would improve the existing attributes first.
    SmallVector<Attribute, 4> DeducedAttrs;
    getDeducedAttributes(IRP.getAnchorValue().getContext(), DeducedAttrs);
    if (llvm::all_of(DeducedAttrs, [&](const Attribute &Attr) {
          return IRP.hasAttr(Attr.getKindAsEnum(),
                             /* IgnoreSubsumingPositions */ true);
        }))
      return ChangeStatus::UNCHANGED;

    // Clear existing attributes.
    IRP.removeAttrs(AttrKinds);
    if (isAssumedReadNone())
      IRP.removeAttrs(AAMemoryBehaviorImpl::AttrKinds);

    // Use the generic manifest method.
    return IRAttribute::manifest(A);
  }

  /// See AAMemoryLocation::checkForAllAccessesToMemoryKind(...).
  bool checkForAllAccessesToMemoryKind(
      function_ref<bool(const Instruction *, const Value *, AccessKind,
                        MemoryLocationsKind)>
          Pred,
      MemoryLocationsKind RequestedMLK) const override {
    if (!isValidState())
      return false;

    MemoryLocationsKind AssumedMLK = getAssumedNotAccessedLocation();
    if (AssumedMLK == NO_LOCATIONS)
      return true;

    unsigned Idx = 0;
    for (MemoryLocationsKind CurMLK = 1; CurMLK < NO_LOCATIONS;
         CurMLK *= 2, ++Idx) {
      if (CurMLK & RequestedMLK)
        continue;

      if (const AccessSet *Accesses = AccessKind2Accesses[Idx])
        for (const AccessInfo &AI : *Accesses)
          if (!Pred(AI.I, AI.Ptr, AI.Kind, CurMLK))
            return false;
    }

    return true;
  }

  ChangeStatus indicatePessimisticFixpoint() override {
    // If we give up and indicate a pessimistic fixpoint this instruction will
    // become an access for all potential access kinds:
    // TODO: Add pointers for argmemonly and globals to improve the results of
    //       checkForAllAccessesToMemoryKind.
    bool Changed = false;
    MemoryLocationsKind KnownMLK = getKnown();
    Instruction *I = dyn_cast<Instruction>(&getAssociatedValue());
    for (MemoryLocationsKind CurMLK = 1; CurMLK < NO_LOCATIONS; CurMLK *= 2)
      if (!(CurMLK & KnownMLK))
        updateStateAndAccessesMap(getState(), CurMLK, I, nullptr, Changed,
                                  getAccessKindFromInst(I));
    return AAMemoryLocation::indicatePessimisticFixpoint();
  }

protected:
  /// Helper struct to tie together an instruction that has a read or write
  /// effect with the pointer it accesses (if any).
  struct AccessInfo {

    /// The instruction that caused the access.
    const Instruction *I;

    /// The base pointer that is accessed, or null if unknown.
    const Value *Ptr;

    /// The kind of access (read/write/read+write).
    AccessKind Kind;

    bool operator==(const AccessInfo &RHS) const {
      return I == RHS.I && Ptr == RHS.Ptr && Kind == RHS.Kind;
    }
    bool operator()(const AccessInfo &LHS, const AccessInfo &RHS) const {
      if (LHS.I != RHS.I)
        return LHS.I < RHS.I;
      if (LHS.Ptr != RHS.Ptr)
        return LHS.Ptr < RHS.Ptr;
      if (LHS.Kind != RHS.Kind)
        return LHS.Kind < RHS.Kind;
      return false;
    }
  };

  /// Mapping from *single* memory location kinds, e.g., LOCAL_MEM with the
  /// value of NO_LOCAL_MEM, to the accesses encountered for this memory kind.
  using AccessSet = SmallSet<AccessInfo, 2, AccessInfo>;
  AccessSet *AccessKind2Accesses[llvm::CTLog2<VALID_STATE>()];

  /// Categorize the pointer arguments of CB that might access memory in
  /// AccessedLoc and update the state and access map accordingly.
  void
  categorizeArgumentPointerLocations(Attributor &A, CallBase &CB,
                                     AAMemoryLocation::StateType &AccessedLocs,
                                     bool &Changed);

  /// Return the kind(s) of location that may be accessed by \p V.
  AAMemoryLocation::MemoryLocationsKind
  categorizeAccessedLocations(Attributor &A, Instruction &I, bool &Changed);

  /// Return the access kind as determined by \p I.
  AccessKind getAccessKindFromInst(const Instruction *I) {
    AccessKind AK = READ_WRITE;
    if (I) {
      AK = I->mayReadFromMemory() ? READ : NONE;
      AK = AccessKind(AK | (I->mayWriteToMemory() ? WRITE : NONE));
    }
    return AK;
  }

  /// Update the state \p State and the AccessKind2Accesses given that \p I is
  /// an access of kind \p AK to a \p MLK memory location with the access
  /// pointer \p Ptr.
  void updateStateAndAccessesMap(AAMemoryLocation::StateType &State,
                                 MemoryLocationsKind MLK, const Instruction *I,
                                 const Value *Ptr, bool &Changed,
                                 AccessKind AK = READ_WRITE) {

    assert(isPowerOf2_32(MLK) && "Expected a single location set!");
    auto *&Accesses = AccessKind2Accesses[llvm::Log2_32(MLK)];
    if (!Accesses)
      Accesses = new (Allocator) AccessSet();
    Changed |= Accesses->insert(AccessInfo{I, Ptr, AK}).second;
    State.removeAssumedBits(MLK);
  }

  /// Determine the underlying locations kinds for \p Ptr, e.g., globals or
  /// arguments, and update the state and access map accordingly.
  void categorizePtrValue(Attributor &A, const Instruction &I, const Value &Ptr,
                          AAMemoryLocation::StateType &State, bool &Changed);

  /// Used to allocate access sets.
  BumpPtrAllocator &Allocator;

  /// The set of IR attributes AAMemoryLocation deals with.
  static const Attribute::AttrKind AttrKinds[4];
};

const Attribute::AttrKind AAMemoryLocationImpl::AttrKinds[] = {
    Attribute::ReadNone, Attribute::InaccessibleMemOnly, Attribute::ArgMemOnly,
    Attribute::InaccessibleMemOrArgMemOnly};

void AAMemoryLocationImpl::categorizePtrValue(
    Attributor &A, const Instruction &I, const Value &Ptr,
    AAMemoryLocation::StateType &State, bool &Changed) {
  LLVM_DEBUG(dbgs() << "[AAMemoryLocation] Categorize pointer locations for "
                    << Ptr << " ["
                    << getMemoryLocationsAsStr(State.getAssumed()) << "]\n");

  SmallVector<Value *, 8> Objects;
  if (!AA::getAssumedUnderlyingObjects(A, Ptr, Objects, *this, &I)) {
    LLVM_DEBUG(
        dbgs() << "[AAMemoryLocation] Pointer locations not categorized\n");
    updateStateAndAccessesMap(State, NO_UNKOWN_MEM, &I, nullptr, Changed,
                              getAccessKindFromInst(&I));
    return;
  }

  for (Value *Obj : Objects) {
    // TODO: recognize the TBAA used for constant accesses.
    MemoryLocationsKind MLK = NO_LOCATIONS;
    if (isa<UndefValue>(Obj))
      continue;
    if (isa<Argument>(Obj)) {
      // TODO: For now we do not treat byval arguments as local copies performed
      // on the call edge, though, we should. To make that happen we need to
      // teach various passes, e.g., DSE, about the copy effect of a byval. That
      // would also allow us to mark functions only accessing byval arguments as
      // readnone again, atguably their acceses have no effect outside of the
      // function, like accesses to allocas.
      MLK = NO_ARGUMENT_MEM;
    } else if (auto *GV = dyn_cast<GlobalValue>(Obj)) {
      // Reading constant memory is not treated as a read "effect" by the
      // function attr pass so we won't neither. Constants defined by TBAA are
      // similar. (We know we do not write it because it is constant.)
      if (auto *GVar = dyn_cast<GlobalVariable>(GV))
        if (GVar->isConstant())
          continue;

      if (GV->hasLocalLinkage())
        MLK = NO_GLOBAL_INTERNAL_MEM;
      else
        MLK = NO_GLOBAL_EXTERNAL_MEM;
    } else if (isa<ConstantPointerNull>(Obj) &&
               !NullPointerIsDefined(getAssociatedFunction(),
                                     Ptr.getType()->getPointerAddressSpace())) {
      continue;
    } else if (isa<AllocaInst>(Obj)) {
      MLK = NO_LOCAL_MEM;
    } else if (const auto *CB = dyn_cast<CallBase>(Obj)) {
      const auto &NoAliasAA = A.getAAFor<AANoAlias>(
          *this, IRPosition::callsite_returned(*CB), DepClassTy::OPTIONAL);
      if (NoAliasAA.isAssumedNoAlias())
        MLK = NO_MALLOCED_MEM;
      else
        MLK = NO_UNKOWN_MEM;
    } else {
      MLK = NO_UNKOWN_MEM;
    }

    assert(MLK != NO_LOCATIONS && "No location specified!");
    LLVM_DEBUG(dbgs() << "[AAMemoryLocation] Ptr value can be categorized: "
                      << *Obj << " -> " << getMemoryLocationsAsStr(MLK)
                      << "\n");
    updateStateAndAccessesMap(getState(), MLK, &I, Obj, Changed,
                              getAccessKindFromInst(&I));
  }

  LLVM_DEBUG(
      dbgs() << "[AAMemoryLocation] Accessed locations with pointer locations: "
             << getMemoryLocationsAsStr(State.getAssumed()) << "\n");
}

void AAMemoryLocationImpl::categorizeArgumentPointerLocations(
    Attributor &A, CallBase &CB, AAMemoryLocation::StateType &AccessedLocs,
    bool &Changed) {
  for (unsigned ArgNo = 0, E = CB.arg_size(); ArgNo < E; ++ArgNo) {

    // Skip non-pointer arguments.
    const Value *ArgOp = CB.getArgOperand(ArgNo);
    if (!ArgOp->getType()->isPtrOrPtrVectorTy())
      continue;

    // Skip readnone arguments.
    const IRPosition &ArgOpIRP = IRPosition::callsite_argument(CB, ArgNo);
    const auto &ArgOpMemLocationAA =
        A.getAAFor<AAMemoryBehavior>(*this, ArgOpIRP, DepClassTy::OPTIONAL);

    if (ArgOpMemLocationAA.isAssumedReadNone())
      continue;

    // Categorize potentially accessed pointer arguments as if there was an
    // access instruction with them as pointer.
    categorizePtrValue(A, CB, *ArgOp, AccessedLocs, Changed);
  }
}

AAMemoryLocation::MemoryLocationsKind
AAMemoryLocationImpl::categorizeAccessedLocations(Attributor &A, Instruction &I,
                                                  bool &Changed) {
  LLVM_DEBUG(dbgs() << "[AAMemoryLocation] Categorize accessed locations for "
                    << I << "\n");

  AAMemoryLocation::StateType AccessedLocs;
  AccessedLocs.intersectAssumedBits(NO_LOCATIONS);

  if (auto *CB = dyn_cast<CallBase>(&I)) {

    // First check if we assume any memory is access is visible.
    const auto &CBMemLocationAA = A.getAAFor<AAMemoryLocation>(
        *this, IRPosition::callsite_function(*CB), DepClassTy::OPTIONAL);
    LLVM_DEBUG(dbgs() << "[AAMemoryLocation] Categorize call site: " << I
                      << " [" << CBMemLocationAA << "]\n");

    if (CBMemLocationAA.isAssumedReadNone())
      return NO_LOCATIONS;

    if (CBMemLocationAA.isAssumedInaccessibleMemOnly()) {
      updateStateAndAccessesMap(AccessedLocs, NO_INACCESSIBLE_MEM, &I, nullptr,
                                Changed, getAccessKindFromInst(&I));
      return AccessedLocs.getAssumed();
    }

    uint32_t CBAssumedNotAccessedLocs =
        CBMemLocationAA.getAssumedNotAccessedLocation();

    // Set the argmemonly and global bit as we handle them separately below.
    uint32_t CBAssumedNotAccessedLocsNoArgMem =
        CBAssumedNotAccessedLocs | NO_ARGUMENT_MEM | NO_GLOBAL_MEM;

    for (MemoryLocationsKind CurMLK = 1; CurMLK < NO_LOCATIONS; CurMLK *= 2) {
      if (CBAssumedNotAccessedLocsNoArgMem & CurMLK)
        continue;
      updateStateAndAccessesMap(AccessedLocs, CurMLK, &I, nullptr, Changed,
                                getAccessKindFromInst(&I));
    }

    // Now handle global memory if it might be accessed. This is slightly tricky
    // as NO_GLOBAL_MEM has multiple bits set.
    bool HasGlobalAccesses = ((~CBAssumedNotAccessedLocs) & NO_GLOBAL_MEM);
    if (HasGlobalAccesses) {
      auto AccessPred = [&](const Instruction *, const Value *Ptr,
                            AccessKind Kind, MemoryLocationsKind MLK) {
        updateStateAndAccessesMap(AccessedLocs, MLK, &I, Ptr, Changed,
                                  getAccessKindFromInst(&I));
        return true;
      };
      if (!CBMemLocationAA.checkForAllAccessesToMemoryKind(
              AccessPred, inverseLocation(NO_GLOBAL_MEM, false, false)))
        return AccessedLocs.getWorstState();
    }

    LLVM_DEBUG(
        dbgs() << "[AAMemoryLocation] Accessed state before argument handling: "
               << getMemoryLocationsAsStr(AccessedLocs.getAssumed()) << "\n");

    // Now handle argument memory if it might be accessed.
    bool HasArgAccesses = ((~CBAssumedNotAccessedLocs) & NO_ARGUMENT_MEM);
    if (HasArgAccesses)
      categorizeArgumentPointerLocations(A, *CB, AccessedLocs, Changed);

    LLVM_DEBUG(
        dbgs() << "[AAMemoryLocation] Accessed state after argument handling: "
               << getMemoryLocationsAsStr(AccessedLocs.getAssumed()) << "\n");

    return AccessedLocs.getAssumed();
  }

  if (const Value *Ptr = getPointerOperand(&I, /* AllowVolatile */ true)) {
    LLVM_DEBUG(
        dbgs() << "[AAMemoryLocation] Categorize memory access with pointer: "
               << I << " [" << *Ptr << "]\n");
    categorizePtrValue(A, I, *Ptr, AccessedLocs, Changed);
    return AccessedLocs.getAssumed();
  }

  LLVM_DEBUG(dbgs() << "[AAMemoryLocation] Failed to categorize instruction: "
                    << I << "\n");
  updateStateAndAccessesMap(AccessedLocs, NO_UNKOWN_MEM, &I, nullptr, Changed,
                            getAccessKindFromInst(&I));
  return AccessedLocs.getAssumed();
}

/// An AA to represent the memory behavior function attributes.
struct AAMemoryLocationFunction final : public AAMemoryLocationImpl {
  AAMemoryLocationFunction(const IRPosition &IRP, Attributor &A)
      : AAMemoryLocationImpl(IRP, A) {}

  /// See AbstractAttribute::updateImpl(Attributor &A).
  virtual ChangeStatus updateImpl(Attributor &A) override {

    const auto &MemBehaviorAA =
        A.getAAFor<AAMemoryBehavior>(*this, getIRPosition(), DepClassTy::NONE);
    if (MemBehaviorAA.isAssumedReadNone()) {
      if (MemBehaviorAA.isKnownReadNone())
        return indicateOptimisticFixpoint();
      assert(isAssumedReadNone() &&
             "AAMemoryLocation was not read-none but AAMemoryBehavior was!");
      A.recordDependence(MemBehaviorAA, *this, DepClassTy::OPTIONAL);
      return ChangeStatus::UNCHANGED;
    }

    // The current assumed state used to determine a change.
    auto AssumedState = getAssumed();
    bool Changed = false;

    auto CheckRWInst = [&](Instruction &I) {
      MemoryLocationsKind MLK = categorizeAccessedLocations(A, I, Changed);
      LLVM_DEBUG(dbgs() << "[AAMemoryLocation] Accessed locations for " << I
                        << ": " << getMemoryLocationsAsStr(MLK) << "\n");
      removeAssumedBits(inverseLocation(MLK, false, false));
      // Stop once only the valid bit set in the *not assumed location*, thus
      // once we don't actually exclude any memory locations in the state.
      return getAssumedNotAccessedLocation() != VALID_STATE;
    };

    bool UsedAssumedInformation = false;
    if (!A.checkForAllReadWriteInstructions(CheckRWInst, *this,
                                            UsedAssumedInformation))
      return indicatePessimisticFixpoint();

    Changed |= AssumedState != getAssumed();
    return Changed ? ChangeStatus::CHANGED : ChangeStatus::UNCHANGED;
  }

  /// See AbstractAttribute::trackStatistics()
  void trackStatistics() const override {
    if (isAssumedReadNone())
      STATS_DECLTRACK_FN_ATTR(readnone)
    else if (isAssumedArgMemOnly())
      STATS_DECLTRACK_FN_ATTR(argmemonly)
    else if (isAssumedInaccessibleMemOnly())
      STATS_DECLTRACK_FN_ATTR(inaccessiblememonly)
    else if (isAssumedInaccessibleOrArgMemOnly())
      STATS_DECLTRACK_FN_ATTR(inaccessiblememorargmemonly)
  }
};

/// AAMemoryLocation attribute for call sites.
struct AAMemoryLocationCallSite final : AAMemoryLocationImpl {
  AAMemoryLocationCallSite(const IRPosition &IRP, Attributor &A)
      : AAMemoryLocationImpl(IRP, A) {}

  /// See AbstractAttribute::initialize(...).
  void initialize(Attributor &A) override {
    AAMemoryLocationImpl::initialize(A);
    Function *F = getAssociatedFunction();
    if (!F || F->isDeclaration())
      indicatePessimisticFixpoint();
  }

  /// See AbstractAttribute::updateImpl(...).
  ChangeStatus updateImpl(Attributor &A) override {
    // TODO: Once we have call site specific value information we can provide
    //       call site specific liveness liveness information and then it makes
    //       sense to specialize attributes for call sites arguments instead of
    //       redirecting requests to the callee argument.
    Function *F = getAssociatedFunction();
    const IRPosition &FnPos = IRPosition::function(*F);
    auto &FnAA =
        A.getAAFor<AAMemoryLocation>(*this, FnPos, DepClassTy::REQUIRED);
    bool Changed = false;
    auto AccessPred = [&](const Instruction *I, const Value *Ptr,
                          AccessKind Kind, MemoryLocationsKind MLK) {
      updateStateAndAccessesMap(getState(), MLK, I, Ptr, Changed,
                                getAccessKindFromInst(I));
      return true;
    };
    if (!FnAA.checkForAllAccessesToMemoryKind(AccessPred, ALL_LOCATIONS))
      return indicatePessimisticFixpoint();
    return Changed ? ChangeStatus::CHANGED : ChangeStatus::UNCHANGED;
  }

  /// See AbstractAttribute::trackStatistics()
  void trackStatistics() const override {
    if (isAssumedReadNone())
      STATS_DECLTRACK_CS_ATTR(readnone)
  }
};

/// ------------------ Value Constant Range Attribute -------------------------

struct AAValueConstantRangeImpl : AAValueConstantRange {
  using StateType = IntegerRangeState;
  AAValueConstantRangeImpl(const IRPosition &IRP, Attributor &A)
      : AAValueConstantRange(IRP, A) {}

  /// See AbstractAttribute::initialize(..).
  void initialize(Attributor &A) override {
    if (A.hasSimplificationCallback(getIRPosition())) {
      indicatePessimisticFixpoint();
      return;
    }

    // Intersect a range given by SCEV.
    intersectKnown(getConstantRangeFromSCEV(A, getCtxI()));

    // Intersect a range given by LVI.
    intersectKnown(getConstantRangeFromLVI(A, getCtxI()));
  }

  /// See AbstractAttribute::getAsStr().
  const std::string getAsStr() const override {
    std::string Str;
    llvm::raw_string_ostream OS(Str);
    OS << "range(" << getBitWidth() << ")<";
    getKnown().print(OS);
    OS << " / ";
    getAssumed().print(OS);
    OS << ">";
    return OS.str();
  }

  /// Helper function to get a SCEV expr for the associated value at program
  /// point \p I.
  const SCEV *getSCEV(Attributor &A, const Instruction *I = nullptr) const {
    if (!getAnchorScope())
      return nullptr;

    ScalarEvolution *SE =
        A.getInfoCache().getAnalysisResultForFunction<ScalarEvolutionAnalysis>(
            *getAnchorScope());

    LoopInfo *LI = A.getInfoCache().getAnalysisResultForFunction<LoopAnalysis>(
        *getAnchorScope());

    if (!SE || !LI)
      return nullptr;

    const SCEV *S = SE->getSCEV(&getAssociatedValue());
    if (!I)
      return S;

    return SE->getSCEVAtScope(S, LI->getLoopFor(I->getParent()));
  }

  /// Helper function to get a range from SCEV for the associated value at
  /// program point \p I.
  ConstantRange getConstantRangeFromSCEV(Attributor &A,
                                         const Instruction *I = nullptr) const {
    if (!getAnchorScope())
      return getWorstState(getBitWidth());

    ScalarEvolution *SE =
        A.getInfoCache().getAnalysisResultForFunction<ScalarEvolutionAnalysis>(
            *getAnchorScope());

    const SCEV *S = getSCEV(A, I);
    if (!SE || !S)
      return getWorstState(getBitWidth());

    return SE->getUnsignedRange(S);
  }

  /// Helper function to get a range from LVI for the associated value at
  /// program point \p I.
  ConstantRange
  getConstantRangeFromLVI(Attributor &A,
                          const Instruction *CtxI = nullptr) const {
    if (!getAnchorScope())
      return getWorstState(getBitWidth());

    LazyValueInfo *LVI =
        A.getInfoCache().getAnalysisResultForFunction<LazyValueAnalysis>(
            *getAnchorScope());

    if (!LVI || !CtxI)
      return getWorstState(getBitWidth());
    return LVI->getConstantRange(&getAssociatedValue(),
                                 const_cast<Instruction *>(CtxI));
  }

  /// Return true if \p CtxI is valid for querying outside analyses.
  /// This basically makes sure we do not ask intra-procedural analysis
  /// about a context in the wrong function or a context that violates
  /// dominance assumptions they might have. The \p AllowAACtxI flag indicates
  /// if the original context of this AA is OK or should be considered invalid.
  bool isValidCtxInstructionForOutsideAnalysis(Attributor &A,
                                               const Instruction *CtxI,
                                               bool AllowAACtxI) const {
    if (!CtxI || (!AllowAACtxI && CtxI == getCtxI()))
      return false;

    // Our context might be in a different function, neither intra-procedural
    // analysis (ScalarEvolution nor LazyValueInfo) can handle that.
    if (!AA::isValidInScope(getAssociatedValue(), CtxI->getFunction()))
      return false;

    // If the context is not dominated by the value there are paths to the
    // context that do not define the value. This cannot be handled by
    // LazyValueInfo so we need to bail.
    if (auto *I = dyn_cast<Instruction>(&getAssociatedValue())) {
      InformationCache &InfoCache = A.getInfoCache();
      const DominatorTree *DT =
          InfoCache.getAnalysisResultForFunction<DominatorTreeAnalysis>(
              *I->getFunction());
      return DT && DT->dominates(I, CtxI);
    }

    return true;
  }

  /// See AAValueConstantRange::getKnownConstantRange(..).
  ConstantRange
  getKnownConstantRange(Attributor &A,
                        const Instruction *CtxI = nullptr) const override {
    if (!isValidCtxInstructionForOutsideAnalysis(A, CtxI,
                                                 /* AllowAACtxI */ false))
      return getKnown();

    ConstantRange LVIR = getConstantRangeFromLVI(A, CtxI);
    ConstantRange SCEVR = getConstantRangeFromSCEV(A, CtxI);
    return getKnown().intersectWith(SCEVR).intersectWith(LVIR);
  }

  /// See AAValueConstantRange::getAssumedConstantRange(..).
  ConstantRange
  getAssumedConstantRange(Attributor &A,
                          const Instruction *CtxI = nullptr) const override {
    // TODO: Make SCEV use Attributor assumption.
    //       We may be able to bound a variable range via assumptions in
    //       Attributor. ex.) If x is assumed to be in [1, 3] and y is known to
    //       evolve to x^2 + x, then we can say that y is in [2, 12].
    if (!isValidCtxInstructionForOutsideAnalysis(A, CtxI,
                                                 /* AllowAACtxI */ false))
      return getAssumed();

    ConstantRange LVIR = getConstantRangeFromLVI(A, CtxI);
    ConstantRange SCEVR = getConstantRangeFromSCEV(A, CtxI);
    return getAssumed().intersectWith(SCEVR).intersectWith(LVIR);
  }

  /// Helper function to create MDNode for range metadata.
  static MDNode *
  getMDNodeForConstantRange(Type *Ty, LLVMContext &Ctx,
                            const ConstantRange &AssumedConstantRange) {
    Metadata *LowAndHigh[] = {ConstantAsMetadata::get(ConstantInt::get(
                                  Ty, AssumedConstantRange.getLower())),
                              ConstantAsMetadata::get(ConstantInt::get(
                                  Ty, AssumedConstantRange.getUpper()))};
    return MDNode::get(Ctx, LowAndHigh);
  }

  /// Return true if \p Assumed is included in \p KnownRanges.
  static bool isBetterRange(const ConstantRange &Assumed, MDNode *KnownRanges) {

    if (Assumed.isFullSet())
      return false;

    if (!KnownRanges)
      return true;

    // If multiple ranges are annotated in IR, we give up to annotate assumed
    // range for now.

    // TODO:  If there exists a known range which containts assumed range, we
    // can say assumed range is better.
    if (KnownRanges->getNumOperands() > 2)
      return false;

    ConstantInt *Lower =
        mdconst::extract<ConstantInt>(KnownRanges->getOperand(0));
    ConstantInt *Upper =
        mdconst::extract<ConstantInt>(KnownRanges->getOperand(1));

    ConstantRange Known(Lower->getValue(), Upper->getValue());
    return Known.contains(Assumed) && Known != Assumed;
  }

  /// Helper function to set range metadata.
  static bool
  setRangeMetadataIfisBetterRange(Instruction *I,
                                  const ConstantRange &AssumedConstantRange) {
    auto *OldRangeMD = I->getMetadata(LLVMContext::MD_range);
    if (isBetterRange(AssumedConstantRange, OldRangeMD)) {
      if (!AssumedConstantRange.isEmptySet()) {
        I->setMetadata(LLVMContext::MD_range,
                       getMDNodeForConstantRange(I->getType(), I->getContext(),
                                                 AssumedConstantRange));
        return true;
      }
    }
    return false;
  }

  /// See AbstractAttribute::manifest()
  ChangeStatus manifest(Attributor &A) override {
    ChangeStatus Changed = ChangeStatus::UNCHANGED;
    ConstantRange AssumedConstantRange = getAssumedConstantRange(A);
    assert(!AssumedConstantRange.isFullSet() && "Invalid state");

    auto &V = getAssociatedValue();
    if (!AssumedConstantRange.isEmptySet() &&
        !AssumedConstantRange.isSingleElement()) {
      if (Instruction *I = dyn_cast<Instruction>(&V)) {
        assert(I == getCtxI() && "Should not annotate an instruction which is "
                                 "not the context instruction");
        if (isa<CallInst>(I) || isa<LoadInst>(I))
          if (setRangeMetadataIfisBetterRange(I, AssumedConstantRange))
            Changed = ChangeStatus::CHANGED;
      }
    }

    return Changed;
  }
};

struct AAValueConstantRangeArgument final
    : AAArgumentFromCallSiteArguments<
          AAValueConstantRange, AAValueConstantRangeImpl, IntegerRangeState,
          true /* BridgeCallBaseContext */> {
  using Base = AAArgumentFromCallSiteArguments<
      AAValueConstantRange, AAValueConstantRangeImpl, IntegerRangeState,
      true /* BridgeCallBaseContext */>;
  AAValueConstantRangeArgument(const IRPosition &IRP, Attributor &A)
      : Base(IRP, A) {}

  /// See AbstractAttribute::initialize(..).
  void initialize(Attributor &A) override {
    if (!getAnchorScope() || getAnchorScope()->isDeclaration()) {
      indicatePessimisticFixpoint();
    } else {
      Base::initialize(A);
    }
  }

  /// See AbstractAttribute::trackStatistics()
  void trackStatistics() const override {
    STATS_DECLTRACK_ARG_ATTR(value_range)
  }
};

struct AAValueConstantRangeReturned
    : AAReturnedFromReturnedValues<AAValueConstantRange,
                                   AAValueConstantRangeImpl,
                                   AAValueConstantRangeImpl::StateType,
                                   /* PropogateCallBaseContext */ true> {
  using Base =
      AAReturnedFromReturnedValues<AAValueConstantRange,
                                   AAValueConstantRangeImpl,
                                   AAValueConstantRangeImpl::StateType,
                                   /* PropogateCallBaseContext */ true>;
  AAValueConstantRangeReturned(const IRPosition &IRP, Attributor &A)
      : Base(IRP, A) {}

  /// See AbstractAttribute::initialize(...).
  void initialize(Attributor &A) override {}

  /// See AbstractAttribute::trackStatistics()
  void trackStatistics() const override {
    STATS_DECLTRACK_FNRET_ATTR(value_range)
  }
};

struct AAValueConstantRangeFloating : AAValueConstantRangeImpl {
  AAValueConstantRangeFloating(const IRPosition &IRP, Attributor &A)
      : AAValueConstantRangeImpl(IRP, A) {}

  /// See AbstractAttribute::initialize(...).
  void initialize(Attributor &A) override {
    AAValueConstantRangeImpl::initialize(A);
    if (isAtFixpoint())
      return;

    Value &V = getAssociatedValue();

    if (auto *C = dyn_cast<ConstantInt>(&V)) {
      unionAssumed(ConstantRange(C->getValue()));
      indicateOptimisticFixpoint();
      return;
    }

    if (isa<UndefValue>(&V)) {
      // Collapse the undef state to 0.
      unionAssumed(ConstantRange(APInt(getBitWidth(), 0)));
      indicateOptimisticFixpoint();
      return;
    }

    if (isa<CallBase>(&V))
      return;

    if (isa<BinaryOperator>(&V) || isa<CmpInst>(&V) || isa<CastInst>(&V))
      return;

    // If it is a load instruction with range metadata, use it.
    if (LoadInst *LI = dyn_cast<LoadInst>(&V))
      if (auto *RangeMD = LI->getMetadata(LLVMContext::MD_range)) {
        intersectKnown(getConstantRangeFromMetadata(*RangeMD));
        return;
      }

    // We can work with PHI and select instruction as we traverse their operands
    // during update.
    if (isa<SelectInst>(V) || isa<PHINode>(V))
      return;

    // Otherwise we give up.
    indicatePessimisticFixpoint();

    LLVM_DEBUG(dbgs() << "[AAValueConstantRange] We give up: "
                      << getAssociatedValue() << "\n");
  }

  bool calculateBinaryOperator(
      Attributor &A, BinaryOperator *BinOp, IntegerRangeState &T,
      const Instruction *CtxI,
      SmallVectorImpl<const AAValueConstantRange *> &QuerriedAAs) {
    Value *LHS = BinOp->getOperand(0);
    Value *RHS = BinOp->getOperand(1);

    // Simplify the operands first.
    bool UsedAssumedInformation = false;
    const auto &SimplifiedLHS =
        A.getAssumedSimplified(IRPosition::value(*LHS, getCallBaseContext()),
                               *this, UsedAssumedInformation);
    if (!SimplifiedLHS.hasValue())
      return true;
    if (!SimplifiedLHS.getValue())
      return false;
    LHS = *SimplifiedLHS;

    const auto &SimplifiedRHS =
        A.getAssumedSimplified(IRPosition::value(*RHS, getCallBaseContext()),
                               *this, UsedAssumedInformation);
    if (!SimplifiedRHS.hasValue())
      return true;
    if (!SimplifiedRHS.getValue())
      return false;
    RHS = *SimplifiedRHS;

    // TODO: Allow non integers as well.
    if (!LHS->getType()->isIntegerTy() || !RHS->getType()->isIntegerTy())
      return false;

    auto &LHSAA = A.getAAFor<AAValueConstantRange>(
        *this, IRPosition::value(*LHS, getCallBaseContext()),
        DepClassTy::REQUIRED);
    QuerriedAAs.push_back(&LHSAA);
    auto LHSAARange = LHSAA.getAssumedConstantRange(A, CtxI);

    auto &RHSAA = A.getAAFor<AAValueConstantRange>(
        *this, IRPosition::value(*RHS, getCallBaseContext()),
        DepClassTy::REQUIRED);
    QuerriedAAs.push_back(&RHSAA);
    auto RHSAARange = RHSAA.getAssumedConstantRange(A, CtxI);

    auto AssumedRange = LHSAARange.binaryOp(BinOp->getOpcode(), RHSAARange);

    T.unionAssumed(AssumedRange);

    // TODO: Track a known state too.

    return T.isValidState();
  }

  bool calculateCastInst(
      Attributor &A, CastInst *CastI, IntegerRangeState &T,
      const Instruction *CtxI,
      SmallVectorImpl<const AAValueConstantRange *> &QuerriedAAs) {
    assert(CastI->getNumOperands() == 1 && "Expected cast to be unary!");
    // TODO: Allow non integers as well.
    Value *OpV = CastI->getOperand(0);

    // Simplify the operand first.
    bool UsedAssumedInformation = false;
    const auto &SimplifiedOpV =
        A.getAssumedSimplified(IRPosition::value(*OpV, getCallBaseContext()),
                               *this, UsedAssumedInformation);
    if (!SimplifiedOpV.hasValue())
      return true;
    if (!SimplifiedOpV.getValue())
      return false;
    OpV = *SimplifiedOpV;

    if (!OpV->getType()->isIntegerTy())
      return false;

    auto &OpAA = A.getAAFor<AAValueConstantRange>(
        *this, IRPosition::value(*OpV, getCallBaseContext()),
        DepClassTy::REQUIRED);
    QuerriedAAs.push_back(&OpAA);
    T.unionAssumed(
        OpAA.getAssumed().castOp(CastI->getOpcode(), getState().getBitWidth()));
    return T.isValidState();
  }

  bool
  calculateCmpInst(Attributor &A, CmpInst *CmpI, IntegerRangeState &T,
                   const Instruction *CtxI,
                   SmallVectorImpl<const AAValueConstantRange *> &QuerriedAAs) {
    Value *LHS = CmpI->getOperand(0);
    Value *RHS = CmpI->getOperand(1);

    // Simplify the operands first.
    bool UsedAssumedInformation = false;
    const auto &SimplifiedLHS =
        A.getAssumedSimplified(IRPosition::value(*LHS, getCallBaseContext()),
                               *this, UsedAssumedInformation);
    if (!SimplifiedLHS.hasValue())
      return true;
    if (!SimplifiedLHS.getValue())
      return false;
    LHS = *SimplifiedLHS;

    const auto &SimplifiedRHS =
        A.getAssumedSimplified(IRPosition::value(*RHS, getCallBaseContext()),
                               *this, UsedAssumedInformation);
    if (!SimplifiedRHS.hasValue())
      return true;
    if (!SimplifiedRHS.getValue())
      return false;
    RHS = *SimplifiedRHS;

    // TODO: Allow non integers as well.
    if (!LHS->getType()->isIntegerTy() || !RHS->getType()->isIntegerTy())
      return false;

    auto &LHSAA = A.getAAFor<AAValueConstantRange>(
        *this, IRPosition::value(*LHS, getCallBaseContext()),
        DepClassTy::REQUIRED);
    QuerriedAAs.push_back(&LHSAA);
    auto &RHSAA = A.getAAFor<AAValueConstantRange>(
        *this, IRPosition::value(*RHS, getCallBaseContext()),
        DepClassTy::REQUIRED);
    QuerriedAAs.push_back(&RHSAA);
    auto LHSAARange = LHSAA.getAssumedConstantRange(A, CtxI);
    auto RHSAARange = RHSAA.getAssumedConstantRange(A, CtxI);

    // If one of them is empty set, we can't decide.
    if (LHSAARange.isEmptySet() || RHSAARange.isEmptySet())
      return true;

    bool MustTrue = false, MustFalse = false;

    auto AllowedRegion =
        ConstantRange::makeAllowedICmpRegion(CmpI->getPredicate(), RHSAARange);

    if (AllowedRegion.intersectWith(LHSAARange).isEmptySet())
      MustFalse = true;

    if (LHSAARange.icmp(CmpI->getPredicate(), RHSAARange))
      MustTrue = true;

    assert((!MustTrue || !MustFalse) &&
           "Either MustTrue or MustFalse should be false!");

    if (MustTrue)
      T.unionAssumed(ConstantRange(APInt(/* numBits */ 1, /* val */ 1)));
    else if (MustFalse)
      T.unionAssumed(ConstantRange(APInt(/* numBits */ 1, /* val */ 0)));
    else
      T.unionAssumed(ConstantRange(/* BitWidth */ 1, /* isFullSet */ true));

    LLVM_DEBUG(dbgs() << "[AAValueConstantRange] " << *CmpI << " " << LHSAA
                      << " " << RHSAA << "\n");

    // TODO: Track a known state too.
    return T.isValidState();
  }

  /// See AbstractAttribute::updateImpl(...).
  ChangeStatus updateImpl(Attributor &A) override {
    auto VisitValueCB = [&](Value &V, const Instruction *CtxI,
                            IntegerRangeState &T, bool Stripped) -> bool {
      Instruction *I = dyn_cast<Instruction>(&V);
      if (!I || isa<CallBase>(I)) {

        // Simplify the operand first.
        bool UsedAssumedInformation = false;
        const auto &SimplifiedOpV =
            A.getAssumedSimplified(IRPosition::value(V, getCallBaseContext()),
                                   *this, UsedAssumedInformation);
        if (!SimplifiedOpV.hasValue())
          return true;
        if (!SimplifiedOpV.getValue())
          return false;
        Value *VPtr = *SimplifiedOpV;

        // If the value is not instruction, we query AA to Attributor.
        const auto &AA = A.getAAFor<AAValueConstantRange>(
            *this, IRPosition::value(*VPtr, getCallBaseContext()),
            DepClassTy::REQUIRED);

        // Clamp operator is not used to utilize a program point CtxI.
        T.unionAssumed(AA.getAssumedConstantRange(A, CtxI));

        return T.isValidState();
      }

      SmallVector<const AAValueConstantRange *, 4> QuerriedAAs;
      if (auto *BinOp = dyn_cast<BinaryOperator>(I)) {
        if (!calculateBinaryOperator(A, BinOp, T, CtxI, QuerriedAAs))
          return false;
      } else if (auto *CmpI = dyn_cast<CmpInst>(I)) {
        if (!calculateCmpInst(A, CmpI, T, CtxI, QuerriedAAs))
          return false;
      } else if (auto *CastI = dyn_cast<CastInst>(I)) {
        if (!calculateCastInst(A, CastI, T, CtxI, QuerriedAAs))
          return false;
      } else {
        // Give up with other instructions.
        // TODO: Add other instructions

        T.indicatePessimisticFixpoint();
        return false;
      }

      // Catch circular reasoning in a pessimistic way for now.
      // TODO: Check how the range evolves and if we stripped anything, see also
      //       AADereferenceable or AAAlign for similar situations.
      for (const AAValueConstantRange *QueriedAA : QuerriedAAs) {
        if (QueriedAA != this)
          continue;
        // If we are in a stady state we do not need to worry.
        if (T.getAssumed() == getState().getAssumed())
          continue;
        T.indicatePessimisticFixpoint();
      }

      return T.isValidState();
    };

    IntegerRangeState T(getBitWidth());

    if (!genericValueTraversal<IntegerRangeState>(A, getIRPosition(), *this, T,
                                                  VisitValueCB, getCtxI(),
                                                  /* UseValueSimplify */ false))
      return indicatePessimisticFixpoint();

    return clampStateAndIndicateChange(getState(), T);
  }

  /// See AbstractAttribute::trackStatistics()
  void trackStatistics() const override {
    STATS_DECLTRACK_FLOATING_ATTR(value_range)
  }
};

struct AAValueConstantRangeFunction : AAValueConstantRangeImpl {
  AAValueConstantRangeFunction(const IRPosition &IRP, Attributor &A)
      : AAValueConstantRangeImpl(IRP, A) {}

  /// See AbstractAttribute::initialize(...).
  ChangeStatus updateImpl(Attributor &A) override {
    llvm_unreachable("AAValueConstantRange(Function|CallSite)::updateImpl will "
                     "not be called");
  }

  /// See AbstractAttribute::trackStatistics()
  void trackStatistics() const override { STATS_DECLTRACK_FN_ATTR(value_range) }
};

struct AAValueConstantRangeCallSite : AAValueConstantRangeFunction {
  AAValueConstantRangeCallSite(const IRPosition &IRP, Attributor &A)
      : AAValueConstantRangeFunction(IRP, A) {}

  /// See AbstractAttribute::trackStatistics()
  void trackStatistics() const override { STATS_DECLTRACK_CS_ATTR(value_range) }
};

struct AAValueConstantRangeCallSiteReturned
    : AACallSiteReturnedFromReturned<AAValueConstantRange,
                                     AAValueConstantRangeImpl,
                                     AAValueConstantRangeImpl::StateType,
                                     /* IntroduceCallBaseContext */ true> {
  AAValueConstantRangeCallSiteReturned(const IRPosition &IRP, Attributor &A)
      : AACallSiteReturnedFromReturned<AAValueConstantRange,
                                       AAValueConstantRangeImpl,
                                       AAValueConstantRangeImpl::StateType,
                                       /* IntroduceCallBaseContext */ true>(IRP,
                                                                            A) {
  }

  /// See AbstractAttribute::initialize(...).
  void initialize(Attributor &A) override {
    // If it is a load instruction with range metadata, use the metadata.
    if (CallInst *CI = dyn_cast<CallInst>(&getAssociatedValue()))
      if (auto *RangeMD = CI->getMetadata(LLVMContext::MD_range))
        intersectKnown(getConstantRangeFromMetadata(*RangeMD));

    AAValueConstantRangeImpl::initialize(A);
  }

  /// See AbstractAttribute::trackStatistics()
  void trackStatistics() const override {
    STATS_DECLTRACK_CSRET_ATTR(value_range)
  }
};
struct AAValueConstantRangeCallSiteArgument : AAValueConstantRangeFloating {
  AAValueConstantRangeCallSiteArgument(const IRPosition &IRP, Attributor &A)
      : AAValueConstantRangeFloating(IRP, A) {}

  /// See AbstractAttribute::manifest()
  ChangeStatus manifest(Attributor &A) override {
    return ChangeStatus::UNCHANGED;
  }

  /// See AbstractAttribute::trackStatistics()
  void trackStatistics() const override {
    STATS_DECLTRACK_CSARG_ATTR(value_range)
  }
};

/// ------------------ Potential Values Attribute -------------------------

struct AAPotentialValuesImpl : AAPotentialValues {
  using StateType = PotentialConstantIntValuesState;

  AAPotentialValuesImpl(const IRPosition &IRP, Attributor &A)
      : AAPotentialValues(IRP, A) {}

  /// See AbstractAttribute::initialize(..).
  void initialize(Attributor &A) override {
    if (A.hasSimplificationCallback(getIRPosition()))
      indicatePessimisticFixpoint();
    else
      AAPotentialValues::initialize(A);
  }

  /// See AbstractAttribute::getAsStr().
  const std::string getAsStr() const override {
    std::string Str;
    llvm::raw_string_ostream OS(Str);
    OS << getState();
    return OS.str();
  }

  /// See AbstractAttribute::updateImpl(...).
  ChangeStatus updateImpl(Attributor &A) override {
    return indicatePessimisticFixpoint();
  }
};

struct AAPotentialValuesArgument final
    : AAArgumentFromCallSiteArguments<AAPotentialValues, AAPotentialValuesImpl,
                                      PotentialConstantIntValuesState> {
  using Base =
      AAArgumentFromCallSiteArguments<AAPotentialValues, AAPotentialValuesImpl,
                                      PotentialConstantIntValuesState>;
  AAPotentialValuesArgument(const IRPosition &IRP, Attributor &A)
      : Base(IRP, A) {}

  /// See AbstractAttribute::initialize(..).
  void initialize(Attributor &A) override {
    if (!getAnchorScope() || getAnchorScope()->isDeclaration()) {
      indicatePessimisticFixpoint();
    } else {
      Base::initialize(A);
    }
  }

  /// See AbstractAttribute::trackStatistics()
  void trackStatistics() const override {
    STATS_DECLTRACK_ARG_ATTR(potential_values)
  }
};

struct AAPotentialValuesReturned
    : AAReturnedFromReturnedValues<AAPotentialValues, AAPotentialValuesImpl> {
  using Base =
      AAReturnedFromReturnedValues<AAPotentialValues, AAPotentialValuesImpl>;
  AAPotentialValuesReturned(const IRPosition &IRP, Attributor &A)
      : Base(IRP, A) {}

  /// See AbstractAttribute::trackStatistics()
  void trackStatistics() const override {
    STATS_DECLTRACK_FNRET_ATTR(potential_values)
  }
};

struct AAPotentialValuesFloating : AAPotentialValuesImpl {
  AAPotentialValuesFloating(const IRPosition &IRP, Attributor &A)
      : AAPotentialValuesImpl(IRP, A) {}

  /// See AbstractAttribute::initialize(..).
  void initialize(Attributor &A) override {
    AAPotentialValuesImpl::initialize(A);
    if (isAtFixpoint())
      return;

    Value &V = getAssociatedValue();

    if (auto *C = dyn_cast<ConstantInt>(&V)) {
      unionAssumed(C->getValue());
      indicateOptimisticFixpoint();
      return;
    }

    if (isa<UndefValue>(&V)) {
      unionAssumedWithUndef();
      indicateOptimisticFixpoint();
      return;
    }

    if (isa<BinaryOperator>(&V) || isa<ICmpInst>(&V) || isa<CastInst>(&V))
      return;

    if (isa<SelectInst>(V) || isa<PHINode>(V) || isa<LoadInst>(V))
      return;

    indicatePessimisticFixpoint();

    LLVM_DEBUG(dbgs() << "[AAPotentialValues] We give up: "
                      << getAssociatedValue() << "\n");
  }

  static bool calculateICmpInst(const ICmpInst *ICI, const APInt &LHS,
                                const APInt &RHS) {
    return ICmpInst::compare(LHS, RHS, ICI->getPredicate());
  }

  static APInt calculateCastInst(const CastInst *CI, const APInt &Src,
                                 uint32_t ResultBitWidth) {
    Instruction::CastOps CastOp = CI->getOpcode();
    switch (CastOp) {
    default:
      llvm_unreachable("unsupported or not integer cast");
    case Instruction::Trunc:
      return Src.trunc(ResultBitWidth);
    case Instruction::SExt:
      return Src.sext(ResultBitWidth);
    case Instruction::ZExt:
      return Src.zext(ResultBitWidth);
    case Instruction::BitCast:
      return Src;
    }
  }

  static APInt calculateBinaryOperator(const BinaryOperator *BinOp,
                                       const APInt &LHS, const APInt &RHS,
                                       bool &SkipOperation, bool &Unsupported) {
    Instruction::BinaryOps BinOpcode = BinOp->getOpcode();
    // Unsupported is set to true when the binary operator is not supported.
    // SkipOperation is set to true when UB occur with the given operand pair
    // (LHS, RHS).
    // TODO: we should look at nsw and nuw keywords to handle operations
    //       that create poison or undef value.
    switch (BinOpcode) {
    default:
      Unsupported = true;
      return LHS;
    case Instruction::Add:
      return LHS + RHS;
    case Instruction::Sub:
      return LHS - RHS;
    case Instruction::Mul:
      return LHS * RHS;
    case Instruction::UDiv:
      if (RHS.isZero()) {
        SkipOperation = true;
        return LHS;
      }
      return LHS.udiv(RHS);
    case Instruction::SDiv:
      if (RHS.isZero()) {
        SkipOperation = true;
        return LHS;
      }
      return LHS.sdiv(RHS);
    case Instruction::URem:
      if (RHS.isZero()) {
        SkipOperation = true;
        return LHS;
      }
      return LHS.urem(RHS);
    case Instruction::SRem:
      if (RHS.isZero()) {
        SkipOperation = true;
        return LHS;
      }
      return LHS.srem(RHS);
    case Instruction::Shl:
      return LHS.shl(RHS);
    case Instruction::LShr:
      return LHS.lshr(RHS);
    case Instruction::AShr:
      return LHS.ashr(RHS);
    case Instruction::And:
      return LHS & RHS;
    case Instruction::Or:
      return LHS | RHS;
    case Instruction::Xor:
      return LHS ^ RHS;
    }
  }

  bool calculateBinaryOperatorAndTakeUnion(const BinaryOperator *BinOp,
                                           const APInt &LHS, const APInt &RHS) {
    bool SkipOperation = false;
    bool Unsupported = false;
    APInt Result =
        calculateBinaryOperator(BinOp, LHS, RHS, SkipOperation, Unsupported);
    if (Unsupported)
      return false;
    // If SkipOperation is true, we can ignore this operand pair (L, R).
    if (!SkipOperation)
      unionAssumed(Result);
    return isValidState();
  }

  ChangeStatus updateWithICmpInst(Attributor &A, ICmpInst *ICI) {
    auto AssumedBefore = getAssumed();
    Value *LHS = ICI->getOperand(0);
    Value *RHS = ICI->getOperand(1);

    // Simplify the operands first.
    bool UsedAssumedInformation = false;
    const auto &SimplifiedLHS =
        A.getAssumedSimplified(IRPosition::value(*LHS, getCallBaseContext()),
                               *this, UsedAssumedInformation);
    if (!SimplifiedLHS.hasValue())
      return ChangeStatus::UNCHANGED;
    if (!SimplifiedLHS.getValue())
      return indicatePessimisticFixpoint();
    LHS = *SimplifiedLHS;

    const auto &SimplifiedRHS =
        A.getAssumedSimplified(IRPosition::value(*RHS, getCallBaseContext()),
                               *this, UsedAssumedInformation);
    if (!SimplifiedRHS.hasValue())
      return ChangeStatus::UNCHANGED;
    if (!SimplifiedRHS.getValue())
      return indicatePessimisticFixpoint();
    RHS = *SimplifiedRHS;

    if (!LHS->getType()->isIntegerTy() || !RHS->getType()->isIntegerTy())
      return indicatePessimisticFixpoint();

    auto &LHSAA = A.getAAFor<AAPotentialValues>(*this, IRPosition::value(*LHS),
                                                DepClassTy::REQUIRED);
    if (!LHSAA.isValidState())
      return indicatePessimisticFixpoint();

    auto &RHSAA = A.getAAFor<AAPotentialValues>(*this, IRPosition::value(*RHS),
                                                DepClassTy::REQUIRED);
    if (!RHSAA.isValidState())
      return indicatePessimisticFixpoint();

    const DenseSet<APInt> &LHSAAPVS = LHSAA.getAssumedSet();
    const DenseSet<APInt> &RHSAAPVS = RHSAA.getAssumedSet();

    // TODO: make use of undef flag to limit potential values aggressively.
    bool MaybeTrue = false, MaybeFalse = false;
    const APInt Zero(RHS->getType()->getIntegerBitWidth(), 0);
    if (LHSAA.undefIsContained() && RHSAA.undefIsContained()) {
      // The result of any comparison between undefs can be soundly replaced
      // with undef.
      unionAssumedWithUndef();
    } else if (LHSAA.undefIsContained()) {
      for (const APInt &R : RHSAAPVS) {
        bool CmpResult = calculateICmpInst(ICI, Zero, R);
        MaybeTrue |= CmpResult;
        MaybeFalse |= !CmpResult;
        if (MaybeTrue & MaybeFalse)
          return indicatePessimisticFixpoint();
      }
    } else if (RHSAA.undefIsContained()) {
      for (const APInt &L : LHSAAPVS) {
        bool CmpResult = calculateICmpInst(ICI, L, Zero);
        MaybeTrue |= CmpResult;
        MaybeFalse |= !CmpResult;
        if (MaybeTrue & MaybeFalse)
          return indicatePessimisticFixpoint();
      }
    } else {
      for (const APInt &L : LHSAAPVS) {
        for (const APInt &R : RHSAAPVS) {
          bool CmpResult = calculateICmpInst(ICI, L, R);
          MaybeTrue |= CmpResult;
          MaybeFalse |= !CmpResult;
          if (MaybeTrue & MaybeFalse)
            return indicatePessimisticFixpoint();
        }
      }
    }
    if (MaybeTrue)
      unionAssumed(APInt(/* numBits */ 1, /* val */ 1));
    if (MaybeFalse)
      unionAssumed(APInt(/* numBits */ 1, /* val */ 0));
    return AssumedBefore == getAssumed() ? ChangeStatus::UNCHANGED
                                         : ChangeStatus::CHANGED;
  }

  ChangeStatus updateWithSelectInst(Attributor &A, SelectInst *SI) {
    auto AssumedBefore = getAssumed();
    Value *LHS = SI->getTrueValue();
    Value *RHS = SI->getFalseValue();

    // Simplify the operands first.
    bool UsedAssumedInformation = false;
    const auto &SimplifiedLHS =
        A.getAssumedSimplified(IRPosition::value(*LHS, getCallBaseContext()),
                               *this, UsedAssumedInformation);
    if (!SimplifiedLHS.hasValue())
      return ChangeStatus::UNCHANGED;
    if (!SimplifiedLHS.getValue())
      return indicatePessimisticFixpoint();
    LHS = *SimplifiedLHS;

    const auto &SimplifiedRHS =
        A.getAssumedSimplified(IRPosition::value(*RHS, getCallBaseContext()),
                               *this, UsedAssumedInformation);
    if (!SimplifiedRHS.hasValue())
      return ChangeStatus::UNCHANGED;
    if (!SimplifiedRHS.getValue())
      return indicatePessimisticFixpoint();
    RHS = *SimplifiedRHS;

    if (!LHS->getType()->isIntegerTy() || !RHS->getType()->isIntegerTy())
      return indicatePessimisticFixpoint();

    Optional<Constant *> C = A.getAssumedConstant(*SI->getCondition(), *this,
                                                  UsedAssumedInformation);

    // Check if we only need one operand.
    bool OnlyLeft = false, OnlyRight = false;
    if (C.hasValue() && *C && (*C)->isOneValue())
      OnlyLeft = true;
    else if (C.hasValue() && *C && (*C)->isZeroValue())
      OnlyRight = true;

    const AAPotentialValues *LHSAA = nullptr, *RHSAA = nullptr;
    if (!OnlyRight) {
      LHSAA = &A.getAAFor<AAPotentialValues>(*this, IRPosition::value(*LHS),
                                             DepClassTy::REQUIRED);
      if (!LHSAA->isValidState())
        return indicatePessimisticFixpoint();
    }
    if (!OnlyLeft) {
      RHSAA = &A.getAAFor<AAPotentialValues>(*this, IRPosition::value(*RHS),
                                             DepClassTy::REQUIRED);
      if (!RHSAA->isValidState())
        return indicatePessimisticFixpoint();
    }

    if (!LHSAA || !RHSAA) {
      // select (true/false), lhs, rhs
      auto *OpAA = LHSAA ? LHSAA : RHSAA;

      if (OpAA->undefIsContained())
        unionAssumedWithUndef();
      else
        unionAssumed(*OpAA);

    } else if (LHSAA->undefIsContained() && RHSAA->undefIsContained()) {
      // select i1 *, undef , undef => undef
      unionAssumedWithUndef();
    } else {
      unionAssumed(*LHSAA);
      unionAssumed(*RHSAA);
    }
    return AssumedBefore == getAssumed() ? ChangeStatus::UNCHANGED
                                         : ChangeStatus::CHANGED;
  }

  ChangeStatus updateWithCastInst(Attributor &A, CastInst *CI) {
    auto AssumedBefore = getAssumed();
    if (!CI->isIntegerCast())
      return indicatePessimisticFixpoint();
    assert(CI->getNumOperands() == 1 && "Expected cast to be unary!");
    uint32_t ResultBitWidth = CI->getDestTy()->getIntegerBitWidth();
    Value *Src = CI->getOperand(0);

    // Simplify the operand first.
    bool UsedAssumedInformation = false;
    const auto &SimplifiedSrc =
        A.getAssumedSimplified(IRPosition::value(*Src, getCallBaseContext()),
                               *this, UsedAssumedInformation);
    if (!SimplifiedSrc.hasValue())
      return ChangeStatus::UNCHANGED;
    if (!SimplifiedSrc.getValue())
      return indicatePessimisticFixpoint();
    Src = *SimplifiedSrc;

    auto &SrcAA = A.getAAFor<AAPotentialValues>(*this, IRPosition::value(*Src),
                                                DepClassTy::REQUIRED);
    if (!SrcAA.isValidState())
      return indicatePessimisticFixpoint();
    const DenseSet<APInt> &SrcAAPVS = SrcAA.getAssumedSet();
    if (SrcAA.undefIsContained())
      unionAssumedWithUndef();
    else {
      for (const APInt &S : SrcAAPVS) {
        APInt T = calculateCastInst(CI, S, ResultBitWidth);
        unionAssumed(T);
      }
    }
    return AssumedBefore == getAssumed() ? ChangeStatus::UNCHANGED
                                         : ChangeStatus::CHANGED;
  }

  ChangeStatus updateWithBinaryOperator(Attributor &A, BinaryOperator *BinOp) {
    auto AssumedBefore = getAssumed();
    Value *LHS = BinOp->getOperand(0);
    Value *RHS = BinOp->getOperand(1);

    // Simplify the operands first.
    bool UsedAssumedInformation = false;
    const auto &SimplifiedLHS =
        A.getAssumedSimplified(IRPosition::value(*LHS, getCallBaseContext()),
                               *this, UsedAssumedInformation);
    if (!SimplifiedLHS.hasValue())
      return ChangeStatus::UNCHANGED;
    if (!SimplifiedLHS.getValue())
      return indicatePessimisticFixpoint();
    LHS = *SimplifiedLHS;

    const auto &SimplifiedRHS =
        A.getAssumedSimplified(IRPosition::value(*RHS, getCallBaseContext()),
                               *this, UsedAssumedInformation);
    if (!SimplifiedRHS.hasValue())
      return ChangeStatus::UNCHANGED;
    if (!SimplifiedRHS.getValue())
      return indicatePessimisticFixpoint();
    RHS = *SimplifiedRHS;

    if (!LHS->getType()->isIntegerTy() || !RHS->getType()->isIntegerTy())
      return indicatePessimisticFixpoint();

    auto &LHSAA = A.getAAFor<AAPotentialValues>(*this, IRPosition::value(*LHS),
                                                DepClassTy::REQUIRED);
    if (!LHSAA.isValidState())
      return indicatePessimisticFixpoint();

    auto &RHSAA = A.getAAFor<AAPotentialValues>(*this, IRPosition::value(*RHS),
                                                DepClassTy::REQUIRED);
    if (!RHSAA.isValidState())
      return indicatePessimisticFixpoint();

    const DenseSet<APInt> &LHSAAPVS = LHSAA.getAssumedSet();
    const DenseSet<APInt> &RHSAAPVS = RHSAA.getAssumedSet();
    const APInt Zero = APInt(LHS->getType()->getIntegerBitWidth(), 0);

    // TODO: make use of undef flag to limit potential values aggressively.
    if (LHSAA.undefIsContained() && RHSAA.undefIsContained()) {
      if (!calculateBinaryOperatorAndTakeUnion(BinOp, Zero, Zero))
        return indicatePessimisticFixpoint();
    } else if (LHSAA.undefIsContained()) {
      for (const APInt &R : RHSAAPVS) {
        if (!calculateBinaryOperatorAndTakeUnion(BinOp, Zero, R))
          return indicatePessimisticFixpoint();
      }
    } else if (RHSAA.undefIsContained()) {
      for (const APInt &L : LHSAAPVS) {
        if (!calculateBinaryOperatorAndTakeUnion(BinOp, L, Zero))
          return indicatePessimisticFixpoint();
      }
    } else {
      for (const APInt &L : LHSAAPVS) {
        for (const APInt &R : RHSAAPVS) {
          if (!calculateBinaryOperatorAndTakeUnion(BinOp, L, R))
            return indicatePessimisticFixpoint();
        }
      }
    }
    return AssumedBefore == getAssumed() ? ChangeStatus::UNCHANGED
                                         : ChangeStatus::CHANGED;
  }

  ChangeStatus updateWithPHINode(Attributor &A, PHINode *PHI) {
    auto AssumedBefore = getAssumed();
    for (unsigned u = 0, e = PHI->getNumIncomingValues(); u < e; u++) {
      Value *IncomingValue = PHI->getIncomingValue(u);

      // Simplify the operand first.
      bool UsedAssumedInformation = false;
      const auto &SimplifiedIncomingValue = A.getAssumedSimplified(
          IRPosition::value(*IncomingValue, getCallBaseContext()), *this,
          UsedAssumedInformation);
      if (!SimplifiedIncomingValue.hasValue())
        continue;
      if (!SimplifiedIncomingValue.getValue())
        return indicatePessimisticFixpoint();
      IncomingValue = *SimplifiedIncomingValue;

      auto &PotentialValuesAA = A.getAAFor<AAPotentialValues>(
          *this, IRPosition::value(*IncomingValue), DepClassTy::REQUIRED);
      if (!PotentialValuesAA.isValidState())
        return indicatePessimisticFixpoint();
      if (PotentialValuesAA.undefIsContained())
        unionAssumedWithUndef();
      else
        unionAssumed(PotentialValuesAA.getAssumed());
    }
    return AssumedBefore == getAssumed() ? ChangeStatus::UNCHANGED
                                         : ChangeStatus::CHANGED;
  }

  ChangeStatus updateWithLoad(Attributor &A, LoadInst &L) {
    if (!L.getType()->isIntegerTy())
      return indicatePessimisticFixpoint();

    auto Union = [&](Value &V) {
      if (isa<UndefValue>(V)) {
        unionAssumedWithUndef();
        return true;
      }
      if (ConstantInt *CI = dyn_cast<ConstantInt>(&V)) {
        unionAssumed(CI->getValue());
        return true;
      }
      return false;
    };
    auto AssumedBefore = getAssumed();

    if (!AAValueSimplifyImpl::handleLoad(A, *this, L, Union))
      return indicatePessimisticFixpoint();

    return AssumedBefore == getAssumed() ? ChangeStatus::UNCHANGED
                                         : ChangeStatus::CHANGED;
  }

  /// See AbstractAttribute::updateImpl(...).
  ChangeStatus updateImpl(Attributor &A) override {
    Value &V = getAssociatedValue();
    Instruction *I = dyn_cast<Instruction>(&V);

    if (auto *ICI = dyn_cast<ICmpInst>(I))
      return updateWithICmpInst(A, ICI);

    if (auto *SI = dyn_cast<SelectInst>(I))
      return updateWithSelectInst(A, SI);

    if (auto *CI = dyn_cast<CastInst>(I))
      return updateWithCastInst(A, CI);

    if (auto *BinOp = dyn_cast<BinaryOperator>(I))
      return updateWithBinaryOperator(A, BinOp);

    if (auto *PHI = dyn_cast<PHINode>(I))
      return updateWithPHINode(A, PHI);

    if (auto *L = dyn_cast<LoadInst>(I))
      return updateWithLoad(A, *L);

    return indicatePessimisticFixpoint();
  }

  /// See AbstractAttribute::trackStatistics()
  void trackStatistics() const override {
    STATS_DECLTRACK_FLOATING_ATTR(potential_values)
  }
};

struct AAPotentialValuesFunction : AAPotentialValuesImpl {
  AAPotentialValuesFunction(const IRPosition &IRP, Attributor &A)
      : AAPotentialValuesImpl(IRP, A) {}

  /// See AbstractAttribute::initialize(...).
  ChangeStatus updateImpl(Attributor &A) override {
    llvm_unreachable("AAPotentialValues(Function|CallSite)::updateImpl will "
                     "not be called");
  }

  /// See AbstractAttribute::trackStatistics()
  void trackStatistics() const override {
    STATS_DECLTRACK_FN_ATTR(potential_values)
  }
};

struct AAPotentialValuesCallSite : AAPotentialValuesFunction {
  AAPotentialValuesCallSite(const IRPosition &IRP, Attributor &A)
      : AAPotentialValuesFunction(IRP, A) {}

  /// See AbstractAttribute::trackStatistics()
  void trackStatistics() const override {
    STATS_DECLTRACK_CS_ATTR(potential_values)
  }
};

struct AAPotentialValuesCallSiteReturned
    : AACallSiteReturnedFromReturned<AAPotentialValues, AAPotentialValuesImpl> {
  AAPotentialValuesCallSiteReturned(const IRPosition &IRP, Attributor &A)
      : AACallSiteReturnedFromReturned<AAPotentialValues,
                                       AAPotentialValuesImpl>(IRP, A) {}

  /// See AbstractAttribute::trackStatistics()
  void trackStatistics() const override {
    STATS_DECLTRACK_CSRET_ATTR(potential_values)
  }
};

struct AAPotentialValuesCallSiteArgument : AAPotentialValuesFloating {
  AAPotentialValuesCallSiteArgument(const IRPosition &IRP, Attributor &A)
      : AAPotentialValuesFloating(IRP, A) {}

  /// See AbstractAttribute::initialize(..).
  void initialize(Attributor &A) override {
    AAPotentialValuesImpl::initialize(A);
    if (isAtFixpoint())
      return;

    Value &V = getAssociatedValue();

    if (auto *C = dyn_cast<ConstantInt>(&V)) {
      unionAssumed(C->getValue());
      indicateOptimisticFixpoint();
      return;
    }

    if (isa<UndefValue>(&V)) {
      unionAssumedWithUndef();
      indicateOptimisticFixpoint();
      return;
    }
  }

  /// See AbstractAttribute::updateImpl(...).
  ChangeStatus updateImpl(Attributor &A) override {
    Value &V = getAssociatedValue();
    auto AssumedBefore = getAssumed();
    auto &AA = A.getAAFor<AAPotentialValues>(*this, IRPosition::value(V),
                                             DepClassTy::REQUIRED);
    const auto &S = AA.getAssumed();
    unionAssumed(S);
    return AssumedBefore == getAssumed() ? ChangeStatus::UNCHANGED
                                         : ChangeStatus::CHANGED;
  }

  /// See AbstractAttribute::trackStatistics()
  void trackStatistics() const override {
    STATS_DECLTRACK_CSARG_ATTR(potential_values)
  }
};

/// ------------------------ NoUndef Attribute ---------------------------------
struct AANoUndefImpl : AANoUndef {
  AANoUndefImpl(const IRPosition &IRP, Attributor &A) : AANoUndef(IRP, A) {}

  /// See AbstractAttribute::initialize(...).
  void initialize(Attributor &A) override {
    if (getIRPosition().hasAttr({Attribute::NoUndef})) {
      indicateOptimisticFixpoint();
      return;
    }
    Value &V = getAssociatedValue();
    if (isa<UndefValue>(V))
      indicatePessimisticFixpoint();
    else if (isa<FreezeInst>(V))
      indicateOptimisticFixpoint();
    else if (getPositionKind() != IRPosition::IRP_RETURNED &&
             isGuaranteedNotToBeUndefOrPoison(&V))
      indicateOptimisticFixpoint();
    else
      AANoUndef::initialize(A);
  }

  /// See followUsesInMBEC
  bool followUseInMBEC(Attributor &A, const Use *U, const Instruction *I,
                       AANoUndef::StateType &State) {
    const Value *UseV = U->get();
    const DominatorTree *DT = nullptr;
    AssumptionCache *AC = nullptr;
    InformationCache &InfoCache = A.getInfoCache();
    if (Function *F = getAnchorScope()) {
      DT = InfoCache.getAnalysisResultForFunction<DominatorTreeAnalysis>(*F);
      AC = InfoCache.getAnalysisResultForFunction<AssumptionAnalysis>(*F);
    }
    State.setKnown(isGuaranteedNotToBeUndefOrPoison(UseV, AC, I, DT));
    bool TrackUse = false;
    // Track use for instructions which must produce undef or poison bits when
    // at least one operand contains such bits.
    if (isa<CastInst>(*I) || isa<GetElementPtrInst>(*I))
      TrackUse = true;
    return TrackUse;
  }

  /// See AbstractAttribute::getAsStr().
  const std::string getAsStr() const override {
    return getAssumed() ? "noundef" : "may-undef-or-poison";
  }

  ChangeStatus manifest(Attributor &A) override {
    // We don't manifest noundef attribute for dead positions because the
    // associated values with dead positions would be replaced with undef
    // values.
    bool UsedAssumedInformation = false;
    if (A.isAssumedDead(getIRPosition(), nullptr, nullptr,
                        UsedAssumedInformation))
      return ChangeStatus::UNCHANGED;
    // A position whose simplified value does not have any value is
    // considered to be dead. We don't manifest noundef in such positions for
    // the same reason above.
    if (!A.getAssumedSimplified(getIRPosition(), *this, UsedAssumedInformation)
             .hasValue())
      return ChangeStatus::UNCHANGED;
    return AANoUndef::manifest(A);
  }
};

struct AANoUndefFloating : public AANoUndefImpl {
  AANoUndefFloating(const IRPosition &IRP, Attributor &A)
      : AANoUndefImpl(IRP, A) {}

  /// See AbstractAttribute::initialize(...).
  void initialize(Attributor &A) override {
    AANoUndefImpl::initialize(A);
    if (!getState().isAtFixpoint())
      if (Instruction *CtxI = getCtxI())
        followUsesInMBEC(*this, A, getState(), *CtxI);
  }

  /// See AbstractAttribute::updateImpl(...).
  ChangeStatus updateImpl(Attributor &A) override {
    auto VisitValueCB = [&](Value &V, const Instruction *CtxI,
                            AANoUndef::StateType &T, bool Stripped) -> bool {
      const auto &AA = A.getAAFor<AANoUndef>(*this, IRPosition::value(V),
                                             DepClassTy::REQUIRED);
      if (!Stripped && this == &AA) {
        T.indicatePessimisticFixpoint();
      } else {
        const AANoUndef::StateType &S =
            static_cast<const AANoUndef::StateType &>(AA.getState());
        T ^= S;
      }
      return T.isValidState();
    };

    StateType T;
    if (!genericValueTraversal<StateType>(A, getIRPosition(), *this, T,
                                          VisitValueCB, getCtxI()))
      return indicatePessimisticFixpoint();

    return clampStateAndIndicateChange(getState(), T);
  }

  /// See AbstractAttribute::trackStatistics()
  void trackStatistics() const override { STATS_DECLTRACK_FNRET_ATTR(noundef) }
};

struct AANoUndefReturned final
    : AAReturnedFromReturnedValues<AANoUndef, AANoUndefImpl> {
  AANoUndefReturned(const IRPosition &IRP, Attributor &A)
      : AAReturnedFromReturnedValues<AANoUndef, AANoUndefImpl>(IRP, A) {}

  /// See AbstractAttribute::trackStatistics()
  void trackStatistics() const override { STATS_DECLTRACK_FNRET_ATTR(noundef) }
};

struct AANoUndefArgument final
    : AAArgumentFromCallSiteArguments<AANoUndef, AANoUndefImpl> {
  AANoUndefArgument(const IRPosition &IRP, Attributor &A)
      : AAArgumentFromCallSiteArguments<AANoUndef, AANoUndefImpl>(IRP, A) {}

  /// See AbstractAttribute::trackStatistics()
  void trackStatistics() const override { STATS_DECLTRACK_ARG_ATTR(noundef) }
};

struct AANoUndefCallSiteArgument final : AANoUndefFloating {
  AANoUndefCallSiteArgument(const IRPosition &IRP, Attributor &A)
      : AANoUndefFloating(IRP, A) {}

  /// See AbstractAttribute::trackStatistics()
  void trackStatistics() const override { STATS_DECLTRACK_CSARG_ATTR(noundef) }
};

struct AANoUndefCallSiteReturned final
    : AACallSiteReturnedFromReturned<AANoUndef, AANoUndefImpl> {
  AANoUndefCallSiteReturned(const IRPosition &IRP, Attributor &A)
      : AACallSiteReturnedFromReturned<AANoUndef, AANoUndefImpl>(IRP, A) {}

  /// See AbstractAttribute::trackStatistics()
  void trackStatistics() const override { STATS_DECLTRACK_CSRET_ATTR(noundef) }
};

struct AACallEdgesImpl : public AACallEdges {
  AACallEdgesImpl(const IRPosition &IRP, Attributor &A) : AACallEdges(IRP, A) {}

  virtual const SetVector<Function *> &getOptimisticEdges() const override {
    return CalledFunctions;
  }

  virtual bool hasUnknownCallee() const override { return HasUnknownCallee; }

  virtual bool hasNonAsmUnknownCallee() const override {
    return HasUnknownCalleeNonAsm;
  }

  const std::string getAsStr() const override {
    return "CallEdges[" + std::to_string(HasUnknownCallee) + "," +
           std::to_string(CalledFunctions.size()) + "]";
  }

  void trackStatistics() const override {}

protected:
  void addCalledFunction(Function *Fn, ChangeStatus &Change) {
    if (CalledFunctions.insert(Fn)) {
      Change = ChangeStatus::CHANGED;
      LLVM_DEBUG(dbgs() << "[AACallEdges] New call edge: " << Fn->getName()
                        << "\n");
    }
  }

  void setHasUnknownCallee(bool NonAsm, ChangeStatus &Change) {
    if (!HasUnknownCallee)
      Change = ChangeStatus::CHANGED;
    if (NonAsm && !HasUnknownCalleeNonAsm)
      Change = ChangeStatus::CHANGED;
    HasUnknownCalleeNonAsm |= NonAsm;
    HasUnknownCallee = true;
  }

private:
  /// Optimistic set of functions that might be called by this position.
  SetVector<Function *> CalledFunctions;

  /// Is there any call with a unknown callee.
  bool HasUnknownCallee = false;

  /// Is there any call with a unknown callee, excluding any inline asm.
  bool HasUnknownCalleeNonAsm = false;
};

struct AACallEdgesCallSite : public AACallEdgesImpl {
  AACallEdgesCallSite(const IRPosition &IRP, Attributor &A)
      : AACallEdgesImpl(IRP, A) {}
  /// See AbstractAttribute::updateImpl(...).
  ChangeStatus updateImpl(Attributor &A) override {
    ChangeStatus Change = ChangeStatus::UNCHANGED;

    auto VisitValue = [&](Value &V, const Instruction *CtxI, bool &HasUnknown,
                          bool Stripped) -> bool {
      if (Function *Fn = dyn_cast<Function>(&V)) {
        addCalledFunction(Fn, Change);
      } else {
        LLVM_DEBUG(dbgs() << "[AACallEdges] Unrecognized value: " << V << "\n");
        setHasUnknownCallee(true, Change);
      }

      // Explore all values.
      return true;
    };

    // Process any value that we might call.
    auto ProcessCalledOperand = [&](Value *V) {
      bool DummyValue = false;
      if (!genericValueTraversal<bool>(A, IRPosition::value(*V), *this,
                                       DummyValue, VisitValue, nullptr,
                                       false)) {
        // If we haven't gone through all values, assume that there are unknown
        // callees.
        setHasUnknownCallee(true, Change);
      }
    };

    CallBase *CB = static_cast<CallBase *>(getCtxI());

    if (CB->isInlineAsm()) {
      setHasUnknownCallee(false, Change);
      return Change;
    }

    // Process callee metadata if available.
    if (auto *MD = getCtxI()->getMetadata(LLVMContext::MD_callees)) {
      for (auto &Op : MD->operands()) {
        Function *Callee = mdconst::dyn_extract_or_null<Function>(Op);
        if (Callee)
          addCalledFunction(Callee, Change);
      }
      return Change;
    }

    // The most simple case.
    ProcessCalledOperand(CB->getCalledOperand());

    // Process callback functions.
    SmallVector<const Use *, 4u> CallbackUses;
    AbstractCallSite::getCallbackUses(*CB, CallbackUses);
    for (const Use *U : CallbackUses)
      ProcessCalledOperand(U->get());

    return Change;
  }
};

struct AACallEdgesFunction : public AACallEdgesImpl {
  AACallEdgesFunction(const IRPosition &IRP, Attributor &A)
      : AACallEdgesImpl(IRP, A) {}

  /// See AbstractAttribute::updateImpl(...).
  ChangeStatus updateImpl(Attributor &A) override {
    ChangeStatus Change = ChangeStatus::UNCHANGED;

    auto ProcessCallInst = [&](Instruction &Inst) {
      CallBase &CB = static_cast<CallBase &>(Inst);

      auto &CBEdges = A.getAAFor<AACallEdges>(
          *this, IRPosition::callsite_function(CB), DepClassTy::REQUIRED);
      if (CBEdges.hasNonAsmUnknownCallee())
        setHasUnknownCallee(true, Change);
      if (CBEdges.hasUnknownCallee())
        setHasUnknownCallee(false, Change);

      for (Function *F : CBEdges.getOptimisticEdges())
        addCalledFunction(F, Change);

      return true;
    };

    // Visit all callable instructions.
    bool UsedAssumedInformation = false;
    if (!A.checkForAllCallLikeInstructions(ProcessCallInst, *this,
                                           UsedAssumedInformation)) {
      // If we haven't looked at all call like instructions, assume that there
      // are unknown callees.
      setHasUnknownCallee(true, Change);
    }

    return Change;
  }
};

struct AAFunctionReachabilityFunction : public AAFunctionReachability {
private:
  struct QuerySet {
    void markReachable(Function *Fn) {
      Reachable.insert(Fn);
      Unreachable.erase(Fn);
    }

    ChangeStatus update(Attributor &A, const AAFunctionReachability &AA,
                        ArrayRef<const AACallEdges *> AAEdgesList) {
      ChangeStatus Change = ChangeStatus::UNCHANGED;

      for (auto *AAEdges : AAEdgesList) {
        if (AAEdges->hasUnknownCallee()) {
          if (!CanReachUnknownCallee)
            Change = ChangeStatus::CHANGED;
          CanReachUnknownCallee = true;
          return Change;
        }
      }

      for (Function *Fn : make_early_inc_range(Unreachable)) {
        if (checkIfReachable(A, AA, AAEdgesList, Fn)) {
          Change = ChangeStatus::CHANGED;
          markReachable(Fn);
        }
      }
      return Change;
    }

    bool isReachable(Attributor &A, const AAFunctionReachability &AA,
                     ArrayRef<const AACallEdges *> AAEdgesList, Function *Fn) {
      // Assume that we can reach the function.
      // TODO: Be more specific with the unknown callee.
      if (CanReachUnknownCallee)
        return true;

      if (Reachable.count(Fn))
        return true;

      if (Unreachable.count(Fn))
        return false;

      // We need to assume that this function can't reach Fn to prevent
      // an infinite loop if this function is recursive.
      Unreachable.insert(Fn);

      bool Result = checkIfReachable(A, AA, AAEdgesList, Fn);
      if (Result)
        markReachable(Fn);
      return Result;
    }

    bool checkIfReachable(Attributor &A, const AAFunctionReachability &AA,
                          ArrayRef<const AACallEdges *> AAEdgesList,
                          Function *Fn) const {

      // Handle the most trivial case first.
      for (auto *AAEdges : AAEdgesList) {
        const SetVector<Function *> &Edges = AAEdges->getOptimisticEdges();

        if (Edges.count(Fn))
          return true;
      }

      SmallVector<const AAFunctionReachability *, 8> Deps;
      for (auto &AAEdges : AAEdgesList) {
        const SetVector<Function *> &Edges = AAEdges->getOptimisticEdges();

        for (Function *Edge : Edges) {
          // We don't need a dependency if the result is reachable.
          const AAFunctionReachability &EdgeReachability =
              A.getAAFor<AAFunctionReachability>(
                  AA, IRPosition::function(*Edge), DepClassTy::NONE);
          Deps.push_back(&EdgeReachability);

          if (EdgeReachability.canReach(A, Fn))
            return true;
        }
      }

      // The result is false for now, set dependencies and leave.
      for (auto Dep : Deps)
        A.recordDependence(AA, *Dep, DepClassTy::REQUIRED);

      return false;
    }

    /// Set of functions that we know for sure is reachable.
    DenseSet<Function *> Reachable;

    /// Set of functions that are unreachable, but might become reachable.
    DenseSet<Function *> Unreachable;

    /// If we can reach a function with a call to a unknown function we assume
    /// that we can reach any function.
    bool CanReachUnknownCallee = false;
  };

public:
  AAFunctionReachabilityFunction(const IRPosition &IRP, Attributor &A)
      : AAFunctionReachability(IRP, A) {}

  bool canReach(Attributor &A, Function *Fn) const override {
    const AACallEdges &AAEdges =
        A.getAAFor<AACallEdges>(*this, getIRPosition(), DepClassTy::REQUIRED);

    // Attributor returns attributes as const, so this function has to be
    // const for users of this attribute to use it without having to do
    // a const_cast.
    // This is a hack for us to be able to cache queries.
    auto *NonConstThis = const_cast<AAFunctionReachabilityFunction *>(this);
    bool Result =
        NonConstThis->WholeFunction.isReachable(A, *this, {&AAEdges}, Fn);

    return Result;
  }

  /// Can \p CB reach \p Fn
  bool canReach(Attributor &A, CallBase &CB, Function *Fn) const override {
    const AACallEdges &AAEdges = A.getAAFor<AACallEdges>(
        *this, IRPosition::callsite_function(CB), DepClassTy::REQUIRED);

    // Attributor returns attributes as const, so this function has to be
    // const for users of this attribute to use it without having to do
    // a const_cast.
    // This is a hack for us to be able to cache queries.
    auto *NonConstThis = const_cast<AAFunctionReachabilityFunction *>(this);
    QuerySet &CBQuery = NonConstThis->CBQueries[&CB];

    bool Result = CBQuery.isReachable(A, *this, {&AAEdges}, Fn);

    return Result;
  }

  /// See AbstractAttribute::updateImpl(...).
  ChangeStatus updateImpl(Attributor &A) override {
    const AACallEdges &AAEdges =
        A.getAAFor<AACallEdges>(*this, getIRPosition(), DepClassTy::REQUIRED);
    ChangeStatus Change = ChangeStatus::UNCHANGED;

    Change |= WholeFunction.update(A, *this, {&AAEdges});

    for (auto CBPair : CBQueries) {
      const AACallEdges &AAEdges = A.getAAFor<AACallEdges>(
          *this, IRPosition::callsite_function(*CBPair.first),
          DepClassTy::REQUIRED);

      Change |= CBPair.second.update(A, *this, {&AAEdges});
    }

    return Change;
  }

  const std::string getAsStr() const override {
    size_t QueryCount =
        WholeFunction.Reachable.size() + WholeFunction.Unreachable.size();

    return "FunctionReachability [" +
           std::to_string(WholeFunction.Reachable.size()) + "," +
           std::to_string(QueryCount) + "]";
  }

  void trackStatistics() const override {}

private:
  bool canReachUnknownCallee() const override {
    return WholeFunction.CanReachUnknownCallee;
  }

  /// Used to answer if a the whole function can reacha a specific function.
  QuerySet WholeFunction;

  /// Used to answer if a call base inside this function can reach a specific
  /// function.
  DenseMap<CallBase *, QuerySet> CBQueries;
};

/// ---------------------- Assumption Propagation ------------------------------
struct AAAssumptionInfoImpl : public AAAssumptionInfo {
  AAAssumptionInfoImpl(const IRPosition &IRP, Attributor &A,
                       const DenseSet<StringRef> &Known)
      : AAAssumptionInfo(IRP, A, Known) {}

  bool hasAssumption(const StringRef Assumption) const override {
    return isValidState() && setContains(Assumption);
  }

  /// See AbstractAttribute::getAsStr()
  const std::string getAsStr() const override {
    const SetContents &Known = getKnown();
    const SetContents &Assumed = getAssumed();

    const std::string KnownStr =
        llvm::join(Known.getSet().begin(), Known.getSet().end(), ",");
    const std::string AssumedStr =
        (Assumed.isUniversal())
            ? "Universal"
            : llvm::join(Assumed.getSet().begin(), Assumed.getSet().end(), ",");

    return "Known [" + KnownStr + "]," + " Assumed [" + AssumedStr + "]";
  }
};

/// Propagates assumption information from parent functions to all of their
/// successors. An assumption can be propagated if the containing function
/// dominates the called function.
///
/// We start with a "known" set of assumptions already valid for the associated
/// function and an "assumed" set that initially contains all possible
/// assumptions. The assumed set is inter-procedurally updated by narrowing its
/// contents as concrete values are known. The concrete values are seeded by the
/// first nodes that are either entries into the call graph, or contains no
/// assumptions. Each node is updated as the intersection of the assumed state
/// with all of its predecessors.
struct AAAssumptionInfoFunction final : AAAssumptionInfoImpl {
  AAAssumptionInfoFunction(const IRPosition &IRP, Attributor &A)
      : AAAssumptionInfoImpl(IRP, A,
                             getAssumptions(*IRP.getAssociatedFunction())) {}

  /// See AbstractAttribute::manifest(...).
  ChangeStatus manifest(Attributor &A) override {
    const auto &Assumptions = getKnown();

    // Don't manifest a universal set if it somehow made it here.
    if (Assumptions.isUniversal())
      return ChangeStatus::UNCHANGED;

    Function *AssociatedFunction = getAssociatedFunction();

    bool Changed = addAssumptions(*AssociatedFunction, Assumptions.getSet());

    return Changed ? ChangeStatus::CHANGED : ChangeStatus::UNCHANGED;
  }

  /// See AbstractAttribute::updateImpl(...).
  ChangeStatus updateImpl(Attributor &A) override {
    bool Changed = false;

    auto CallSitePred = [&](AbstractCallSite ACS) {
      const auto &AssumptionAA = A.getAAFor<AAAssumptionInfo>(
          *this, IRPosition::callsite_function(*ACS.getInstruction()),
          DepClassTy::REQUIRED);
      // Get the set of assumptions shared by all of this function's callers.
      Changed |= getIntersection(AssumptionAA.getAssumed());
      return !getAssumed().empty() || !getKnown().empty();
    };

    bool AllCallSitesKnown;
    // Get the intersection of all assumptions held by this node's predecessors.
    // If we don't know all the call sites then this is either an entry into the
    // call graph or an empty node. This node is known to only contain its own
    // assumptions and can be propagated to its successors.
    if (!A.checkForAllCallSites(CallSitePred, *this, true, AllCallSitesKnown))
      return indicatePessimisticFixpoint();

    return Changed ? ChangeStatus::CHANGED : ChangeStatus::UNCHANGED;
  }

  void trackStatistics() const override {}
};

/// Assumption Info defined for call sites.
struct AAAssumptionInfoCallSite final : AAAssumptionInfoImpl {

  AAAssumptionInfoCallSite(const IRPosition &IRP, Attributor &A)
      : AAAssumptionInfoImpl(IRP, A, getInitialAssumptions(IRP)) {}

  /// See AbstractAttribute::initialize(...).
  void initialize(Attributor &A) override {
    const IRPosition &FnPos = IRPosition::function(*getAnchorScope());
    A.getAAFor<AAAssumptionInfo>(*this, FnPos, DepClassTy::REQUIRED);
  }

  /// See AbstractAttribute::manifest(...).
  ChangeStatus manifest(Attributor &A) override {
    // Don't manifest a universal set if it somehow made it here.
    if (getKnown().isUniversal())
      return ChangeStatus::UNCHANGED;

    CallBase &AssociatedCall = cast<CallBase>(getAssociatedValue());
    bool Changed = addAssumptions(AssociatedCall, getAssumed().getSet());

    return Changed ? ChangeStatus::CHANGED : ChangeStatus::UNCHANGED;
  }

  /// See AbstractAttribute::updateImpl(...).
  ChangeStatus updateImpl(Attributor &A) override {
    const IRPosition &FnPos = IRPosition::function(*getAnchorScope());
    auto &AssumptionAA =
        A.getAAFor<AAAssumptionInfo>(*this, FnPos, DepClassTy::REQUIRED);
    bool Changed = getIntersection(AssumptionAA.getAssumed());
    return Changed ? ChangeStatus::CHANGED : ChangeStatus::UNCHANGED;
  }

  /// See AbstractAttribute::trackStatistics()
  void trackStatistics() const override {}

private:
  /// Helper to initialized the known set as all the assumptions this call and
  /// the callee contain.
  DenseSet<StringRef> getInitialAssumptions(const IRPosition &IRP) {
    const CallBase &CB = cast<CallBase>(IRP.getAssociatedValue());
    auto Assumptions = getAssumptions(CB);
    if (Function *F = IRP.getAssociatedFunction())
      set_union(Assumptions, getAssumptions(*F));
    if (Function *F = IRP.getAssociatedFunction())
      set_union(Assumptions, getAssumptions(*F));
    return Assumptions;
  }
};

} // namespace

AACallGraphNode *AACallEdgeIterator::operator*() const {
  return static_cast<AACallGraphNode *>(const_cast<AACallEdges *>(
      &A.getOrCreateAAFor<AACallEdges>(IRPosition::function(**I))));
}

void AttributorCallGraph::print() { llvm::WriteGraph(outs(), this); }

const char AAReturnedValues::ID = 0;
const char AANoUnwind::ID = 0;
const char AANoSync::ID = 0;
const char AANoFree::ID = 0;
const char AANonNull::ID = 0;
const char AANoRecurse::ID = 0;
const char AAWillReturn::ID = 0;
const char AAUndefinedBehavior::ID = 0;
const char AANoAlias::ID = 0;
const char AAReachability::ID = 0;
const char AANoReturn::ID = 0;
const char AAIsDead::ID = 0;
const char AADereferenceable::ID = 0;
const char AAAlign::ID = 0;
const char AANoCapture::ID = 0;
const char AAValueSimplify::ID = 0;
const char AAHeapToStack::ID = 0;
const char AAPrivatizablePtr::ID = 0;
const char AAMemoryBehavior::ID = 0;
const char AAMemoryLocation::ID = 0;
const char AAValueConstantRange::ID = 0;
const char AAPotentialValues::ID = 0;
const char AANoUndef::ID = 0;
const char AACallEdges::ID = 0;
const char AAFunctionReachability::ID = 0;
const char AAPointerInfo::ID = 0;
const char AAAssumptionInfo::ID = 0;

// Macro magic to create the static generator function for attributes that
// follow the naming scheme.

#define SWITCH_PK_INV(CLASS, PK, POS_NAME)                                     \
  case IRPosition::PK:                                                         \
    llvm_unreachable("Cannot create " #CLASS " for a " POS_NAME " position!");

#define SWITCH_PK_CREATE(CLASS, IRP, PK, SUFFIX)                               \
  case IRPosition::PK:                                                         \
    AA = new (A.Allocator) CLASS##SUFFIX(IRP, A);                              \
    ++NumAAs;                                                                  \
    break;

#define CREATE_FUNCTION_ABSTRACT_ATTRIBUTE_FOR_POSITION(CLASS)                 \
  CLASS &CLASS::createForPosition(const IRPosition &IRP, Attributor &A) {      \
    CLASS *AA = nullptr;                                                       \
    switch (IRP.getPositionKind()) {                                           \
      SWITCH_PK_INV(CLASS, IRP_INVALID, "invalid")                             \
      SWITCH_PK_INV(CLASS, IRP_FLOAT, "floating")                              \
      SWITCH_PK_INV(CLASS, IRP_ARGUMENT, "argument")                           \
      SWITCH_PK_INV(CLASS, IRP_RETURNED, "returned")                           \
      SWITCH_PK_INV(CLASS, IRP_CALL_SITE_RETURNED, "call site returned")       \
      SWITCH_PK_INV(CLASS, IRP_CALL_SITE_ARGUMENT, "call site argument")       \
      SWITCH_PK_CREATE(CLASS, IRP, IRP_FUNCTION, Function)                     \
      SWITCH_PK_CREATE(CLASS, IRP, IRP_CALL_SITE, CallSite)                    \
    }                                                                          \
    return *AA;                                                                \
  }

#define CREATE_VALUE_ABSTRACT_ATTRIBUTE_FOR_POSITION(CLASS)                    \
  CLASS &CLASS::createForPosition(const IRPosition &IRP, Attributor &A) {      \
    CLASS *AA = nullptr;                                                       \
    switch (IRP.getPositionKind()) {                                           \
      SWITCH_PK_INV(CLASS, IRP_INVALID, "invalid")                             \
      SWITCH_PK_INV(CLASS, IRP_FUNCTION, "function")                           \
      SWITCH_PK_INV(CLASS, IRP_CALL_SITE, "call site")                         \
      SWITCH_PK_CREATE(CLASS, IRP, IRP_FLOAT, Floating)                        \
      SWITCH_PK_CREATE(CLASS, IRP, IRP_ARGUMENT, Argument)                     \
      SWITCH_PK_CREATE(CLASS, IRP, IRP_RETURNED, Returned)                     \
      SWITCH_PK_CREATE(CLASS, IRP, IRP_CALL_SITE_RETURNED, CallSiteReturned)   \
      SWITCH_PK_CREATE(CLASS, IRP, IRP_CALL_SITE_ARGUMENT, CallSiteArgument)   \
    }                                                                          \
    return *AA;                                                                \
  }

#define CREATE_ALL_ABSTRACT_ATTRIBUTE_FOR_POSITION(CLASS)                      \
  CLASS &CLASS::createForPosition(const IRPosition &IRP, Attributor &A) {      \
    CLASS *AA = nullptr;                                                       \
    switch (IRP.getPositionKind()) {                                           \
      SWITCH_PK_INV(CLASS, IRP_INVALID, "invalid")                             \
      SWITCH_PK_CREATE(CLASS, IRP, IRP_FUNCTION, Function)                     \
      SWITCH_PK_CREATE(CLASS, IRP, IRP_CALL_SITE, CallSite)                    \
      SWITCH_PK_CREATE(CLASS, IRP, IRP_FLOAT, Floating)                        \
      SWITCH_PK_CREATE(CLASS, IRP, IRP_ARGUMENT, Argument)                     \
      SWITCH_PK_CREATE(CLASS, IRP, IRP_RETURNED, Returned)                     \
      SWITCH_PK_CREATE(CLASS, IRP, IRP_CALL_SITE_RETURNED, CallSiteReturned)   \
      SWITCH_PK_CREATE(CLASS, IRP, IRP_CALL_SITE_ARGUMENT, CallSiteArgument)   \
    }                                                                          \
    return *AA;                                                                \
  }

#define CREATE_FUNCTION_ONLY_ABSTRACT_ATTRIBUTE_FOR_POSITION(CLASS)            \
  CLASS &CLASS::createForPosition(const IRPosition &IRP, Attributor &A) {      \
    CLASS *AA = nullptr;                                                       \
    switch (IRP.getPositionKind()) {                                           \
      SWITCH_PK_INV(CLASS, IRP_INVALID, "invalid")                             \
      SWITCH_PK_INV(CLASS, IRP_ARGUMENT, "argument")                           \
      SWITCH_PK_INV(CLASS, IRP_FLOAT, "floating")                              \
      SWITCH_PK_INV(CLASS, IRP_RETURNED, "returned")                           \
      SWITCH_PK_INV(CLASS, IRP_CALL_SITE_RETURNED, "call site returned")       \
      SWITCH_PK_INV(CLASS, IRP_CALL_SITE_ARGUMENT, "call site argument")       \
      SWITCH_PK_INV(CLASS, IRP_CALL_SITE, "call site")                         \
      SWITCH_PK_CREATE(CLASS, IRP, IRP_FUNCTION, Function)                     \
    }                                                                          \
    return *AA;                                                                \
  }

#define CREATE_NON_RET_ABSTRACT_ATTRIBUTE_FOR_POSITION(CLASS)                  \
  CLASS &CLASS::createForPosition(const IRPosition &IRP, Attributor &A) {      \
    CLASS *AA = nullptr;                                                       \
    switch (IRP.getPositionKind()) {                                           \
      SWITCH_PK_INV(CLASS, IRP_INVALID, "invalid")                             \
      SWITCH_PK_INV(CLASS, IRP_RETURNED, "returned")                           \
      SWITCH_PK_CREATE(CLASS, IRP, IRP_FUNCTION, Function)                     \
      SWITCH_PK_CREATE(CLASS, IRP, IRP_CALL_SITE, CallSite)                    \
      SWITCH_PK_CREATE(CLASS, IRP, IRP_FLOAT, Floating)                        \
      SWITCH_PK_CREATE(CLASS, IRP, IRP_ARGUMENT, Argument)                     \
      SWITCH_PK_CREATE(CLASS, IRP, IRP_CALL_SITE_RETURNED, CallSiteReturned)   \
      SWITCH_PK_CREATE(CLASS, IRP, IRP_CALL_SITE_ARGUMENT, CallSiteArgument)   \
    }                                                                          \
    return *AA;                                                                \
  }

CREATE_FUNCTION_ABSTRACT_ATTRIBUTE_FOR_POSITION(AANoUnwind)
CREATE_FUNCTION_ABSTRACT_ATTRIBUTE_FOR_POSITION(AANoSync)
CREATE_FUNCTION_ABSTRACT_ATTRIBUTE_FOR_POSITION(AANoRecurse)
CREATE_FUNCTION_ABSTRACT_ATTRIBUTE_FOR_POSITION(AAWillReturn)
CREATE_FUNCTION_ABSTRACT_ATTRIBUTE_FOR_POSITION(AANoReturn)
CREATE_FUNCTION_ABSTRACT_ATTRIBUTE_FOR_POSITION(AAReturnedValues)
CREATE_FUNCTION_ABSTRACT_ATTRIBUTE_FOR_POSITION(AAMemoryLocation)
CREATE_FUNCTION_ABSTRACT_ATTRIBUTE_FOR_POSITION(AACallEdges)
CREATE_FUNCTION_ABSTRACT_ATTRIBUTE_FOR_POSITION(AAAssumptionInfo)

CREATE_VALUE_ABSTRACT_ATTRIBUTE_FOR_POSITION(AANonNull)
CREATE_VALUE_ABSTRACT_ATTRIBUTE_FOR_POSITION(AANoAlias)
CREATE_VALUE_ABSTRACT_ATTRIBUTE_FOR_POSITION(AAPrivatizablePtr)
CREATE_VALUE_ABSTRACT_ATTRIBUTE_FOR_POSITION(AADereferenceable)
CREATE_VALUE_ABSTRACT_ATTRIBUTE_FOR_POSITION(AAAlign)
CREATE_VALUE_ABSTRACT_ATTRIBUTE_FOR_POSITION(AANoCapture)
CREATE_VALUE_ABSTRACT_ATTRIBUTE_FOR_POSITION(AAValueConstantRange)
CREATE_VALUE_ABSTRACT_ATTRIBUTE_FOR_POSITION(AAPotentialValues)
CREATE_VALUE_ABSTRACT_ATTRIBUTE_FOR_POSITION(AANoUndef)
CREATE_VALUE_ABSTRACT_ATTRIBUTE_FOR_POSITION(AAPointerInfo)

CREATE_ALL_ABSTRACT_ATTRIBUTE_FOR_POSITION(AAValueSimplify)
CREATE_ALL_ABSTRACT_ATTRIBUTE_FOR_POSITION(AAIsDead)
CREATE_ALL_ABSTRACT_ATTRIBUTE_FOR_POSITION(AANoFree)

CREATE_FUNCTION_ONLY_ABSTRACT_ATTRIBUTE_FOR_POSITION(AAHeapToStack)
CREATE_FUNCTION_ONLY_ABSTRACT_ATTRIBUTE_FOR_POSITION(AAReachability)
CREATE_FUNCTION_ONLY_ABSTRACT_ATTRIBUTE_FOR_POSITION(AAUndefinedBehavior)
CREATE_FUNCTION_ONLY_ABSTRACT_ATTRIBUTE_FOR_POSITION(AAFunctionReachability)

CREATE_NON_RET_ABSTRACT_ATTRIBUTE_FOR_POSITION(AAMemoryBehavior)

#undef CREATE_FUNCTION_ONLY_ABSTRACT_ATTRIBUTE_FOR_POSITION
#undef CREATE_FUNCTION_ABSTRACT_ATTRIBUTE_FOR_POSITION
#undef CREATE_NON_RET_ABSTRACT_ATTRIBUTE_FOR_POSITION
#undef CREATE_VALUE_ABSTRACT_ATTRIBUTE_FOR_POSITION
#undef CREATE_ALL_ABSTRACT_ATTRIBUTE_FOR_POSITION
#undef SWITCH_PK_CREATE
#undef SWITCH_PK_INV<|MERGE_RESOLUTION|>--- conflicted
+++ resolved
@@ -5278,12 +5278,6 @@
           continue;
         return false;
       }
-<<<<<<< HEAD
-      if (!isa<AllocaInst>(Obj) && !isa<GlobalVariable>(Obj) &&
-          !isNoAliasFn(Obj, TLI))
-        return false;
-=======
->>>>>>> 1e8336c5
       Constant *InitialVal = AA::getInitialValueForObj(*Obj, *L.getType(), TLI);
       if (!InitialVal || !Union(*InitialVal))
         return false;
@@ -5963,14 +5957,8 @@
       Align Alignment(1);
       if (MaybeAlign RetAlign = AI.CB->getRetAlign())
         Alignment = max(Alignment, RetAlign);
-<<<<<<< HEAD
-      if (AI.Kind == AllocationInfo::AllocationKind::ALIGNED_ALLOC) {
-        Optional<APInt> AlignmentAPI =
-            getAPInt(A, *this, *AI.CB->getArgOperand(0));
-=======
       if (Value *Align = getAllocAlignment(AI.CB, TLI)) {
         Optional<APInt> AlignmentAPI = getAPInt(A, *this, *Align);
->>>>>>> 1e8336c5
         assert(AlignmentAPI.hasValue() &&
                "Expected an alignment during manifest!");
         Alignment =
