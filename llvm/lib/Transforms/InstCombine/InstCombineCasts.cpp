--- conflicted
+++ resolved
@@ -1237,13 +1237,9 @@
 
   if (!Zext.hasNonNeg()) {
     // If this zero extend is only used by a shift, add nneg flag.
-<<<<<<< HEAD
-    if (Zext.hasOneUse() && SrcTy->getScalarSizeInBits() > 2 &&
-=======
     if (Zext.hasOneUse() &&
         SrcTy->getScalarSizeInBits() >
             Log2_64_Ceil(DestTy->getScalarSizeInBits()) &&
->>>>>>> 7ca33737
         match(Zext.user_back(), m_Shift(m_Value(), m_Specific(&Zext)))) {
       Zext.setNonNeg();
       return &Zext;
