//===-- lib/MC/Disassembler.cpp - Disassembler Public C Interface ---------===//
//
// Part of the LLVM Project, under the Apache License v2.0 with LLVM Exceptions.
// See https://llvm.org/LICENSE.txt for license information.
// SPDX-License-Identifier: Apache-2.0 WITH LLVM-exception
//
//===----------------------------------------------------------------------===//

#include "Disassembler.h"
#include "llvm-c/Disassembler.h"
#include "llvm/ADT/ArrayRef.h"
#include "llvm/ADT/SmallVector.h"
#include "llvm/ADT/Triple.h"
#include "llvm/MC/MCAsmInfo.h"
#include "llvm/MC/MCContext.h"
#include "llvm/MC/MCDisassembler/MCDisassembler.h"
#include "llvm/MC/MCDisassembler/MCRelocationInfo.h"
#include "llvm/MC/MCDisassembler/MCSymbolizer.h"
#include "llvm/MC/MCInst.h"
#include "llvm/MC/MCInstPrinter.h"
#include "llvm/MC/MCInstrDesc.h"
#include "llvm/MC/MCInstrInfo.h"
#include "llvm/MC/MCInstrItineraries.h"
#include "llvm/MC/MCRegisterInfo.h"
#include "llvm/MC/MCSchedule.h"
#include "llvm/MC/MCSubtargetInfo.h"
#include "llvm/MC/MCTargetOptions.h"
#include "llvm/Support/ErrorHandling.h"
#include "llvm/Support/FormattedStream.h"
#include "llvm/Support/TargetRegistry.h"
#include "llvm/Support/raw_ostream.h"
#include <cassert>
#include <cstddef>
#include <cstring>

using namespace llvm;

// LLVMCreateDisasm() creates a disassembler for the TripleName.  Symbolic
// disassembly is supported by passing a block of information in the DisInfo
// parameter and specifying the TagType and callback functions as described in
// the header llvm-c/Disassembler.h .  The pointer to the block and the
// functions can all be passed as NULL.  If successful, this returns a
// disassembler context.  If not, it returns NULL.
//
LLVMDisasmContextRef
LLVMCreateDisasmCPUFeatures(const char *TT, const char *CPU,
                            const char *Features, void *DisInfo, int TagType,
                            LLVMOpInfoCallback GetOpInfo,
                            LLVMSymbolLookupCallback SymbolLookUp) {
  // Get the target.
  std::string Error;
  const Target *TheTarget = TargetRegistry::lookupTarget(TT, Error);
  if (!TheTarget)
    return nullptr;

  std::unique_ptr<const MCRegisterInfo> MRI(TheTarget->createMCRegInfo(TT));
  if (!MRI)
    return nullptr;

  MCTargetOptions MCOptions;
  // Get the assembler info needed to setup the MCContext.
  std::unique_ptr<const MCAsmInfo> MAI(
      TheTarget->createMCAsmInfo(*MRI, TT, MCOptions));
  if (!MAI)
    return nullptr;

  std::unique_ptr<const MCInstrInfo> MII(TheTarget->createMCInstrInfo());
  if (!MII)
    return nullptr;

  std::unique_ptr<const MCSubtargetInfo> STI(
      TheTarget->createMCSubtargetInfo(TT, CPU, Features));
  if (!STI)
    return nullptr;

  // Set up the MCContext for creating symbols and MCExpr's.
<<<<<<< HEAD
  std::unique_ptr<MCContext> Ctx(new MCContext(Triple(TT), MAI.get(), MRI.get(),
                                               /*MOFI=*/nullptr, STI.get()));
=======
  std::unique_ptr<MCContext> Ctx(
      new MCContext(Triple(TT), MAI.get(), MRI.get(), STI.get()));
>>>>>>> 21f3f750
  if (!Ctx)
    return nullptr;

  // Set up disassembler.
  std::unique_ptr<MCDisassembler> DisAsm(
      TheTarget->createMCDisassembler(*STI, *Ctx));
  if (!DisAsm)
    return nullptr;

  std::unique_ptr<MCRelocationInfo> RelInfo(
      TheTarget->createMCRelocationInfo(TT, *Ctx));
  if (!RelInfo)
    return nullptr;

  std::unique_ptr<MCSymbolizer> Symbolizer(TheTarget->createMCSymbolizer(
      TT, GetOpInfo, SymbolLookUp, DisInfo, Ctx.get(), std::move(RelInfo)));
  DisAsm->setSymbolizer(std::move(Symbolizer));

  // Set up the instruction printer.
  int AsmPrinterVariant = MAI->getAssemblerDialect();
  std::unique_ptr<MCInstPrinter> IP(TheTarget->createMCInstPrinter(
      Triple(TT), AsmPrinterVariant, *MAI, *MII, *MRI));
  if (!IP)
    return nullptr;

  LLVMDisasmContext *DC = new LLVMDisasmContext(
      TT, DisInfo, TagType, GetOpInfo, SymbolLookUp, TheTarget, std::move(MAI),
      std::move(MRI), std::move(STI), std::move(MII), std::move(Ctx),
      std::move(DisAsm), std::move(IP));
  if (!DC)
    return nullptr;

  DC->setCPU(CPU);
  return DC;
}

LLVMDisasmContextRef
LLVMCreateDisasmCPU(const char *TT, const char *CPU, void *DisInfo, int TagType,
                    LLVMOpInfoCallback GetOpInfo,
                    LLVMSymbolLookupCallback SymbolLookUp) {
  return LLVMCreateDisasmCPUFeatures(TT, CPU, "", DisInfo, TagType, GetOpInfo,
                                     SymbolLookUp);
}

LLVMDisasmContextRef LLVMCreateDisasm(const char *TT, void *DisInfo,
                                      int TagType, LLVMOpInfoCallback GetOpInfo,
                                      LLVMSymbolLookupCallback SymbolLookUp) {
  return LLVMCreateDisasmCPUFeatures(TT, "", "", DisInfo, TagType, GetOpInfo,
                                     SymbolLookUp);
}

//
// LLVMDisasmDispose() disposes of the disassembler specified by the context.
//
void LLVMDisasmDispose(LLVMDisasmContextRef DCR){
  LLVMDisasmContext *DC = static_cast<LLVMDisasmContext *>(DCR);
  delete DC;
}

/// Emits the comments that are stored in \p DC comment stream.
/// Each comment in the comment stream must end with a newline.
static void emitComments(LLVMDisasmContext *DC,
                         formatted_raw_ostream &FormattedOS) {
  // Flush the stream before taking its content.
  StringRef Comments = DC->CommentsToEmit.str();
  // Get the default information for printing a comment.
  const MCAsmInfo *MAI = DC->getAsmInfo();
  StringRef CommentBegin = MAI->getCommentString();
  unsigned CommentColumn = MAI->getCommentColumn();
  bool IsFirst = true;
  while (!Comments.empty()) {
    if (!IsFirst)
      FormattedOS << '\n';
    // Emit a line of comments.
    FormattedOS.PadToColumn(CommentColumn);
    size_t Position = Comments.find('\n');
    FormattedOS << CommentBegin << ' ' << Comments.substr(0, Position);
    // Move after the newline character.
    Comments = Comments.substr(Position+1);
    IsFirst = false;
  }
  FormattedOS.flush();

  // Tell the comment stream that the vector changed underneath it.
  DC->CommentsToEmit.clear();
}

/// Gets latency information for \p Inst from the itinerary
/// scheduling model, based on \p DC information.
/// \return The maximum expected latency over all the operands or -1
/// if no information is available.
static int getItineraryLatency(LLVMDisasmContext *DC, const MCInst &Inst) {
  const int NoInformationAvailable = -1;

  // Check if we have a CPU to get the itinerary information.
  if (DC->getCPU().empty())
    return NoInformationAvailable;

  // Get itinerary information.
  const MCSubtargetInfo *STI = DC->getSubtargetInfo();
  InstrItineraryData IID = STI->getInstrItineraryForCPU(DC->getCPU());
  // Get the scheduling class of the requested instruction.
  const MCInstrDesc& Desc = DC->getInstrInfo()->get(Inst.getOpcode());
  unsigned SCClass = Desc.getSchedClass();

  int Latency = 0;
  for (unsigned OpIdx = 0, OpIdxEnd = Inst.getNumOperands(); OpIdx != OpIdxEnd;
       ++OpIdx)
    Latency = std::max(Latency, IID.getOperandCycle(SCClass, OpIdx));

  return Latency;
}

/// Gets latency information for \p Inst, based on \p DC information.
/// \return The maximum expected latency over all the definitions or -1
/// if no information is available.
static int getLatency(LLVMDisasmContext *DC, const MCInst &Inst) {
  // Try to compute scheduling information.
  const MCSubtargetInfo *STI = DC->getSubtargetInfo();
  const MCSchedModel SCModel = STI->getSchedModel();
  const int NoInformationAvailable = -1;

  // Check if we have a scheduling model for instructions.
  if (!SCModel.hasInstrSchedModel())
    // Try to fall back to the itinerary model if the scheduling model doesn't
    // have a scheduling table.  Note the default does not have a table.
    return getItineraryLatency(DC, Inst);

  // Get the scheduling class of the requested instruction.
  const MCInstrDesc& Desc = DC->getInstrInfo()->get(Inst.getOpcode());
  unsigned SCClass = Desc.getSchedClass();
  const MCSchedClassDesc *SCDesc = SCModel.getSchedClassDesc(SCClass);
  // Resolving the variant SchedClass requires an MI to pass to
  // SubTargetInfo::resolveSchedClass.
  if (!SCDesc || !SCDesc->isValid() || SCDesc->isVariant())
    return NoInformationAvailable;

  // Compute output latency.
  int16_t Latency = 0;
  for (unsigned DefIdx = 0, DefEnd = SCDesc->NumWriteLatencyEntries;
       DefIdx != DefEnd; ++DefIdx) {
    // Lookup the definition's write latency in SubtargetInfo.
    const MCWriteLatencyEntry *WLEntry = STI->getWriteLatencyEntry(SCDesc,
                                                                   DefIdx);
    Latency = std::max(Latency, WLEntry->Cycles);
  }

  return Latency;
}

/// Emits latency information in DC->CommentStream for \p Inst, based
/// on the information available in \p DC.
static void emitLatency(LLVMDisasmContext *DC, const MCInst &Inst) {
  int Latency = getLatency(DC, Inst);

  // Report only interesting latencies.
  if (Latency < 2)
    return;

  DC->CommentStream << "Latency: " << Latency << '\n';
}

//
// LLVMDisasmInstruction() disassembles a single instruction using the
// disassembler context specified in the parameter DC.  The bytes of the
// instruction are specified in the parameter Bytes, and contains at least
// BytesSize number of bytes.  The instruction is at the address specified by
// the PC parameter.  If a valid instruction can be disassembled its string is
// returned indirectly in OutString which whos size is specified in the
// parameter OutStringSize.  This function returns the number of bytes in the
// instruction or zero if there was no valid instruction.  If this function
// returns zero the caller will have to pick how many bytes they want to step
// over by printing a .byte, .long etc. to continue.
//
size_t LLVMDisasmInstruction(LLVMDisasmContextRef DCR, uint8_t *Bytes,
                             uint64_t BytesSize, uint64_t PC, char *OutString,
                             size_t OutStringSize){
  LLVMDisasmContext *DC = static_cast<LLVMDisasmContext *>(DCR);
  // Wrap the pointer to the Bytes, BytesSize and PC in a MemoryObject.
  ArrayRef<uint8_t> Data(Bytes, BytesSize);

  uint64_t Size;
  MCInst Inst;
  const MCDisassembler *DisAsm = DC->getDisAsm();
  MCInstPrinter *IP = DC->getIP();
  MCDisassembler::DecodeStatus S;
  SmallVector<char, 64> InsnStr;
  raw_svector_ostream Annotations(InsnStr);
  S = DisAsm->getInstruction(Inst, Size, Data, PC, Annotations);
  switch (S) {
  case MCDisassembler::Fail:
  case MCDisassembler::SoftFail:
    // FIXME: Do something different for soft failure modes?
    return 0;

  case MCDisassembler::Success: {
    StringRef AnnotationsStr = Annotations.str();

    SmallVector<char, 64> InsnStr;
    raw_svector_ostream OS(InsnStr);
    formatted_raw_ostream FormattedOS(OS);
    IP->printInst(&Inst, PC, AnnotationsStr, *DC->getSubtargetInfo(),
                  FormattedOS);

    if (DC->getOptions() & LLVMDisassembler_Option_PrintLatency)
      emitLatency(DC, Inst);

    emitComments(DC, FormattedOS);

    assert(OutStringSize != 0 && "Output buffer cannot be zero size");
    size_t OutputSize = std::min(OutStringSize-1, InsnStr.size());
    std::memcpy(OutString, InsnStr.data(), OutputSize);
    OutString[OutputSize] = '\0'; // Terminate string.

    return Size;
  }
  }
  llvm_unreachable("Invalid DecodeStatus!");
}

//
// LLVMSetDisasmOptions() sets the disassembler's options.  It returns 1 if it
// can set all the Options and 0 otherwise.
//
int LLVMSetDisasmOptions(LLVMDisasmContextRef DCR, uint64_t Options){
  if (Options & LLVMDisassembler_Option_UseMarkup){
      LLVMDisasmContext *DC = static_cast<LLVMDisasmContext *>(DCR);
      MCInstPrinter *IP = DC->getIP();
      IP->setUseMarkup(true);
      DC->addOptions(LLVMDisassembler_Option_UseMarkup);
      Options &= ~LLVMDisassembler_Option_UseMarkup;
  }
  if (Options & LLVMDisassembler_Option_PrintImmHex){
      LLVMDisasmContext *DC = static_cast<LLVMDisasmContext *>(DCR);
      MCInstPrinter *IP = DC->getIP();
      IP->setPrintImmHex(true);
      DC->addOptions(LLVMDisassembler_Option_PrintImmHex);
      Options &= ~LLVMDisassembler_Option_PrintImmHex;
  }
  if (Options & LLVMDisassembler_Option_AsmPrinterVariant){
      LLVMDisasmContext *DC = static_cast<LLVMDisasmContext *>(DCR);
      // Try to set up the new instruction printer.
      const MCAsmInfo *MAI = DC->getAsmInfo();
      const MCInstrInfo *MII = DC->getInstrInfo();
      const MCRegisterInfo *MRI = DC->getRegisterInfo();
      int AsmPrinterVariant = MAI->getAssemblerDialect();
      AsmPrinterVariant = AsmPrinterVariant == 0 ? 1 : 0;
      MCInstPrinter *IP = DC->getTarget()->createMCInstPrinter(
          Triple(DC->getTripleName()), AsmPrinterVariant, *MAI, *MII, *MRI);
      if (IP) {
        DC->setIP(IP);
        DC->addOptions(LLVMDisassembler_Option_AsmPrinterVariant);
        Options &= ~LLVMDisassembler_Option_AsmPrinterVariant;
      }
  }
  if (Options & LLVMDisassembler_Option_SetInstrComments) {
    LLVMDisasmContext *DC = static_cast<LLVMDisasmContext *>(DCR);
    MCInstPrinter *IP = DC->getIP();
    IP->setCommentStream(DC->CommentStream);
    DC->addOptions(LLVMDisassembler_Option_SetInstrComments);
    Options &= ~LLVMDisassembler_Option_SetInstrComments;
  }
  if (Options & LLVMDisassembler_Option_PrintLatency) {
    LLVMDisasmContext *DC = static_cast<LLVMDisasmContext *>(DCR);
    DC->addOptions(LLVMDisassembler_Option_PrintLatency);
    Options &= ~LLVMDisassembler_Option_PrintLatency;
  }
  return (Options == 0);
}<|MERGE_RESOLUTION|>--- conflicted
+++ resolved
@@ -74,13 +74,8 @@
     return nullptr;
 
   // Set up the MCContext for creating symbols and MCExpr's.
-<<<<<<< HEAD
-  std::unique_ptr<MCContext> Ctx(new MCContext(Triple(TT), MAI.get(), MRI.get(),
-                                               /*MOFI=*/nullptr, STI.get()));
-=======
   std::unique_ptr<MCContext> Ctx(
       new MCContext(Triple(TT), MAI.get(), MRI.get(), STI.get()));
->>>>>>> 21f3f750
   if (!Ctx)
     return nullptr;
 
