--- conflicted
+++ resolved
@@ -14,33 +14,6 @@
 
 using namespace llvm;
 
-<<<<<<< HEAD
-namespace {
-class SPIRVObjectWriter : public MCObjectWriter {
-  ::support::endian::Writer W;
-
-  /// The target specific SPIR-V writer instance.
-  std::unique_ptr<MCSPIRVObjectTargetWriter> TargetObjectWriter;
-
-public:
-  SPIRVObjectWriter(std::unique_ptr<MCSPIRVObjectTargetWriter> MOTW,
-                    raw_pwrite_stream &OS)
-      : W(OS, llvm::endianness::little), TargetObjectWriter(std::move(MOTW)) {}
-
-  ~SPIRVObjectWriter() override {}
-
-private:
-  void recordRelocation(MCAssembler &Asm, const MCFragment *Fragment,
-                        const MCFixup &Fixup, MCValue Target,
-                        uint64_t &FixedValue) override {}
-
-  uint64_t writeObject(MCAssembler &Asm) override;
-  void writeHeader(const MCAssembler &Asm);
-};
-} // namespace
-
-=======
->>>>>>> 9c4aab8c
 void SPIRVObjectWriter::writeHeader(const MCAssembler &Asm) {
   constexpr uint32_t MagicNumber = 0x07230203;
   constexpr uint32_t GeneratorID = 43;
@@ -55,8 +28,6 @@
   W.write<uint32_t>(Schema);
 }
 
-<<<<<<< HEAD
-=======
 void SPIRVObjectWriter::setBuildVersion(unsigned Major, unsigned Minor,
                                         unsigned Bound) {
   VersionInfo.Major = Major;
@@ -64,7 +35,6 @@
   VersionInfo.Bound = Bound;
 }
 
->>>>>>> 9c4aab8c
 uint64_t SPIRVObjectWriter::writeObject(MCAssembler &Asm) {
   uint64_t StartOffset = W.OS.tell();
   writeHeader(Asm);
