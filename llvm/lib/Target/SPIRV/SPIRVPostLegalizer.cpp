//===-- SPIRVPostLegalizer.cpp - ammend info after legalization -*- C++ -*-===//
//
// which may appear after the legalizer pass
//
// Part of the LLVM Project, under the Apache License v2.0 with LLVM Exceptions.
// See https://llvm.org/LICENSE.txt for license information.
// SPDX-License-Identifier: Apache-2.0 WITH LLVM-exception
//
//===----------------------------------------------------------------------===//
//
// The pass partially apply pre-legalization logic to new instructions inserted
// as a result of legalization:
// - assigns SPIR-V types to registers for new instructions.
//
//===----------------------------------------------------------------------===//

#include "SPIRV.h"
#include "SPIRVSubtarget.h"
#include "SPIRVUtils.h"
#include "llvm/ADT/PostOrderIterator.h"
#include "llvm/Analysis/OptimizationRemarkEmitter.h"
#include "llvm/CodeGen/MachinePostDominators.h"
#include "llvm/IR/Attributes.h"
#include "llvm/IR/Constants.h"
#include "llvm/IR/DebugInfoMetadata.h"
#include "llvm/IR/IntrinsicsSPIRV.h"
#include "llvm/Target/TargetIntrinsicInfo.h"
#include <stack>

#define DEBUG_TYPE "spirv-postlegalizer"

using namespace llvm;

namespace {
class SPIRVPostLegalizer : public MachineFunctionPass {
public:
  static char ID;
  SPIRVPostLegalizer() : MachineFunctionPass(ID) {
    initializeSPIRVPostLegalizerPass(*PassRegistry::getPassRegistry());
  }
  bool runOnMachineFunction(MachineFunction &MF) override;
};
} // namespace

// Defined in SPIRVLegalizerInfo.cpp.
extern bool isTypeFoldingSupported(unsigned Opcode);

namespace llvm {
//  Defined in SPIRVPreLegalizer.cpp.
extern Register insertAssignInstr(Register Reg, Type *Ty, SPIRVType *SpirvTy,
                                  SPIRVGlobalRegistry *GR,
                                  MachineIRBuilder &MIB,
                                  MachineRegisterInfo &MRI);
extern void processInstr(MachineInstr &MI, MachineIRBuilder &MIB,
                         MachineRegisterInfo &MRI, SPIRVGlobalRegistry *GR);
} // namespace llvm

static bool isMetaInstrGET(unsigned Opcode) {
  return Opcode == SPIRV::GET_ID || Opcode == SPIRV::GET_fID ||
         Opcode == SPIRV::GET_pID || Opcode == SPIRV::GET_vID ||
         Opcode == SPIRV::GET_vfID || Opcode == SPIRV::GET_vpID;
}

static bool mayBeInserted(unsigned Opcode) {
  switch (Opcode) {
  case TargetOpcode::G_SMAX:
  case TargetOpcode::G_UMAX:
  case TargetOpcode::G_SMIN:
  case TargetOpcode::G_UMIN:
  case TargetOpcode::G_FMINNUM:
  case TargetOpcode::G_FMINIMUM:
  case TargetOpcode::G_FMAXNUM:
  case TargetOpcode::G_FMAXIMUM:
    return true;
  default:
    return isTypeFoldingSupported(Opcode);
  }
}

static void processNewInstrs(MachineFunction &MF, SPIRVGlobalRegistry *GR,
                             MachineIRBuilder MIB) {
  MachineRegisterInfo &MRI = MF.getRegInfo();

  for (MachineBasicBlock &MBB : MF) {
    for (MachineInstr &I : MBB) {
      const unsigned Opcode = I.getOpcode();
      if (Opcode == TargetOpcode::G_UNMERGE_VALUES) {
        unsigned ArgI = I.getNumOperands() - 1;
        Register SrcReg = I.getOperand(ArgI).isReg()
                              ? I.getOperand(ArgI).getReg()
                              : Register(0);
        SPIRVType *DefType =
            SrcReg.isValid() ? GR->getSPIRVTypeForVReg(SrcReg) : nullptr;
        if (!DefType || DefType->getOpcode() != SPIRV::OpTypeVector)
          report_fatal_error(
              "cannot select G_UNMERGE_VALUES with a non-vector argument");
        SPIRVType *ScalarType =
            GR->getSPIRVTypeForVReg(DefType->getOperand(1).getReg());
        for (unsigned i = 0; i < I.getNumDefs(); ++i) {
          Register ResVReg = I.getOperand(i).getReg();
          SPIRVType *ResType = GR->getSPIRVTypeForVReg(ResVReg);
          if (!ResType) {
            // There was no "assign type" actions, let's fix this now
            ResType = ScalarType;
            MRI.setRegClass(ResVReg, &SPIRV::iIDRegClass);
            MRI.setType(ResVReg,
                        LLT::scalar(GR->getScalarOrVectorBitWidth(ResType)));
            GR->assignSPIRVTypeToVReg(ResType, ResVReg, *GR->CurMF);
          }
        }
      } else if (mayBeInserted(Opcode) && I.getNumDefs() == 1 &&
                 I.getNumOperands() > 1 && I.getOperand(1).isReg()) {
        // Legalizer may have added a new instructions and introduced new
        // registers, we must decorate them as if they were introduced in a
        // non-automatic way
        Register ResVReg = I.getOperand(0).getReg();
        SPIRVType *ResVType = GR->getSPIRVTypeForVReg(ResVReg);
        // Check if the register defined by the instruction is newly generated
        // or already processed
        if (!ResVType) {
          // Set type of the defined register
          ResVType = GR->getSPIRVTypeForVReg(I.getOperand(1).getReg());
          // Check if we have type defined for operands of the new instruction
          if (!ResVType)
            continue;
          // Set type & class
<<<<<<< HEAD
          MRI.setRegClass(ResVReg, &SPIRV::iIDRegClass);
          MRI.setType(ResVReg,
                      LLT::scalar(GR->getScalarOrVectorBitWidth(ResVType)));
=======
          MRI.setRegClass(ResVReg, GR->getRegClass(ResVType));
          MRI.setType(ResVReg, GR->getRegType(ResVType));
>>>>>>> 1d22c955
          GR->assignSPIRVTypeToVReg(ResVType, ResVReg, *GR->CurMF);
        }
        // If this is a simple operation that is to be reduced by TableGen
        // definition we must apply some of pre-legalizer rules here
        if (isTypeFoldingSupported(Opcode)) {
          // Check if the instruction newly generated or already processed
          MachineInstr *NextMI = I.getNextNode();
          if (NextMI && isMetaInstrGET(NextMI->getOpcode()))
            continue;
          // Restore usual instructions pattern for the newly inserted
          // instruction
<<<<<<< HEAD
          MRI.setRegClass(ResVReg, MRI.getType(ResVReg).isVector()
                                       ? &SPIRV::iIDRegClass
                                       : &SPIRV::ANYIDRegClass);
          MRI.setType(ResVReg, LLT::scalar(32));
=======
>>>>>>> 1d22c955
          insertAssignInstr(ResVReg, nullptr, ResVType, GR, MIB, MRI);
          processInstr(I, MIB, MRI, GR);
        }
      }
    }
  }
}

// Do a preorder traversal of the CFG starting from the BB |Start|.
// point. Calls |op| on each basic block encountered during the traversal.
void visit(MachineFunction &MF, MachineBasicBlock &Start,
           std::function<void(MachineBasicBlock *)> op) {
  std::stack<MachineBasicBlock *> ToVisit;
  SmallPtrSet<MachineBasicBlock *, 8> Seen;

  ToVisit.push(&Start);
  Seen.insert(ToVisit.top());
  while (ToVisit.size() != 0) {
    MachineBasicBlock *MBB = ToVisit.top();
    ToVisit.pop();

    op(MBB);

    for (auto Succ : MBB->successors()) {
      if (Seen.contains(Succ))
        continue;
      ToVisit.push(Succ);
      Seen.insert(Succ);
    }
  }
}

// Do a preorder traversal of the CFG starting from the given function's entry
// point. Calls |op| on each basic block encountered during the traversal.
void visit(MachineFunction &MF, std::function<void(MachineBasicBlock *)> op) {
  visit(MF, *MF.begin(), op);
}

// Sorts basic blocks by dominance to respect the SPIR-V spec.
void sortBlocks(MachineFunction &MF) {
  MachineDominatorTree MDT(MF);

  std::unordered_map<MachineBasicBlock *, size_t> Order;
  Order.reserve(MF.size());

  size_t Index = 0;
  visit(MF, [&Order, &Index](MachineBasicBlock *MBB) { Order[MBB] = Index++; });

  auto Comparator = [&Order](MachineBasicBlock &LHS, MachineBasicBlock &RHS) {
    return Order[&LHS] < Order[&RHS];
  };

  MF.sort(Comparator);
}

bool SPIRVPostLegalizer::runOnMachineFunction(MachineFunction &MF) {
  // Initialize the type registry.
  const SPIRVSubtarget &ST = MF.getSubtarget<SPIRVSubtarget>();
  SPIRVGlobalRegistry *GR = ST.getSPIRVGlobalRegistry();
  GR->setCurrentFunc(MF);
  MachineIRBuilder MIB(MF);

  processNewInstrs(MF, GR, MIB);
  sortBlocks(MF);

  return true;
}

INITIALIZE_PASS(SPIRVPostLegalizer, DEBUG_TYPE, "SPIRV post legalizer", false,
                false)

char SPIRVPostLegalizer::ID = 0;

FunctionPass *llvm::createSPIRVPostLegalizerPass() {
  return new SPIRVPostLegalizer();
}<|MERGE_RESOLUTION|>--- conflicted
+++ resolved
@@ -124,14 +124,8 @@
           if (!ResVType)
             continue;
           // Set type & class
-<<<<<<< HEAD
-          MRI.setRegClass(ResVReg, &SPIRV::iIDRegClass);
-          MRI.setType(ResVReg,
-                      LLT::scalar(GR->getScalarOrVectorBitWidth(ResVType)));
-=======
           MRI.setRegClass(ResVReg, GR->getRegClass(ResVType));
           MRI.setType(ResVReg, GR->getRegType(ResVType));
->>>>>>> 1d22c955
           GR->assignSPIRVTypeToVReg(ResVType, ResVReg, *GR->CurMF);
         }
         // If this is a simple operation that is to be reduced by TableGen
@@ -143,13 +137,6 @@
             continue;
           // Restore usual instructions pattern for the newly inserted
           // instruction
-<<<<<<< HEAD
-          MRI.setRegClass(ResVReg, MRI.getType(ResVReg).isVector()
-                                       ? &SPIRV::iIDRegClass
-                                       : &SPIRV::ANYIDRegClass);
-          MRI.setType(ResVReg, LLT::scalar(32));
-=======
->>>>>>> 1d22c955
           insertAssignInstr(ResVReg, nullptr, ResVType, GR, MIB, MRI);
           processInstr(I, MIB, MRI, GR);
         }
