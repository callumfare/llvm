--- conflicted
+++ resolved
@@ -278,13 +278,10 @@
 def AArch64fsub_m1 : PatFrags<(ops node:$pg, node:$op1, node:$op2), [
     (int_aarch64_sve_fsub node:$pg, node:$op1, node:$op2),
     (vselect node:$pg, (AArch64fsub_p (SVEAllActive), node:$op1, node:$op2), node:$op1)
-<<<<<<< HEAD
-=======
 ]>;
 def AArch64fsubr_m1 : PatFrags<(ops node:$pg, node:$op1, node:$op2), [
     (int_aarch64_sve_fsubr node:$pg, node:$op1, node:$op2),
     (vselect node:$pg, (AArch64fsub_p (SVEAllActive), node:$op2, node:$op1), node:$op1)
->>>>>>> 98391913
 ]>;
 
 def AArch64shadd : PatFrags<(ops node:$pg, node:$op1, node:$op2),
