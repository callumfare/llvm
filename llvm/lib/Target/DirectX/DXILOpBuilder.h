--- conflicted
+++ resolved
@@ -18,7 +18,6 @@
 #include "llvm/Support/DXILABI.h"
 #include "llvm/Support/Error.h"
 #include "llvm/TargetParser/Triple.h"
-#include "llvm/Support/Error.h"
 
 namespace llvm {
 class Module;
@@ -33,13 +32,9 @@
 
 class DXILOpBuilder {
 public:
-<<<<<<< HEAD
-  DXILOpBuilder(Module &M, IRBuilderBase &B);
-=======
   DXILOpBuilder(Module &M);
 
   IRBuilder<> &getIRB() { return IRB; }
->>>>>>> 1d22c955
 
   /// Create a call instruction for the given DXIL op. The arguments
   /// must be valid for an overload of the operation.
@@ -51,8 +46,6 @@
   Expected<CallInst *> tryCreateOp(dxil::OpCode Op, ArrayRef<Value *> Args,
                                    Type *RetTy = nullptr);
 
-<<<<<<< HEAD
-=======
   /// Get the `%dx.types.Handle` type.
   StructType *getHandleType();
 
@@ -62,7 +55,6 @@
   /// Get a constant `%dx.types.ResourceProperties` value.
   Constant *getResProps(uint32_t Word0, uint32_t Word1);
 
->>>>>>> 1d22c955
   /// Return the name of the given opcode.
   static const char *getOpCodeName(dxil::OpCode DXILOp);
 
