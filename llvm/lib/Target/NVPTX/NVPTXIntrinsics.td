--- conflicted
+++ resolved
@@ -1967,50 +1967,45 @@
         Requires<Preds>;
 
 // Define instruction variants for all addressing modes.
-<<<<<<< HEAD
 multiclass ATOM_LdP_impl<string AsmStr, Intrinsic Intr,
-                       NVPTXRegClass regclass,
+                       ValueType regT, NVPTXRegClass regclass,
                        list<Predicate> Preds> {
   let AddedComplexity = 1 in {
-    def : ATOM23_impl<AsmStr, regclass, Preds,
+    def : ATOM23_impl<AsmStr, regT, regclass, Preds,
                       (ins Int32Regs:$src),
-                      (Intr Int32Regs:$src)>;
-    def : ATOM23_impl<AsmStr, regclass, Preds,
+                      (Intr (i32 Int32Regs:$src))>;
+    def : ATOM23_impl<AsmStr, regT, regclass, Preds,
                       (ins Int64Regs:$src),
-                      (Intr Int64Regs:$src)>;
+                      (Intr (i64 Int64Regs:$src))>;
   }
 }
 
 multiclass ATOM_StP_impl<string AsmStr, Intrinsic Intr,
-                       NVPTXRegClass regclass, Operand ImmType,
+                       ValueType regT, NVPTXRegClass regclass, Operand ImmType,
                        SDNode Imm, ValueType ImmTy,
                        list<Predicate> Preds> {
   let AddedComplexity = 1 in {
     def : NVPTXInst<(outs), (ins Int32Regs:$src, regclass:$b),
                   AsmStr,
-                  [(Intr Int32Regs:$src, regclass:$b)]>,
+                  [(Intr (i32 Int32Regs:$src), (regT regclass:$b))]>,
         Requires<Preds>;
     def : NVPTXInst<(outs), (ins Int64Regs:$src, regclass:$b),
                   AsmStr,
-                  [(Intr Int64Regs:$src, regclass:$b)]>,
+                  [(Intr (i64 Int64Regs:$src), (regT regclass:$b))]>,
         Requires<Preds>;
   }
   def : NVPTXInst<(outs), (ins Int32Regs:$src, ImmType:$b),
                 AsmStr,
-                [(Intr Int32Regs:$src, (ImmTy Imm:$b))]>,
+                [(Intr (i32 Int32Regs:$src), (ImmTy Imm:$b))]>,
       Requires<Preds>;
   def : NVPTXInst<(outs), (ins Int64Regs:$src, ImmType:$b),
                 AsmStr,
-                [(Intr Int64Regs:$src, (ImmTy Imm:$b))]>,
+                [(Intr (i64 Int64Regs:$src), (ImmTy Imm:$b))]>,
       Requires<Preds>;
 }
 
 multiclass ATOM2P_impl<string AsmStr, Intrinsic Intr,
-                       NVPTXRegClass regclass, Operand ImmType,
-=======
-multiclass ATOM2P_impl<string AsmStr,  Intrinsic Intr,
                        ValueType regT, NVPTXRegClass regclass, Operand ImmType,
->>>>>>> 24c5f18c
                        SDNode Imm, ValueType ImmTy,
                        list<Predicate> Preds> {
   let AddedComplexity = 1 in {
@@ -2070,7 +2065,7 @@
 // Constructs instrinsic name and instruction asm strings.
 multiclass ATOM_LdN_impl<string IntTypeStr, string TypeStr,
                        string ScopeStr, string SpaceStr, string SemStr,
-                       NVPTXRegClass regclass, list<Predicate> Preds> {
+                       ValueType regT, NVPTXRegClass regclass, list<Predicate> Preds> {
   defm : ATOM_LdP_impl<"ld." # SemStr
                             # !if(!eq(SemStr, "volatile"), "", "." # ScopeStr)
                             # !if(!eq(SpaceStr, "gen"), "", "." # SpaceStr)
@@ -2080,11 +2075,11 @@
                             "int_nvvm_ld_" # SpaceStr # "_" # IntTypeStr
                             # !if(!eq(SemStr, "relaxed"), "", "_" # SemStr)
                             # !if(!or(!eq(ScopeStr, "gpu"), !eq(ScopeStr, "")), "", "_" # ScopeStr)),
-                     regclass, Preds>;
+                     regT, regclass, Preds>;
 }
 multiclass ATOM_StN_impl<string IntTypeStr, string TypeStr,
                        string ScopeStr, string SpaceStr, string SemStr,
-                       NVPTXRegClass regclass, Operand ImmType, SDNode Imm,
+                       ValueType regT, NVPTXRegClass regclass, Operand ImmType, SDNode Imm,
                        ValueType ImmTy, list<Predicate> Preds> {
   defm : ATOM_StP_impl<"st." # SemStr
                             # !if(!eq(SemStr, "volatile"), "", "." # ScopeStr)
@@ -2095,16 +2090,11 @@
                             "int_nvvm_st_" # SpaceStr # "_" # IntTypeStr
                             # !if(!eq(SemStr, "relaxed"), "", "_" # SemStr)
                             # !if(!or(!eq(ScopeStr, "gpu"), !eq(ScopeStr, "")), "", "_" # ScopeStr)),
-                     regclass, ImmType, Imm, ImmTy, Preds>;
+                     regT, regclass, ImmType, Imm, ImmTy, Preds>;
 }
 multiclass ATOM2N_impl<string OpStr, string IntTypeStr, string TypeStr,
-<<<<<<< HEAD
                        string ScopeStr, string SpaceStr, string SemStr,
-                       NVPTXRegClass regclass, Operand ImmType, SDNode Imm,
-=======
-                       string ScopeStr, string SpaceStr,
                        ValueType regT, NVPTXRegClass regclass, Operand ImmType, SDNode Imm,
->>>>>>> 24c5f18c
                        ValueType ImmTy, list<Predicate> Preds> {
   defm : ATOM2P_impl<"atom" # !if(!eq(SemStr, "relaxed"), "", "." # SemStr)
                             # !if(!eq(ScopeStr, "gpu"), "", "." # ScopeStr)
@@ -2114,22 +2104,13 @@
                      !cast<Intrinsic>(
                             "int_nvvm_atomic_" # OpStr
                             # "_" # SpaceStr # "_" # IntTypeStr
-<<<<<<< HEAD
                             # !if(!eq(SemStr, "relaxed"), "", "_" # SemStr)
                             # !if(!eq(ScopeStr, "gpu"), "", "_" # ScopeStr)),
-                     regclass, ImmType, Imm, ImmTy, Preds>;
+                     regT, regclass, ImmType, Imm, ImmTy, Preds>;
 }
 multiclass ATOM3N_impl<string OpStr, string IntTypeStr, string TypeStr,
                        string ScopeStr, string SpaceStr, string SemStr,
-                       NVPTXRegClass regclass, Operand ImmType, SDNode Imm,
-=======
-                            # !if(!empty(ScopeStr), "", "_" # ScopeStr)),
-                     regT, regclass, ImmType, Imm, ImmTy, Preds>;
-}
-multiclass ATOM3N_impl<string OpStr, string IntTypeStr, string TypeStr,
-                       string ScopeStr, string SpaceStr,
                        ValueType regT, NVPTXRegClass regclass, Operand ImmType, SDNode Imm,
->>>>>>> 24c5f18c
                        ValueType ImmTy, list<Predicate> Preds> {
   defm : ATOM3P_impl<"atom" # !if(!eq(SemStr, "relaxed"), "", "." # SemStr)
                             # !if(!eq(ScopeStr, "gpu"), "", "." # ScopeStr)
@@ -2139,145 +2120,132 @@
                      !cast<Intrinsic>(
                             "int_nvvm_atomic_" # OpStr
                             # "_" # SpaceStr # "_" # IntTypeStr
-<<<<<<< HEAD
                             # !if(!eq(SemStr, "relaxed"), "", "_" # SemStr)
                             # !if(!eq(ScopeStr, "gpu"), "", "_" # ScopeStr)),
-                     regclass, ImmType, Imm, ImmTy, Preds>;
-=======
-                            # !if(!empty(ScopeStr), "", "_" # ScopeStr)),
                      regT, regclass, ImmType, Imm, ImmTy, Preds>;
->>>>>>> 24c5f18c
 }
 
 
 // Constructs variants for different address spaces.
 multiclass ATOM_LdN_spaces_impl<string IntTypeStr, string TypeStr,
-                       string ScopeStr, string SemStr,
+                       string ScopeStr, string SemStr, ValueType regT,
                        NVPTXRegClass regclass, list<Predicate> Preds> {
    defm _gen : ATOM_LdN_impl<IntTypeStr, TypeStr, ScopeStr, "gen", SemStr,
-                            regclass, Preds>;
+                            regT, regclass, Preds>;
    defm _global : ATOM_LdN_impl<IntTypeStr, TypeStr, ScopeStr, "global", SemStr,
-                            regclass, Preds>;
+                            regT, regclass, Preds>;
    defm _shared : ATOM_LdN_impl<IntTypeStr, TypeStr, ScopeStr, "shared", SemStr,
-                            regclass, Preds>;
+                            regT, regclass, Preds>;
 }
 multiclass ATOM_StN_spaces_impl<string IntTypeStr, string TypeStr,
-                       string ScopeStr, string SemStr,
+                       string ScopeStr, string SemStr, ValueType regT,
                        NVPTXRegClass regclass, Operand ImmType, SDNode Imm,
                        ValueType ImmTy, list<Predicate> Preds> {
    defm _gen : ATOM_StN_impl<IntTypeStr, TypeStr, ScopeStr, "gen", SemStr,
-                            regclass, ImmType, Imm, ImmTy, Preds>;
+                            regT, regclass, ImmType, Imm, ImmTy, Preds>;
    defm _global : ATOM_StN_impl<IntTypeStr, TypeStr, ScopeStr, "global", SemStr,
-                            regclass, ImmType, Imm, ImmTy, Preds>;
+                            regT, regclass, ImmType, Imm, ImmTy, Preds>;
    defm _shared : ATOM_StN_impl<IntTypeStr, TypeStr, ScopeStr, "shared", SemStr,
-                            regclass, ImmType, Imm, ImmTy, Preds>;
+                            regT, regclass, ImmType, Imm, ImmTy, Preds>;
 }
 multiclass ATOM2N_spaces_impl<string OpStr, string IntTypeStr, string TypeStr,
-                       string ScopeStr, string SemStr,
+                       string ScopeStr, string SemStr, ValueType regT,
                        NVPTXRegClass regclass, Operand ImmType, SDNode Imm,
                        ValueType ImmTy, list<Predicate> Preds> {
    defm _gen : ATOM2N_impl<OpStr, IntTypeStr, TypeStr, ScopeStr, "gen", SemStr,
-                            regclass, ImmType, Imm, ImmTy, Preds>;
+                            regT, regclass, ImmType, Imm, ImmTy, Preds>;
    defm _global : ATOM2N_impl<OpStr, IntTypeStr, TypeStr, ScopeStr, "global", SemStr,
-                            regclass, ImmType, Imm, ImmTy, Preds>;
+                            regT, regclass, ImmType, Imm, ImmTy, Preds>;
    defm _shared : ATOM2N_impl<OpStr, IntTypeStr, TypeStr, ScopeStr, "shared", SemStr,
-                            regclass, ImmType, Imm, ImmTy, Preds>;
+                            regT, regclass, ImmType, Imm, ImmTy, Preds>;
 }
 multiclass ATOM3N_spaces_impl<string OpStr, string IntTypeStr, string TypeStr,
-                       string ScopeStr, string SemStr,
+                       string ScopeStr, string SemStr, ValueType regT,
                        NVPTXRegClass regclass, Operand ImmType, SDNode Imm,
                        ValueType ImmTy, list<Predicate> Preds> {
    defm _gen : ATOM3N_impl<OpStr, IntTypeStr, TypeStr, ScopeStr, "gen", SemStr,
-                            regclass, ImmType, Imm, ImmTy, Preds>;
+                            regT, regclass, ImmType, Imm, ImmTy, Preds>;
    defm _global : ATOM3N_impl<OpStr, IntTypeStr, TypeStr, ScopeStr, "global", SemStr,
-                            regclass, ImmType, Imm, ImmTy, Preds>;
+                            regT, regclass, ImmType, Imm, ImmTy, Preds>;
    defm _shared : ATOM3N_impl<OpStr, IntTypeStr, TypeStr, ScopeStr, "shared", SemStr,
-                            regclass, ImmType, Imm, ImmTy, Preds>;
+                            regT, regclass, ImmType, Imm, ImmTy, Preds>;
 }
 
 // Constructs variants for different semantic orders.
 multiclass ATOM_LdA_impl<string IntTypeStr, string TypeStr,
-                       string ScopeStr, NVPTXRegClass regclass, list<Predicate> Preds> {
+                       string ScopeStr, ValueType regT, NVPTXRegClass regclass,
+                       list<Predicate> Preds> {
    defm _relaxed_ : ATOM_LdN_spaces_impl<IntTypeStr, TypeStr, ScopeStr, "relaxed",
-                            regclass, !listconcat(Preds,[hasAtomSemantics])>;
+                            regT, regclass, !listconcat(Preds,[hasAtomSemantics])>;
    defm _acquire_ : ATOM_LdN_spaces_impl<IntTypeStr, TypeStr, ScopeStr, "acquire",
-                            regclass, !listconcat(Preds,[hasAtomSemantics])>;
+                            regT, regclass, !listconcat(Preds,[hasAtomSemantics])>;
 }
 multiclass ATOM_StA_impl<string IntTypeStr, string TypeStr,
-                       string ScopeStr, NVPTXRegClass regclass, Operand ImmType,
-                       SDNode Imm, ValueType ImmTy, list<Predicate> Preds> {
+                       string ScopeStr, ValueType regT, NVPTXRegClass regclass,
+                       Operand ImmType, SDNode Imm, ValueType ImmTy,
+                       list<Predicate> Preds> {
    defm _relaxed_ : ATOM_StN_spaces_impl<IntTypeStr, TypeStr, ScopeStr, "relaxed",
-                            regclass, ImmType, Imm, ImmTy, !listconcat(Preds,[hasAtomSemantics])>;
+                            regT, regclass, ImmType, Imm, ImmTy, !listconcat(Preds,[hasAtomSemantics])>;
    defm _release_ : ATOM_StN_spaces_impl<IntTypeStr, TypeStr, ScopeStr, "release",
-                            regclass, ImmType, Imm, ImmTy, !listconcat(Preds,[hasAtomSemantics])>;
+                            regT, regclass, ImmType, Imm, ImmTy, !listconcat(Preds,[hasAtomSemantics])>;
 }
 multiclass ATOM2A_impl<string OpStr, string IntTypeStr, string TypeStr,
                        string ScopeStr, ValueType regT, NVPTXRegClass regclass, Operand ImmType,
                        SDNode Imm, ValueType ImmTy, list<Predicate> Preds> {
-<<<<<<< HEAD
    defm _relaxed_ : ATOM2N_spaces_impl<OpStr, IntTypeStr, TypeStr, ScopeStr, "relaxed",
-                            regclass, ImmType, Imm, ImmTy, Preds>;
+                            regT, regclass, ImmType, Imm, ImmTy, Preds>;
    defm _acquire_ : ATOM2N_spaces_impl<OpStr, IntTypeStr, TypeStr, ScopeStr, "acquire",
-                            regclass, ImmType, Imm, ImmTy, !listconcat(Preds,[hasAtomSemantics])>;
+                            regT, regclass, ImmType, Imm, ImmTy, !listconcat(Preds,[hasAtomSemantics])>;
    defm _release_ : ATOM2N_spaces_impl<OpStr, IntTypeStr, TypeStr, ScopeStr, "release",
-                            regclass, ImmType, Imm, ImmTy, !listconcat(Preds,[hasAtomSemantics])>;
+                            regT, regclass, ImmType, Imm, ImmTy, !listconcat(Preds,[hasAtomSemantics])>;
    defm _acq_rel_ : ATOM2N_spaces_impl<OpStr, IntTypeStr, TypeStr, ScopeStr, "acq_rel",
-                            regclass, ImmType, Imm, ImmTy, !listconcat(Preds,[hasAtomSemantics])>;
-=======
-   defm _gen_ : ATOM2N_impl<OpStr, IntTypeStr, TypeStr, ScopeStr, "gen",
-                            regT, regclass, ImmType, Imm, ImmTy, Preds>;
->>>>>>> 24c5f18c
+                            regT, regclass, ImmType, Imm, ImmTy, !listconcat(Preds,[hasAtomSemantics])>;
 }
 multiclass ATOM3A_impl<string OpStr, string IntTypeStr, string TypeStr,
                        string ScopeStr, ValueType regT, NVPTXRegClass regclass, Operand ImmType,
                        SDNode Imm, ValueType ImmTy, list<Predicate> Preds> {
-<<<<<<< HEAD
    defm _relaxed_ : ATOM3N_spaces_impl<OpStr, IntTypeStr, TypeStr, ScopeStr, "relaxed",
-                            regclass, ImmType, Imm, ImmTy, Preds>;
+                            regT, regclass, ImmType, Imm, ImmTy, Preds>;
    defm _acquire_ : ATOM3N_spaces_impl<OpStr, IntTypeStr, TypeStr, ScopeStr, "acquire",
-                            regclass, ImmType, Imm, ImmTy, !listconcat(Preds,[hasAtomSemantics])>;
+                            regT, regclass, ImmType, Imm, ImmTy, !listconcat(Preds,[hasAtomSemantics])>;
    defm _release_ : ATOM3N_spaces_impl<OpStr, IntTypeStr, TypeStr, ScopeStr, "release",
-                            regclass, ImmType, Imm, ImmTy, !listconcat(Preds,[hasAtomSemantics])>;
+                            regT, regclass, ImmType, Imm, ImmTy, !listconcat(Preds,[hasAtomSemantics])>;
    defm _acq_rel_ : ATOM3N_spaces_impl<OpStr, IntTypeStr, TypeStr, ScopeStr, "acq_rel",
-                            regclass, ImmType, Imm, ImmTy, !listconcat(Preds,[hasAtomSemantics])>;
-=======
-   defm _gen_ : ATOM3N_impl<OpStr, IntTypeStr, TypeStr, ScopeStr, "gen",
-                            regT, regclass, ImmType, Imm, ImmTy, Preds>;
->>>>>>> 24c5f18c
+                            regT, regclass, ImmType, Imm, ImmTy, !listconcat(Preds,[hasAtomSemantics])>;
 }
 
 // Constructs variants for different scopes of atomic op.
 multiclass ATOM_LdS_impl<string IntTypeStr, string TypeStr,
-                       NVPTXRegClass regclass, list<Predicate> Preds> {
+                       ValueType regT, NVPTXRegClass regclass, list<Predicate> Preds> {
    defm _volatile_ : ATOM_LdN_spaces_impl<IntTypeStr, TypeStr, "", "volatile",
-                            regclass, Preds>;
+                            regT, regclass, Preds>;
    defm "" : ATOM_LdA_impl<IntTypeStr, TypeStr, "gpu",
-                           regclass, Preds>;
+                           regT, regclass, Preds>;
    defm _cta : ATOM_LdA_impl<IntTypeStr, TypeStr, "cta",
-                           regclass, Preds>;
+                           regT, regclass, Preds>;
    defm _sys : ATOM_LdA_impl<IntTypeStr, TypeStr, "sys",
-                           regclass, Preds>;
+                           regT, regclass, Preds>;
 }
 multiclass ATOM_StS_impl<string IntTypeStr, string TypeStr,
-                       NVPTXRegClass regclass, Operand ImmType, SDNode Imm,
+                       ValueType regT, NVPTXRegClass regclass, Operand ImmType, SDNode Imm,
                        ValueType ImmTy, list<Predicate> Preds> {
    defm _volatile_ : ATOM_StN_spaces_impl<IntTypeStr, TypeStr, "", "volatile",
-                            regclass, ImmType, Imm, ImmTy, Preds>;
+                            regT, regclass, ImmType, Imm, ImmTy, Preds>;
    defm "" : ATOM_StA_impl<IntTypeStr, TypeStr, "gpu",
-                           regclass, ImmType, Imm, ImmTy,
+                           regT, regclass, ImmType, Imm, ImmTy,
                            Preds>;
    defm _cta : ATOM_StA_impl<IntTypeStr, TypeStr, "cta",
-                           regclass, ImmType, Imm, ImmTy,
+                           regT, regclass, ImmType, Imm, ImmTy,
                            Preds>;
    defm _sys : ATOM_StA_impl<IntTypeStr, TypeStr, "sys",
-                           regclass, ImmType, Imm, ImmTy,
+                           regT, regclass, ImmType, Imm, ImmTy,
                            Preds>;
 }
 multiclass ATOM2S_impl<string OpStr, string IntTypeStr, string TypeStr,
                        ValueType regT, NVPTXRegClass regclass, Operand ImmType, SDNode Imm,
                        ValueType ImmTy, list<Predicate> Preds> {
    defm "" : ATOM2A_impl<OpStr, IntTypeStr, TypeStr, "gpu",
-                           regclass, ImmType, Imm, ImmTy,
+                           regT, regclass, ImmType, Imm, ImmTy,
                            Preds>;
    defm _cta : ATOM2A_impl<OpStr, IntTypeStr, TypeStr, "cta",
                            regT, regclass, ImmType, Imm, ImmTy,
@@ -2290,7 +2258,7 @@
            ValueType regT, NVPTXRegClass regclass, Operand ImmType, SDNode Imm, ValueType ImmTy,
            list<Predicate> Preds> {
    defm "" : ATOM3A_impl<OpStr, IntTypeStr, TypeStr, "gpu",
-                           regclass, ImmType, Imm, ImmTy,
+                           regT, regclass, ImmType, Imm, ImmTy,
                            Preds>;
    defm _cta : ATOM3A_impl<OpStr, IntTypeStr, TypeStr, "cta",
                            regT, regclass, ImmType, Imm, ImmTy,
@@ -2302,18 +2270,18 @@
 
 // ld
 multiclass ATOM_ld_impl {
-   defm _s32  : ATOM_LdS_impl<"i", "s32", Int32Regs, []>;
-   defm _u64  : ATOM_LdS_impl<"i", "s64", Int64Regs, []>;
-   defm _f32  : ATOM_LdS_impl<"f", "f32", Float32Regs, []>;
-   defm _f64  : ATOM_LdS_impl<"f", "f64", Float64Regs, []>;
+   defm _s32  : ATOM_LdS_impl<"i", "s32", i32, Int32Regs, []>;
+   defm _u64  : ATOM_LdS_impl<"i", "s64", i64, Int64Regs, []>;
+   defm _f32  : ATOM_LdS_impl<"f", "f32", f32, Float32Regs, []>;
+   defm _f64  : ATOM_LdS_impl<"f", "f64", f64, Float64Regs, []>;
 }
 // st
 multiclass ATOM_st_impl {
-   defm _s32  : ATOM_StS_impl<"i", "s32", Int32Regs, i32imm, imm, i32, []>;
-   defm _u64  : ATOM_StS_impl<"i", "s64", Int64Regs, i64imm, imm, i64, []>;
-   defm _f32  : ATOM_StS_impl<"f", "f32", Float32Regs, f32imm, fpimm, f32,
+   defm _s32  : ATOM_StS_impl<"i", "s32", i32, Int32Regs, i32imm, imm, i32, []>;
+   defm _u64  : ATOM_StS_impl<"i", "s64", i64, Int64Regs, i64imm, imm, i64, []>;
+   defm _f32  : ATOM_StS_impl<"f", "f32", f32, Float32Regs, f32imm, fpimm, f32,
                             []>;
-   defm _f64  : ATOM_StS_impl<"f", "f64", Float64Regs, f64imm, fpimm, f64,
+   defm _f64  : ATOM_StS_impl<"f", "f64", f64, Float64Regs, f64imm, fpimm, f64,
                             []>;
 }
 // atom.add
@@ -2336,56 +2304,34 @@
 
 // atom.exch
 multiclass ATOM2_exch_impl<string OpStr> {
-<<<<<<< HEAD
-   defm _b32 : ATOM2S_impl<OpStr, "i", "b32", Int32Regs, i32imm, imm, i32, []>;
-   defm _b64 : ATOM2S_impl<OpStr, "i", "b64", Int64Regs, i64imm, imm, i64, []>;
-   defm _f32 : ATOM2S_impl<OpStr, "f", "b32", Float32Regs, f32imm, fpimm, f32, []>;
-   defm _f64 : ATOM2S_impl<OpStr, "f", "b64", Float64Regs, f64imm, fpimm, f64, []>;
-=======
    defm _b32 : ATOM2S_impl<OpStr, "i", "b32", i32, Int32Regs, i32imm, imm, i32, []>;
    defm _b64 : ATOM2S_impl<OpStr, "i", "b64", i64, Int64Regs, i64imm, imm, i64, []>;
->>>>>>> 24c5f18c
+   defm _f32 : ATOM2S_impl<OpStr, "f", "b32", f32, Float32Regs, f32imm, fpimm, f32, []>;
+   defm _f64 : ATOM2S_impl<OpStr, "f", "b64", f64, Float64Regs, f64imm, fpimm, f64, []>;
 }
 
 // atom.{min,max}
 multiclass ATOM2_minmax_impl<string OpStr> {
-<<<<<<< HEAD
-   defm _s32  : ATOM2S_impl<OpStr, "i", "s32", Int32Regs, i32imm, imm, i32, []>;
-   defm _u32  : ATOM2S_impl<OpStr, "ui", "u32", Int32Regs, i32imm, imm, i32, []>;
-   defm _s64  : ATOM2S_impl<OpStr, "i", "s64", Int64Regs, i64imm, imm, i64,
-                            [hasAtomMinMax64]>;
-   defm _u64  : ATOM2S_impl<OpStr, "ui", "u64", Int64Regs, i64imm, imm, i64,
-=======
    defm _s32  : ATOM2S_impl<OpStr, "i", "s32", i32, Int32Regs, i32imm, imm, i32, []>;
-   defm _u32  : ATOM2S_impl<OpStr, "i", "u32", i32, Int32Regs, i32imm, imm, i32, []>;
+   defm _u32  : ATOM2S_impl<OpStr, "ui", "u32", i32, Int32Regs, i32imm, imm, i32, []>;
    defm _s64  : ATOM2S_impl<OpStr, "i", "s64", i64, Int64Regs, i64imm, imm, i64,
                             [hasAtomMinMax64]>;
-   defm _u64  : ATOM2S_impl<OpStr, "i", "u64", i64, Int64Regs, i64imm, imm, i64,
->>>>>>> 24c5f18c
+   defm _u64  : ATOM2S_impl<OpStr, "ui", "u64", i64, Int64Regs, i64imm, imm, i64,
                             [hasAtomMinMax64]>;
 }
 
 // atom.{inc,dec}
 multiclass ATOM2_incdec_impl<string OpStr> {
-<<<<<<< HEAD
-   defm _u32  : ATOM2S_impl<OpStr, "i", "u32", Int32Regs, i32imm, imm, i32, []>;
-   defm _u64  : ATOM2S_impl<OpStr, "i", "u64", Int64Regs, i64imm, imm, i64, []>;
-=======
    defm _u32  : ATOM2S_impl<OpStr, "i", "u32", i32, Int32Regs, i32imm, imm, i32, []>;
->>>>>>> 24c5f18c
+   defm _u64  : ATOM2S_impl<OpStr, "i", "u64", i64, Int64Regs, i64imm, imm, i64, []>;
 }
 
 // atom.cas
 multiclass ATOM3_cas_impl<string OpStr> {
-<<<<<<< HEAD
-   defm _b32  : ATOM3S_impl<OpStr, "i", "b32", Int32Regs, i32imm, imm, i32, []>;
-   defm _b64  : ATOM3S_impl<OpStr, "i", "b64", Int64Regs, i64imm, imm, i64, []>;
-   defm _f32  : ATOM3S_impl<OpStr, "f", "b32", Float32Regs, f32imm, fpimm, f32, []>;
-   defm _f64  : ATOM3S_impl<OpStr, "f", "b64", Float64Regs, f64imm, fpimm, f64, []>;
-=======
    defm _b32  : ATOM3S_impl<OpStr, "i", "b32", i32, Int32Regs, i32imm, imm, i32, []>;
    defm _b64  : ATOM3S_impl<OpStr, "i", "b64", i64, Int64Regs, i64imm, imm, i64, []>;
->>>>>>> 24c5f18c
+   defm _f32  : ATOM3S_impl<OpStr, "f", "b32", f32, Float32Regs, f32imm, fpimm, f32, []>;
+   defm _f64  : ATOM3S_impl<OpStr, "f", "b64", f64, Float64Regs, f64imm, fpimm, f64, []>;
 }
 
 defm INT_PTX_LD : ATOM_ld_impl;
