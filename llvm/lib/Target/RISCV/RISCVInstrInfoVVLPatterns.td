//===- RISCVInstrInfoVVLPatterns.td - RVV VL patterns ------*- tablegen -*-===//
//
// Part of the LLVM Project, under the Apache License v2.0 with LLVM Exceptions.
// See https://llvm.org/LICENSE.txt for license information.
// SPDX-License-Identifier: Apache-2.0 WITH LLVM-exception
//
//===----------------------------------------------------------------------===//
///
/// This file contains the required infrastructure and VL patterns to
/// support code generation for the standard 'V' (Vector) extension, version
/// version 1.0.
///
/// This file is included from and depends upon RISCVInstrInfoVPseudos.td
///
/// Note: the patterns for RVV intrinsics are found in
/// RISCVInstrInfoVPseudos.td.
///
//===----------------------------------------------------------------------===//

//===----------------------------------------------------------------------===//
// Helpers to define the VL patterns.
//===----------------------------------------------------------------------===//

def SDT_RISCVIntBinOp_VL : SDTypeProfile<1, 5, [SDTCisSameAs<0, 1>,
                                                SDTCisSameAs<0, 2>,
                                                SDTCisVec<0>, SDTCisInt<0>,
                                                SDTCisSameAs<0, 3>,
                                                SDTCVecEltisVT<4, i1>,
                                                SDTCisSameNumEltsAs<0, 4>,
                                                SDTCisVT<5, XLenVT>]>;

def SDT_RISCVFPUnOp_VL : SDTypeProfile<1, 3, [SDTCisSameAs<0, 1>,
                                              SDTCisVec<0>, SDTCisFP<0>,
                                              SDTCVecEltisVT<2, i1>,
                                              SDTCisSameNumEltsAs<0, 2>,
                                              SDTCisVT<3, XLenVT>]>;
def SDT_RISCVFPBinOp_VL : SDTypeProfile<1, 5, [SDTCisSameAs<0, 1>,
                                               SDTCisSameAs<0, 2>,
                                               SDTCisVec<0>, SDTCisFP<0>,
                                               SDTCisSameAs<0, 3>,
                                               SDTCVecEltisVT<4, i1>,
                                               SDTCisSameNumEltsAs<0, 4>,
                                               SDTCisVT<5, XLenVT>]>;

def SDT_RISCVCopySign_VL : SDTypeProfile<1, 5, [SDTCisSameAs<0, 1>,
                                                SDTCisSameAs<0, 2>,
                                                SDTCisVec<0>, SDTCisFP<0>,
                                                SDTCisSameAs<0, 3>,
                                                SDTCVecEltisVT<4, i1>,
                                                SDTCisSameNumEltsAs<0, 4>,
                                                SDTCisVT<5, XLenVT>]>;

def riscv_vmv_v_x_vl : SDNode<"RISCVISD::VMV_V_X_VL",
                              SDTypeProfile<1, 3, [SDTCisVec<0>, SDTCisInt<0>,
                                                   SDTCisSameAs<0, 1>,
                                                   SDTCisVT<2, XLenVT>,
                                                   SDTCisVT<3, XLenVT>]>>;
def riscv_vfmv_v_f_vl : SDNode<"RISCVISD::VFMV_V_F_VL",
                               SDTypeProfile<1, 3, [SDTCisVec<0>, SDTCisFP<0>,
                                                    SDTCisSameAs<0, 1>,
                                                    SDTCisEltOfVec<2, 0>,
                                                    SDTCisVT<3, XLenVT>]>>;
def riscv_vmv_s_x_vl : SDNode<"RISCVISD::VMV_S_X_VL",
                              SDTypeProfile<1, 3, [SDTCisSameAs<0, 1>,
                                                   SDTCisInt<0>,
                                                   SDTCisVT<2, XLenVT>,
                                                   SDTCisVT<3, XLenVT>]>>;
def riscv_vfmv_s_f_vl : SDNode<"RISCVISD::VFMV_S_F_VL",
                               SDTypeProfile<1, 3, [SDTCisSameAs<0, 1>,
                                                    SDTCisFP<0>,
                                                    SDTCisEltOfVec<2, 0>,
                                                    SDTCisVT<3, XLenVT>]>>;

def riscv_add_vl   : SDNode<"RISCVISD::ADD_VL",   SDT_RISCVIntBinOp_VL, [SDNPCommutative]>;
def riscv_sub_vl   : SDNode<"RISCVISD::SUB_VL",   SDT_RISCVIntBinOp_VL>;
def riscv_mul_vl   : SDNode<"RISCVISD::MUL_VL",   SDT_RISCVIntBinOp_VL, [SDNPCommutative]>;
def riscv_mulhs_vl : SDNode<"RISCVISD::MULHS_VL", SDT_RISCVIntBinOp_VL, [SDNPCommutative]>;
def riscv_mulhu_vl : SDNode<"RISCVISD::MULHU_VL", SDT_RISCVIntBinOp_VL, [SDNPCommutative]>;
def riscv_and_vl   : SDNode<"RISCVISD::AND_VL",   SDT_RISCVIntBinOp_VL, [SDNPCommutative]>;
def riscv_or_vl    : SDNode<"RISCVISD::OR_VL",    SDT_RISCVIntBinOp_VL, [SDNPCommutative]>;
def riscv_xor_vl   : SDNode<"RISCVISD::XOR_VL",   SDT_RISCVIntBinOp_VL, [SDNPCommutative]>;
def riscv_sdiv_vl  : SDNode<"RISCVISD::SDIV_VL",  SDT_RISCVIntBinOp_VL>;
def riscv_srem_vl  : SDNode<"RISCVISD::SREM_VL",  SDT_RISCVIntBinOp_VL>;
def riscv_udiv_vl  : SDNode<"RISCVISD::UDIV_VL",  SDT_RISCVIntBinOp_VL>;
def riscv_urem_vl  : SDNode<"RISCVISD::UREM_VL",  SDT_RISCVIntBinOp_VL>;
def riscv_shl_vl   : SDNode<"RISCVISD::SHL_VL",   SDT_RISCVIntBinOp_VL>;
def riscv_sra_vl   : SDNode<"RISCVISD::SRA_VL",   SDT_RISCVIntBinOp_VL>;
def riscv_srl_vl   : SDNode<"RISCVISD::SRL_VL",   SDT_RISCVIntBinOp_VL>;
def riscv_smin_vl  : SDNode<"RISCVISD::SMIN_VL",  SDT_RISCVIntBinOp_VL, [SDNPCommutative]>;
def riscv_smax_vl  : SDNode<"RISCVISD::SMAX_VL",  SDT_RISCVIntBinOp_VL, [SDNPCommutative]>;
def riscv_umin_vl  : SDNode<"RISCVISD::UMIN_VL",  SDT_RISCVIntBinOp_VL, [SDNPCommutative]>;
def riscv_umax_vl  : SDNode<"RISCVISD::UMAX_VL",  SDT_RISCVIntBinOp_VL, [SDNPCommutative]>;

def riscv_saddsat_vl   : SDNode<"RISCVISD::SADDSAT_VL", SDT_RISCVIntBinOp_VL, [SDNPCommutative]>;
def riscv_uaddsat_vl   : SDNode<"RISCVISD::UADDSAT_VL", SDT_RISCVIntBinOp_VL, [SDNPCommutative]>;
def riscv_ssubsat_vl   : SDNode<"RISCVISD::SSUBSAT_VL", SDT_RISCVIntBinOp_VL>;
def riscv_usubsat_vl   : SDNode<"RISCVISD::USUBSAT_VL", SDT_RISCVIntBinOp_VL>;

def riscv_fadd_vl  : SDNode<"RISCVISD::FADD_VL",  SDT_RISCVFPBinOp_VL, [SDNPCommutative]>;
def riscv_fsub_vl  : SDNode<"RISCVISD::FSUB_VL",  SDT_RISCVFPBinOp_VL>;
def riscv_fmul_vl  : SDNode<"RISCVISD::FMUL_VL",  SDT_RISCVFPBinOp_VL, [SDNPCommutative]>;
def riscv_fdiv_vl  : SDNode<"RISCVISD::FDIV_VL",  SDT_RISCVFPBinOp_VL>;
def riscv_fneg_vl  : SDNode<"RISCVISD::FNEG_VL",  SDT_RISCVFPUnOp_VL>;
def riscv_fabs_vl  : SDNode<"RISCVISD::FABS_VL",  SDT_RISCVFPUnOp_VL>;
def riscv_fsqrt_vl : SDNode<"RISCVISD::FSQRT_VL", SDT_RISCVFPUnOp_VL>;
def riscv_fcopysign_vl : SDNode<"RISCVISD::FCOPYSIGN_VL", SDT_RISCVCopySign_VL>;
def riscv_fminnum_vl   : SDNode<"RISCVISD::FMINNUM_VL",  SDT_RISCVFPBinOp_VL, [SDNPCommutative]>;
def riscv_fmaxnum_vl   : SDNode<"RISCVISD::FMAXNUM_VL",  SDT_RISCVFPBinOp_VL, [SDNPCommutative]>;

def riscv_strict_fadd_vl  : SDNode<"RISCVISD::STRICT_FADD_VL",  SDT_RISCVFPBinOp_VL, [SDNPCommutative, SDNPHasChain]>;
def riscv_strict_fsub_vl  : SDNode<"RISCVISD::STRICT_FSUB_VL",  SDT_RISCVFPBinOp_VL, [SDNPHasChain]>;
def riscv_strict_fmul_vl  : SDNode<"RISCVISD::STRICT_FMUL_VL",  SDT_RISCVFPBinOp_VL, [SDNPCommutative, SDNPHasChain]>;
def riscv_strict_fdiv_vl  : SDNode<"RISCVISD::STRICT_FDIV_VL",  SDT_RISCVFPBinOp_VL, [SDNPHasChain]>;
def riscv_strict_fsqrt_vl : SDNode<"RISCVISD::STRICT_FSQRT_VL", SDT_RISCVFPUnOp_VL, [SDNPHasChain]>;

def any_riscv_fadd_vl : PatFrags<(ops node:$lhs, node:$rhs, node:$merge, node:$mask, node:$vl),
                        [(riscv_fadd_vl node:$lhs, node:$rhs, node:$merge, node:$mask, node:$vl),
                         (riscv_strict_fadd_vl node:$lhs, node:$rhs, node:$merge, node:$mask, node:$vl)]>;
def any_riscv_fsub_vl : PatFrags<(ops node:$lhs, node:$rhs, node:$merge, node:$mask, node:$vl),
                        [(riscv_fsub_vl node:$lhs, node:$rhs, node:$merge, node:$mask, node:$vl),
                         (riscv_strict_fsub_vl node:$lhs, node:$rhs, node:$merge, node:$mask, node:$vl)]>;
def any_riscv_fmul_vl : PatFrags<(ops node:$lhs, node:$rhs, node:$merge, node:$mask, node:$vl),
                        [(riscv_fmul_vl node:$lhs, node:$rhs, node:$merge, node:$mask, node:$vl),
                         (riscv_strict_fmul_vl node:$lhs, node:$rhs, node:$merge, node:$mask, node:$vl)]>;
def any_riscv_fdiv_vl : PatFrags<(ops node:$lhs, node:$rhs, node:$merge, node:$mask, node:$vl),
                        [(riscv_fdiv_vl node:$lhs, node:$rhs, node:$merge, node:$mask, node:$vl),
                         (riscv_strict_fdiv_vl node:$lhs, node:$rhs, node:$merge, node:$mask, node:$vl)]>;
def any_riscv_fsqrt_vl : PatFrags<(ops node:$src, node:$mask, node:$vl),
                        [(riscv_fsqrt_vl node:$src, node:$mask, node:$vl),
                         (riscv_strict_fsqrt_vl node:$src, node:$mask, node:$vl)]>;

def riscv_fclass_vl : SDNode<"RISCVISD::FCLASS_VL",
                             SDTypeProfile<1, 3, [SDTCisInt<0>, SDTCisVec<0>,
                                                  SDTCisFP<1>, SDTCisVec<1>,
                                                  SDTCisSameSizeAs<0, 1>,
                                                  SDTCisSameNumEltsAs<0, 1>,
                                                  SDTCVecEltisVT<2, i1>,
                                                  SDTCisSameNumEltsAs<0, 2>,
                                                  SDTCisVT<3, XLenVT>]>>;

def SDT_RISCVVecFMA_VL : SDTypeProfile<1, 5, [SDTCisSameAs<0, 1>,
                                              SDTCisSameAs<0, 2>,
                                              SDTCisSameAs<0, 3>,
                                              SDTCisVec<0>, SDTCisFP<0>,
                                              SDTCVecEltisVT<4, i1>,
                                              SDTCisSameNumEltsAs<0, 4>,
                                              SDTCisVT<5, XLenVT>]>;
def riscv_vfmadd_vl  : SDNode<"RISCVISD::VFMADD_VL",  SDT_RISCVVecFMA_VL, [SDNPCommutative]>;
def riscv_vfnmadd_vl : SDNode<"RISCVISD::VFNMADD_VL", SDT_RISCVVecFMA_VL, [SDNPCommutative]>;
def riscv_vfmsub_vl  : SDNode<"RISCVISD::VFMSUB_VL",  SDT_RISCVVecFMA_VL, [SDNPCommutative]>;
def riscv_vfnmsub_vl : SDNode<"RISCVISD::VFNMSUB_VL", SDT_RISCVVecFMA_VL, [SDNPCommutative]>;

def SDT_RISCVWVecFMA_VL : SDTypeProfile<1, 5, [SDTCisVec<0>, SDTCisFP<0>,
                                               SDTCisVec<1>, SDTCisFP<1>,
                                               SDTCisOpSmallerThanOp<1, 0>,
                                               SDTCisSameNumEltsAs<0, 1>,
                                               SDTCisSameAs<1, 2>,
                                               SDTCisSameAs<0, 3>,
                                               SDTCVecEltisVT<4, i1>,
                                               SDTCisSameNumEltsAs<0, 4>,
                                               SDTCisVT<5, XLenVT>]>;
def riscv_vfwmadd_vl  : SDNode<"RISCVISD::VFWMADD_VL",  SDT_RISCVWVecFMA_VL, [SDNPCommutative]>;
def riscv_vfwnmadd_vl : SDNode<"RISCVISD::VFWNMADD_VL", SDT_RISCVWVecFMA_VL, [SDNPCommutative]>;
def riscv_vfwmsub_vl  : SDNode<"RISCVISD::VFWMSUB_VL",  SDT_RISCVWVecFMA_VL, [SDNPCommutative]>;
def riscv_vfwnmsub_vl : SDNode<"RISCVISD::VFWNMSUB_VL", SDT_RISCVWVecFMA_VL, [SDNPCommutative]>;

def riscv_strict_vfmadd_vl : SDNode<"RISCVISD::STRICT_VFMADD_VL", SDT_RISCVVecFMA_VL, [SDNPCommutative, SDNPHasChain]>;
def riscv_strict_vfnmadd_vl : SDNode<"RISCVISD::STRICT_VFNMADD_VL", SDT_RISCVVecFMA_VL, [SDNPCommutative, SDNPHasChain]>;
def riscv_strict_vfmsub_vl : SDNode<"RISCVISD::STRICT_VFMSUB_VL", SDT_RISCVVecFMA_VL, [SDNPCommutative, SDNPHasChain]>;
def riscv_strict_vfnmsub_vl : SDNode<"RISCVISD::STRICT_VFNMSUB_VL", SDT_RISCVVecFMA_VL, [SDNPCommutative, SDNPHasChain]>;

def any_riscv_vfmadd_vl : PatFrags<(ops node:$rs1, node:$rs2, node:$rs3, node:$mask, node:$vl),
                        [(riscv_vfmadd_vl node:$rs1, node:$rs2, node:$rs3, node:$mask, node:$vl),
                         (riscv_strict_vfmadd_vl node:$rs1, node:$rs2, node:$rs3, node:$mask, node:$vl)]>;
def any_riscv_vfnmadd_vl : PatFrags<(ops node:$rs1, node:$rs2, node:$rs3, node:$mask, node:$vl),
                        [(riscv_vfnmadd_vl node:$rs1, node:$rs2, node:$rs3, node:$mask, node:$vl),
                         (riscv_strict_vfnmadd_vl node:$rs1, node:$rs2, node:$rs3, node:$mask, node:$vl)]>;
def any_riscv_vfmsub_vl : PatFrags<(ops node:$rs1, node:$rs2, node:$rs3, node:$mask, node:$vl),
                        [(riscv_vfmsub_vl node:$rs1, node:$rs2, node:$rs3, node:$mask, node:$vl),
                         (riscv_strict_vfmsub_vl node:$rs1, node:$rs2, node:$rs3, node:$mask, node:$vl)]>;
def any_riscv_vfnmsub_vl : PatFrags<(ops node:$rs1, node:$rs2, node:$rs3, node:$mask, node:$vl),
                        [(riscv_vfnmsub_vl node:$rs1, node:$rs2, node:$rs3, node:$mask, node:$vl),
                         (riscv_strict_vfnmsub_vl node:$rs1, node:$rs2, node:$rs3, node:$mask, node:$vl)]>;

def SDT_RISCVFPRoundOp_VL  : SDTypeProfile<1, 3, [
  SDTCisFP<0>, SDTCisFP<1>, SDTCisOpSmallerThanOp<0, 1>, SDTCisSameNumEltsAs<0, 1>,
  SDTCVecEltisVT<2, i1>, SDTCisSameNumEltsAs<1, 2>, SDTCisVT<3, XLenVT>
]>;
def SDT_RISCVFPExtendOp_VL  : SDTypeProfile<1, 3, [
  SDTCisFP<0>, SDTCisFP<1>, SDTCisOpSmallerThanOp<1, 0>, SDTCisSameNumEltsAs<0, 1>,
  SDTCVecEltisVT<2, i1>, SDTCisSameNumEltsAs<1, 2>, SDTCisVT<3, XLenVT>
]>;

def riscv_fpround_vl : SDNode<"RISCVISD::FP_ROUND_VL", SDT_RISCVFPRoundOp_VL>;
def riscv_strict_fpround_vl : SDNode<"RISCVISD::STRICT_FP_ROUND_VL", SDT_RISCVFPRoundOp_VL, [SDNPHasChain]>;
def riscv_fpextend_vl : SDNode<"RISCVISD::FP_EXTEND_VL", SDT_RISCVFPExtendOp_VL>;
def riscv_strict_fpextend_vl : SDNode<"RISCVISD::STRICT_FP_EXTEND_VL", SDT_RISCVFPExtendOp_VL, [SDNPHasChain]>;
def riscv_fncvt_rod_vl : SDNode<"RISCVISD::VFNCVT_ROD_VL", SDT_RISCVFPRoundOp_VL>;
def riscv_strict_fncvt_rod_vl : SDNode<"RISCVISD::STRICT_VFNCVT_ROD_VL", SDT_RISCVFPRoundOp_VL, [SDNPHasChain]>;

def any_riscv_fpround_vl : PatFrags<(ops node:$src, node:$mask, node:$vl),
                            [(riscv_fpround_vl node:$src, node:$mask, node:$vl),
                             (riscv_strict_fpround_vl node:$src, node:$mask, node:$vl)]>;
def any_riscv_fpextend_vl : PatFrags<(ops node:$src, node:$mask, node:$vl),
                            [(riscv_fpextend_vl node:$src, node:$mask, node:$vl),
                             (riscv_strict_fpextend_vl node:$src, node:$mask, node:$vl)]>;
def any_riscv_fncvt_rod_vl : PatFrags<(ops node:$src, node:$mask, node:$vl),
                            [(riscv_fncvt_rod_vl node:$src, node:$mask, node:$vl),
                             (riscv_strict_fncvt_rod_vl node:$src, node:$mask, node:$vl)]>;

def SDT_RISCVFP2IOp_VL  : SDTypeProfile<1, 3, [
  SDTCisInt<0>, SDTCisFP<1>, SDTCisSameNumEltsAs<0, 1>,
  SDTCVecEltisVT<2, i1>, SDTCisSameNumEltsAs<1, 2>, SDTCisVT<3, XLenVT>
]>;
def SDT_RISCVFP2IOp_RM_VL  : SDTypeProfile<1, 4, [
  SDTCisInt<0>, SDTCisFP<1>, SDTCisSameNumEltsAs<0, 1>,
  SDTCVecEltisVT<2, i1>, SDTCisSameNumEltsAs<1, 2>, SDTCisVT<3, XLenVT>,
  SDTCisVT<4, XLenVT> // Rounding mode
]>;

def SDT_RISCVI2FPOp_VL  : SDTypeProfile<1, 3, [
  SDTCisFP<0>, SDTCisInt<1>, SDTCisSameNumEltsAs<0, 1>,
  SDTCVecEltisVT<2, i1>, SDTCisSameNumEltsAs<1, 2>, SDTCisVT<3, XLenVT>
]>;
def SDT_RISCVI2FPOp_RM_VL  : SDTypeProfile<1, 4, [
  SDTCisFP<0>, SDTCisInt<1>, SDTCisSameNumEltsAs<0, 1>,
  SDTCVecEltisVT<2, i1>, SDTCisSameNumEltsAs<1, 2>, SDTCisVT<3, XLenVT>,
  SDTCisVT<4, XLenVT> // Rounding mode
]>;

def SDT_RISCVSETCCOP_VL : SDTypeProfile<1, 6, [
  SDTCVecEltisVT<0, i1>, SDTCisVec<1>, SDTCisSameNumEltsAs<0, 1>,
  SDTCisSameAs<1, 2>, SDTCisVT<3, OtherVT>, SDTCisSameAs<0, 4>,
  SDTCisSameAs<0, 5>, SDTCisVT<6, XLenVT>]>;

// Float -> Int
def riscv_vfcvt_xu_f_vl : SDNode<"RISCVISD::VFCVT_XU_F_VL", SDT_RISCVFP2IOp_VL>;
def riscv_vfcvt_x_f_vl : SDNode<"RISCVISD::VFCVT_X_F_VL", SDT_RISCVFP2IOp_VL>;
def riscv_vfcvt_rm_xu_f_vl : SDNode<"RISCVISD::VFCVT_RM_XU_F_VL", SDT_RISCVFP2IOp_RM_VL>;
def riscv_vfcvt_rm_x_f_vl : SDNode<"RISCVISD::VFCVT_RM_X_F_VL", SDT_RISCVFP2IOp_RM_VL>;

def riscv_vfcvt_rtz_xu_f_vl : SDNode<"RISCVISD::VFCVT_RTZ_XU_F_VL", SDT_RISCVFP2IOp_VL>;
def riscv_vfcvt_rtz_x_f_vl  : SDNode<"RISCVISD::VFCVT_RTZ_X_F_VL",  SDT_RISCVFP2IOp_VL>;

def riscv_strict_vfcvt_rm_x_f_vl : SDNode<"RISCVISD::STRICT_VFCVT_RM_X_F_VL", SDT_RISCVFP2IOp_RM_VL, [SDNPHasChain]>;
def riscv_strict_vfcvt_rtz_xu_f_vl : SDNode<"RISCVISD::STRICT_VFCVT_RTZ_XU_F_VL", SDT_RISCVFP2IOp_VL, [SDNPHasChain]>;
def riscv_strict_vfcvt_rtz_x_f_vl  : SDNode<"RISCVISD::STRICT_VFCVT_RTZ_X_F_VL",  SDT_RISCVFP2IOp_VL, [SDNPHasChain]>;

def any_riscv_vfcvt_rm_x_f_vl : PatFrags<(ops node:$src, node:$mask, node:$vl, node:$rm),
                            [(riscv_vfcvt_rm_x_f_vl node:$src, node:$mask, node:$vl, node:$rm),
                             (riscv_strict_vfcvt_rm_x_f_vl node:$src, node:$mask, node:$vl, node:$rm)]>;
def any_riscv_vfcvt_rtz_xu_f_vl : PatFrags<(ops node:$src, node:$mask, node:$vl),
                            [(riscv_vfcvt_rtz_xu_f_vl node:$src, node:$mask, node:$vl),
                             (riscv_strict_vfcvt_rtz_xu_f_vl node:$src, node:$mask, node:$vl)]>;
def any_riscv_vfcvt_rtz_x_f_vl : PatFrags<(ops node:$src, node:$mask, node:$vl),
                            [(riscv_vfcvt_rtz_x_f_vl node:$src, node:$mask, node:$vl),
                             (riscv_strict_vfcvt_rtz_x_f_vl node:$src, node:$mask, node:$vl)]>;

// Int -> Float
def riscv_sint_to_fp_vl : SDNode<"RISCVISD::SINT_TO_FP_VL", SDT_RISCVI2FPOp_VL>;
def riscv_uint_to_fp_vl : SDNode<"RISCVISD::UINT_TO_FP_VL", SDT_RISCVI2FPOp_VL>;
def riscv_vfcvt_rm_f_xu_vl : SDNode<"RISCVISD::VFCVT_RM_F_XU_VL", SDT_RISCVI2FPOp_RM_VL>;
def riscv_vfcvt_rm_f_x_vl : SDNode<"RISCVISD::VFCVT_RM_F_X_VL", SDT_RISCVI2FPOp_RM_VL>;

def riscv_strict_sint_to_fp_vl : SDNode<"RISCVISD::STRICT_SINT_TO_FP_VL", SDT_RISCVI2FPOp_VL, [SDNPHasChain]>;
def riscv_strict_uint_to_fp_vl : SDNode<"RISCVISD::STRICT_UINT_TO_FP_VL", SDT_RISCVI2FPOp_VL, [SDNPHasChain]>;

def any_riscv_sint_to_fp_vl : PatFrags<(ops node:$src, node:$mask, node:$vl),
                            [(riscv_sint_to_fp_vl node:$src, node:$mask, node:$vl),
                             (riscv_strict_sint_to_fp_vl node:$src, node:$mask, node:$vl)]>;
def any_riscv_uint_to_fp_vl : PatFrags<(ops node:$src, node:$mask, node:$vl),
                            [(riscv_uint_to_fp_vl node:$src, node:$mask, node:$vl),
                             (riscv_strict_uint_to_fp_vl node:$src, node:$mask, node:$vl)]>;

def riscv_vfround_noexcept_vl: SDNode<"RISCVISD::VFROUND_NOEXCEPT_VL", SDT_RISCVFPUnOp_VL>;
def riscv_strict_vfround_noexcept_vl: SDNode<"RISCVISD::STRICT_VFROUND_NOEXCEPT_VL", SDT_RISCVFPUnOp_VL, [SDNPHasChain]>;

def any_riscv_vfround_noexcept_vl : PatFrags<(ops node:$src, node:$mask, node:$vl),
                        [(riscv_vfround_noexcept_vl node:$src, node:$mask, node:$vl),
                         (riscv_strict_vfround_noexcept_vl node:$src, node:$mask, node:$vl)]>;

def riscv_setcc_vl : SDNode<"RISCVISD::SETCC_VL", SDT_RISCVSETCCOP_VL>;
def riscv_strict_fsetcc_vl : SDNode<"RISCVISD::STRICT_FSETCC_VL", SDT_RISCVSETCCOP_VL, [SDNPHasChain]>;
def riscv_strict_fsetccs_vl : SDNode<"RISCVISD::STRICT_FSETCCS_VL", SDT_RISCVSETCCOP_VL, [SDNPHasChain]>;
def any_riscv_fsetcc_vl : PatFrags<(ops node:$lhs, node:$rhs, node:$cc, node:$merge, node:$mask, node:$vl),
                            [(riscv_setcc_vl node:$lhs, node:$rhs, node:$cc, node:$merge, node:$mask, node:$vl),
                             (riscv_strict_fsetcc_vl node:$lhs, node:$rhs, node:$cc, node:$merge, node:$mask, node:$vl)]>;
def any_riscv_fsetccs_vl : PatFrags<(ops node:$lhs, node:$rhs, node:$cc, node:$merge, node:$mask, node:$vl),
                            [(riscv_setcc_vl node:$lhs, node:$rhs, node:$cc, node:$merge, node:$mask, node:$vl),
                             (riscv_strict_fsetccs_vl node:$lhs, node:$rhs, node:$cc, node:$merge, node:$mask, node:$vl)]>;

def riscv_vrgather_vx_vl : SDNode<"RISCVISD::VRGATHER_VX_VL",
                                  SDTypeProfile<1, 5, [SDTCisVec<0>,
                                                       SDTCisSameAs<0, 1>,
                                                       SDTCisVT<2, XLenVT>,
                                                       SDTCisSameAs<0, 3>,
                                                       SDTCVecEltisVT<4, i1>,
                                                       SDTCisSameNumEltsAs<0, 4>,
                                                       SDTCisVT<5, XLenVT>]>>;
def riscv_vrgather_vv_vl : SDNode<"RISCVISD::VRGATHER_VV_VL",
                                  SDTypeProfile<1, 5, [SDTCisVec<0>,
                                                       SDTCisSameAs<0, 1>,
                                                       SDTCisInt<2>,
                                                       SDTCisSameNumEltsAs<0, 2>,
                                                       SDTCisSameSizeAs<0, 2>,
                                                       SDTCisSameAs<0, 3>,
                                                       SDTCVecEltisVT<4, i1>,
                                                       SDTCisSameNumEltsAs<0, 4>,
                                                       SDTCisVT<5, XLenVT>]>>;
def riscv_vrgatherei16_vv_vl : SDNode<"RISCVISD::VRGATHEREI16_VV_VL",
                                      SDTypeProfile<1, 5, [SDTCisVec<0>,
                                                           SDTCisSameAs<0, 1>,
                                                           SDTCisInt<2>,
                                                           SDTCVecEltisVT<2, i16>,
                                                           SDTCisSameNumEltsAs<0, 2>,
                                                           SDTCisSameAs<0, 3>,
                                                           SDTCVecEltisVT<4, i1>,
                                                           SDTCisSameNumEltsAs<0, 4>,
                                                           SDTCisVT<5, XLenVT>]>>;

def SDT_RISCVSelect_VL  : SDTypeProfile<1, 4, [
  SDTCisVec<0>, SDTCisVec<1>, SDTCisSameNumEltsAs<0, 1>, SDTCVecEltisVT<1, i1>,
  SDTCisSameAs<0, 2>, SDTCisSameAs<2, 3>, SDTCisVT<4, XLenVT>
]>;

def riscv_vselect_vl  : SDNode<"RISCVISD::VSELECT_VL", SDT_RISCVSelect_VL>;
def riscv_vp_merge_vl : SDNode<"RISCVISD::VP_MERGE_VL", SDT_RISCVSelect_VL>;

def SDT_RISCVVMSETCLR_VL : SDTypeProfile<1, 1, [SDTCVecEltisVT<0, i1>,
                                                SDTCisVT<1, XLenVT>]>;
def riscv_vmclr_vl : SDNode<"RISCVISD::VMCLR_VL", SDT_RISCVVMSETCLR_VL>;
def riscv_vmset_vl : SDNode<"RISCVISD::VMSET_VL", SDT_RISCVVMSETCLR_VL>;

def SDT_RISCVMaskBinOp_VL : SDTypeProfile<1, 3, [SDTCisSameAs<0, 1>,
                                                 SDTCisSameAs<0, 2>,
                                                 SDTCVecEltisVT<0, i1>,
                                                 SDTCisVT<3, XLenVT>]>;
def riscv_vmand_vl : SDNode<"RISCVISD::VMAND_VL", SDT_RISCVMaskBinOp_VL, [SDNPCommutative]>;
def riscv_vmor_vl  : SDNode<"RISCVISD::VMOR_VL",  SDT_RISCVMaskBinOp_VL, [SDNPCommutative]>;
def riscv_vmxor_vl : SDNode<"RISCVISD::VMXOR_VL", SDT_RISCVMaskBinOp_VL, [SDNPCommutative]>;

def true_mask : PatLeaf<(riscv_vmset_vl (XLenVT srcvalue))>;

def riscv_vmnot_vl : PatFrag<(ops node:$rs, node:$vl),
                             (riscv_vmxor_vl node:$rs, true_mask, node:$vl)>;

def riscv_vcpop_vl : SDNode<"RISCVISD::VCPOP_VL",
                            SDTypeProfile<1, 3, [SDTCisVT<0, XLenVT>,
                                                 SDTCisVec<1>, SDTCisInt<1>,
                                                 SDTCVecEltisVT<2, i1>,
                                                 SDTCisSameNumEltsAs<1, 2>,
                                                 SDTCisVT<3, XLenVT>]>>;

def riscv_vfirst_vl : SDNode<"RISCVISD::VFIRST_VL",
                            SDTypeProfile<1, 3, [SDTCisVT<0, XLenVT>,
                                                 SDTCisVec<1>, SDTCisInt<1>,
                                                 SDTCVecEltisVT<2, i1>,
                                                 SDTCisSameNumEltsAs<1, 2>,
                                                 SDTCisVT<3, XLenVT>]>>;

def SDT_RISCVVEXTEND_VL : SDTypeProfile<1, 3, [SDTCisVec<0>,
                                               SDTCisSameNumEltsAs<0, 1>,
                                               SDTCisSameNumEltsAs<1, 2>,
                                               SDTCVecEltisVT<2, i1>,
                                               SDTCisVT<3, XLenVT>]>;
def riscv_sext_vl : SDNode<"RISCVISD::VSEXT_VL", SDT_RISCVVEXTEND_VL>;
def riscv_zext_vl : SDNode<"RISCVISD::VZEXT_VL", SDT_RISCVVEXTEND_VL>;

def riscv_trunc_vector_vl : SDNode<"RISCVISD::TRUNCATE_VECTOR_VL",
                                   SDTypeProfile<1, 3, [SDTCisVec<0>,
                                                        SDTCisSameNumEltsAs<0, 1>,
                                                        SDTCisSameNumEltsAs<0, 2>,
                                                        SDTCVecEltisVT<2, i1>,
                                                        SDTCisVT<3, XLenVT>]>>;

def SDT_RISCVVWIntBinOp_VL : SDTypeProfile<1, 5, [SDTCisVec<0>, SDTCisInt<0>,
                                                  SDTCisInt<1>,
                                                  SDTCisSameNumEltsAs<0, 1>,
                                                  SDTCisOpSmallerThanOp<1, 0>,
                                                  SDTCisSameAs<1, 2>,
                                                  SDTCisSameAs<0, 3>,
                                                  SDTCisSameNumEltsAs<1, 4>,
                                                  SDTCVecEltisVT<4, i1>,
                                                  SDTCisVT<5, XLenVT>]>;
def riscv_vwmul_vl   : SDNode<"RISCVISD::VWMUL_VL",   SDT_RISCVVWIntBinOp_VL, [SDNPCommutative]>;
def riscv_vwmulu_vl  : SDNode<"RISCVISD::VWMULU_VL",  SDT_RISCVVWIntBinOp_VL, [SDNPCommutative]>;
def riscv_vwmulsu_vl : SDNode<"RISCVISD::VWMULSU_VL", SDT_RISCVVWIntBinOp_VL>;
def riscv_vwadd_vl   : SDNode<"RISCVISD::VWADD_VL",   SDT_RISCVVWIntBinOp_VL, [SDNPCommutative]>;
def riscv_vwaddu_vl  : SDNode<"RISCVISD::VWADDU_VL",  SDT_RISCVVWIntBinOp_VL, [SDNPCommutative]>;
def riscv_vwsub_vl   : SDNode<"RISCVISD::VWSUB_VL",   SDT_RISCVVWIntBinOp_VL, []>;
def riscv_vwsubu_vl  : SDNode<"RISCVISD::VWSUBU_VL",  SDT_RISCVVWIntBinOp_VL, []>;

def SDT_RISCVVWFPBinOp_VL : SDTypeProfile<1, 5, [SDTCisVec<0>, SDTCisFP<0>,
                                                 SDTCisFP<1>,
                                                 SDTCisSameNumEltsAs<0, 1>,
                                                 SDTCisOpSmallerThanOp<1, 0>,
                                                 SDTCisSameAs<1, 2>,
                                                 SDTCisSameAs<0, 3>,
                                                 SDTCisSameNumEltsAs<1, 4>,
                                                 SDTCVecEltisVT<4, i1>,
                                                 SDTCisVT<5, XLenVT>]>;
def riscv_vfwmul_vl : SDNode<"RISCVISD::VFWMUL_VL", SDT_RISCVVWFPBinOp_VL, [SDNPCommutative]>;
<<<<<<< HEAD
=======
def riscv_vfwadd_vl : SDNode<"RISCVISD::VFWADD_VL", SDT_RISCVVWFPBinOp_VL, [SDNPCommutative]>;
def riscv_vfwsub_vl : SDNode<"RISCVISD::VFWSUB_VL", SDT_RISCVVWFPBinOp_VL, []>;
>>>>>>> cd92bbcb

def SDT_RISCVVNIntBinOp_VL : SDTypeProfile<1, 5, [SDTCisVec<0>, SDTCisInt<0>,
                                                  SDTCisInt<1>,
                                                  SDTCisSameNumEltsAs<0, 1>,
                                                  SDTCisOpSmallerThanOp<0, 1>,
                                                  SDTCisSameAs<0, 2>,
                                                  SDTCisSameAs<0, 3>,
                                                  SDTCisSameNumEltsAs<0, 4>,
                                                  SDTCVecEltisVT<4, i1>,
                                                  SDTCisVT<5, XLenVT>]>;
def riscv_vnsrl_vl : SDNode<"RISCVISD::VNSRL_VL", SDT_RISCVVNIntBinOp_VL>;

<<<<<<< HEAD
def SDT_RISCVVWBinOpW_VL : SDTypeProfile<1, 5, [SDTCisVec<0>, SDTCisInt<0>,
                                                SDTCisSameAs<0, 1>,
                                                SDTCisInt<2>,
                                                SDTCisSameNumEltsAs<1, 2>,
                                                SDTCisOpSmallerThanOp<2, 1>,
                                                SDTCisSameAs<0, 3>,
                                                SDTCisSameNumEltsAs<1, 4>,
                                                SDTCVecEltisVT<4, i1>,
                                                SDTCisVT<5, XLenVT>]>;
def riscv_vwadd_w_vl :  SDNode<"RISCVISD::VWADD_W_VL",  SDT_RISCVVWBinOpW_VL>;
def riscv_vwaddu_w_vl : SDNode<"RISCVISD::VWADDU_W_VL", SDT_RISCVVWBinOpW_VL>;
def riscv_vwsub_w_vl :  SDNode<"RISCVISD::VWSUB_W_VL",  SDT_RISCVVWBinOpW_VL>;
def riscv_vwsubu_w_vl : SDNode<"RISCVISD::VWSUBU_W_VL", SDT_RISCVVWBinOpW_VL>;
=======
def SDT_RISCVVWIntBinOpW_VL : SDTypeProfile<1, 5, [SDTCisVec<0>, SDTCisInt<0>,
                                                   SDTCisSameAs<0, 1>,
                                                   SDTCisInt<2>,
                                                   SDTCisSameNumEltsAs<1, 2>,
                                                   SDTCisOpSmallerThanOp<2, 1>,
                                                   SDTCisSameAs<0, 3>,
                                                   SDTCisSameNumEltsAs<1, 4>,
                                                   SDTCVecEltisVT<4, i1>,
                                                   SDTCisVT<5, XLenVT>]>;
def riscv_vwadd_w_vl :  SDNode<"RISCVISD::VWADD_W_VL",  SDT_RISCVVWIntBinOpW_VL>;
def riscv_vwaddu_w_vl : SDNode<"RISCVISD::VWADDU_W_VL", SDT_RISCVVWIntBinOpW_VL>;
def riscv_vwsub_w_vl :  SDNode<"RISCVISD::VWSUB_W_VL",  SDT_RISCVVWIntBinOpW_VL>;
def riscv_vwsubu_w_vl : SDNode<"RISCVISD::VWSUBU_W_VL", SDT_RISCVVWIntBinOpW_VL>;

def SDT_RISCVVWFPBinOpW_VL : SDTypeProfile<1, 5, [SDTCisVec<0>, SDTCisFP<0>,
                                                  SDTCisSameAs<0, 1>,
                                                  SDTCisFP<2>,
                                                  SDTCisSameNumEltsAs<1, 2>,
                                                  SDTCisOpSmallerThanOp<2, 1>,
                                                  SDTCisSameAs<0, 3>,
                                                  SDTCisSameNumEltsAs<1, 4>,
                                                  SDTCVecEltisVT<4, i1>,
                                                  SDTCisVT<5, XLenVT>]>;

def riscv_vfwadd_w_vl :  SDNode<"RISCVISD::VFWADD_W_VL", SDT_RISCVVWFPBinOpW_VL>;
def riscv_vfwsub_w_vl :  SDNode<"RISCVISD::VFWSUB_W_VL", SDT_RISCVVWFPBinOpW_VL>;
>>>>>>> cd92bbcb

def SDTRVVVecReduce : SDTypeProfile<1, 6, [
  SDTCisVec<0>, SDTCisVec<1>, SDTCisVec<2>, SDTCisSameAs<0, 3>,
  SDTCVecEltisVT<4, i1>, SDTCisSameNumEltsAs<2, 4>, SDTCisVT<5, XLenVT>,
  SDTCisVT<6, XLenVT>
]>;

def riscv_add_vl_oneuse : PatFrag<(ops node:$A, node:$B, node:$C, node:$D,
                                       node:$E),
                                  (riscv_add_vl node:$A, node:$B, node:$C,
                                                node:$D, node:$E), [{
  return N->hasOneUse();
}]>;

def riscv_sub_vl_oneuse : PatFrag<(ops node:$A, node:$B, node:$C, node:$D,
                                       node:$E),
                                  (riscv_sub_vl node:$A, node:$B, node:$C,
                                                node:$D, node:$E), [{
  return N->hasOneUse();
}]>;

def riscv_mul_vl_oneuse : PatFrag<(ops node:$A, node:$B, node:$C, node:$D,
                                       node:$E),
                                  (riscv_mul_vl node:$A, node:$B, node:$C,
                                                node:$D, node:$E), [{
  return N->hasOneUse();
}]>;

def riscv_vwmul_vl_oneuse : PatFrag<(ops node:$A, node:$B, node:$C, node:$D,
                                         node:$E),
                                    (riscv_vwmul_vl node:$A, node:$B, node:$C,
                                                    node:$D, node:$E), [{
  return N->hasOneUse();
}]>;

def riscv_vwmulu_vl_oneuse : PatFrag<(ops node:$A, node:$B, node:$C, node:$D,
                                          node:$E),
                                     (riscv_vwmulu_vl node:$A, node:$B, node:$C,
                                                      node:$D, node:$E), [{
  return N->hasOneUse();
}]>;

def riscv_vwmulsu_vl_oneuse : PatFrag<(ops node:$A, node:$B, node:$C, node:$D,
                                           node:$E),
                                      (riscv_vwmulsu_vl node:$A, node:$B, node:$C,
                                                        node:$D, node:$E), [{
  return N->hasOneUse();
}]>;

def riscv_sext_vl_oneuse : PatFrag<(ops node:$A, node:$B, node:$C),
                           (riscv_sext_vl node:$A, node:$B, node:$C), [{
  return N->hasOneUse();
}]>;

def riscv_zext_vl_oneuse : PatFrag<(ops node:$A, node:$B, node:$C),
                           (riscv_zext_vl node:$A, node:$B, node:$C), [{
  return N->hasOneUse();
}]>;

def riscv_fpextend_vl_oneuse : PatFrag<(ops node:$A, node:$B, node:$C),
                           (riscv_fpextend_vl node:$A, node:$B, node:$C), [{
  return N->hasOneUse();
}]>;

def riscv_vfmadd_vl_oneuse : PatFrag<(ops node:$A, node:$B, node:$C, node:$D,
                                          node:$E),
                                     (riscv_vfmadd_vl node:$A, node:$B,
                                          node:$C, node:$D, node:$E), [{
  return N->hasOneUse();
}]>;

def riscv_vfnmadd_vl_oneuse : PatFrag<(ops node:$A, node:$B, node:$C, node:$D,
                                           node:$E),
                                      (riscv_vfnmadd_vl node:$A, node:$B,
                                           node:$C, node:$D, node:$E), [{
  return N->hasOneUse();
}]>;

def riscv_vfmsub_vl_oneuse : PatFrag<(ops node:$A, node:$B, node:$C, node:$D,
                                          node:$E),
                                     (riscv_vfmsub_vl node:$A, node:$B,
                                          node:$C, node:$D, node:$E), [{
  return N->hasOneUse();
}]>;

def riscv_vfnmsub_vl_oneuse : PatFrag<(ops node:$A, node:$B, node:$C, node:$D,
                                           node:$E),
                                      (riscv_vfnmsub_vl node:$A, node:$B,
                                           node:$C, node:$D, node:$E), [{
  return N->hasOneUse();
}]>;

foreach kind = ["ADD", "UMAX", "SMAX", "UMIN", "SMIN", "AND", "OR", "XOR",
                "FADD", "SEQ_FADD", "FMIN", "FMAX"] in
  def rvv_vecreduce_#kind#_vl : SDNode<"RISCVISD::VECREDUCE_"#kind#"_VL", SDTRVVVecReduce>;

// Give explicit Complexity to prefer simm5/uimm5.
def SplatPat       : ComplexPattern<vAny, 1, "selectVSplat",      [], [], 1>;
def SplatPat_simm5 : ComplexPattern<vAny, 1, "selectVSplatSimm5", [], [], 2>;
def SplatPat_uimm5 : ComplexPattern<vAny, 1, "selectVSplatUimm5", [], [], 2>;
def SplatPat_simm5_plus1
    : ComplexPattern<vAny, 1, "selectVSplatSimm5Plus1", [], [], 2>;
def SplatPat_simm5_plus1_nonzero
    : ComplexPattern<vAny, 1, "selectVSplatSimm5Plus1NonZero", [], [], 2>;

def SelectFPImm : ComplexPattern<fAny, 1, "selectFPImm", [], [], 1>;

// Ignore the vl operand.
def SplatFPOp : PatFrag<(ops node:$op),
                        (riscv_vfmv_v_f_vl undef, node:$op, srcvalue)>;

def sew8simm5  : ComplexPattern<XLenVT, 1, "selectRVVSimm5<8>",  []>;
def sew16simm5 : ComplexPattern<XLenVT, 1, "selectRVVSimm5<16>", []>;
def sew32simm5 : ComplexPattern<XLenVT, 1, "selectRVVSimm5<32>", []>;
def sew64simm5 : ComplexPattern<XLenVT, 1, "selectRVVSimm5<64>", []>;

class VPatBinaryVL_V<SDPatternOperator vop,
                     string instruction_name,
                     string suffix,
                     ValueType result_type,
                     ValueType op1_type,
                     ValueType op2_type,
                     ValueType mask_type,
                     int sew,
                     LMULInfo vlmul,
                     VReg result_reg_class,
                     VReg op1_reg_class,
                     VReg op2_reg_class>
    : Pat<(result_type (vop
                       (op1_type op1_reg_class:$rs1),
                       (op2_type op2_reg_class:$rs2),
                       (result_type result_reg_class:$merge),
                       (mask_type V0),
                       VLOpFrag)),
      (!cast<Instruction>(instruction_name#"_"#suffix#"_"# vlmul.MX#"_MASK")
                   result_reg_class:$merge,
                   op1_reg_class:$rs1,
                   op2_reg_class:$rs2,
                   (mask_type V0), GPR:$vl, sew, TAIL_AGNOSTIC)>;

class VPatBinaryVL_V_E<SDPatternOperator vop,
                       string instruction_name,
                       string suffix,
                       ValueType result_type,
                       ValueType op1_type,
                       ValueType op2_type,
                       ValueType mask_type,
                       int log2sew,
                       LMULInfo vlmul,
                       int sew,
                       VReg result_reg_class,
                       VReg op1_reg_class,
                       VReg op2_reg_class>
    : Pat<(result_type (vop
                       (op1_type op1_reg_class:$rs1),
                       (op2_type op2_reg_class:$rs2),
                       (result_type result_reg_class:$merge),
                       (mask_type V0),
                       VLOpFrag)),
      (!cast<Instruction>(instruction_name#"_"#suffix#"_"# vlmul.MX#"_E"# sew#"_MASK")
                   result_reg_class:$merge,
                   op1_reg_class:$rs1,
                   op2_reg_class:$rs2,
                   (mask_type V0), GPR:$vl, log2sew, TAIL_AGNOSTIC)>;

multiclass VPatTiedBinaryNoMaskVL_V<SDNode vop,
                                    string instruction_name,
                                    string suffix,
                                    ValueType result_type,
                                    ValueType op2_type,
                                    int sew,
                                    LMULInfo vlmul,
                                    VReg result_reg_class,
                                    VReg op2_reg_class> {
  def : Pat<(result_type (vop
                         (result_type result_reg_class:$rs1),
                         (op2_type op2_reg_class:$rs2),
                         srcvalue,
                         true_mask,
                         VLOpFrag)),
        (!cast<Instruction>(instruction_name#"_"#suffix#"_"# vlmul.MX#"_TIED")
                     result_reg_class:$rs1,
                     op2_reg_class:$rs2,
                     GPR:$vl, sew, TAIL_AGNOSTIC)>;
  // Tail undisturbed
  def : Pat<(riscv_vp_merge_vl true_mask,
             (result_type (vop
                           result_reg_class:$rs1,
                           (op2_type op2_reg_class:$rs2),
                           srcvalue,
                           true_mask,
                           VLOpFrag)),
             result_reg_class:$rs1, VLOpFrag),
            (!cast<Instruction>(instruction_name#"_"#suffix#"_"# vlmul.MX#"_TIED")
                     result_reg_class:$rs1,
                     op2_reg_class:$rs2,
                     GPR:$vl, sew, TAIL_UNDISTURBED_MASK_UNDISTURBED)>;
}

class VPatBinaryVL_XI<SDPatternOperator vop,
                      string instruction_name,
                      string suffix,
                      ValueType result_type,
                      ValueType vop1_type,
                      ValueType vop2_type,
                      ValueType mask_type,
                      int sew,
                      LMULInfo vlmul,
                      VReg result_reg_class,
                      VReg vop_reg_class,
                      ComplexPattern SplatPatKind,
                      DAGOperand xop_kind>
    : Pat<(result_type (vop
                   (vop1_type vop_reg_class:$rs1),
                   (vop2_type (SplatPatKind (XLenVT xop_kind:$rs2))),
                   (result_type result_reg_class:$merge),
                   (mask_type V0),
                   VLOpFrag)),
      (!cast<Instruction>(instruction_name#_#suffix#_# vlmul.MX#"_MASK")
                   result_reg_class:$merge,
                   vop_reg_class:$rs1,
                   xop_kind:$rs2,
                   (mask_type V0), GPR:$vl, sew, TAIL_AGNOSTIC)>;

class VPatBinaryVL_XI_E<SDPatternOperator vop,
                        string instruction_name,
                        string suffix,
                        ValueType result_type,
                        ValueType vop1_type,
                        ValueType vop2_type,
                        ValueType mask_type,
                        int log2sew,
                        LMULInfo vlmul,
                        int sew,
                        VReg result_reg_class,
                        VReg vop_reg_class,
                        ComplexPattern SplatPatKind,
                        DAGOperand xop_kind>
    : Pat<(result_type (vop
                   (vop1_type vop_reg_class:$rs1),
                   (vop2_type (SplatPatKind (XLenVT xop_kind:$rs2))),
                   (result_type result_reg_class:$merge),
                   (mask_type V0),
                   VLOpFrag)),
      (!cast<Instruction>(instruction_name#_#suffix#_# vlmul.MX#"_E"# sew#"_MASK")
                   result_reg_class:$merge,
                   vop_reg_class:$rs1,
                   xop_kind:$rs2,
                   (mask_type V0), GPR:$vl, log2sew, TAIL_AGNOSTIC)>;

multiclass VPatBinaryVL_VV_VX<SDPatternOperator vop, string instruction_name,
                              list<VTypeInfo> vtilist = AllIntegerVectors> {
  foreach vti = vtilist in {
    let Predicates = GetVTypePredicates<vti>.Predicates in {
      def : VPatBinaryVL_V<vop, instruction_name, "VV",
                           vti.Vector, vti.Vector, vti.Vector, vti.Mask,
                           vti.Log2SEW, vti.LMul, vti.RegClass, vti.RegClass,
                           vti.RegClass>;
      def : VPatBinaryVL_XI<vop, instruction_name, "VX",
                            vti.Vector, vti.Vector, vti.Vector, vti.Mask,
                            vti.Log2SEW, vti.LMul, vti.RegClass, vti.RegClass,
                            SplatPat, GPR>;
    }
  }
}

multiclass VPatBinaryVL_VV_VX_E<SDPatternOperator vop,
                                string instruction_name> {
  foreach vti = AllIntegerVectors in {
    let Predicates = GetVTypePredicates<vti>.Predicates in {
      def : VPatBinaryVL_V_E<vop, instruction_name, "VV",
                            vti.Vector, vti.Vector, vti.Vector, vti.Mask,
                            vti.Log2SEW, vti.LMul, vti.SEW,
                            vti.RegClass, vti.RegClass, vti.RegClass>;
      def : VPatBinaryVL_XI_E<vop, instruction_name, "VX",
                            vti.Vector, vti.Vector, vti.Vector, vti.Mask,
                            vti.Log2SEW, vti.LMul, vti.SEW,
                            vti.RegClass, vti.RegClass, SplatPat, GPR>;
    }
  }
}

multiclass VPatBinaryVL_VV_VX_VI<SDPatternOperator vop, string instruction_name,
                                 Operand ImmType = simm5>
    : VPatBinaryVL_VV_VX<vop, instruction_name> {
  foreach vti = AllIntegerVectors in {
    let Predicates = GetVTypePredicates<vti>.Predicates in
    def : VPatBinaryVL_XI<vop, instruction_name, "VI",
                          vti.Vector, vti.Vector, vti.Vector, vti.Mask,
                          vti.Log2SEW, vti.LMul, vti.RegClass, vti.RegClass,
                          !cast<ComplexPattern>(SplatPat#_#ImmType),
                          ImmType>;
  }
}

multiclass VPatBinaryWVL_VV_VX<SDPatternOperator vop, string instruction_name> {
  foreach VtiToWti = AllWidenableIntVectors in {
    defvar vti = VtiToWti.Vti;
    defvar wti = VtiToWti.Wti;
    let Predicates = !listconcat(GetVTypePredicates<vti>.Predicates,
                                 GetVTypePredicates<wti>.Predicates) in {
      def : VPatBinaryVL_V<vop, instruction_name, "VV",
                           wti.Vector, vti.Vector, vti.Vector, vti.Mask,
                           vti.Log2SEW, vti.LMul, wti.RegClass, vti.RegClass,
                           vti.RegClass>;
      def : VPatBinaryVL_XI<vop, instruction_name, "VX",
                            wti.Vector, vti.Vector, vti.Vector, vti.Mask,
                            vti.Log2SEW, vti.LMul, wti.RegClass, vti.RegClass,
                            SplatPat, GPR>;
    }
  }
}

multiclass VPatBinaryWVL_VV_VX_WV_WX<SDPatternOperator vop, SDNode vop_w,
                                     string instruction_name>
    : VPatBinaryWVL_VV_VX<vop, instruction_name> {
  foreach VtiToWti = AllWidenableIntVectors in {
    defvar vti = VtiToWti.Vti;
    defvar wti = VtiToWti.Wti;
    let Predicates = !listconcat(GetVTypePredicates<vti>.Predicates,
                                 GetVTypePredicates<wti>.Predicates) in {
      defm : VPatTiedBinaryNoMaskVL_V<vop_w, instruction_name, "WV",
                                      wti.Vector, vti.Vector, vti.Log2SEW,
                                      vti.LMul, wti.RegClass, vti.RegClass>;
      def : VPatBinaryVL_V<vop_w, instruction_name, "WV",
                           wti.Vector, wti.Vector, vti.Vector, vti.Mask,
                           vti.Log2SEW, vti.LMul, wti.RegClass, wti.RegClass,
                           vti.RegClass>;
      def : VPatBinaryVL_XI<vop_w, instruction_name, "WX",
                            wti.Vector, wti.Vector, vti.Vector, vti.Mask,
                            vti.Log2SEW, vti.LMul, wti.RegClass, wti.RegClass,
                            SplatPat, GPR>;
    }
  }
}

multiclass VPatBinaryNVL_WV_WX_WI<SDPatternOperator vop, string instruction_name> {
  foreach VtiToWti = AllWidenableIntVectors in {
    defvar vti = VtiToWti.Vti;
    defvar wti = VtiToWti.Wti;
    let Predicates = !listconcat(GetVTypePredicates<vti>.Predicates,
                                 GetVTypePredicates<wti>.Predicates) in {
      def : VPatBinaryVL_V<vop, instruction_name, "WV",
                           vti.Vector, wti.Vector, vti.Vector, vti.Mask,
                           vti.Log2SEW, vti.LMul, vti.RegClass, wti.RegClass,
                           vti.RegClass>;
      def : VPatBinaryVL_XI<vop, instruction_name, "WX",
                            vti.Vector, wti.Vector, vti.Vector, vti.Mask,
                            vti.Log2SEW, vti.LMul, vti.RegClass, wti.RegClass,
                            SplatPat, GPR>;
      def : VPatBinaryVL_XI<vop, instruction_name, "WI",
                            vti.Vector, wti.Vector, vti.Vector, vti.Mask,
                            vti.Log2SEW, vti.LMul, vti.RegClass, wti.RegClass,
                            !cast<ComplexPattern>(SplatPat#_#uimm5),
                            uimm5>;
    }
  }
}

class VPatBinaryVL_VF<SDPatternOperator vop,
                      string instruction_name,
                      ValueType result_type,
                      ValueType vop1_type,
                      ValueType vop2_type,
                      ValueType mask_type,
                      int sew,
                      LMULInfo vlmul,
                      VReg result_reg_class,
                      VReg vop_reg_class,
                      RegisterClass scalar_reg_class>
    : Pat<(result_type (vop (vop1_type vop_reg_class:$rs1),
                       (vop2_type (SplatFPOp scalar_reg_class:$rs2)),
                       (result_type result_reg_class:$merge),
                       (mask_type V0),
                       VLOpFrag)),
      (!cast<Instruction>(instruction_name#"_"#vlmul.MX#"_MASK")
                   result_reg_class:$merge,
                   vop_reg_class:$rs1,
                   scalar_reg_class:$rs2,
                   (mask_type V0), GPR:$vl, sew, TAIL_AGNOSTIC)>;

class VPatBinaryVL_VF_E<SDPatternOperator vop,
                        string instruction_name,
                        ValueType result_type,
                        ValueType vop_type,
                        ValueType mask_type,
                        int log2sew,
                        LMULInfo vlmul,
                        int sew,
                        VReg result_reg_class,
                        VReg vop_reg_class,
                        RegisterClass scalar_reg_class>
    : Pat<(result_type (vop (vop_type vop_reg_class:$rs1),
                       (vop_type (SplatFPOp scalar_reg_class:$rs2)),
                       (result_type result_reg_class:$merge),
                       (mask_type V0),
                       VLOpFrag)),
      (!cast<Instruction>(instruction_name#"_"#vlmul.MX#"_E"#sew#"_MASK")
                   result_reg_class:$merge,
                   vop_reg_class:$rs1,
                   scalar_reg_class:$rs2,
                   (mask_type V0), GPR:$vl, log2sew, TAIL_AGNOSTIC)>;

multiclass VPatBinaryFPVL_VV_VF<SDPatternOperator vop, string instruction_name> {
  foreach vti = AllFloatVectors in {
    let Predicates = GetVTypePredicates<vti>.Predicates in {
      def : VPatBinaryVL_V<vop, instruction_name, "VV",
                           vti.Vector, vti.Vector, vti.Vector, vti.Mask,
                           vti.Log2SEW, vti.LMul, vti.RegClass, vti.RegClass,
                           vti.RegClass>;
      def : VPatBinaryVL_VF<vop, instruction_name#"_V"#vti.ScalarSuffix,
                            vti.Vector, vti.Vector, vti.Vector, vti.Mask,
                            vti.Log2SEW, vti.LMul, vti.RegClass, vti.RegClass,
                            vti.ScalarRegClass>;
    }
  }
}

multiclass VPatBinaryFPVL_VV_VF_E<SDPatternOperator vop,
                                  string instruction_name> {
  foreach vti = AllFloatVectors in {
    let Predicates = GetVTypePredicates<vti>.Predicates in {
      def : VPatBinaryVL_V_E<vop, instruction_name, "VV",
                             vti.Vector, vti.Vector, vti.Vector, vti.Mask,
                             vti.Log2SEW, vti.LMul, vti.SEW,
                             vti.RegClass, vti.RegClass, vti.RegClass>;
      def : VPatBinaryVL_VF_E<vop, instruction_name#"_V"#vti.ScalarSuffix,
                              vti.Vector, vti.Vector, vti.Mask, vti.Log2SEW,
                              vti.LMul, vti.SEW, vti.RegClass, vti.RegClass,
                              vti.ScalarRegClass>;
    }
  }
}

multiclass VPatBinaryFPVL_R_VF<SDPatternOperator vop, string instruction_name> {
  foreach fvti = AllFloatVectors in {
    let Predicates = GetVTypePredicates<fvti>.Predicates in
    def : Pat<(fvti.Vector (vop (SplatFPOp fvti.ScalarRegClass:$rs2),
                                fvti.RegClass:$rs1,
                                (fvti.Vector fvti.RegClass:$merge),
                                (fvti.Mask V0),
                                VLOpFrag)),
              (!cast<Instruction>(instruction_name#"_V"#fvti.ScalarSuffix#"_"#fvti.LMul.MX#"_MASK")
                           fvti.RegClass:$merge,
                           fvti.RegClass:$rs1, fvti.ScalarRegClass:$rs2,
                           (fvti.Mask V0), GPR:$vl, fvti.Log2SEW, TAIL_AGNOSTIC)>;
  }
}

multiclass VPatBinaryFPVL_R_VF_E<SDPatternOperator vop,
                                 string instruction_name> {
  foreach fvti = AllFloatVectors in {
    let Predicates = GetVTypePredicates<fvti>.Predicates in
    def : Pat<(fvti.Vector (vop (SplatFPOp fvti.ScalarRegClass:$rs2),
                                fvti.RegClass:$rs1,
                                (fvti.Vector fvti.RegClass:$merge),
                                (fvti.Mask V0),
                                VLOpFrag)),
              (!cast<Instruction>(instruction_name#"_V"#fvti.ScalarSuffix#"_"#fvti.LMul.MX#"_E"#fvti.SEW#"_MASK")
                           fvti.RegClass:$merge,
                           fvti.RegClass:$rs1, fvti.ScalarRegClass:$rs2,
                           (fvti.Mask V0), GPR:$vl, fvti.Log2SEW, TAIL_AGNOSTIC)>;
  }
}

multiclass VPatIntegerSetCCVL_VV<VTypeInfo vti, string instruction_name,
                                 CondCode cc> {
  def : Pat<(vti.Mask (riscv_setcc_vl (vti.Vector vti.RegClass:$rs1),
                                      vti.RegClass:$rs2, cc,
                                      VR:$merge,
                                      (vti.Mask V0),
                                      VLOpFrag)),
            (!cast<Instruction>(instruction_name#"_VV_"#vti.LMul.MX#"_MASK")
                         VR:$merge,
                         vti.RegClass:$rs1,
                         vti.RegClass:$rs2,
                         (vti.Mask V0), GPR:$vl, vti.Log2SEW)>;
}

// Inherits from VPatIntegerSetCCVL_VV and adds a pattern with operands swapped.
multiclass VPatIntegerSetCCVL_VV_Swappable<VTypeInfo vti, string instruction_name,
                                           CondCode cc, CondCode invcc>
    : VPatIntegerSetCCVL_VV<vti, instruction_name, cc> {
  def : Pat<(vti.Mask (riscv_setcc_vl (vti.Vector vti.RegClass:$rs2),
                                      vti.RegClass:$rs1, invcc,
                                      VR:$merge,
                                      (vti.Mask V0),
                                      VLOpFrag)),
            (!cast<Instruction>(instruction_name#"_VV_"#vti.LMul.MX#"_MASK")
                         VR:$merge, vti.RegClass:$rs1,
                         vti.RegClass:$rs2, (vti.Mask V0), GPR:$vl, vti.Log2SEW)>;
}

multiclass VPatIntegerSetCCVL_VX_Swappable<VTypeInfo vti, string instruction_name,
                                           CondCode cc, CondCode invcc> {
  defvar instruction_masked = !cast<Instruction>(instruction_name#"_VX_"#vti.LMul.MX#"_MASK");
  def : Pat<(vti.Mask (riscv_setcc_vl (vti.Vector vti.RegClass:$rs1),
                                      (SplatPat (XLenVT GPR:$rs2)), cc,
                                      VR:$merge,
                                      (vti.Mask V0),
                                      VLOpFrag)),
            (instruction_masked VR:$merge, vti.RegClass:$rs1,
                                GPR:$rs2, (vti.Mask V0), GPR:$vl, vti.Log2SEW)>;
  def : Pat<(vti.Mask (riscv_setcc_vl (SplatPat (XLenVT GPR:$rs2)),
                                      (vti.Vector vti.RegClass:$rs1), invcc,
                                      VR:$merge,
                                      (vti.Mask V0),
                                      VLOpFrag)),
            (instruction_masked VR:$merge, vti.RegClass:$rs1,
                                GPR:$rs2, (vti.Mask V0), GPR:$vl, vti.Log2SEW)>;
}

multiclass VPatIntegerSetCCVL_VI_Swappable<VTypeInfo vti, string instruction_name,
                                           CondCode cc, CondCode invcc> {
  defvar instruction_masked = !cast<Instruction>(instruction_name#"_VI_"#vti.LMul.MX#"_MASK");
  def : Pat<(vti.Mask (riscv_setcc_vl (vti.Vector vti.RegClass:$rs1),
                                      (SplatPat_simm5 simm5:$rs2), cc,
                                      VR:$merge,
                                      (vti.Mask V0),
                                      VLOpFrag)),
            (instruction_masked VR:$merge, vti.RegClass:$rs1,
                                XLenVT:$rs2, (vti.Mask V0), GPR:$vl,
                                vti.Log2SEW)>;

  // FIXME: Can do some canonicalization to remove these patterns.
  def : Pat<(vti.Mask (riscv_setcc_vl (SplatPat_simm5 simm5:$rs2),
                                      (vti.Vector vti.RegClass:$rs1), invcc,
                                      VR:$merge,
                                      (vti.Mask V0),
                                      VLOpFrag)),
            (instruction_masked VR:$merge, vti.RegClass:$rs1,
                                simm5:$rs2, (vti.Mask V0), GPR:$vl,
                                vti.Log2SEW)>;
}

multiclass VPatIntegerSetCCVL_VIPlus1_Swappable<VTypeInfo vti,
                                                string instruction_name,
                                                CondCode cc, CondCode invcc,
                                                ComplexPattern splatpat_kind> {
  defvar instruction_masked = !cast<Instruction>(instruction_name#"_VI_"#vti.LMul.MX#"_MASK");
  def : Pat<(vti.Mask (riscv_setcc_vl (vti.Vector vti.RegClass:$rs1),
                                      (splatpat_kind simm5:$rs2), cc,
                                      VR:$merge,
                                      (vti.Mask V0),
                                      VLOpFrag)),
            (instruction_masked VR:$merge, vti.RegClass:$rs1,
                                (DecImm simm5:$rs2), (vti.Mask V0), GPR:$vl,
                                vti.Log2SEW)>;

  // FIXME: Can do some canonicalization to remove these patterns.
  def : Pat<(vti.Mask (riscv_setcc_vl (splatpat_kind simm5:$rs2),
                                      (vti.Vector vti.RegClass:$rs1), invcc,
                                      VR:$merge,
                                      (vti.Mask V0),
                                      VLOpFrag)),
            (instruction_masked VR:$merge, vti.RegClass:$rs1,
                                (DecImm simm5:$rs2), (vti.Mask V0), GPR:$vl,
                                vti.Log2SEW)>;
}

multiclass VPatFPSetCCVL_VV_VF_FV<SDPatternOperator vop, CondCode cc,
                                  string inst_name,
                                  string swapped_op_inst_name> {
  foreach fvti = AllFloatVectors in {
    let Predicates = GetVTypePredicates<fvti>.Predicates in {
      def : Pat<(fvti.Mask (vop (fvti.Vector fvti.RegClass:$rs1),
                                 fvti.RegClass:$rs2,
                                 cc,
                                 VR:$merge,
                                 (fvti.Mask V0),
                                 VLOpFrag)),
                (!cast<Instruction>(inst_name#"_VV_"#fvti.LMul.MX#"_MASK")
                    VR:$merge, fvti.RegClass:$rs1,
                    fvti.RegClass:$rs2, (fvti.Mask V0),
                    GPR:$vl, fvti.Log2SEW)>;
      def : Pat<(fvti.Mask (vop (fvti.Vector fvti.RegClass:$rs1),
                                (SplatFPOp fvti.ScalarRegClass:$rs2),
                                cc,
                                VR:$merge,
                                (fvti.Mask V0),
                                VLOpFrag)),
                (!cast<Instruction>(inst_name#"_V"#fvti.ScalarSuffix#"_"#fvti.LMul.MX#"_MASK")
                    VR:$merge, fvti.RegClass:$rs1,
                    fvti.ScalarRegClass:$rs2, (fvti.Mask V0),
                    GPR:$vl, fvti.Log2SEW)>;
      def : Pat<(fvti.Mask (vop (SplatFPOp fvti.ScalarRegClass:$rs2),
                                (fvti.Vector fvti.RegClass:$rs1),
                                cc,
                                VR:$merge,
                                (fvti.Mask V0),
                                VLOpFrag)),
                (!cast<Instruction>(swapped_op_inst_name#"_V"#fvti.ScalarSuffix#"_"#fvti.LMul.MX#"_MASK")
                    VR:$merge, fvti.RegClass:$rs1,
                    fvti.ScalarRegClass:$rs2, (fvti.Mask V0),
                    GPR:$vl, fvti.Log2SEW)>;
    }
  }
}

multiclass VPatExtendVL_V<SDNode vop, string inst_name, string suffix,
                          list <VTypeInfoToFraction> fraction_list> {
  foreach vtiTofti = fraction_list in {
    defvar vti = vtiTofti.Vti;
    defvar fti = vtiTofti.Fti;
    let Predicates = !listconcat(GetVTypePredicates<vti>.Predicates,
                                 GetVTypePredicates<fti>.Predicates) in
    def : Pat<(vti.Vector (vop (fti.Vector fti.RegClass:$rs2),
                               (fti.Mask V0), VLOpFrag)),
              (!cast<Instruction>(inst_name#"_"#suffix#"_"#vti.LMul.MX#"_MASK")
                  (vti.Vector (IMPLICIT_DEF)),
                  fti.RegClass:$rs2,
                  (fti.Mask V0), GPR:$vl, vti.Log2SEW, TA_MA)>;
  }
}

// Single width converting

multiclass VPatConvertFP2IVL_V<SDPatternOperator vop, string instruction_name> {
  foreach fvti = AllFloatVectors in {
    defvar ivti = GetIntVTypeInfo<fvti>.Vti;
    let Predicates = !listconcat(GetVTypePredicates<fvti>.Predicates,
                                 GetVTypePredicates<ivti>.Predicates) in
    def : Pat<(ivti.Vector (vop (fvti.Vector fvti.RegClass:$rs1),
                                (fvti.Mask V0),
                                VLOpFrag)),
              (!cast<Instruction>(instruction_name#"_"#ivti.LMul.MX#"_MASK")
                  (ivti.Vector (IMPLICIT_DEF)), fvti.RegClass:$rs1,
                  (fvti.Mask V0), GPR:$vl, ivti.Log2SEW, TA_MA)>;
  }
}

multiclass VPatConvertFP2I_RM_VL_V<SDPatternOperator vop, string instruction_name> {
  foreach fvti = AllFloatVectors in {
    defvar ivti = GetIntVTypeInfo<fvti>.Vti;
    let Predicates = !listconcat(GetVTypePredicates<fvti>.Predicates,
                                 GetVTypePredicates<ivti>.Predicates) in
    def : Pat<(ivti.Vector (vop (fvti.Vector fvti.RegClass:$rs1),
                                (fvti.Mask V0), (XLenVT timm:$frm),
                                VLOpFrag)),
              (!cast<Instruction>(instruction_name#"_"#ivti.LMul.MX#"_MASK")
                  (ivti.Vector (IMPLICIT_DEF)), fvti.RegClass:$rs1,
                  (fvti.Mask V0), timm:$frm, GPR:$vl, ivti.Log2SEW,
                  TA_MA)>;
  }
}

multiclass VPatConvertI2FPVL_V<SDPatternOperator vop, string instruction_name> {
  foreach fvti = AllFloatVectors in {
    defvar ivti = GetIntVTypeInfo<fvti>.Vti;
    let Predicates = !listconcat(GetVTypePredicates<fvti>.Predicates,
                                 GetVTypePredicates<ivti>.Predicates) in
    def : Pat<(fvti.Vector (vop (ivti.Vector ivti.RegClass:$rs1),
                                (ivti.Mask V0),
                                VLOpFrag)),
              (!cast<Instruction>(instruction_name#"_"#fvti.LMul.MX#"_MASK")
                  (fvti.Vector (IMPLICIT_DEF)), ivti.RegClass:$rs1,
                  (ivti.Mask V0), GPR:$vl, fvti.Log2SEW, TA_MA)>;
  }
}

multiclass VPatConvertI2FP_RM_VL_V<SDNode vop, string instruction_name> {
  foreach fvti = AllFloatVectors in {
    defvar ivti = GetIntVTypeInfo<fvti>.Vti;
    let Predicates = !listconcat(GetVTypePredicates<fvti>.Predicates,
                                 GetVTypePredicates<ivti>.Predicates) in
    def : Pat<(fvti.Vector (vop (ivti.Vector ivti.RegClass:$rs1),
                                (ivti.Mask V0), (XLenVT timm:$frm),
                                VLOpFrag)),
              (!cast<Instruction>(instruction_name#"_"#fvti.LMul.MX#"_MASK")
                  (fvti.Vector (IMPLICIT_DEF)), ivti.RegClass:$rs1,
                  (ivti.Mask V0), timm:$frm, GPR:$vl, fvti.Log2SEW, TA_MA)>;
  }
}

// Widening converting

multiclass VPatWConvertFP2IVL_V<SDPatternOperator vop, string instruction_name> {
  foreach fvtiToFWti = AllWidenableFloatVectors in {
    defvar fvti = fvtiToFWti.Vti;
    defvar iwti = GetIntVTypeInfo<fvtiToFWti.Wti>.Vti;
    let Predicates = !listconcat(GetVTypePredicates<fvti>.Predicates,
                                 GetVTypePredicates<iwti>.Predicates) in
    def : Pat<(iwti.Vector (vop (fvti.Vector fvti.RegClass:$rs1),
                                (fvti.Mask V0),
                                VLOpFrag)),
              (!cast<Instruction>(instruction_name#"_"#fvti.LMul.MX#"_MASK")
                  (iwti.Vector (IMPLICIT_DEF)), fvti.RegClass:$rs1,
                  (fvti.Mask V0), GPR:$vl, fvti.Log2SEW, TA_MA)>;
  }
}

multiclass VPatWConvertFP2I_RM_VL_V<SDNode vop, string instruction_name> {
  foreach fvtiToFWti = AllWidenableFloatVectors in {
    defvar fvti = fvtiToFWti.Vti;
    defvar iwti = GetIntVTypeInfo<fvtiToFWti.Wti>.Vti;
    let Predicates = !listconcat(GetVTypePredicates<fvti>.Predicates,
                                 GetVTypePredicates<iwti>.Predicates) in
    def : Pat<(iwti.Vector (vop (fvti.Vector fvti.RegClass:$rs1),
                                (fvti.Mask V0), (XLenVT timm:$frm),
                                VLOpFrag)),
              (!cast<Instruction>(instruction_name#"_"#fvti.LMul.MX#"_MASK")
                  (iwti.Vector (IMPLICIT_DEF)), fvti.RegClass:$rs1,
                  (fvti.Mask V0), timm:$frm, GPR:$vl, fvti.Log2SEW, TA_MA)>;
  }
}

multiclass VPatWConvertI2FPVL_V<SDPatternOperator vop,
                                string instruction_name> {
  foreach vtiToWti = AllWidenableIntToFloatVectors in {
    defvar ivti = vtiToWti.Vti;
    defvar fwti = vtiToWti.Wti;
    let Predicates = !listconcat(GetVTypePredicates<ivti>.Predicates,
                                 GetVTypePredicates<fwti>.Predicates) in
    def : Pat<(fwti.Vector (vop (ivti.Vector ivti.RegClass:$rs1),
                                (ivti.Mask V0),
                                VLOpFrag)),
              (!cast<Instruction>(instruction_name#"_"#ivti.LMul.MX#"_MASK")
                  (fwti.Vector (IMPLICIT_DEF)), ivti.RegClass:$rs1,
                  (ivti.Mask V0), GPR:$vl, ivti.Log2SEW, TA_MA)>;
  }
}

multiclass VPatWConvertI2FP_RM_VL_V<SDNode vop, string instruction_name> {
  foreach vtiToWti = AllWidenableIntToFloatVectors in {
    defvar ivti = vtiToWti.Vti;
    defvar fwti = vtiToWti.Wti;
    let Predicates = !listconcat(GetVTypePredicates<ivti>.Predicates,
                                 GetVTypePredicates<fwti>.Predicates) in
    def : Pat<(fwti.Vector (vop (ivti.Vector ivti.RegClass:$rs1),
                                (ivti.Mask V0), (XLenVT timm:$frm),
                                VLOpFrag)),
              (!cast<Instruction>(instruction_name#"_"#ivti.LMul.MX#"_MASK")
                  (fwti.Vector (IMPLICIT_DEF)), ivti.RegClass:$rs1,
                  (ivti.Mask V0), timm:$frm, GPR:$vl, ivti.Log2SEW, TA_MA)>;
  }
}

// Narrowing converting

multiclass VPatNConvertFP2IVL_W<SDPatternOperator vop,
                                string instruction_name> {
  // Reuse the same list of types used in the widening nodes, but just swap the
  // direction of types around so we're converting from Wti -> Vti
  foreach vtiToWti = AllWidenableIntToFloatVectors in {
    defvar vti = vtiToWti.Vti;
    defvar fwti = vtiToWti.Wti;
    let Predicates = !listconcat(GetVTypePredicates<vti>.Predicates,
                                 GetVTypePredicates<fwti>.Predicates) in
    def : Pat<(vti.Vector (vop (fwti.Vector fwti.RegClass:$rs1),
                               (fwti.Mask V0),
                               VLOpFrag)),
              (!cast<Instruction>(instruction_name#"_"#vti.LMul.MX#"_MASK")
                  (vti.Vector (IMPLICIT_DEF)), fwti.RegClass:$rs1,
                  (fwti.Mask V0), GPR:$vl, vti.Log2SEW, TA_MA)>;
  }
}

multiclass VPatNConvertFP2I_RM_VL_W<SDNode vop, string instruction_name> {
  foreach vtiToWti = AllWidenableIntToFloatVectors in {
    defvar vti = vtiToWti.Vti;
    defvar fwti = vtiToWti.Wti;
    let Predicates = !listconcat(GetVTypePredicates<vti>.Predicates,
                                 GetVTypePredicates<fwti>.Predicates) in
    def : Pat<(vti.Vector (vop (fwti.Vector fwti.RegClass:$rs1),
                               (fwti.Mask V0), (XLenVT timm:$frm),
                               VLOpFrag)),
              (!cast<Instruction>(instruction_name#"_"#vti.LMul.MX#"_MASK")
                  (vti.Vector (IMPLICIT_DEF)), fwti.RegClass:$rs1,
                  (fwti.Mask V0), timm:$frm, GPR:$vl, vti.Log2SEW, TA_MA)>;
  }
}

multiclass VPatNConvertI2FPVL_W<SDPatternOperator vop,
                                string instruction_name> {
  foreach fvtiToFWti = AllWidenableFloatVectors in {
    defvar fvti = fvtiToFWti.Vti;
    defvar iwti = GetIntVTypeInfo<fvtiToFWti.Wti>.Vti;
    let Predicates = !listconcat(GetVTypePredicates<fvti>.Predicates,
                                 GetVTypePredicates<iwti>.Predicates) in
    def : Pat<(fvti.Vector (vop (iwti.Vector iwti.RegClass:$rs1),
                                (iwti.Mask V0),
                                VLOpFrag)),
              (!cast<Instruction>(instruction_name#"_"#fvti.LMul.MX#"_MASK")
                  (fvti.Vector (IMPLICIT_DEF)), iwti.RegClass:$rs1,
                  (iwti.Mask V0), GPR:$vl, fvti.Log2SEW, TA_MA)>;
  }
}

multiclass VPatNConvertI2FP_RM_VL_W<SDNode vop, string instruction_name> {
  foreach fvtiToFWti = AllWidenableFloatVectors in {
    defvar fvti = fvtiToFWti.Vti;
    defvar iwti = GetIntVTypeInfo<fvtiToFWti.Wti>.Vti;
    let Predicates = !listconcat(GetVTypePredicates<fvti>.Predicates,
                                 GetVTypePredicates<iwti>.Predicates) in
    def : Pat<(fvti.Vector (vop (iwti.Vector iwti.RegClass:$rs1),
                                (iwti.Mask V0),  (XLenVT timm:$frm),
                                VLOpFrag)),
              (!cast<Instruction>(instruction_name#"_"#fvti.LMul.MX#"_MASK")
                  (fvti.Vector (IMPLICIT_DEF)), iwti.RegClass:$rs1,
                  (iwti.Mask V0), timm:$frm, GPR:$vl, fvti.Log2SEW, TA_MA)>;
  }
}

multiclass VPatReductionVL<SDNode vop, string instruction_name, bit is_float> {
  foreach vti = !if(is_float, AllFloatVectors, AllIntegerVectors) in {
    defvar vti_m1 = !cast<VTypeInfo>(!if(is_float, "VF", "VI") # vti.SEW # "M1");
    let Predicates = GetVTypePredicates<vti>.Predicates in {
      def: Pat<(vti_m1.Vector (vop (vti_m1.Vector VR:$merge),
                                   (vti.Vector vti.RegClass:$rs1), VR:$rs2,
                                   (vti.Mask true_mask), VLOpFrag,
                                   (XLenVT timm:$policy))),
          (!cast<Instruction>(instruction_name#"_VS_"#vti.LMul.MX#"_E"#vti.SEW)
              (vti_m1.Vector VR:$merge),
              (vti.Vector vti.RegClass:$rs1),
              (vti_m1.Vector VR:$rs2),
              GPR:$vl, vti.Log2SEW, (XLenVT timm:$policy))>;

      def: Pat<(vti_m1.Vector (vop (vti_m1.Vector VR:$merge),
                                   (vti.Vector vti.RegClass:$rs1), VR:$rs2,
                                   (vti.Mask V0), VLOpFrag,
                                   (XLenVT timm:$policy))),
          (!cast<Instruction>(instruction_name#"_VS_"#vti.LMul.MX#"_E"#vti.SEW#"_MASK")
              (vti_m1.Vector VR:$merge),
              (vti.Vector vti.RegClass:$rs1),
              (vti_m1.Vector VR:$rs2),
              (vti.Mask V0), GPR:$vl, vti.Log2SEW, (XLenVT timm:$policy))>;
    }
  }
}


multiclass VPatBinaryExtVL_WV_WX<SDNode op, PatFrags extop, string instruction_name> {
  foreach vtiToWti = AllWidenableIntVectors in {
    defvar vti = vtiToWti.Vti;
    defvar wti = vtiToWti.Wti;
    let Predicates = !listconcat(GetVTypePredicates<vti>.Predicates,
                                 GetVTypePredicates<wti>.Predicates) in {
      def : Pat<
        (vti.Vector
          (riscv_trunc_vector_vl
            (op (wti.Vector wti.RegClass:$rs2),
                (wti.Vector (extop (vti.Vector vti.RegClass:$rs1)))),
            (vti.Mask true_mask),
            VLOpFrag)),
        (!cast<Instruction>(instruction_name#"_WV_"#vti.LMul.MX)
          wti.RegClass:$rs2, vti.RegClass:$rs1, GPR:$vl, vti.Log2SEW)>;
      def : Pat<
        (vti.Vector
          (riscv_trunc_vector_vl
            (op (wti.Vector wti.RegClass:$rs2),
                (wti.Vector (extop (vti.Vector (SplatPat GPR:$rs1))))),
            (vti.Mask true_mask),
            VLOpFrag)),
        (!cast<Instruction>(instruction_name#"_WX_"#vti.LMul.MX)
          wti.RegClass:$rs2, GPR:$rs1, GPR:$vl, vti.Log2SEW)>;
    }
  }
}

multiclass VPatBinaryVL_WV_WX_WI<SDNode op, string instruction_name>
    : VPatBinaryExtVL_WV_WX<op, sext_oneuse, instruction_name>,
      VPatBinaryExtVL_WV_WX<op, zext_oneuse, instruction_name> {
  foreach vtiToWti = AllWidenableIntVectors in {
    defvar vti = vtiToWti.Vti;
    defvar wti = vtiToWti.Wti;
    let Predicates = !listconcat(GetVTypePredicates<vti>.Predicates,
                                 GetVTypePredicates<wti>.Predicates) in
    def : Pat<
      (vti.Vector
        (riscv_trunc_vector_vl
          (op (wti.Vector wti.RegClass:$rs2),
              (wti.Vector (SplatPat_uimm5 uimm5:$rs1))), (vti.Mask true_mask),
          VLOpFrag)),
      (!cast<Instruction>(instruction_name#"_WI_"#vti.LMul.MX)
        wti.RegClass:$rs2, uimm5:$rs1, GPR:$vl, vti.Log2SEW)>;
  }
}

multiclass VPatWidenReductionVL<SDNode vop, PatFrags extop, string instruction_name, bit is_float> {
  foreach vtiToWti = !if(is_float, AllWidenableFloatVectors, AllWidenableIntVectors) in {
    defvar vti = vtiToWti.Vti;
    defvar wti = vtiToWti.Wti;
    defvar wti_m1 = !cast<VTypeInfo>(!if(is_float, "VF", "VI") # wti.SEW # "M1");
    let Predicates = !listconcat(GetVTypePredicates<vti>.Predicates,
                                 GetVTypePredicates<wti>.Predicates) in {
      def: Pat<(wti_m1.Vector (vop (wti_m1.Vector VR:$merge),
                                   (wti.Vector (extop (vti.Vector vti.RegClass:$rs1))),
                                   VR:$rs2, (vti.Mask true_mask), VLOpFrag,
                                   (XLenVT timm:$policy))),
               (!cast<Instruction>(instruction_name#"_VS_"#vti.LMul.MX#"_E"#vti.SEW)
                  (wti_m1.Vector VR:$merge), (vti.Vector vti.RegClass:$rs1),
                  (wti_m1.Vector VR:$rs2), GPR:$vl, vti.Log2SEW,
                  (XLenVT timm:$policy))>;
      def: Pat<(wti_m1.Vector (vop (wti_m1.Vector VR:$merge),
                                   (wti.Vector (extop (vti.Vector vti.RegClass:$rs1))),
                                   VR:$rs2, (vti.Mask V0), VLOpFrag,
                                   (XLenVT timm:$policy))),
               (!cast<Instruction>(instruction_name#"_VS_"#vti.LMul.MX#"_E"#vti.SEW#"_MASK")
                  (wti_m1.Vector VR:$merge), (vti.Vector vti.RegClass:$rs1),
                  (wti_m1.Vector VR:$rs2), (vti.Mask V0), GPR:$vl, vti.Log2SEW,
                  (XLenVT timm:$policy))>;
    }
  }
}

multiclass VPatWidenReductionVL_Ext_VL<SDNode vop, PatFrags extop, string instruction_name, bit is_float> {
  foreach vtiToWti = !if(is_float, AllWidenableFloatVectors, AllWidenableIntVectors) in {
    defvar vti = vtiToWti.Vti;
    defvar wti = vtiToWti.Wti;
    defvar wti_m1 = !cast<VTypeInfo>(!if(is_float, "VF", "VI") # wti.SEW # "M1");
    let Predicates = !listconcat(GetVTypePredicates<vti>.Predicates,
                                 GetVTypePredicates<wti>.Predicates) in {
      def: Pat<(wti_m1.Vector (vop (wti_m1.Vector VR:$merge),
                                   (wti.Vector (extop (vti.Vector vti.RegClass:$rs1), (vti.Mask true_mask), VLOpFrag)),
                                   VR:$rs2, (vti.Mask true_mask), VLOpFrag,
                                   (XLenVT timm:$policy))),
               (!cast<Instruction>(instruction_name#"_VS_"#vti.LMul.MX#"_E"#vti.SEW)
                  (wti_m1.Vector VR:$merge), (vti.Vector vti.RegClass:$rs1),
                  (wti_m1.Vector VR:$rs2), GPR:$vl, vti.Log2SEW,
                  (XLenVT timm:$policy))>;
      def: Pat<(wti_m1.Vector (vop (wti_m1.Vector VR:$merge),
                                   (wti.Vector (extop (vti.Vector vti.RegClass:$rs1), (vti.Mask true_mask), VLOpFrag)),
                                   VR:$rs2, (vti.Mask V0), VLOpFrag,
                                   (XLenVT timm:$policy))),
               (!cast<Instruction>(instruction_name#"_VS_"#vti.LMul.MX#"_E"#vti.SEW#"_MASK")
                  (wti_m1.Vector VR:$merge), (vti.Vector vti.RegClass:$rs1),
                  (wti_m1.Vector VR:$rs2), (vti.Mask V0), GPR:$vl, vti.Log2SEW,
                  (XLenVT timm:$policy))>;
    }
  }
}

multiclass VPatBinaryFPWVL_VV_VF<SDNode vop, string instruction_name> {
<<<<<<< HEAD
  foreach fvtiToFWti = AllWidenableFloatVectors in {
    defvar vti = fvtiToFWti.Vti;
    defvar wti = fvtiToFWti.Wti;
    let Predicates = !listconcat(GetVTypePredicates<vti>.Predicates,
                                 GetVTypePredicates<wti>.Predicates) in {
      defm : VPatBinaryVL_V<vop, instruction_name, "VV",
                            wti.Vector, vti.Vector, vti.Vector, vti.Mask,
                            vti.Log2SEW, vti.LMul, wti.RegClass, vti.RegClass,
                            vti.RegClass>;
      defm : VPatBinaryVL_VF<vop, instruction_name#"_V"#vti.ScalarSuffix,
                             wti.Vector, vti.Vector, vti.Mask, vti.Log2SEW,
                             vti.LMul, wti.RegClass, vti.RegClass,
                             vti.ScalarRegClass>;
    }
  }
}

multiclass VPatWidenBinaryFPVL_VV_VF<SDNode op, PatFrags extop, string instruction_name> {
=======
>>>>>>> cd92bbcb
  foreach fvtiToFWti = AllWidenableFloatVectors in {
    defvar vti = fvtiToFWti.Vti;
    defvar wti = fvtiToFWti.Wti;
    let Predicates = !listconcat(GetVTypePredicates<vti>.Predicates,
                                 GetVTypePredicates<wti>.Predicates) in {
      def : VPatBinaryVL_V<vop, instruction_name, "VV",
                           wti.Vector, vti.Vector, vti.Vector, vti.Mask,
                           vti.Log2SEW, vti.LMul, wti.RegClass, vti.RegClass,
                           vti.RegClass>;
      def : VPatBinaryVL_VF<vop, instruction_name#"_V"#vti.ScalarSuffix,
                            wti.Vector, vti.Vector, vti.Vector, vti.Mask,
                            vti.Log2SEW, vti.LMul, wti.RegClass, vti.RegClass,
                            vti.ScalarRegClass>;
    }
  }
}

multiclass VPatBinaryFPWVL_VV_VF_WV_WF<SDNode vop, SDNode vop_w, string instruction_name>
    : VPatBinaryFPWVL_VV_VF<vop, instruction_name> {
  foreach fvtiToFWti = AllWidenableFloatVectors in {
<<<<<<< HEAD
    defvar fvti = fvtiToFWti.Vti;
    defvar fwti = fvtiToFWti.Wti;
    let Predicates = !listconcat(GetVTypePredicates<fvti>.Predicates,
                                 GetVTypePredicates<fwti>.Predicates) in {
      def : Pat<(fwti.Vector (op (fwti.Vector fwti.RegClass:$rs2),
                                 (fwti.Vector (extop (fvti.Vector fvti.RegClass:$rs1),
                                                     (fvti.Mask true_mask), VLOpFrag)),
                                 srcvalue, (fwti.Mask true_mask), VLOpFrag)),
                (!cast<Instruction>(instruction_name#"_WV_"#fvti.LMul.MX#"_TIED")
                   fwti.RegClass:$rs2, fvti.RegClass:$rs1,
                   GPR:$vl, fvti.Log2SEW, TAIL_AGNOSTIC)>;
      // Tail undisturbed
      def : Pat<(riscv_vp_merge_vl true_mask,
                 (fwti.Vector (op (fwti.Vector fwti.RegClass:$rs2),
                                  (fwti.Vector (extop (fvti.Vector fvti.RegClass:$rs1),
                                                      (fvti.Mask true_mask), VLOpFrag)),
                                  srcvalue, (fwti.Mask true_mask), VLOpFrag)),
                 fwti.RegClass:$rs2, VLOpFrag),
                (!cast<Instruction>(instruction_name#"_WV_"#fvti.LMul.MX#"_TIED")
                   fwti.RegClass:$rs2, fvti.RegClass:$rs1,
                   GPR:$vl, fvti.Log2SEW, TAIL_UNDISTURBED_MASK_UNDISTURBED)>;
      def : Pat<(fwti.Vector (op (fwti.Vector fwti.RegClass:$rs2),
                                 (fwti.Vector (extop (fvti.Vector (SplatFPOp fvti.ScalarRegClass:$rs1)),
                                                     (fvti.Mask true_mask), VLOpFrag)),
                                 srcvalue, (fwti.Mask true_mask), VLOpFrag)),
                (!cast<Instruction>(instruction_name#"_W"#fvti.ScalarSuffix#"_"#fvti.LMul.MX)
                   fwti.RegClass:$rs2, fvti.ScalarRegClass:$rs1,
                   GPR:$vl, fvti.Log2SEW)>;
=======
    defvar vti = fvtiToFWti.Vti;
    defvar wti = fvtiToFWti.Wti;
    let Predicates = !listconcat(GetVTypePredicates<vti>.Predicates,
                                 GetVTypePredicates<wti>.Predicates) in {
      defm : VPatTiedBinaryNoMaskVL_V<vop_w, instruction_name, "WV",
                                      wti.Vector, vti.Vector, vti.Log2SEW,
                                      vti.LMul, wti.RegClass, vti.RegClass>;
      def : VPatBinaryVL_VF<vop_w, instruction_name#"_W"#vti.ScalarSuffix,
                            wti.Vector, wti.Vector, vti.Vector, vti.Mask,
                            vti.Log2SEW, vti.LMul, wti.RegClass, wti.RegClass,
                            vti.ScalarRegClass>;
>>>>>>> cd92bbcb
    }
  }
}

multiclass VPatNarrowShiftSplatExt_WX<SDNode op, PatFrags extop, string instruction_name> {
  foreach vtiToWti = AllWidenableIntVectors in {
    defvar vti = vtiToWti.Vti;
    defvar wti = vtiToWti.Wti;
    let Predicates = !listconcat(GetVTypePredicates<vti>.Predicates,
                                 GetVTypePredicates<wti>.Predicates) in
    def : Pat<
      (vti.Vector
        (riscv_trunc_vector_vl
          (op (wti.Vector wti.RegClass:$rs2),
              (wti.Vector (extop (vti.Vector (SplatPat GPR:$rs1)),
                                 (vti.Mask true_mask), VLOpFrag)),
          srcvalue, (wti.Mask true_mask), VLOpFrag),
        (vti.Mask true_mask), VLOpFrag)),
      (!cast<Instruction>(instruction_name#"_WX_"#vti.LMul.MX)
        wti.RegClass:$rs2, GPR:$rs1, GPR:$vl, vti.Log2SEW)>;
  }
}

multiclass VPatMultiplyAddVL_VV_VX<SDNode op, string instruction_name> {
  foreach vti = AllIntegerVectors in {
    defvar suffix = vti.LMul.MX;
    let Predicates = GetVTypePredicates<vti>.Predicates in {
      // NOTE: We choose VMADD because it has the most commuting freedom. So it
      // works best with how TwoAddressInstructionPass tries commuting.
      def : Pat<(vti.Vector
               (op vti.RegClass:$rs2,
                   (riscv_mul_vl_oneuse vti.RegClass:$rs1,
                                        vti.RegClass:$rd,
                                        srcvalue, (vti.Mask true_mask), VLOpFrag),
                             srcvalue, (vti.Mask true_mask), VLOpFrag)),
              (!cast<Instruction>(instruction_name#"_VV_"# suffix)
                   vti.RegClass:$rd, vti.RegClass:$rs1, vti.RegClass:$rs2,
                   GPR:$vl, vti.Log2SEW, TAIL_AGNOSTIC)>;
      // The choice of VMADD here is arbitrary, vmadd.vx and vmacc.vx are equally
      // commutable.
      def : Pat<(vti.Vector
               (op vti.RegClass:$rs2,
                   (riscv_mul_vl_oneuse (SplatPat XLenVT:$rs1),
                                         vti.RegClass:$rd,
                                         srcvalue, (vti.Mask true_mask), VLOpFrag),
                             srcvalue, (vti.Mask true_mask), VLOpFrag)),
              (!cast<Instruction>(instruction_name#"_VX_" # suffix)
                   vti.RegClass:$rd, vti.ScalarRegClass:$rs1, vti.RegClass:$rs2,
                   GPR:$vl, vti.Log2SEW, TAIL_AGNOSTIC)>;
    }
  }
}

multiclass VPatMultiplyAccVL_VV_VX<PatFrag op, string instruction_name> {
  foreach vti = AllIntegerVectors in {
  defvar suffix = vti.LMul.MX;
  let Predicates = GetVTypePredicates<vti>.Predicates in {
    def : Pat<(riscv_vp_merge_vl (vti.Mask V0),
                (vti.Vector (op vti.RegClass:$rd,
                                (riscv_mul_vl_oneuse vti.RegClass:$rs1, vti.RegClass:$rs2,
                                    srcvalue, (vti.Mask true_mask), VLOpFrag),
                                srcvalue, (vti.Mask true_mask), VLOpFrag)),
                            vti.RegClass:$rd, VLOpFrag),
              (!cast<Instruction>(instruction_name#"_VV_"# suffix #"_MASK")
                   vti.RegClass:$rd, vti.RegClass:$rs1, vti.RegClass:$rs2,
                   (vti.Mask V0), GPR:$vl, vti.Log2SEW, TAIL_UNDISTURBED_MASK_UNDISTURBED)>;
    def : Pat<(riscv_vp_merge_vl (vti.Mask V0),
                (vti.Vector (op vti.RegClass:$rd,
                                (riscv_mul_vl_oneuse (SplatPat XLenVT:$rs1), vti.RegClass:$rs2,
                                    srcvalue, (vti.Mask true_mask), VLOpFrag),
                                srcvalue, (vti.Mask true_mask), VLOpFrag)),
                            vti.RegClass:$rd, VLOpFrag),
              (!cast<Instruction>(instruction_name#"_VX_"# suffix #"_MASK")
                   vti.RegClass:$rd, vti.ScalarRegClass:$rs1, vti.RegClass:$rs2,
                   (vti.Mask V0), GPR:$vl, vti.Log2SEW, TAIL_UNDISTURBED_MASK_UNDISTURBED)>;
    def : Pat<(riscv_vselect_vl (vti.Mask V0),
                (vti.Vector (op vti.RegClass:$rd,
                                (riscv_mul_vl_oneuse vti.RegClass:$rs1, vti.RegClass:$rs2,
                                    srcvalue, (vti.Mask true_mask), VLOpFrag),
                                srcvalue, (vti.Mask true_mask), VLOpFrag)),
                            vti.RegClass:$rd, VLOpFrag),
              (!cast<Instruction>(instruction_name#"_VV_"# suffix #"_MASK")
                   vti.RegClass:$rd, vti.RegClass:$rs1, vti.RegClass:$rs2,
                   (vti.Mask V0), GPR:$vl, vti.Log2SEW, TAIL_AGNOSTIC)>;
    def : Pat<(riscv_vselect_vl (vti.Mask V0),
                (vti.Vector (op vti.RegClass:$rd,
                                (riscv_mul_vl_oneuse (SplatPat XLenVT:$rs1), vti.RegClass:$rs2,
                                    srcvalue, (vti.Mask true_mask), VLOpFrag),
                                srcvalue, (vti.Mask true_mask), VLOpFrag)),
                            vti.RegClass:$rd, VLOpFrag),
              (!cast<Instruction>(instruction_name#"_VX_"# suffix #"_MASK")
                   vti.RegClass:$rd, vti.ScalarRegClass:$rs1, vti.RegClass:$rs2,
                   (vti.Mask V0), GPR:$vl, vti.Log2SEW, TAIL_AGNOSTIC)>;
    }
  }
}

multiclass VPatWidenMultiplyAddVL_VV_VX<PatFrag op1, string instruction_name> {
  foreach vtiTowti = AllWidenableIntVectors in {
    defvar vti = vtiTowti.Vti;
    defvar wti = vtiTowti.Wti;
    let Predicates = !listconcat(GetVTypePredicates<vti>.Predicates,
                                 GetVTypePredicates<wti>.Predicates) in {
      def : Pat<(wti.Vector
               (riscv_add_vl wti.RegClass:$rd,
                             (op1 vti.RegClass:$rs1,
                                  (vti.Vector vti.RegClass:$rs2),
                                  srcvalue, (vti.Mask true_mask), VLOpFrag),
                            srcvalue, (vti.Mask true_mask), VLOpFrag)),
              (!cast<Instruction>(instruction_name#"_VV_" # vti.LMul.MX)
                   wti.RegClass:$rd, vti.RegClass:$rs1, vti.RegClass:$rs2,
                   GPR:$vl, vti.Log2SEW, TAIL_AGNOSTIC)>;
      def : Pat<(wti.Vector
               (riscv_add_vl wti.RegClass:$rd,
                            (op1 (SplatPat XLenVT:$rs1),
                                 (vti.Vector vti.RegClass:$rs2),
                                 srcvalue, (vti.Mask true_mask), VLOpFrag),
                             srcvalue, (vti.Mask true_mask), VLOpFrag)),
              (!cast<Instruction>(instruction_name#"_VX_" # vti.LMul.MX)
                   wti.RegClass:$rd, vti.ScalarRegClass:$rs1, vti.RegClass:$rs2,
                   GPR:$vl, vti.Log2SEW, TAIL_AGNOSTIC)>;
    }
  }
}

multiclass VPatNarrowShiftSplat_WX_WI<SDNode op, string instruction_name> {
  foreach vtiTowti = AllWidenableIntVectors in {
    defvar vti = vtiTowti.Vti;
    defvar wti = vtiTowti.Wti;
    let Predicates = !listconcat(GetVTypePredicates<vti>.Predicates,
                                 GetVTypePredicates<wti>.Predicates) in {
      def : Pat<(vti.Vector (riscv_trunc_vector_vl
                (wti.Vector (op wti.RegClass:$rs1, (SplatPat XLenVT:$rs2),
                                srcvalue, true_mask, VLOpFrag)), true_mask, VLOpFrag)),
                (!cast<Instruction>(instruction_name#"_WX_"#vti.LMul.MX)
                     wti.RegClass:$rs1, GPR:$rs2, GPR:$vl, vti.Log2SEW)>;
      def : Pat<(vti.Vector (riscv_trunc_vector_vl
                (wti.Vector (op wti.RegClass:$rs1, (SplatPat_uimm5 uimm5:$rs2),
                                srcvalue, true_mask, VLOpFrag)), true_mask, VLOpFrag)),
                (!cast<Instruction>(instruction_name#"_WI_"#vti.LMul.MX)
                     wti.RegClass:$rs1, uimm5:$rs2, GPR:$vl, vti.Log2SEW)>;
    }
  }
}

multiclass VPatFPMulAddVL_VV_VF<SDPatternOperator vop, string instruction_name> {
  foreach vti = AllFloatVectors in {
  defvar suffix = vti.LMul.MX;
  let Predicates = GetVTypePredicates<vti>.Predicates in {
    def : Pat<(vti.Vector (vop vti.RegClass:$rs1, vti.RegClass:$rd,
                               vti.RegClass:$rs2, (vti.Mask V0),
                               VLOpFrag)),
              (!cast<Instruction>(instruction_name#"_VV_"# suffix #"_MASK")
                   vti.RegClass:$rd, vti.RegClass:$rs1, vti.RegClass:$rs2,
                   (vti.Mask V0), GPR:$vl, vti.Log2SEW, TA_MA)>;

    def : Pat<(vti.Vector (vop (SplatFPOp vti.ScalarRegClass:$rs1),
                               vti.RegClass:$rd, vti.RegClass:$rs2,
                               (vti.Mask V0),
                               VLOpFrag)),
              (!cast<Instruction>(instruction_name#"_V" # vti.ScalarSuffix # "_" # suffix # "_MASK")
                   vti.RegClass:$rd, vti.ScalarRegClass:$rs1, vti.RegClass:$rs2,
                   (vti.Mask V0), GPR:$vl, vti.Log2SEW, TA_MA)>;
    }
  }
}

multiclass VPatFPMulAccVL_VV_VF<PatFrag vop, string instruction_name> {
  foreach vti = AllFloatVectors in {
  defvar suffix = vti.LMul.MX;
  let Predicates = GetVTypePredicates<vti>.Predicates in {
    def : Pat<(riscv_vp_merge_vl (vti.Mask V0),
                           (vti.Vector (vop vti.RegClass:$rs1, vti.RegClass:$rs2,
                            vti.RegClass:$rd, (vti.Mask true_mask), VLOpFrag)),
                            vti.RegClass:$rd, VLOpFrag),
              (!cast<Instruction>(instruction_name#"_VV_"# suffix #"_MASK")
                   vti.RegClass:$rd, vti.RegClass:$rs1, vti.RegClass:$rs2,
                   (vti.Mask V0), GPR:$vl, vti.Log2SEW, TAIL_UNDISTURBED_MASK_UNDISTURBED)>;
    def : Pat<(riscv_vp_merge_vl (vti.Mask V0),
                           (vti.Vector (vop (SplatFPOp vti.ScalarRegClass:$rs1), vti.RegClass:$rs2,
                            vti.RegClass:$rd, (vti.Mask true_mask), VLOpFrag)),
                            vti.RegClass:$rd, VLOpFrag),
              (!cast<Instruction>(instruction_name#"_V" # vti.ScalarSuffix # "_" # suffix # "_MASK")
                   vti.RegClass:$rd, vti.ScalarRegClass:$rs1, vti.RegClass:$rs2,
                   (vti.Mask V0), GPR:$vl, vti.Log2SEW, TAIL_UNDISTURBED_MASK_UNDISTURBED)>;
    def : Pat<(riscv_vselect_vl (vti.Mask V0),
                           (vti.Vector (vop vti.RegClass:$rs1, vti.RegClass:$rs2,
                            vti.RegClass:$rd, (vti.Mask true_mask), VLOpFrag)),
                            vti.RegClass:$rd, VLOpFrag),
              (!cast<Instruction>(instruction_name#"_VV_"# suffix #"_MASK")
                   vti.RegClass:$rd, vti.RegClass:$rs1, vti.RegClass:$rs2,
                   (vti.Mask V0), GPR:$vl, vti.Log2SEW, TAIL_AGNOSTIC)>;
    def : Pat<(riscv_vselect_vl (vti.Mask V0),
                           (vti.Vector (vop (SplatFPOp vti.ScalarRegClass:$rs1), vti.RegClass:$rs2,
                            vti.RegClass:$rd, (vti.Mask true_mask), VLOpFrag)),
                            vti.RegClass:$rd, VLOpFrag),
              (!cast<Instruction>(instruction_name#"_V" # vti.ScalarSuffix # "_" # suffix # "_MASK")
                   vti.RegClass:$rd, vti.ScalarRegClass:$rs1, vti.RegClass:$rs2,
                   (vti.Mask V0), GPR:$vl, vti.Log2SEW, TAIL_AGNOSTIC)>;
    }
  }
}

multiclass VPatWidenFPMulAccVL_VV_VF<SDNode vop, string instruction_name> {
  foreach vtiToWti = AllWidenableFloatVectors in {
    defvar vti = vtiToWti.Vti;
    defvar wti = vtiToWti.Wti;
    let Predicates = !listconcat(GetVTypePredicates<vti>.Predicates,
                                 GetVTypePredicates<wti>.Predicates) in {
      def : Pat<(vop (vti.Vector vti.RegClass:$rs1),
                     (vti.Vector vti.RegClass:$rs2),
                     (wti.Vector wti.RegClass:$rd), (vti.Mask V0),
                     VLOpFrag),
                (!cast<Instruction>(instruction_name#"_VV_"#vti.LMul.MX #"_MASK")
                   wti.RegClass:$rd, vti.RegClass:$rs1, vti.RegClass:$rs2,
                   (vti.Mask V0), GPR:$vl, vti.Log2SEW, TA_MA)>;
      def : Pat<(vop (vti.Vector (SplatFPOp vti.ScalarRegClass:$rs1)),
                     (vti.Vector vti.RegClass:$rs2),
                     (wti.Vector wti.RegClass:$rd), (vti.Mask V0),
                     VLOpFrag),
                (!cast<Instruction>(instruction_name#"_V"#vti.ScalarSuffix#"_"#vti.LMul.MX #"_MASK")
                   wti.RegClass:$rd, vti.ScalarRegClass:$rs1, vti.RegClass:$rs2,
                   (vti.Mask V0), GPR:$vl, vti.Log2SEW, TA_MA)>;
    }
  }
}

//===----------------------------------------------------------------------===//
// Patterns.
//===----------------------------------------------------------------------===//

// 11. Vector Integer Arithmetic Instructions

// 11.1. Vector Single-Width Integer Add and Subtract
defm : VPatBinaryVL_VV_VX_VI<riscv_add_vl, "PseudoVADD">;
defm : VPatBinaryVL_VV_VX<riscv_sub_vl, "PseudoVSUB">;
// Handle VRSUB specially since it's the only integer binary op with reversed
// pattern operands
foreach vti = AllIntegerVectors in {
  let Predicates = GetVTypePredicates<vti>.Predicates in {
    def : Pat<(riscv_sub_vl (vti.Vector (SplatPat (XLenVT GPR:$rs2))),
                            (vti.Vector vti.RegClass:$rs1),
                            vti.RegClass:$merge, (vti.Mask V0), VLOpFrag),
              (!cast<Instruction>("PseudoVRSUB_VX_"# vti.LMul.MX#"_MASK")
                   vti.RegClass:$merge, vti.RegClass:$rs1, GPR:$rs2,
                   (vti.Mask V0), GPR:$vl, vti.Log2SEW, TAIL_AGNOSTIC)>;
    def : Pat<(riscv_sub_vl (vti.Vector (SplatPat_simm5 simm5:$rs2)),
                            (vti.Vector vti.RegClass:$rs1),
                            vti.RegClass:$merge, (vti.Mask V0), VLOpFrag),
              (!cast<Instruction>("PseudoVRSUB_VI_"# vti.LMul.MX#"_MASK")
                   vti.RegClass:$merge, vti.RegClass:$rs1, simm5:$rs2,
                   (vti.Mask V0), GPR:$vl, vti.Log2SEW, TAIL_AGNOSTIC)>;
  }
}

// 11.2. Vector Widening Integer Add/Subtract
defm : VPatBinaryWVL_VV_VX_WV_WX<riscv_vwadd_vl,  riscv_vwadd_w_vl,  "PseudoVWADD">;
defm : VPatBinaryWVL_VV_VX_WV_WX<riscv_vwaddu_vl, riscv_vwaddu_w_vl, "PseudoVWADDU">;
defm : VPatBinaryWVL_VV_VX_WV_WX<riscv_vwsub_vl,  riscv_vwsub_w_vl,  "PseudoVWSUB">;
defm : VPatBinaryWVL_VV_VX_WV_WX<riscv_vwsubu_vl, riscv_vwsubu_w_vl, "PseudoVWSUBU">;

// 11.3. Vector Integer Extension
defm : VPatExtendVL_V<riscv_zext_vl, "PseudoVZEXT", "VF2",
                      AllFractionableVF2IntVectors>;
defm : VPatExtendVL_V<riscv_sext_vl, "PseudoVSEXT", "VF2",
                      AllFractionableVF2IntVectors>;
defm : VPatExtendVL_V<riscv_zext_vl, "PseudoVZEXT", "VF4",
                      AllFractionableVF4IntVectors>;
defm : VPatExtendVL_V<riscv_sext_vl, "PseudoVSEXT", "VF4",
                      AllFractionableVF4IntVectors>;
defm : VPatExtendVL_V<riscv_zext_vl, "PseudoVZEXT", "VF8",
                      AllFractionableVF8IntVectors>;
defm : VPatExtendVL_V<riscv_sext_vl, "PseudoVSEXT", "VF8",
                      AllFractionableVF8IntVectors>;

// 11.5. Vector Bitwise Logical Instructions
defm : VPatBinaryVL_VV_VX_VI<riscv_and_vl, "PseudoVAND">;
defm : VPatBinaryVL_VV_VX_VI<riscv_or_vl,  "PseudoVOR">;
defm : VPatBinaryVL_VV_VX_VI<riscv_xor_vl, "PseudoVXOR">;

// 11.6. Vector Single-Width Bit Shift Instructions
defm : VPatBinaryVL_VV_VX_VI<riscv_shl_vl, "PseudoVSLL", uimm5>;
defm : VPatBinaryVL_VV_VX_VI<riscv_srl_vl, "PseudoVSRL", uimm5>;
defm : VPatBinaryVL_VV_VX_VI<riscv_sra_vl, "PseudoVSRA", uimm5>;

foreach vti = AllIntegerVectors in {
  // Emit shift by 1 as an add since it might be faster.
  let Predicates = GetVTypePredicates<vti>.Predicates in
  def : Pat<(riscv_shl_vl (vti.Vector vti.RegClass:$rs1),
                          (riscv_vmv_v_x_vl (vti.Vector undef), 1, (XLenVT srcvalue)),
                          srcvalue, (vti.Mask true_mask), VLOpFrag),
            (!cast<Instruction>("PseudoVADD_VV_"# vti.LMul.MX)
                 vti.RegClass:$rs1, vti.RegClass:$rs1, GPR:$vl, vti.Log2SEW)>;
}

// 11.7. Vector Narrowing Integer Right Shift Instructions
defm : VPatBinaryVL_WV_WX_WI<srl, "PseudoVNSRL">;
defm : VPatBinaryVL_WV_WX_WI<sra, "PseudoVNSRA">;

defm : VPatNarrowShiftSplat_WX_WI<riscv_sra_vl, "PseudoVNSRA">;
defm : VPatNarrowShiftSplat_WX_WI<riscv_srl_vl, "PseudoVNSRL">;
defm : VPatNarrowShiftSplatExt_WX<riscv_sra_vl, riscv_sext_vl_oneuse, "PseudoVNSRA">;
defm : VPatNarrowShiftSplatExt_WX<riscv_sra_vl, riscv_zext_vl_oneuse, "PseudoVNSRA">;
defm : VPatNarrowShiftSplatExt_WX<riscv_srl_vl, riscv_sext_vl_oneuse, "PseudoVNSRL">;
defm : VPatNarrowShiftSplatExt_WX<riscv_srl_vl, riscv_zext_vl_oneuse, "PseudoVNSRL">;

defm : VPatBinaryNVL_WV_WX_WI<riscv_vnsrl_vl, "PseudoVNSRL">;

foreach vtiTowti = AllWidenableIntVectors in {
  defvar vti = vtiTowti.Vti;
  defvar wti = vtiTowti.Wti;
  let Predicates = !listconcat(GetVTypePredicates<vti>.Predicates,
                               GetVTypePredicates<wti>.Predicates) in
  def : Pat<(vti.Vector (riscv_trunc_vector_vl (wti.Vector wti.RegClass:$rs1),
                                               (vti.Mask V0),
                                               VLOpFrag)),
            (!cast<Instruction>("PseudoVNSRL_WI_"#vti.LMul.MX#"_MASK")
                (vti.Vector (IMPLICIT_DEF)), wti.RegClass:$rs1, 0,
                (vti.Mask V0), GPR:$vl, vti.Log2SEW, TA_MA)>;
}

// 11.8. Vector Integer Comparison Instructions
foreach vti = AllIntegerVectors in {
  let Predicates = GetVTypePredicates<vti>.Predicates in {
    defm : VPatIntegerSetCCVL_VV<vti, "PseudoVMSEQ", SETEQ>;
    defm : VPatIntegerSetCCVL_VV<vti, "PseudoVMSNE", SETNE>;

    defm : VPatIntegerSetCCVL_VV_Swappable<vti, "PseudoVMSLT",  SETLT,  SETGT>;
    defm : VPatIntegerSetCCVL_VV_Swappable<vti, "PseudoVMSLTU", SETULT, SETUGT>;
    defm : VPatIntegerSetCCVL_VV_Swappable<vti, "PseudoVMSLE",  SETLE,  SETGE>;
    defm : VPatIntegerSetCCVL_VV_Swappable<vti, "PseudoVMSLEU", SETULE, SETUGE>;

    defm : VPatIntegerSetCCVL_VX_Swappable<vti, "PseudoVMSEQ",  SETEQ,  SETEQ>;
    defm : VPatIntegerSetCCVL_VX_Swappable<vti, "PseudoVMSNE",  SETNE,  SETNE>;
    defm : VPatIntegerSetCCVL_VX_Swappable<vti, "PseudoVMSLT",  SETLT,  SETGT>;
    defm : VPatIntegerSetCCVL_VX_Swappable<vti, "PseudoVMSLTU", SETULT, SETUGT>;
    defm : VPatIntegerSetCCVL_VX_Swappable<vti, "PseudoVMSLE",  SETLE,  SETGE>;
    defm : VPatIntegerSetCCVL_VX_Swappable<vti, "PseudoVMSLEU", SETULE, SETUGE>;
    defm : VPatIntegerSetCCVL_VX_Swappable<vti, "PseudoVMSGT",  SETGT,  SETLT>;
    defm : VPatIntegerSetCCVL_VX_Swappable<vti, "PseudoVMSGTU", SETUGT, SETULT>;
    // There is no VMSGE(U)_VX instruction

    defm : VPatIntegerSetCCVL_VI_Swappable<vti, "PseudoVMSEQ",  SETEQ,  SETEQ>;
    defm : VPatIntegerSetCCVL_VI_Swappable<vti, "PseudoVMSNE",  SETNE,  SETNE>;
    defm : VPatIntegerSetCCVL_VI_Swappable<vti, "PseudoVMSLE",  SETLE,  SETGE>;
    defm : VPatIntegerSetCCVL_VI_Swappable<vti, "PseudoVMSLEU", SETULE, SETUGE>;
    defm : VPatIntegerSetCCVL_VI_Swappable<vti, "PseudoVMSGT",  SETGT,  SETLT>;
    defm : VPatIntegerSetCCVL_VI_Swappable<vti, "PseudoVMSGTU", SETUGT, SETULT>;

    defm : VPatIntegerSetCCVL_VIPlus1_Swappable<vti, "PseudoVMSLE",  SETLT, SETGT,
                                                SplatPat_simm5_plus1>;
    defm : VPatIntegerSetCCVL_VIPlus1_Swappable<vti, "PseudoVMSLEU", SETULT, SETUGT,
                                                SplatPat_simm5_plus1_nonzero>;
    defm : VPatIntegerSetCCVL_VIPlus1_Swappable<vti, "PseudoVMSGT",  SETGE, SETLE,
                                                SplatPat_simm5_plus1>;
    defm : VPatIntegerSetCCVL_VIPlus1_Swappable<vti, "PseudoVMSGTU", SETUGE, SETULE,
                                                SplatPat_simm5_plus1_nonzero>;
  }
} // foreach vti = AllIntegerVectors

// 11.9. Vector Integer Min/Max Instructions
defm : VPatBinaryVL_VV_VX<riscv_umin_vl, "PseudoVMINU">;
defm : VPatBinaryVL_VV_VX<riscv_smin_vl, "PseudoVMIN">;
defm : VPatBinaryVL_VV_VX<riscv_umax_vl, "PseudoVMAXU">;
defm : VPatBinaryVL_VV_VX<riscv_smax_vl, "PseudoVMAX">;

// 11.10. Vector Single-Width Integer Multiply Instructions
defm : VPatBinaryVL_VV_VX<riscv_mul_vl, "PseudoVMUL">;
defm : VPatBinaryVL_VV_VX<riscv_mulhs_vl, "PseudoVMULH", IntegerVectorsExceptI64>;
defm : VPatBinaryVL_VV_VX<riscv_mulhu_vl, "PseudoVMULHU", IntegerVectorsExceptI64>;
// vsmul.vv and vsmul.vx are not included in EEW=64 in Zve64*.
let Predicates = [HasVInstructionsFullMultiply] in {
  defm : VPatBinaryVL_VV_VX<riscv_mulhs_vl, "PseudoVMULH", I64IntegerVectors>;
  defm : VPatBinaryVL_VV_VX<riscv_mulhu_vl, "PseudoVMULHU", I64IntegerVectors>;  
}

// 11.11. Vector Integer Divide Instructions
defm : VPatBinaryVL_VV_VX_E<riscv_udiv_vl, "PseudoVDIVU">;
defm : VPatBinaryVL_VV_VX_E<riscv_sdiv_vl, "PseudoVDIV">;
defm : VPatBinaryVL_VV_VX_E<riscv_urem_vl, "PseudoVREMU">;
defm : VPatBinaryVL_VV_VX_E<riscv_srem_vl, "PseudoVREM">;

// 11.12. Vector Widening Integer Multiply Instructions
defm : VPatBinaryWVL_VV_VX<riscv_vwmul_vl, "PseudoVWMUL">;
defm : VPatBinaryWVL_VV_VX<riscv_vwmulu_vl, "PseudoVWMULU">;
defm : VPatBinaryWVL_VV_VX<riscv_vwmulsu_vl, "PseudoVWMULSU">;

// 11.13 Vector Single-Width Integer Multiply-Add Instructions
defm : VPatMultiplyAddVL_VV_VX<riscv_add_vl, "PseudoVMADD">;
defm : VPatMultiplyAddVL_VV_VX<riscv_sub_vl, "PseudoVNMSUB">;
defm : VPatMultiplyAccVL_VV_VX<riscv_add_vl_oneuse, "PseudoVMACC">;
defm : VPatMultiplyAccVL_VV_VX<riscv_sub_vl_oneuse, "PseudoVNMSAC">;

// 11.14. Vector Widening Integer Multiply-Add Instructions
defm : VPatWidenMultiplyAddVL_VV_VX<riscv_vwmul_vl_oneuse, "PseudoVWMACC">;
defm : VPatWidenMultiplyAddVL_VV_VX<riscv_vwmulu_vl_oneuse, "PseudoVWMACCU">;
defm : VPatWidenMultiplyAddVL_VV_VX<riscv_vwmulsu_vl_oneuse, "PseudoVWMACCSU">;
foreach vtiTowti = AllWidenableIntVectors in {
  defvar vti = vtiTowti.Vti;
  defvar wti = vtiTowti.Wti;
  let Predicates = !listconcat(GetVTypePredicates<vti>.Predicates,
                               GetVTypePredicates<wti>.Predicates) in
  def : Pat<(wti.Vector
             (riscv_add_vl wti.RegClass:$rd,
                           (riscv_vwmulsu_vl_oneuse (vti.Vector vti.RegClass:$rs1),
                                                    (SplatPat XLenVT:$rs2),
                                                    srcvalue,
                                                    (vti.Mask true_mask),
                                                    VLOpFrag),
                           srcvalue, (vti.Mask true_mask),VLOpFrag)),
            (!cast<Instruction>("PseudoVWMACCUS_VX_" # vti.LMul.MX)
                 wti.RegClass:$rd, vti.ScalarRegClass:$rs2, vti.RegClass:$rs1,
                 GPR:$vl, vti.Log2SEW, TAIL_AGNOSTIC)>;
}

// 11.15. Vector Integer Merge Instructions
foreach vti = AllIntegerVectors in {
  let Predicates = GetVTypePredicates<vti>.Predicates in {
    def : Pat<(vti.Vector (riscv_vselect_vl (vti.Mask V0),
                                            vti.RegClass:$rs1,
                                            vti.RegClass:$rs2,
                                            VLOpFrag)),
              (!cast<Instruction>("PseudoVMERGE_VVM_"#vti.LMul.MX)
                   vti.RegClass:$rs2, vti.RegClass:$rs1, (vti.Mask V0),
                   GPR:$vl, vti.Log2SEW)>;

    def : Pat<(vti.Vector (riscv_vselect_vl (vti.Mask V0),
                                            (SplatPat XLenVT:$rs1),
                                            vti.RegClass:$rs2,
                                            VLOpFrag)),
              (!cast<Instruction>("PseudoVMERGE_VXM_"#vti.LMul.MX)
                   vti.RegClass:$rs2, GPR:$rs1, (vti.Mask V0), GPR:$vl, vti.Log2SEW)>;

    def : Pat<(vti.Vector (riscv_vselect_vl (vti.Mask V0),
                                            (SplatPat_simm5 simm5:$rs1),
                                            vti.RegClass:$rs2,
                                            VLOpFrag)),
              (!cast<Instruction>("PseudoVMERGE_VIM_"#vti.LMul.MX)
                   vti.RegClass:$rs2, simm5:$rs1, (vti.Mask V0), GPR:$vl, vti.Log2SEW)>;

    def : Pat<(vti.Vector (riscv_vp_merge_vl (vti.Mask V0),
                                             vti.RegClass:$rs1,
                                             vti.RegClass:$rs2,
                                             VLOpFrag)),
              (!cast<Instruction>("PseudoVMERGE_VVM_"#vti.LMul.MX#"_TU")
                   vti.RegClass:$rs2, vti.RegClass:$rs2, vti.RegClass:$rs1,
                   (vti.Mask V0), GPR:$vl, vti.Log2SEW)>;

    def : Pat<(vti.Vector (riscv_vp_merge_vl (vti.Mask V0),
                                             (SplatPat XLenVT:$rs1),
                                             vti.RegClass:$rs2,
                                             VLOpFrag)),
              (!cast<Instruction>("PseudoVMERGE_VXM_"#vti.LMul.MX#"_TU")
                   vti.RegClass:$rs2, vti.RegClass:$rs2, GPR:$rs1,
                   (vti.Mask V0), GPR:$vl, vti.Log2SEW)>;

    def : Pat<(vti.Vector (riscv_vp_merge_vl (vti.Mask V0),
                                             (SplatPat_simm5 simm5:$rs1),
                                             vti.RegClass:$rs2,
                                             VLOpFrag)),
              (!cast<Instruction>("PseudoVMERGE_VIM_"#vti.LMul.MX#"_TU")
                   vti.RegClass:$rs2, vti.RegClass:$rs2, simm5:$rs1,
                   (vti.Mask V0), GPR:$vl, vti.Log2SEW)>;
  }
}

// 11.16. Vector Integer Move Instructions
foreach vti = AllIntegerVectors in {
  let Predicates = GetVTypePredicates<vti>.Predicates in {
    def : Pat<(vti.Vector (riscv_vmv_v_x_vl (vti.Vector undef), GPR:$rs2, VLOpFrag)),
              (!cast<Instruction>("PseudoVMV_V_X_"#vti.LMul.MX)
               $rs2, GPR:$vl, vti.Log2SEW)>;
    def : Pat<(vti.Vector (riscv_vmv_v_x_vl vti.Vector:$passthru, GPR:$rs2, VLOpFrag)),
              (!cast<Instruction>("PseudoVMV_V_X_"#vti.LMul.MX#"_TU")
               $passthru, $rs2, GPR:$vl, vti.Log2SEW)>;
    defvar ImmPat = !cast<ComplexPattern>("sew"#vti.SEW#"simm5");
    def : Pat<(vti.Vector (riscv_vmv_v_x_vl (vti.Vector undef), (ImmPat XLenVT:$imm5),
                                            VLOpFrag)),
              (!cast<Instruction>("PseudoVMV_V_I_"#vti.LMul.MX)
               XLenVT:$imm5, GPR:$vl, vti.Log2SEW)>;
    def : Pat<(vti.Vector (riscv_vmv_v_x_vl vti.Vector:$passthru, (ImmPat XLenVT:$imm5),
                                                VLOpFrag)),
              (!cast<Instruction>("PseudoVMV_V_I_"#vti.LMul.MX#"_TU")
               $passthru, XLenVT:$imm5, GPR:$vl, vti.Log2SEW)>;
  }
}  

// 12. Vector Fixed-Point Arithmetic Instructions

// 12.1. Vector Single-Width Saturating Add and Subtract
defm : VPatBinaryVL_VV_VX_VI<riscv_saddsat_vl, "PseudoVSADD">;
defm : VPatBinaryVL_VV_VX_VI<riscv_uaddsat_vl, "PseudoVSADDU">;
defm : VPatBinaryVL_VV_VX<riscv_ssubsat_vl, "PseudoVSSUB">;
defm : VPatBinaryVL_VV_VX<riscv_usubsat_vl, "PseudoVSSUBU">;

// 13. Vector Floating-Point Instructions

// 13.2. Vector Single-Width Floating-Point Add/Subtract Instructions
defm : VPatBinaryFPVL_VV_VF<any_riscv_fadd_vl, "PseudoVFADD">;
defm : VPatBinaryFPVL_VV_VF<any_riscv_fsub_vl, "PseudoVFSUB">;
defm : VPatBinaryFPVL_R_VF<any_riscv_fsub_vl, "PseudoVFRSUB">;

// 13.3. Vector Widening Floating-Point Add/Subtract Instructions
defm : VPatBinaryFPWVL_VV_VF_WV_WF<riscv_vfwadd_vl, riscv_vfwadd_w_vl, "PseudoVFWADD">;
defm : VPatBinaryFPWVL_VV_VF_WV_WF<riscv_vfwsub_vl, riscv_vfwsub_w_vl, "PseudoVFWSUB">;

// 13.4. Vector Single-Width Floating-Point Multiply/Divide Instructions
defm : VPatBinaryFPVL_VV_VF<any_riscv_fmul_vl, "PseudoVFMUL">;
defm : VPatBinaryFPVL_VV_VF_E<any_riscv_fdiv_vl, "PseudoVFDIV">;
defm : VPatBinaryFPVL_R_VF_E<any_riscv_fdiv_vl, "PseudoVFRDIV">;

// 13.5. Vector Widening Floating-Point Multiply Instructions
defm : VPatBinaryFPWVL_VV_VF<riscv_vfwmul_vl, "PseudoVFWMUL">;

// 13.6 Vector Single-Width Floating-Point Fused Multiply-Add Instructions.
defm : VPatFPMulAddVL_VV_VF<any_riscv_vfmadd_vl,  "PseudoVFMADD">;
defm : VPatFPMulAddVL_VV_VF<any_riscv_vfmsub_vl,  "PseudoVFMSUB">;
defm : VPatFPMulAddVL_VV_VF<any_riscv_vfnmadd_vl, "PseudoVFNMADD">;
defm : VPatFPMulAddVL_VV_VF<any_riscv_vfnmsub_vl, "PseudoVFNMSUB">;
defm : VPatFPMulAccVL_VV_VF<riscv_vfmadd_vl_oneuse,  "PseudoVFMACC">;
defm : VPatFPMulAccVL_VV_VF<riscv_vfmsub_vl_oneuse,  "PseudoVFMSAC">;
defm : VPatFPMulAccVL_VV_VF<riscv_vfnmadd_vl_oneuse, "PseudoVFNMACC">;
defm : VPatFPMulAccVL_VV_VF<riscv_vfnmsub_vl_oneuse, "PseudoVFNMSAC">;

// 13.7. Vector Widening Floating-Point Fused Multiply-Add Instructions
defm : VPatWidenFPMulAccVL_VV_VF<riscv_vfwmadd_vl, "PseudoVFWMACC">;
defm : VPatWidenFPMulAccVL_VV_VF<riscv_vfwnmadd_vl, "PseudoVFWNMACC">;
defm : VPatWidenFPMulAccVL_VV_VF<riscv_vfwmsub_vl, "PseudoVFWMSAC">;
defm : VPatWidenFPMulAccVL_VV_VF<riscv_vfwnmsub_vl, "PseudoVFWNMSAC">;

// 13.11. Vector Floating-Point MIN/MAX Instructions
defm : VPatBinaryFPVL_VV_VF<riscv_fminnum_vl, "PseudoVFMIN">;
defm : VPatBinaryFPVL_VV_VF<riscv_fmaxnum_vl, "PseudoVFMAX">;

// 13.13. Vector Floating-Point Compare Instructions
defm : VPatFPSetCCVL_VV_VF_FV<any_riscv_fsetcc_vl, SETEQ,
                              "PseudoVMFEQ", "PseudoVMFEQ">;
defm : VPatFPSetCCVL_VV_VF_FV<any_riscv_fsetcc_vl, SETOEQ,
                              "PseudoVMFEQ", "PseudoVMFEQ">;
defm : VPatFPSetCCVL_VV_VF_FV<any_riscv_fsetcc_vl, SETNE,
                              "PseudoVMFNE", "PseudoVMFNE">;
defm : VPatFPSetCCVL_VV_VF_FV<any_riscv_fsetcc_vl, SETUNE,
                              "PseudoVMFNE", "PseudoVMFNE">;
defm : VPatFPSetCCVL_VV_VF_FV<any_riscv_fsetccs_vl, SETLT,
                              "PseudoVMFLT", "PseudoVMFGT">;
defm : VPatFPSetCCVL_VV_VF_FV<any_riscv_fsetccs_vl, SETOLT,
                              "PseudoVMFLT", "PseudoVMFGT">;
defm : VPatFPSetCCVL_VV_VF_FV<any_riscv_fsetccs_vl, SETLE,
                              "PseudoVMFLE", "PseudoVMFGE">;
defm : VPatFPSetCCVL_VV_VF_FV<any_riscv_fsetccs_vl, SETOLE,
                              "PseudoVMFLE", "PseudoVMFGE">;

foreach vti = AllFloatVectors in {
  let Predicates = GetVTypePredicates<vti>.Predicates in {
    // 13.8. Vector Floating-Point Square-Root Instruction
    def : Pat<(any_riscv_fsqrt_vl (vti.Vector vti.RegClass:$rs2), (vti.Mask V0),
                              VLOpFrag),
              (!cast<Instruction>("PseudoVFSQRT_V_"# vti.LMul.MX # "_E" # vti.SEW # "_MASK")
                   (vti.Vector (IMPLICIT_DEF)), vti.RegClass:$rs2,
                   (vti.Mask V0), GPR:$vl, vti.Log2SEW, TA_MA)>;

    // 13.12. Vector Floating-Point Sign-Injection Instructions
    def : Pat<(riscv_fabs_vl (vti.Vector vti.RegClass:$rs), (vti.Mask V0),
                             VLOpFrag),
              (!cast<Instruction>("PseudoVFSGNJX_VV_"# vti.LMul.MX #"_MASK")
                   (vti.Vector (IMPLICIT_DEF)), vti.RegClass:$rs,
                   vti.RegClass:$rs, (vti.Mask V0), GPR:$vl, vti.Log2SEW,
                   TA_MA)>;
    // Handle fneg with VFSGNJN using the same input for both operands.
    def : Pat<(riscv_fneg_vl (vti.Vector vti.RegClass:$rs), (vti.Mask V0),
                             VLOpFrag),
              (!cast<Instruction>("PseudoVFSGNJN_VV_"# vti.LMul.MX #"_MASK")
                   (vti.Vector (IMPLICIT_DEF)), vti.RegClass:$rs,
                   vti.RegClass:$rs, (vti.Mask V0), GPR:$vl, vti.Log2SEW,
                   TA_MA)>;

    def : Pat<(riscv_fcopysign_vl (vti.Vector vti.RegClass:$rs1),
                                  (vti.Vector vti.RegClass:$rs2),
                                  vti.RegClass:$merge,
                                  (vti.Mask V0),
                                  VLOpFrag),
              (!cast<Instruction>("PseudoVFSGNJ_VV_"# vti.LMul.MX#"_MASK")
                   vti.RegClass:$merge, vti.RegClass:$rs1,
                   vti.RegClass:$rs2, (vti.Mask V0), GPR:$vl, vti.Log2SEW,
                   TAIL_AGNOSTIC)>;

    def : Pat<(riscv_fcopysign_vl (vti.Vector vti.RegClass:$rs1),
                                  (riscv_fneg_vl vti.RegClass:$rs2,
                                                 (vti.Mask true_mask),
                                                 VLOpFrag),
                                  srcvalue,
                                  (vti.Mask true_mask),
                                  VLOpFrag),
              (!cast<Instruction>("PseudoVFSGNJN_VV_"# vti.LMul.MX)
                   vti.RegClass:$rs1, vti.RegClass:$rs2, GPR:$vl, vti.Log2SEW)>;

    def : Pat<(riscv_fcopysign_vl (vti.Vector vti.RegClass:$rs1),
                                  (SplatFPOp vti.ScalarRegClass:$rs2),
                                  vti.RegClass:$merge,
                                  (vti.Mask V0),
                                  VLOpFrag),
              (!cast<Instruction>("PseudoVFSGNJ_V"#vti.ScalarSuffix#"_"# vti.LMul.MX#"_MASK")
                   vti.RegClass:$merge, vti.RegClass:$rs1,
                   vti.ScalarRegClass:$rs2, (vti.Mask V0), GPR:$vl, vti.Log2SEW,
                   TAIL_AGNOSTIC)>;

    // Rounding without exception to implement nearbyint.
    def : Pat<(any_riscv_vfround_noexcept_vl (vti.Vector vti.RegClass:$rs1),
                                             (vti.Mask V0), VLOpFrag),
              (!cast<Instruction>("PseudoVFROUND_NOEXCEPT_V_" # vti.LMul.MX #"_MASK")
                    (vti.Vector (IMPLICIT_DEF)), vti.RegClass:$rs1,
                    (vti.Mask V0), GPR:$vl, vti.Log2SEW, TA_MA)>;
  
    // 14.14. Vector Floating-Point Classify Instruction
    def : Pat<(riscv_fclass_vl (vti.Vector vti.RegClass:$rs2), 
                               (vti.Mask true_mask), VLOpFrag),
              (!cast<Instruction>("PseudoVFCLASS_V_"# vti.LMul.MX)
                 vti.RegClass:$rs2, GPR:$vl, vti.Log2SEW)>;
  }
}

foreach fvti = AllFloatVectors in {
  // Floating-point vselects:
  // 11.15. Vector Integer Merge Instructions
  // 13.15. Vector Floating-Point Merge Instruction
  let Predicates = GetVTypePredicates<fvti>.Predicates in {
    def : Pat<(fvti.Vector (riscv_vselect_vl (fvti.Mask V0),
                                             fvti.RegClass:$rs1,
                                             fvti.RegClass:$rs2,
                                             VLOpFrag)),
              (!cast<Instruction>("PseudoVMERGE_VVM_"#fvti.LMul.MX)
                   fvti.RegClass:$rs2, fvti.RegClass:$rs1, (fvti.Mask V0),
                   GPR:$vl, fvti.Log2SEW)>;

    def : Pat<(fvti.Vector (riscv_vselect_vl (fvti.Mask V0),
                                             (SplatFPOp fvti.ScalarRegClass:$rs1),
                                             fvti.RegClass:$rs2,
                                             VLOpFrag)),
              (!cast<Instruction>("PseudoVFMERGE_V"#fvti.ScalarSuffix#"M_"#fvti.LMul.MX)
                   fvti.RegClass:$rs2,
                   (fvti.Scalar fvti.ScalarRegClass:$rs1),
                   (fvti.Mask V0), GPR:$vl, fvti.Log2SEW)>;

    def : Pat<(fvti.Vector (riscv_vselect_vl (fvti.Mask V0),
                                             (SplatFPOp (SelectFPImm (XLenVT GPR:$imm))),
                                             fvti.RegClass:$rs2,
                                             VLOpFrag)),
              (!cast<Instruction>("PseudoVMERGE_VXM_"#fvti.LMul.MX)
                   fvti.RegClass:$rs2,
                   GPR:$imm,
                   (fvti.Mask V0), GPR:$vl, fvti.Log2SEW)>;

    def : Pat<(fvti.Vector (riscv_vselect_vl (fvti.Mask V0),
                                             (SplatFPOp (fvti.Scalar fpimm0)),
                                             fvti.RegClass:$rs2,
                                             VLOpFrag)),
              (!cast<Instruction>("PseudoVMERGE_VIM_"#fvti.LMul.MX)
                   fvti.RegClass:$rs2, 0, (fvti.Mask V0), GPR:$vl, fvti.Log2SEW)>;

    def : Pat<(fvti.Vector (riscv_vp_merge_vl (fvti.Mask V0),
                                              fvti.RegClass:$rs1,
                                              fvti.RegClass:$rs2,
                                              VLOpFrag)),
              (!cast<Instruction>("PseudoVMERGE_VVM_"#fvti.LMul.MX#"_TU")
                   fvti.RegClass:$rs2, fvti.RegClass:$rs2, fvti.RegClass:$rs1, (fvti.Mask V0),
                   GPR:$vl, fvti.Log2SEW)>;

    def : Pat<(fvti.Vector (riscv_vp_merge_vl (fvti.Mask V0),
                                              (SplatFPOp fvti.ScalarRegClass:$rs1),
                                              fvti.RegClass:$rs2,
                                              VLOpFrag)),
              (!cast<Instruction>("PseudoVFMERGE_V"#fvti.ScalarSuffix#"M_"#fvti.LMul.MX#"_TU")
                   fvti.RegClass:$rs2, fvti.RegClass:$rs2,
                   (fvti.Scalar fvti.ScalarRegClass:$rs1),
                   (fvti.Mask V0), GPR:$vl, fvti.Log2SEW)>;

    def : Pat<(fvti.Vector (riscv_vp_merge_vl (fvti.Mask V0),
                                              (SplatFPOp (fvti.Scalar fpimm0)),
                                              fvti.RegClass:$rs2,
                                              VLOpFrag)),
              (!cast<Instruction>("PseudoVMERGE_VIM_"#fvti.LMul.MX#"_TU")
                   fvti.RegClass:$rs2, fvti.RegClass:$rs2, 0, (fvti.Mask V0),
                   GPR:$vl, fvti.Log2SEW)>;

    // 13.16. Vector Floating-Point Move Instruction
    // If we're splatting fpimm0, use vmv.v.x vd, x0.
    def : Pat<(fvti.Vector (riscv_vfmv_v_f_vl
                           (fvti.Vector undef), (fvti.Scalar (fpimm0)), VLOpFrag)),
              (!cast<Instruction>("PseudoVMV_V_I_"#fvti.LMul.MX)
               0, GPR:$vl, fvti.Log2SEW)>;
    def : Pat<(fvti.Vector (riscv_vfmv_v_f_vl
                           fvti.Vector:$passthru, (fvti.Scalar (fpimm0)), VLOpFrag)),
              (!cast<Instruction>("PseudoVMV_V_I_"#fvti.LMul.MX#"_TU")
               $passthru, 0, GPR:$vl, fvti.Log2SEW)>;
    def : Pat<(fvti.Vector (riscv_vfmv_v_f_vl
                           (fvti.Vector undef), (fvti.Scalar (SelectFPImm (XLenVT GPR:$imm))), VLOpFrag)),
              (!cast<Instruction>("PseudoVMV_V_X_"#fvti.LMul.MX)
               GPR:$imm, GPR:$vl, fvti.Log2SEW)>;
    def : Pat<(fvti.Vector (riscv_vfmv_v_f_vl
                           fvti.Vector:$passthru, (fvti.Scalar (SelectFPImm (XLenVT GPR:$imm))), VLOpFrag)),
              (!cast<Instruction>("PseudoVMV_V_X_"#fvti.LMul.MX#"_TU")
               $passthru, GPR:$imm, GPR:$vl, fvti.Log2SEW)>;

    def : Pat<(fvti.Vector (riscv_vfmv_v_f_vl
                           (fvti.Vector undef), (fvti.Scalar fvti.ScalarRegClass:$rs2), VLOpFrag)),
              (!cast<Instruction>("PseudoVFMV_V_" # fvti.ScalarSuffix # "_" #
                                  fvti.LMul.MX)
               (fvti.Scalar fvti.ScalarRegClass:$rs2),
               GPR:$vl, fvti.Log2SEW)>;
    def : Pat<(fvti.Vector (riscv_vfmv_v_f_vl
                           fvti.Vector:$passthru, (fvti.Scalar fvti.ScalarRegClass:$rs2), VLOpFrag)),
              (!cast<Instruction>("PseudoVFMV_V_" # fvti.ScalarSuffix # "_" #
                                  fvti.LMul.MX # "_TU")
               $passthru, (fvti.Scalar fvti.ScalarRegClass:$rs2),
               GPR:$vl, fvti.Log2SEW)>;
  }
}

// 13.17. Vector Single-Width Floating-Point/Integer Type-Convert Instructions
defm : VPatConvertFP2IVL_V<riscv_vfcvt_xu_f_vl, "PseudoVFCVT_XU_F_V">;
defm : VPatConvertFP2IVL_V<riscv_vfcvt_x_f_vl, "PseudoVFCVT_X_F_V">;
defm : VPatConvertFP2I_RM_VL_V<riscv_vfcvt_rm_xu_f_vl, "PseudoVFCVT_RM_XU_F_V">;
defm : VPatConvertFP2I_RM_VL_V<any_riscv_vfcvt_rm_x_f_vl, "PseudoVFCVT_RM_X_F_V">;

defm : VPatConvertFP2IVL_V<any_riscv_vfcvt_rtz_xu_f_vl, "PseudoVFCVT_RTZ_XU_F_V">;
defm : VPatConvertFP2IVL_V<any_riscv_vfcvt_rtz_x_f_vl, "PseudoVFCVT_RTZ_X_F_V">;

defm : VPatConvertI2FPVL_V<any_riscv_uint_to_fp_vl, "PseudoVFCVT_F_XU_V">;
defm : VPatConvertI2FPVL_V<any_riscv_sint_to_fp_vl, "PseudoVFCVT_F_X_V">;

defm : VPatConvertI2FP_RM_VL_V<riscv_vfcvt_rm_f_xu_vl, "PseudoVFCVT_RM_F_XU_V">;
defm : VPatConvertI2FP_RM_VL_V<riscv_vfcvt_rm_f_x_vl, "PseudoVFCVT_RM_F_X_V">;

// 13.18. Widening Floating-Point/Integer Type-Convert Instructions
defm : VPatWConvertFP2IVL_V<riscv_vfcvt_xu_f_vl, "PseudoVFWCVT_XU_F_V">;
defm : VPatWConvertFP2IVL_V<riscv_vfcvt_x_f_vl, "PseudoVFWCVT_X_F_V">;
defm : VPatWConvertFP2I_RM_VL_V<riscv_vfcvt_rm_xu_f_vl, "PseudoVFWCVT_RM_XU_F_V">;
defm : VPatWConvertFP2I_RM_VL_V<riscv_vfcvt_rm_x_f_vl, "PseudoVFWCVT_RM_X_F_V">;

defm : VPatWConvertFP2IVL_V<any_riscv_vfcvt_rtz_xu_f_vl, "PseudoVFWCVT_RTZ_XU_F_V">;
defm : VPatWConvertFP2IVL_V<any_riscv_vfcvt_rtz_x_f_vl, "PseudoVFWCVT_RTZ_X_F_V">;

defm : VPatWConvertI2FPVL_V<any_riscv_uint_to_fp_vl, "PseudoVFWCVT_F_XU_V">;
defm : VPatWConvertI2FPVL_V<any_riscv_sint_to_fp_vl, "PseudoVFWCVT_F_X_V">;

defm : VPatWConvertI2FP_RM_VL_V<riscv_vfcvt_rm_f_xu_vl, "PseudoVFWCVT_RM_F_XU_V">;
defm : VPatWConvertI2FP_RM_VL_V<riscv_vfcvt_rm_f_x_vl, "PseudoVFWCVT_RM_F_X_V">;

foreach fvtiToFWti = AllWidenableFloatVectors in {
  defvar fvti = fvtiToFWti.Vti;
  defvar fwti = fvtiToFWti.Wti;
  let Predicates = !listconcat(GetVTypePredicates<fvti>.Predicates,
                               GetVTypePredicates<fwti>.Predicates) in
  def : Pat<(fwti.Vector (any_riscv_fpextend_vl
                             (fvti.Vector fvti.RegClass:$rs1),
                             (fvti.Mask V0),
                             VLOpFrag)),
            (!cast<Instruction>("PseudoVFWCVT_F_F_V_"#fvti.LMul.MX#"_MASK")
                (fwti.Vector (IMPLICIT_DEF)), fvti.RegClass:$rs1,
                (fvti.Mask V0), GPR:$vl, fvti.Log2SEW, TA_MA)>;
}

// 13.19 Narrowing Floating-Point/Integer Type-Convert Instructions
defm : VPatNConvertFP2IVL_W<riscv_vfcvt_xu_f_vl, "PseudoVFNCVT_XU_F_W">;
defm : VPatNConvertFP2IVL_W<riscv_vfcvt_x_f_vl, "PseudoVFNCVT_X_F_W">;
defm : VPatNConvertFP2I_RM_VL_W<riscv_vfcvt_rm_xu_f_vl, "PseudoVFNCVT_RM_XU_F_W">;
defm : VPatNConvertFP2I_RM_VL_W<riscv_vfcvt_rm_x_f_vl, "PseudoVFNCVT_RM_X_F_W">;

defm : VPatNConvertFP2IVL_W<any_riscv_vfcvt_rtz_xu_f_vl, "PseudoVFNCVT_RTZ_XU_F_W">;
defm : VPatNConvertFP2IVL_W<any_riscv_vfcvt_rtz_x_f_vl, "PseudoVFNCVT_RTZ_X_F_W">;

defm : VPatNConvertI2FPVL_W<any_riscv_uint_to_fp_vl, "PseudoVFNCVT_F_XU_W">;
defm : VPatNConvertI2FPVL_W<any_riscv_sint_to_fp_vl, "PseudoVFNCVT_F_X_W">;

defm : VPatNConvertI2FP_RM_VL_W<riscv_vfcvt_rm_f_xu_vl, "PseudoVFNCVT_RM_F_XU_W">;
defm : VPatNConvertI2FP_RM_VL_W<riscv_vfcvt_rm_f_x_vl, "PseudoVFNCVT_RM_F_X_W">;

foreach fvtiToFWti = AllWidenableFloatVectors in {
  defvar fvti = fvtiToFWti.Vti;
  defvar fwti = fvtiToFWti.Wti;
  let Predicates = !listconcat(GetVTypePredicates<fvti>.Predicates,
                               GetVTypePredicates<fwti>.Predicates) in {
    def : Pat<(fvti.Vector (any_riscv_fpround_vl
                               (fwti.Vector fwti.RegClass:$rs1),
                               (fwti.Mask V0), VLOpFrag)),
              (!cast<Instruction>("PseudoVFNCVT_F_F_W_"#fvti.LMul.MX#"_MASK")
                  (fvti.Vector (IMPLICIT_DEF)), fwti.RegClass:$rs1,
                  (fwti.Mask V0), GPR:$vl, fvti.Log2SEW, TA_MA)>;

    def : Pat<(fvti.Vector (any_riscv_fncvt_rod_vl
                               (fwti.Vector fwti.RegClass:$rs1),
                               (fwti.Mask V0), VLOpFrag)),
              (!cast<Instruction>("PseudoVFNCVT_ROD_F_F_W_"#fvti.LMul.MX#"_MASK")
                  (fvti.Vector (IMPLICIT_DEF)), fwti.RegClass:$rs1,
                  (fwti.Mask V0), GPR:$vl, fvti.Log2SEW, TA_MA)>;
  }
}

// 14. Vector Reduction Operations

// 14.1. Vector Single-Width Integer Reduction Instructions
defm : VPatReductionVL<rvv_vecreduce_ADD_vl,  "PseudoVREDSUM", /*is_float*/0>;
defm : VPatReductionVL<rvv_vecreduce_UMAX_vl, "PseudoVREDMAXU", /*is_float*/0>;
defm : VPatReductionVL<rvv_vecreduce_SMAX_vl, "PseudoVREDMAX", /*is_float*/0>;
defm : VPatReductionVL<rvv_vecreduce_UMIN_vl, "PseudoVREDMINU", /*is_float*/0>;
defm : VPatReductionVL<rvv_vecreduce_SMIN_vl, "PseudoVREDMIN", /*is_float*/0>;
defm : VPatReductionVL<rvv_vecreduce_AND_vl,  "PseudoVREDAND", /*is_float*/0>;
defm : VPatReductionVL<rvv_vecreduce_OR_vl,   "PseudoVREDOR", /*is_float*/0>;
defm : VPatReductionVL<rvv_vecreduce_XOR_vl,  "PseudoVREDXOR", /*is_float*/0>;

// 14.2. Vector Widening Integer Reduction Instructions
defm : VPatWidenReductionVL<rvv_vecreduce_ADD_vl, anyext_oneuse, "PseudoVWREDSUMU", /*is_float*/0>;
defm : VPatWidenReductionVL<rvv_vecreduce_ADD_vl, zext_oneuse, "PseudoVWREDSUMU", /*is_float*/0>;
defm : VPatWidenReductionVL_Ext_VL<rvv_vecreduce_ADD_vl, riscv_zext_vl_oneuse, "PseudoVWREDSUMU", /*is_float*/0>;
defm : VPatWidenReductionVL<rvv_vecreduce_ADD_vl, sext_oneuse, "PseudoVWREDSUM", /*is_float*/0>;
defm : VPatWidenReductionVL_Ext_VL<rvv_vecreduce_ADD_vl, riscv_sext_vl_oneuse, "PseudoVWREDSUM", /*is_float*/0>;

// 14.3. Vector Single-Width Floating-Point Reduction Instructions
defm : VPatReductionVL<rvv_vecreduce_SEQ_FADD_vl, "PseudoVFREDOSUM", /*is_float*/1>;
defm : VPatReductionVL<rvv_vecreduce_FADD_vl,     "PseudoVFREDUSUM", /*is_float*/1>;
defm : VPatReductionVL<rvv_vecreduce_FMIN_vl,     "PseudoVFREDMIN", /*is_float*/1>;
defm : VPatReductionVL<rvv_vecreduce_FMAX_vl,     "PseudoVFREDMAX", /*is_float*/1>;

// 14.4. Vector Widening Floating-Point Reduction Instructions
defm : VPatWidenReductionVL<rvv_vecreduce_SEQ_FADD_vl, fpext_oneuse, "PseudoVFWREDOSUM", /*is_float*/1>;
defm : VPatWidenReductionVL_Ext_VL<rvv_vecreduce_SEQ_FADD_vl, riscv_fpextend_vl_oneuse, "PseudoVFWREDOSUM", /*is_float*/1>;
defm : VPatWidenReductionVL<rvv_vecreduce_FADD_vl, fpext_oneuse, "PseudoVFWREDUSUM", /*is_float*/1>;
defm : VPatWidenReductionVL_Ext_VL<rvv_vecreduce_FADD_vl, riscv_fpextend_vl_oneuse, "PseudoVFWREDUSUM", /*is_float*/1>;

// 15. Vector Mask Instructions

foreach mti = AllMasks in {
  let Predicates = [HasVInstructions] in {
    // 15.1 Vector Mask-Register Logical Instructions
    def : Pat<(mti.Mask (riscv_vmset_vl VLOpFrag)),
              (!cast<Instruction>("PseudoVMSET_M_" # mti.BX) GPR:$vl, mti.Log2SEW)>;
    def : Pat<(mti.Mask (riscv_vmclr_vl VLOpFrag)),
              (!cast<Instruction>("PseudoVMCLR_M_" # mti.BX) GPR:$vl, mti.Log2SEW)>;

    def : Pat<(mti.Mask (riscv_vmand_vl VR:$rs1, VR:$rs2, VLOpFrag)),
              (!cast<Instruction>("PseudoVMAND_MM_" # mti.LMul.MX)
                   VR:$rs1, VR:$rs2, GPR:$vl, mti.Log2SEW)>;
    def : Pat<(mti.Mask (riscv_vmor_vl VR:$rs1, VR:$rs2, VLOpFrag)),
              (!cast<Instruction>("PseudoVMOR_MM_" # mti.LMul.MX)
                   VR:$rs1, VR:$rs2, GPR:$vl, mti.Log2SEW)>;
    def : Pat<(mti.Mask (riscv_vmxor_vl VR:$rs1, VR:$rs2, VLOpFrag)),
              (!cast<Instruction>("PseudoVMXOR_MM_" # mti.LMul.MX)
                   VR:$rs1, VR:$rs2, GPR:$vl, mti.Log2SEW)>;

    def : Pat<(mti.Mask (riscv_vmand_vl VR:$rs1,
                                        (riscv_vmnot_vl VR:$rs2, VLOpFrag),
                                        VLOpFrag)),
              (!cast<Instruction>("PseudoVMANDN_MM_" # mti.LMul.MX)
                   VR:$rs1, VR:$rs2, GPR:$vl, mti.Log2SEW)>;
    def : Pat<(mti.Mask (riscv_vmor_vl VR:$rs1,
                                       (riscv_vmnot_vl VR:$rs2, VLOpFrag),
                                       VLOpFrag)),
              (!cast<Instruction>("PseudoVMORN_MM_" # mti.LMul.MX)
                   VR:$rs1, VR:$rs2, GPR:$vl, mti.Log2SEW)>;
    // XOR is associative so we need 2 patterns for VMXNOR.
    def : Pat<(mti.Mask (riscv_vmxor_vl (riscv_vmnot_vl VR:$rs1,
                                                        VLOpFrag),
                                       VR:$rs2, VLOpFrag)),
              (!cast<Instruction>("PseudoVMXNOR_MM_" # mti.LMul.MX)
                   VR:$rs1, VR:$rs2, GPR:$vl, mti.Log2SEW)>;

    def : Pat<(mti.Mask (riscv_vmnot_vl (riscv_vmand_vl VR:$rs1, VR:$rs2,
                                                        VLOpFrag),
                                        VLOpFrag)),
              (!cast<Instruction>("PseudoVMNAND_MM_" # mti.LMul.MX)
                   VR:$rs1, VR:$rs2, GPR:$vl, mti.Log2SEW)>;
    def : Pat<(mti.Mask (riscv_vmnot_vl (riscv_vmor_vl VR:$rs1, VR:$rs2,
                                                       VLOpFrag),
                                        VLOpFrag)),
              (!cast<Instruction>("PseudoVMNOR_MM_" # mti.LMul.MX)
                   VR:$rs1, VR:$rs2, GPR:$vl, mti.Log2SEW)>;
    def : Pat<(mti.Mask (riscv_vmnot_vl (riscv_vmxor_vl VR:$rs1, VR:$rs2,
                                                        VLOpFrag),
                                        VLOpFrag)),
              (!cast<Instruction>("PseudoVMXNOR_MM_" # mti.LMul.MX)
                   VR:$rs1, VR:$rs2, GPR:$vl, mti.Log2SEW)>;

    // Match the not idiom to the vmnot.m pseudo.
    def : Pat<(mti.Mask (riscv_vmnot_vl VR:$rs, VLOpFrag)),
              (!cast<Instruction>("PseudoVMNAND_MM_" # mti.LMul.MX)
                   VR:$rs, VR:$rs, GPR:$vl, mti.Log2SEW)>;

    // 15.2 Vector count population in mask vcpop.m
    def : Pat<(XLenVT (riscv_vcpop_vl (mti.Mask VR:$rs2), (mti.Mask true_mask),
                                      VLOpFrag)),
              (!cast<Instruction>("PseudoVCPOP_M_" # mti.BX)
                   VR:$rs2, GPR:$vl, mti.Log2SEW)>;
    def : Pat<(XLenVT (riscv_vcpop_vl (mti.Mask VR:$rs2), (mti.Mask V0),
                                      VLOpFrag)),
              (!cast<Instruction>("PseudoVCPOP_M_" # mti.BX # "_MASK")
                   VR:$rs2, (mti.Mask V0), GPR:$vl, mti.Log2SEW)>;

    // 15.3 vfirst find-first-set mask bit
    def : Pat<(XLenVT (riscv_vfirst_vl (mti.Mask VR:$rs2), (mti.Mask true_mask),
                                      VLOpFrag)),
              (!cast<Instruction>("PseudoVFIRST_M_" # mti.BX)
                   VR:$rs2, GPR:$vl, mti.Log2SEW)>;
    def : Pat<(XLenVT (riscv_vfirst_vl (mti.Mask VR:$rs2), (mti.Mask V0),
                                      VLOpFrag)),
              (!cast<Instruction>("PseudoVFIRST_M_" # mti.BX # "_MASK")
                   VR:$rs2, (mti.Mask V0), GPR:$vl, mti.Log2SEW)>;
  }
}

// 16. Vector Permutation Instructions

// 16.1. Integer Scalar Move Instructions
// 16.4. Vector Register Gather Instruction
foreach vti = AllIntegerVectors in {
  let Predicates = GetVTypePredicates<vti>.Predicates in {
    def : Pat<(vti.Vector (riscv_vmv_s_x_vl (vti.Vector vti.RegClass:$merge),
                                            vti.ScalarRegClass:$rs1,
                                            VLOpFrag)),
              (!cast<Instruction>("PseudoVMV_S_X_"#vti.LMul.MX)
                  vti.RegClass:$merge,
                  (vti.Scalar vti.ScalarRegClass:$rs1), GPR:$vl, vti.Log2SEW)>;
  
    def : Pat<(vti.Vector (riscv_vrgather_vv_vl vti.RegClass:$rs2,
                                                vti.RegClass:$rs1,
                                                vti.RegClass:$merge,
                                                (vti.Mask V0),
                                                VLOpFrag)),
              (!cast<Instruction>("PseudoVRGATHER_VV_"# vti.LMul.MX#"_E"# vti.SEW#"_MASK")
                   vti.RegClass:$merge, vti.RegClass:$rs2, vti.RegClass:$rs1,
                   (vti.Mask V0), GPR:$vl, vti.Log2SEW, TAIL_AGNOSTIC)>;
    def : Pat<(vti.Vector (riscv_vrgather_vx_vl vti.RegClass:$rs2, GPR:$rs1,
                                                vti.RegClass:$merge,
                                                (vti.Mask V0),
                                                VLOpFrag)),
              (!cast<Instruction>("PseudoVRGATHER_VX_"# vti.LMul.MX#"_MASK")
                   vti.RegClass:$merge, vti.RegClass:$rs2, GPR:$rs1,
                   (vti.Mask V0), GPR:$vl, vti.Log2SEW, TAIL_AGNOSTIC)>;
    def : Pat<(vti.Vector (riscv_vrgather_vx_vl vti.RegClass:$rs2,
                                                uimm5:$imm,
                                                vti.RegClass:$merge,
                                                (vti.Mask V0),
                                                VLOpFrag)),
              (!cast<Instruction>("PseudoVRGATHER_VI_"# vti.LMul.MX#"_MASK")
                   vti.RegClass:$merge, vti.RegClass:$rs2, uimm5:$imm,
                   (vti.Mask V0), GPR:$vl, vti.Log2SEW, TAIL_AGNOSTIC)>;
  }

  // emul = lmul * 16 / sew
  defvar vlmul = vti.LMul;
  defvar octuple_lmul = vlmul.octuple;
  defvar octuple_emul = !srl(!mul(octuple_lmul, 16), vti.Log2SEW);
  if !and(!ge(octuple_emul, 1), !le(octuple_emul, 64)) then {
    defvar emul_str = octuple_to_str<octuple_emul>.ret;
    defvar ivti = !cast<VTypeInfo>("VI16" # emul_str);
    defvar inst = "PseudoVRGATHEREI16_VV_" # vti.LMul.MX # "_E" # vti.SEW # "_" # emul_str;
    let Predicates = GetVTypePredicates<vti>.Predicates in
    def : Pat<(vti.Vector
               (riscv_vrgatherei16_vv_vl vti.RegClass:$rs2,
                                         (ivti.Vector ivti.RegClass:$rs1),
                                         vti.RegClass:$merge,
                                         (vti.Mask V0),
                                         VLOpFrag)),
              (!cast<Instruction>(inst#"_MASK")
                   vti.RegClass:$merge, vti.RegClass:$rs2, ivti.RegClass:$rs1,
                   (vti.Mask V0), GPR:$vl, vti.Log2SEW, TAIL_AGNOSTIC)>;
  }
}

// 16.2. Floating-Point Scalar Move Instructions
foreach vti = AllFloatVectors in {
  let Predicates = GetVTypePredicates<vti>.Predicates in {
    def : Pat<(vti.Vector (riscv_vfmv_s_f_vl (vti.Vector vti.RegClass:$merge),
                                             (vti.Scalar (fpimm0)),
                                             VLOpFrag)),
              (!cast<Instruction>("PseudoVMV_S_X_"#vti.LMul.MX)
                  vti.RegClass:$merge, X0, GPR:$vl, vti.Log2SEW)>;
    def : Pat<(vti.Vector (riscv_vfmv_s_f_vl (vti.Vector vti.RegClass:$merge),
                                             (vti.Scalar (SelectFPImm (XLenVT GPR:$imm))),
                                             VLOpFrag)),
              (!cast<Instruction>("PseudoVMV_S_X_"#vti.LMul.MX)
                  vti.RegClass:$merge, GPR:$imm, GPR:$vl, vti.Log2SEW)>;
    def : Pat<(vti.Vector (riscv_vfmv_s_f_vl (vti.Vector vti.RegClass:$merge),
                                             vti.ScalarRegClass:$rs1,
                                             VLOpFrag)),
              (!cast<Instruction>("PseudoVFMV_S_"#vti.ScalarSuffix#"_"#vti.LMul.MX)
                  vti.RegClass:$merge,
                  (vti.Scalar vti.ScalarRegClass:$rs1), GPR:$vl, vti.Log2SEW)>;
  }
  defvar ivti = GetIntVTypeInfo<vti>.Vti;
  let Predicates = !listconcat(GetVTypePredicates<vti>.Predicates,
                               GetVTypePredicates<ivti>.Predicates) in {
    def : Pat<(vti.Vector
               (riscv_vrgather_vv_vl vti.RegClass:$rs2,
                                     (ivti.Vector vti.RegClass:$rs1),
                                     vti.RegClass:$merge,
                                     (vti.Mask V0),
                                     VLOpFrag)),
              (!cast<Instruction>("PseudoVRGATHER_VV_"# vti.LMul.MX#"_E"# vti.SEW#"_MASK")
                   vti.RegClass:$merge, vti.RegClass:$rs2, vti.RegClass:$rs1,
                   (vti.Mask V0), GPR:$vl, vti.Log2SEW, TAIL_AGNOSTIC)>;
    def : Pat<(vti.Vector (riscv_vrgather_vx_vl vti.RegClass:$rs2, GPR:$rs1,
                                                vti.RegClass:$merge,
                                                (vti.Mask V0),
                                                VLOpFrag)),
              (!cast<Instruction>("PseudoVRGATHER_VX_"# vti.LMul.MX#"_MASK")
                   vti.RegClass:$merge, vti.RegClass:$rs2, GPR:$rs1,
                   (vti.Mask V0), GPR:$vl, vti.Log2SEW, TAIL_AGNOSTIC)>;
    def : Pat<(vti.Vector
               (riscv_vrgather_vx_vl vti.RegClass:$rs2,
                                     uimm5:$imm,
                                     vti.RegClass:$merge,
                                     (vti.Mask V0),
                                     VLOpFrag)),
              (!cast<Instruction>("PseudoVRGATHER_VI_"# vti.LMul.MX#"_MASK")
                   vti.RegClass:$merge, vti.RegClass:$rs2, uimm5:$imm,
                   (vti.Mask V0), GPR:$vl, vti.Log2SEW, TAIL_AGNOSTIC)>;
  }

  defvar vlmul = vti.LMul;
  defvar octuple_lmul = vlmul.octuple;
  defvar octuple_emul = !srl(!mul(octuple_lmul, 16), vti.Log2SEW);
  if !and(!ge(octuple_emul, 1), !le(octuple_emul, 64)) then {
    defvar emul_str = octuple_to_str<octuple_emul>.ret;
    defvar ivti = !cast<VTypeInfo>("VI16" # emul_str);
    defvar inst = "PseudoVRGATHEREI16_VV_" # vti.LMul.MX # "_E" # vti.SEW # "_" # emul_str;
    let Predicates = !listconcat(GetVTypePredicates<vti>.Predicates,
                                 GetVTypePredicates<ivti>.Predicates) in
    def : Pat<(vti.Vector
               (riscv_vrgatherei16_vv_vl vti.RegClass:$rs2,
                                         (ivti.Vector ivti.RegClass:$rs1),
                                         vti.RegClass:$merge,
                                         (vti.Mask V0),
                                         VLOpFrag)),
              (!cast<Instruction>(inst#"_MASK")
                   vti.RegClass:$merge, vti.RegClass:$rs2, ivti.RegClass:$rs1,
                   (vti.Mask V0), GPR:$vl, vti.Log2SEW, TAIL_AGNOSTIC)>;
  }
}

//===----------------------------------------------------------------------===//
// Miscellaneous RISCVISD SDNodes
//===----------------------------------------------------------------------===//

def riscv_vid_vl : SDNode<"RISCVISD::VID_VL", SDTypeProfile<1, 2,
                          [SDTCisVec<0>, SDTCVecEltisVT<1, i1>,
                           SDTCisSameNumEltsAs<0, 1>, SDTCisVT<2, XLenVT>]>, []>;

def SDTRVVSlide : SDTypeProfile<1, 6, [
  SDTCisVec<0>, SDTCisSameAs<1, 0>, SDTCisSameAs<2, 0>, SDTCisVT<3, XLenVT>,
  SDTCVecEltisVT<4, i1>, SDTCisSameNumEltsAs<0, 4>, SDTCisVT<5, XLenVT>,
  SDTCisVT<6, XLenVT>
]>;
def SDTRVVSlide1 : SDTypeProfile<1, 5, [
  SDTCisVec<0>, SDTCisSameAs<1, 0>, SDTCisSameAs<2, 0>, SDTCisInt<0>,
  SDTCisVT<3, XLenVT>, SDTCVecEltisVT<4, i1>, SDTCisSameNumEltsAs<0, 4>,
  SDTCisVT<5, XLenVT>
]>;
def SDTRVVFSlide1 : SDTypeProfile<1, 5, [
  SDTCisVec<0>, SDTCisSameAs<1, 0>, SDTCisSameAs<2, 0>, SDTCisFP<0>,
  SDTCisEltOfVec<3, 0>, SDTCVecEltisVT<4, i1>, SDTCisSameNumEltsAs<0, 4>,
  SDTCisVT<5, XLenVT>
]>;

def riscv_slideup_vl   : SDNode<"RISCVISD::VSLIDEUP_VL", SDTRVVSlide, []>;
def riscv_slide1up_vl  : SDNode<"RISCVISD::VSLIDE1UP_VL", SDTRVVSlide1, []>;
def riscv_slidedown_vl : SDNode<"RISCVISD::VSLIDEDOWN_VL", SDTRVVSlide, []>;
def riscv_slide1down_vl  : SDNode<"RISCVISD::VSLIDE1DOWN_VL", SDTRVVSlide1, []>;
def riscv_fslide1up_vl  : SDNode<"RISCVISD::VFSLIDE1UP_VL", SDTRVVFSlide1, []>;
def riscv_fslide1down_vl  : SDNode<"RISCVISD::VFSLIDE1DOWN_VL", SDTRVVFSlide1, []>;

foreach vti = AllIntegerVectors in {
  let Predicates = GetVTypePredicates<vti>.Predicates in {
    def : Pat<(vti.Vector (riscv_vid_vl (vti.Mask true_mask),
                                        VLOpFrag)),
              (!cast<Instruction>("PseudoVID_V_"#vti.LMul.MX) GPR:$vl, vti.Log2SEW)>;

    def : Pat<(vti.Vector (riscv_slide1up_vl (vti.Vector undef),
                                             (vti.Vector vti.RegClass:$rs1),
                                             GPR:$rs2, (vti.Mask true_mask),
                                             VLOpFrag)),
              (!cast<Instruction>("PseudoVSLIDE1UP_VX_"#vti.LMul.MX)
                  vti.RegClass:$rs1, GPR:$rs2, GPR:$vl, vti.Log2SEW)>;
    def : Pat<(vti.Vector (riscv_slide1up_vl (vti.Vector vti.RegClass:$rd),
                                             (vti.Vector vti.RegClass:$rs1),
                                             GPR:$rs2, (vti.Mask true_mask),
                                             VLOpFrag)),
              (!cast<Instruction>("PseudoVSLIDE1UP_VX_"#vti.LMul.MX#"_TU")
                  vti.RegClass:$rd, vti.RegClass:$rs1, GPR:$rs2, GPR:$vl, vti.Log2SEW)>;
    def : Pat<(vti.Vector (riscv_slide1down_vl (vti.Vector undef),
                                               (vti.Vector vti.RegClass:$rs1),
                                               GPR:$rs2, (vti.Mask true_mask),
                                               VLOpFrag)),
              (!cast<Instruction>("PseudoVSLIDE1DOWN_VX_"#vti.LMul.MX)
                  vti.RegClass:$rs1, GPR:$rs2, GPR:$vl, vti.Log2SEW)>;
    def : Pat<(vti.Vector (riscv_slide1down_vl (vti.Vector vti.RegClass:$rd),
                                               (vti.Vector vti.RegClass:$rs1),
                                               GPR:$rs2, (vti.Mask true_mask),
                                               VLOpFrag)),
              (!cast<Instruction>("PseudoVSLIDE1DOWN_VX_"#vti.LMul.MX#"_TU")
                  vti.RegClass:$rd, vti.RegClass:$rs1, GPR:$rs2, GPR:$vl, vti.Log2SEW)>;
  }
}

foreach vti = AllFloatVectors in {
  let Predicates = GetVTypePredicates<vti>.Predicates in {
  def : Pat<(vti.Vector (riscv_fslide1up_vl (vti.Vector undef),
                                            (vti.Vector vti.RegClass:$rs1),
                                            vti.Scalar:$rs2, (vti.Mask true_mask),
                                            VLOpFrag)),
            (!cast<Instruction>("PseudoVFSLIDE1UP_V"#vti.ScalarSuffix#"_"#vti.LMul.MX)
                vti.RegClass:$rs1, vti.ScalarRegClass:$rs2, GPR:$vl, vti.Log2SEW)>;
  def : Pat<(vti.Vector (riscv_fslide1up_vl (vti.Vector vti.RegClass:$rd),
                                            (vti.Vector vti.RegClass:$rs1),
                                            vti.Scalar:$rs2, (vti.Mask true_mask),
                                            VLOpFrag)),
            (!cast<Instruction>("PseudoVFSLIDE1UP_V"#vti.ScalarSuffix#"_"#vti.LMul.MX#"_TU")
                vti.RegClass:$rd, vti.RegClass:$rs1, vti.ScalarRegClass:$rs2, GPR:$vl, vti.Log2SEW)>;
  def : Pat<(vti.Vector (riscv_fslide1down_vl (vti.Vector undef),
                                              (vti.Vector vti.RegClass:$rs1),
                                              vti.Scalar:$rs2, (vti.Mask true_mask),
                                              VLOpFrag)),
            (!cast<Instruction>("PseudoVFSLIDE1DOWN_V"#vti.ScalarSuffix#"_"#vti.LMul.MX)
                vti.RegClass:$rs1, vti.ScalarRegClass:$rs2, GPR:$vl, vti.Log2SEW)>;
  def : Pat<(vti.Vector (riscv_fslide1down_vl (vti.Vector vti.RegClass:$rd),
                                              (vti.Vector vti.RegClass:$rs1),
                                              vti.Scalar:$rs2, (vti.Mask true_mask),
                                              VLOpFrag)),
            (!cast<Instruction>("PseudoVFSLIDE1DOWN_V"#vti.ScalarSuffix#"_"#vti.LMul.MX#"_TU")
                vti.RegClass:$rd, vti.RegClass:$rs1, vti.ScalarRegClass:$rs2, GPR:$vl, vti.Log2SEW)>;
  }
}

foreach vti = AllVectors in {
  let Predicates = GetVTypePredicates<vti>.Predicates in {
    def : Pat<(vti.Vector (riscv_slideup_vl (vti.Vector vti.RegClass:$rs3),
                                            (vti.Vector vti.RegClass:$rs1),
                                            uimm5:$rs2, (vti.Mask true_mask),
                                            VLOpFrag, (XLenVT timm:$policy))),
              (!cast<Instruction>("PseudoVSLIDEUP_VI_"#vti.LMul.MX)
                  vti.RegClass:$rs3, vti.RegClass:$rs1, uimm5:$rs2,
                  GPR:$vl, vti.Log2SEW, (XLenVT timm:$policy))>;

    def : Pat<(vti.Vector (riscv_slideup_vl (vti.Vector vti.RegClass:$rs3),
                                            (vti.Vector vti.RegClass:$rs1),
                                            GPR:$rs2, (vti.Mask true_mask),
                                            VLOpFrag, (XLenVT timm:$policy))),
              (!cast<Instruction>("PseudoVSLIDEUP_VX_"#vti.LMul.MX)
                  vti.RegClass:$rs3, vti.RegClass:$rs1, GPR:$rs2,
                  GPR:$vl, vti.Log2SEW, (XLenVT timm:$policy))>;

    def : Pat<(vti.Vector (riscv_slidedown_vl (vti.Vector vti.RegClass:$rs3),
                                              (vti.Vector vti.RegClass:$rs1),
                                              uimm5:$rs2, (vti.Mask true_mask),
                                              VLOpFrag, (XLenVT timm:$policy))),
              (!cast<Instruction>("PseudoVSLIDEDOWN_VI_"#vti.LMul.MX)
                  vti.RegClass:$rs3, vti.RegClass:$rs1, uimm5:$rs2,
                  GPR:$vl, vti.Log2SEW, (XLenVT timm:$policy))>;

    def : Pat<(vti.Vector (riscv_slidedown_vl (vti.Vector vti.RegClass:$rs3),
                                              (vti.Vector vti.RegClass:$rs1),
                                              GPR:$rs2, (vti.Mask true_mask),
                                              VLOpFrag, (XLenVT timm:$policy))),
              (!cast<Instruction>("PseudoVSLIDEDOWN_VX_"#vti.LMul.MX)
                  vti.RegClass:$rs3, vti.RegClass:$rs1, GPR:$rs2,
                  GPR:$vl, vti.Log2SEW, (XLenVT timm:$policy))>;
  }
}<|MERGE_RESOLUTION|>--- conflicted
+++ resolved
@@ -400,11 +400,8 @@
                                                  SDTCVecEltisVT<4, i1>,
                                                  SDTCisVT<5, XLenVT>]>;
 def riscv_vfwmul_vl : SDNode<"RISCVISD::VFWMUL_VL", SDT_RISCVVWFPBinOp_VL, [SDNPCommutative]>;
-<<<<<<< HEAD
-=======
 def riscv_vfwadd_vl : SDNode<"RISCVISD::VFWADD_VL", SDT_RISCVVWFPBinOp_VL, [SDNPCommutative]>;
 def riscv_vfwsub_vl : SDNode<"RISCVISD::VFWSUB_VL", SDT_RISCVVWFPBinOp_VL, []>;
->>>>>>> cd92bbcb
 
 def SDT_RISCVVNIntBinOp_VL : SDTypeProfile<1, 5, [SDTCisVec<0>, SDTCisInt<0>,
                                                   SDTCisInt<1>,
@@ -417,21 +414,6 @@
                                                   SDTCisVT<5, XLenVT>]>;
 def riscv_vnsrl_vl : SDNode<"RISCVISD::VNSRL_VL", SDT_RISCVVNIntBinOp_VL>;
 
-<<<<<<< HEAD
-def SDT_RISCVVWBinOpW_VL : SDTypeProfile<1, 5, [SDTCisVec<0>, SDTCisInt<0>,
-                                                SDTCisSameAs<0, 1>,
-                                                SDTCisInt<2>,
-                                                SDTCisSameNumEltsAs<1, 2>,
-                                                SDTCisOpSmallerThanOp<2, 1>,
-                                                SDTCisSameAs<0, 3>,
-                                                SDTCisSameNumEltsAs<1, 4>,
-                                                SDTCVecEltisVT<4, i1>,
-                                                SDTCisVT<5, XLenVT>]>;
-def riscv_vwadd_w_vl :  SDNode<"RISCVISD::VWADD_W_VL",  SDT_RISCVVWBinOpW_VL>;
-def riscv_vwaddu_w_vl : SDNode<"RISCVISD::VWADDU_W_VL", SDT_RISCVVWBinOpW_VL>;
-def riscv_vwsub_w_vl :  SDNode<"RISCVISD::VWSUB_W_VL",  SDT_RISCVVWBinOpW_VL>;
-def riscv_vwsubu_w_vl : SDNode<"RISCVISD::VWSUBU_W_VL", SDT_RISCVVWBinOpW_VL>;
-=======
 def SDT_RISCVVWIntBinOpW_VL : SDTypeProfile<1, 5, [SDTCisVec<0>, SDTCisInt<0>,
                                                    SDTCisSameAs<0, 1>,
                                                    SDTCisInt<2>,
@@ -458,7 +440,6 @@
 
 def riscv_vfwadd_w_vl :  SDNode<"RISCVISD::VFWADD_W_VL", SDT_RISCVVWFPBinOpW_VL>;
 def riscv_vfwsub_w_vl :  SDNode<"RISCVISD::VFWSUB_W_VL", SDT_RISCVVWFPBinOpW_VL>;
->>>>>>> cd92bbcb
 
 def SDTRVVVecReduce : SDTypeProfile<1, 6, [
   SDTCisVec<0>, SDTCisVec<1>, SDTCisVec<2>, SDTCisSameAs<0, 3>,
@@ -1392,27 +1373,6 @@
 }
 
 multiclass VPatBinaryFPWVL_VV_VF<SDNode vop, string instruction_name> {
-<<<<<<< HEAD
-  foreach fvtiToFWti = AllWidenableFloatVectors in {
-    defvar vti = fvtiToFWti.Vti;
-    defvar wti = fvtiToFWti.Wti;
-    let Predicates = !listconcat(GetVTypePredicates<vti>.Predicates,
-                                 GetVTypePredicates<wti>.Predicates) in {
-      defm : VPatBinaryVL_V<vop, instruction_name, "VV",
-                            wti.Vector, vti.Vector, vti.Vector, vti.Mask,
-                            vti.Log2SEW, vti.LMul, wti.RegClass, vti.RegClass,
-                            vti.RegClass>;
-      defm : VPatBinaryVL_VF<vop, instruction_name#"_V"#vti.ScalarSuffix,
-                             wti.Vector, vti.Vector, vti.Mask, vti.Log2SEW,
-                             vti.LMul, wti.RegClass, vti.RegClass,
-                             vti.ScalarRegClass>;
-    }
-  }
-}
-
-multiclass VPatWidenBinaryFPVL_VV_VF<SDNode op, PatFrags extop, string instruction_name> {
-=======
->>>>>>> cd92bbcb
   foreach fvtiToFWti = AllWidenableFloatVectors in {
     defvar vti = fvtiToFWti.Vti;
     defvar wti = fvtiToFWti.Wti;
@@ -1433,36 +1393,6 @@
 multiclass VPatBinaryFPWVL_VV_VF_WV_WF<SDNode vop, SDNode vop_w, string instruction_name>
     : VPatBinaryFPWVL_VV_VF<vop, instruction_name> {
   foreach fvtiToFWti = AllWidenableFloatVectors in {
-<<<<<<< HEAD
-    defvar fvti = fvtiToFWti.Vti;
-    defvar fwti = fvtiToFWti.Wti;
-    let Predicates = !listconcat(GetVTypePredicates<fvti>.Predicates,
-                                 GetVTypePredicates<fwti>.Predicates) in {
-      def : Pat<(fwti.Vector (op (fwti.Vector fwti.RegClass:$rs2),
-                                 (fwti.Vector (extop (fvti.Vector fvti.RegClass:$rs1),
-                                                     (fvti.Mask true_mask), VLOpFrag)),
-                                 srcvalue, (fwti.Mask true_mask), VLOpFrag)),
-                (!cast<Instruction>(instruction_name#"_WV_"#fvti.LMul.MX#"_TIED")
-                   fwti.RegClass:$rs2, fvti.RegClass:$rs1,
-                   GPR:$vl, fvti.Log2SEW, TAIL_AGNOSTIC)>;
-      // Tail undisturbed
-      def : Pat<(riscv_vp_merge_vl true_mask,
-                 (fwti.Vector (op (fwti.Vector fwti.RegClass:$rs2),
-                                  (fwti.Vector (extop (fvti.Vector fvti.RegClass:$rs1),
-                                                      (fvti.Mask true_mask), VLOpFrag)),
-                                  srcvalue, (fwti.Mask true_mask), VLOpFrag)),
-                 fwti.RegClass:$rs2, VLOpFrag),
-                (!cast<Instruction>(instruction_name#"_WV_"#fvti.LMul.MX#"_TIED")
-                   fwti.RegClass:$rs2, fvti.RegClass:$rs1,
-                   GPR:$vl, fvti.Log2SEW, TAIL_UNDISTURBED_MASK_UNDISTURBED)>;
-      def : Pat<(fwti.Vector (op (fwti.Vector fwti.RegClass:$rs2),
-                                 (fwti.Vector (extop (fvti.Vector (SplatFPOp fvti.ScalarRegClass:$rs1)),
-                                                     (fvti.Mask true_mask), VLOpFrag)),
-                                 srcvalue, (fwti.Mask true_mask), VLOpFrag)),
-                (!cast<Instruction>(instruction_name#"_W"#fvti.ScalarSuffix#"_"#fvti.LMul.MX)
-                   fwti.RegClass:$rs2, fvti.ScalarRegClass:$rs1,
-                   GPR:$vl, fvti.Log2SEW)>;
-=======
     defvar vti = fvtiToFWti.Vti;
     defvar wti = fvtiToFWti.Wti;
     let Predicates = !listconcat(GetVTypePredicates<vti>.Predicates,
@@ -1474,7 +1404,6 @@
                             wti.Vector, wti.Vector, vti.Vector, vti.Mask,
                             vti.Log2SEW, vti.LMul, wti.RegClass, wti.RegClass,
                             vti.ScalarRegClass>;
->>>>>>> cd92bbcb
     }
   }
 }
