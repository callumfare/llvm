--- conflicted
+++ resolved
@@ -187,32 +187,10 @@
   auto *VTy = cast<VectorType>(II.getType());
 
   IRBuilder<> Builder(&II);
-<<<<<<< HEAD
-
-  // Extend VL from i32 to XLen if needed.
-  if (ST->is64Bit())
-    VL = Builder.CreateZExt(VL, Builder.getInt64Ty());
-
-  Type *STy = VTy->getElementType();
-  Value *Val = Builder.CreateLoad(STy, BasePtr);
-  const auto &TLI = *ST->getTargetLowering();
-  Value *Res;
-
-  // TODO: Also support fixed/illegal vector types to splat with evl = vl.
-  if (isa<ScalableVectorType>(VTy) && TLI.isTypeLegal(EVT::getEVT(VTy))) {
-    unsigned VMVOp = STy->isFloatingPointTy() ? Intrinsic::riscv_vfmv_v_f
-                                              : Intrinsic::riscv_vmv_v_x;
-    Res = Builder.CreateIntrinsic(VMVOp, {VTy, VL->getType()},
-                                  {PoisonValue::get(VTy), Val, VL});
-  } else {
-    Res = Builder.CreateVectorSplat(VTy->getElementCount(), Val);
-  }
-=======
   Type *STy = VTy->getElementType();
   Value *Val = Builder.CreateLoad(STy, BasePtr);
   Value *Res = Builder.CreateIntrinsic(Intrinsic::experimental_vp_splat, {VTy},
                                        {Val, II.getOperand(2), VL});
->>>>>>> 9c4aab8c
 
   II.replaceAllUsesWith(Res);
   II.eraseFromParent();
