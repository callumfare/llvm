//===-- SIInstructions.td - SI Instruction Definitions --------------------===//
//
// Part of the LLVM Project, under the Apache License v2.0 with LLVM Exceptions.
// See https://llvm.org/LICENSE.txt for license information.
// SPDX-License-Identifier: Apache-2.0 WITH LLVM-exception
//
//===----------------------------------------------------------------------===//
// This file was originally auto-generated from a GPU register header file and
// all the instruction definitions were originally commented out.  Instructions
// that are not yet supported remain commented out.
//===----------------------------------------------------------------------===//

class GCNPat<dag pattern, dag result> : Pat<pattern, result>, PredicateControl;

class UniformSextInreg<ValueType VT> : PatFrag<
  (ops node:$src),
  (sext_inreg $src, VT),
  [{ return !N->isDivergent(); }]>;

class DivergentSextInreg<ValueType VT> : PatFrag<
  (ops node:$src),
  (sext_inreg $src, VT),
  [{ return N->isDivergent(); }]>;

include "SOPInstructions.td"
include "VOPInstructions.td"
include "SMInstructions.td"
include "FLATInstructions.td"
include "BUFInstructions.td"
include "EXPInstructions.td"
include "DSDIRInstructions.td"
include "VINTERPInstructions.td"

//===----------------------------------------------------------------------===//
// VINTRP Instructions
//===----------------------------------------------------------------------===//

// Used to inject printing of "_e32" suffix for VI (there are "_e64" variants for VI)
def VINTRPDst : VINTRPDstOperand <VGPR_32>;

let Uses = [MODE, M0, EXEC] in {

// FIXME: Specify SchedRW for VINTRP instructions.

multiclass V_INTERP_P1_F32_m : VINTRP_m <
  0x00000000,
  (outs VINTRPDst:$vdst),
  (ins VGPR_32:$vsrc, InterpAttr:$attr, InterpAttrChan:$attrchan),
  "v_interp_p1_f32$vdst, $vsrc, $attr$attrchan",
  [(set f32:$vdst, (int_amdgcn_interp_p1 f32:$vsrc,
                   (i32 timm:$attrchan), (i32 timm:$attr), M0))]
>;

let OtherPredicates = [has32BankLDS, isNotGFX90APlus] in {

defm V_INTERP_P1_F32 : V_INTERP_P1_F32_m;

} // End OtherPredicates = [has32BankLDS, isNotGFX90APlus]

let OtherPredicates = [has16BankLDS, isNotGFX90APlus],
    Constraints = "@earlyclobber $vdst", isAsmParserOnly=1 in {

defm V_INTERP_P1_F32_16bank : V_INTERP_P1_F32_m;

} // End OtherPredicates = [has32BankLDS, isNotGFX90APlus],
  //     Constraints = "@earlyclobber $vdst", isAsmParserOnly=1

let OtherPredicates = [isNotGFX90APlus] in {
let DisableEncoding = "$src0", Constraints = "$src0 = $vdst" in {

defm V_INTERP_P2_F32 : VINTRP_m <
  0x00000001,
  (outs VINTRPDst:$vdst),
  (ins VGPR_32:$src0, VGPR_32:$vsrc, InterpAttr:$attr,
       InterpAttrChan:$attrchan),
  "v_interp_p2_f32$vdst, $vsrc, $attr$attrchan",
  [(set f32:$vdst, (int_amdgcn_interp_p2 f32:$src0, f32:$vsrc,
                   (i32 timm:$attrchan), (i32 timm:$attr), M0))]>;

} // End DisableEncoding = "$src0", Constraints = "$src0 = $vdst"

defm V_INTERP_MOV_F32 : VINTRP_m <
  0x00000002,
  (outs VINTRPDst:$vdst),
  (ins InterpSlot:$vsrc, InterpAttr:$attr, InterpAttrChan:$attrchan),
  "v_interp_mov_f32$vdst, $vsrc, $attr$attrchan",
  [(set f32:$vdst, (int_amdgcn_interp_mov (i32 timm:$vsrc),
                   (i32 timm:$attrchan), (i32 timm:$attr), M0))]>;

} // End OtherPredicates = [isNotGFX90APlus]

} // End Uses = [MODE, M0, EXEC]

//===----------------------------------------------------------------------===//
// Pseudo Instructions
//===----------------------------------------------------------------------===//

// Insert a branch to an endpgm block to use as a fallback trap.
def ENDPGM_TRAP : SPseudoInstSI<
  (outs), (ins),
  [(AMDGPUendpgm_trap)],
  "ENDPGM_TRAP"> {
  let hasSideEffects = 1;
  let usesCustomInserter = 1;
}

def SIMULATED_TRAP : SPseudoInstSI<(outs), (ins), [(AMDGPUsimulated_trap)],
                                   "SIMULATED_TRAP"> {
  let hasSideEffects = 1;
  let usesCustomInserter = 1;
}

def ATOMIC_FENCE : SPseudoInstSI<
  (outs), (ins i32imm:$ordering, i32imm:$scope),
  [(atomic_fence (i32 timm:$ordering), (i32 timm:$scope))],
  "ATOMIC_FENCE $ordering, $scope"> {
  let hasSideEffects = 1;
}

let hasSideEffects = 0, mayLoad = 0, mayStore = 0, Uses = [EXEC] in {

// For use in patterns
def V_CNDMASK_B64_PSEUDO : VOP3Common <(outs VReg_64:$vdst),
  (ins VSrc_b64:$src0, VSrc_b64:$src1, SSrc_b64:$src2), "", []> {
  let isPseudo = 1;
  let isCodeGenOnly = 1;
  let usesCustomInserter = 1;
}

// 64-bit vector move instruction. This is mainly used by the
// SIFoldOperands pass to enable folding of inline immediates.
def V_MOV_B64_PSEUDO : VPseudoInstSI <(outs VReg_64:$vdst),
                                      (ins VSrc_b64:$src0)> {
  let isReMaterializable = 1;
  let isAsCheapAsAMove = 1;
  let isMoveImm = 1;
  let SchedRW = [Write64Bit];
  let Size = 4;
  let UseNamedOperandTable = 1;
}

// 64-bit vector move with dpp. Expanded post-RA.
def V_MOV_B64_DPP_PSEUDO : VOP_DPP_Pseudo <"v_mov_b64_dpp", VOP_I64_I64> {
  let Size = 16; // Requires two 8-byte v_mov_b32_dpp to complete.
}

// 64-bit scalar move immediate instruction. This is used to avoid subregs
// initialization and allow rematerialization.
def S_MOV_B64_IMM_PSEUDO : SPseudoInstSI <(outs SReg_64:$sdst),
                                          (ins i64imm:$src0)> {
  let isReMaterializable = 1;
  let isAsCheapAsAMove = 1;
  let isMoveImm = 1;
  let SchedRW = [WriteSALU, Write64Bit];
  let Size = 4;
  let Uses = [];
  let UseNamedOperandTable = 1;
}

// Pseudoinstruction for @llvm.amdgcn.wqm. It is turned into a copy after the
// WQM pass processes it.
def WQM : PseudoInstSI <(outs unknown:$vdst), (ins unknown:$src0)>;

// Pseudoinstruction for @llvm.amdgcn.softwqm. Like @llvm.amdgcn.wqm it is
// turned into a copy by WQM pass, but does not seed WQM requirements.
def SOFT_WQM : PseudoInstSI <(outs unknown:$vdst), (ins unknown:$src0)>;

// Pseudoinstruction for @llvm.amdgcn.strict.wwm. It is turned into a copy post-RA, so
// that the @earlyclobber is respected. The @earlyclobber is to make sure that
// the instruction that defines $src0 (which is run in Whole Wave Mode) doesn't
// accidentally clobber inactive channels of $vdst.
let Constraints = "@earlyclobber $vdst" in {
def STRICT_WWM : PseudoInstSI <(outs unknown:$vdst), (ins unknown:$src0)>;
def STRICT_WQM : PseudoInstSI <(outs unknown:$vdst), (ins unknown:$src0)>;
}

} // End let hasSideEffects = 0, mayLoad = 0, mayStore = 0, Uses = [EXEC]

def WWM_COPY : SPseudoInstSI <
  (outs unknown:$dst), (ins unknown:$src)> {
  let hasSideEffects = 0;
  let isAsCheapAsAMove = 1;
  let isConvergent = 1;
}

def ENTER_STRICT_WWM : SPseudoInstSI <(outs SReg_1:$sdst), (ins i64imm:$src0)> {
  let Uses = [EXEC];
  let Defs = [EXEC, SCC];
  let hasSideEffects = 0;
  let mayLoad = 0;
  let mayStore = 0;
}

def EXIT_STRICT_WWM : SPseudoInstSI <(outs SReg_1:$sdst), (ins SReg_1:$src0)> {
  let hasSideEffects = 0;
  let mayLoad = 0;
  let mayStore = 0;
}

def ENTER_STRICT_WQM : SPseudoInstSI <(outs SReg_1:$sdst), (ins i64imm:$src0)> {
  let Uses = [EXEC];
  let Defs = [EXEC, SCC];
  let hasSideEffects = 0;
  let mayLoad = 0;
  let mayStore = 0;
}

def EXIT_STRICT_WQM : SPseudoInstSI <(outs SReg_1:$sdst), (ins SReg_1:$src0)> {
  let hasSideEffects = 0;
  let mayLoad = 0;
  let mayStore = 0;
}

let usesCustomInserter = 1 in {
let WaveSizePredicate = isWave32 in
def S_INVERSE_BALLOT_U32 : SPseudoInstSI<
  (outs SReg_32:$sdst), (ins SSrc_b32:$mask),
  [(set i1:$sdst, (int_amdgcn_inverse_ballot i32:$mask))]
>;

let WaveSizePredicate = isWave64 in
def S_INVERSE_BALLOT_U64 : SPseudoInstSI<
  (outs SReg_64:$sdst), (ins SSrc_b64:$mask),
  [(set i1:$sdst, (int_amdgcn_inverse_ballot i64:$mask))]
>;
} // End usesCustomInserter = 1

// Pseudo instructions used for @llvm.fptrunc.round upward
// and @llvm.fptrunc.round downward.
// These intrinsics will be legalized to G_FPTRUNC_ROUND_UPWARD
// and G_FPTRUNC_ROUND_DOWNWARD before being lowered to
// FPTRUNC_UPWARD_PSEUDO and FPTRUNC_DOWNWARD_PSEUDO.
// The final codegen is done in the ModeRegister pass.
let Uses = [MODE, EXEC] in {
def FPTRUNC_UPWARD_PSEUDO : VPseudoInstSI <(outs VGPR_32:$vdst),
  (ins VGPR_32:$src0),
  [(set f16:$vdst, (SIfptrunc_round_upward f32:$src0))]>;

def FPTRUNC_DOWNWARD_PSEUDO : VPseudoInstSI <(outs VGPR_32:$vdst),
  (ins VGPR_32:$src0),
  [(set f16:$vdst, (SIfptrunc_round_downward f32:$src0))]>;
} // End Uses = [MODE, EXEC]

// Invert the exec mask and overwrite the inactive lanes of dst with inactive,
// restoring it after we're done.
let Defs = [SCC], isConvergent = 1 in {
def V_SET_INACTIVE_B32 : VPseudoInstSI <(outs VGPR_32:$vdst),
  (ins VSrc_b32: $src, VSrc_b32:$inactive), []>;

def V_SET_INACTIVE_B64 : VPseudoInstSI <(outs VReg_64:$vdst),
  (ins VSrc_b64: $src, VSrc_b64:$inactive), []>;
} // End Defs = [SCC]

foreach vt = Reg32Types.types in {
def : GCNPat <(vt (int_amdgcn_set_inactive vt:$src, vt:$inactive)),
     (V_SET_INACTIVE_B32 VSrc_b32:$src, VSrc_b32:$inactive)>;
}

foreach vt = Reg64Types.types in {
def : GCNPat <(vt (int_amdgcn_set_inactive vt:$src, vt:$inactive)),
     (V_SET_INACTIVE_B64 VSrc_b64:$src, VSrc_b64:$inactive)>;
}

def : GCNPat<(i32 (int_amdgcn_set_inactive_chain_arg i32:$src, i32:$inactive)),
    (V_SET_INACTIVE_B32 VGPR_32:$src, VGPR_32:$inactive)>;

def : GCNPat<(i64 (int_amdgcn_set_inactive_chain_arg i64:$src, i64:$inactive)),
    (V_SET_INACTIVE_B64 VReg_64:$src, VReg_64:$inactive)>;

let usesCustomInserter = 1, hasSideEffects = 0, mayLoad = 0, mayStore = 0, Uses = [EXEC] in {
  def WAVE_REDUCE_UMIN_PSEUDO_U32 : VPseudoInstSI <(outs SGPR_32:$sdst),
    (ins VSrc_b32: $src, VSrc_b32:$strategy),
    [(set i32:$sdst, (int_amdgcn_wave_reduce_umin i32:$src, i32:$strategy))]> {
  }

  def WAVE_REDUCE_UMAX_PSEUDO_U32 : VPseudoInstSI <(outs SGPR_32:$sdst),
    (ins VSrc_b32: $src, VSrc_b32:$strategy),
    [(set i32:$sdst, (int_amdgcn_wave_reduce_umax i32:$src, i32:$strategy))]> {
  }
}

let usesCustomInserter = 1, Defs = [VCC] in {
def V_ADD_U64_PSEUDO : VPseudoInstSI <
  (outs VReg_64:$vdst), (ins VSrc_b64:$src0, VSrc_b64:$src1),
  [(set VReg_64:$vdst, (DivergentBinFrag<add> i64:$src0, i64:$src1))]
>;

def V_SUB_U64_PSEUDO : VPseudoInstSI <
  (outs VReg_64:$vdst), (ins VSrc_b64:$src0, VSrc_b64:$src1),
  [(set VReg_64:$vdst, (DivergentBinFrag<sub> i64:$src0, i64:$src1))]
>;
} // End usesCustomInserter = 1, Defs = [VCC]

let usesCustomInserter = 1, Defs = [SCC] in {
def S_ADD_U64_PSEUDO : SPseudoInstSI <
  (outs SReg_64:$sdst), (ins SSrc_b64:$src0, SSrc_b64:$src1),
  [(set SReg_64:$sdst, (UniformBinFrag<add> i64:$src0, i64:$src1))]
>;

def S_SUB_U64_PSEUDO : SPseudoInstSI <
  (outs SReg_64:$sdst), (ins SSrc_b64:$src0, SSrc_b64:$src1),
  [(set SReg_64:$sdst, (UniformBinFrag<sub> i64:$src0, i64:$src1))]
>;

def S_ADD_CO_PSEUDO : SPseudoInstSI <
  (outs SReg_32:$sdst, SSrc_i1:$scc_out), (ins SSrc_b32:$src0, SSrc_b32:$src1, SSrc_i1:$scc_in)
>;

def S_SUB_CO_PSEUDO : SPseudoInstSI <
  (outs SReg_32:$sdst, SSrc_i1:$scc_out), (ins SSrc_b32:$src0, SSrc_b32:$src1, SSrc_i1:$scc_in)
>;

def S_UADDO_PSEUDO : SPseudoInstSI <
  (outs SReg_32:$sdst, SSrc_i1:$scc_out), (ins SSrc_b32:$src0, SSrc_b32:$src1)
>;

def S_USUBO_PSEUDO : SPseudoInstSI <
  (outs SReg_32:$sdst, SSrc_i1:$scc_out), (ins SSrc_b32:$src0, SSrc_b32:$src1)
>;

let OtherPredicates = [HasShaderCyclesHiLoRegisters] in
def GET_SHADERCYCLESHILO : SPseudoInstSI<
  (outs SReg_64:$sdst), (ins),
  [(set SReg_64:$sdst, (i64 (readcyclecounter)))]
>;

} // End usesCustomInserter = 1, Defs = [SCC]

let usesCustomInserter = 1 in {
def GET_GROUPSTATICSIZE : SPseudoInstSI <(outs SReg_32:$sdst), (ins),
  [(set SReg_32:$sdst, (int_amdgcn_groupstaticsize))]>;
} // End let usesCustomInserter = 1, SALU = 1

// Wrap an instruction by duplicating it, except for setting isTerminator.
class WrapTerminatorInst<SOP_Pseudo base_inst> : SPseudoInstSI<
      base_inst.OutOperandList,
      base_inst.InOperandList> {
  let Uses = base_inst.Uses;
  let Defs = base_inst.Defs;
  let isTerminator = 1;
  let isAsCheapAsAMove = base_inst.isAsCheapAsAMove;
  let hasSideEffects = base_inst.hasSideEffects;
  let UseNamedOperandTable = base_inst.UseNamedOperandTable;
  let CodeSize = base_inst.CodeSize;
  let SchedRW = base_inst.SchedRW;
}

let WaveSizePredicate = isWave64 in {
def S_MOV_B64_term : WrapTerminatorInst<S_MOV_B64>;
def S_XOR_B64_term : WrapTerminatorInst<S_XOR_B64>;
def S_OR_B64_term : WrapTerminatorInst<S_OR_B64>;
def S_ANDN2_B64_term : WrapTerminatorInst<S_ANDN2_B64>;
def S_AND_B64_term : WrapTerminatorInst<S_AND_B64>;
def S_AND_SAVEEXEC_B64_term : WrapTerminatorInst<S_AND_SAVEEXEC_B64>;
}

let WaveSizePredicate = isWave32 in {
def S_MOV_B32_term : WrapTerminatorInst<S_MOV_B32>;
def S_XOR_B32_term : WrapTerminatorInst<S_XOR_B32>;
def S_OR_B32_term : WrapTerminatorInst<S_OR_B32>;
def S_ANDN2_B32_term : WrapTerminatorInst<S_ANDN2_B32>;
def S_AND_B32_term : WrapTerminatorInst<S_AND_B32>;
def S_AND_SAVEEXEC_B32_term : WrapTerminatorInst<S_AND_SAVEEXEC_B32>;
}


def WAVE_BARRIER : SPseudoInstSI<(outs), (ins),
  [(int_amdgcn_wave_barrier)]> {
  let SchedRW = [];
  let hasNoSchedulingInfo = 1;
  let hasSideEffects = 1;
  let mayLoad = 0;
  let mayStore = 0;
  let isConvergent = 1;
  let FixedSize = 1;
  let Size = 0;
  let isMeta = 1;
}

def SCHED_BARRIER : SPseudoInstSI<(outs), (ins i32imm:$mask),
  [(int_amdgcn_sched_barrier (i32 timm:$mask))]> {
  let SchedRW = [];
  let hasNoSchedulingInfo = 1;
  let hasSideEffects = 1;
  let mayLoad = 0;
  let mayStore = 0;
  let isConvergent = 1;
  let FixedSize = 1;
  let Size = 0;
  let isMeta = 1;
}

def SCHED_GROUP_BARRIER : SPseudoInstSI<
  (outs),
  (ins i32imm:$mask, i32imm:$size, i32imm:$syncid),
  [(int_amdgcn_sched_group_barrier (i32 timm:$mask), (i32 timm:$size), (i32 timm:$syncid))]> {
  let SchedRW = [];
  let hasNoSchedulingInfo = 1;
  let hasSideEffects = 1;
  let mayLoad = 0;
  let mayStore = 0;
  let isConvergent = 1;
  let FixedSize = 1;
  let Size = 0;
  let isMeta = 1;
}

def IGLP_OPT : SPseudoInstSI<(outs), (ins i32imm:$mask),
  [(int_amdgcn_iglp_opt (i32 timm:$mask))]> {
  let SchedRW = [];
  let hasNoSchedulingInfo = 1;
  let hasSideEffects = 1;
  let mayLoad = 0;
  let mayStore = 0;
  let isConvergent = 1;
  let FixedSize = 1;
  let Size = 0;
  let isMeta = 1;
}

// SI pseudo instructions. These are used by the CFG structurizer pass
// and should be lowered to ISA instructions prior to codegen.

// As we have enhanced control flow intrinsics to work under unstructured CFG,
// duplicating such intrinsics can be actually treated as legal. On the contrary,
// by making them non-duplicable, we are observing better code generation result.
// So we choose to mark them non-duplicable in hope of getting better code
// generation as well as simplied CFG during Machine IR optimization stage.

let isTerminator = 1, isNotDuplicable = 1 in {

let OtherPredicates = [EnableLateCFGStructurize] in {
 def SI_NON_UNIFORM_BRCOND_PSEUDO : CFPseudoInstSI <
  (outs),
  (ins SReg_1:$vcc, brtarget:$target),
  [(brcond i1:$vcc, bb:$target)]> {
    let Size = 12;
}
}

def SI_IF: CFPseudoInstSI <
  (outs SReg_1:$dst), (ins SReg_1:$vcc, brtarget:$target),
  [(set i1:$dst, (AMDGPUif i1:$vcc, bb:$target))], 1, 1> {
  let Constraints = "";
  let Size = 12;
  let hasSideEffects = 1;
  let IsNeverUniform = 1;
}

def SI_ELSE : CFPseudoInstSI <
  (outs SReg_1:$dst),
  (ins SReg_1:$src, brtarget:$target), [], 1, 1> {
  let Size = 12;
  let hasSideEffects = 1;
  let IsNeverUniform = 1;
}

def SI_WATERFALL_LOOP : CFPseudoInstSI <
  (outs),
  (ins brtarget:$target), [], 1> {
  let Size = 8;
  let isBranch = 1;
  let Defs = [];
}

def SI_LOOP : CFPseudoInstSI <
  (outs), (ins SReg_1:$saved, brtarget:$target),
  [(AMDGPUloop i1:$saved, bb:$target)], 1, 1> {
  let Size = 8;
  let isBranch = 1;
  let hasSideEffects = 1;
  let IsNeverUniform = 1;
}

} // End isTerminator = 1

def SI_END_CF : CFPseudoInstSI <
  (outs), (ins SReg_1:$saved), [], 1, 1> {
  let Size = 4;
  let isAsCheapAsAMove = 1;
  let isReMaterializable = 1;
  let hasSideEffects = 1;
  let isNotDuplicable = 1; // Not a hard requirement, see long comments above for details.
  let mayLoad = 1; // FIXME: Should not need memory flags
  let mayStore = 1;
}

def SI_IF_BREAK : CFPseudoInstSI <
  (outs SReg_1:$dst), (ins SReg_1:$vcc, SReg_1:$src), []> {
  let Size = 4;
  let isNotDuplicable = 1; // Not a hard requirement, see long comments above for details.
  let isAsCheapAsAMove = 1;
  let isReMaterializable = 1;
}

// Branch to the early termination block of the shader if SCC is 0.
// This uses SCC from a previous SALU operation, i.e. the update of
// a mask of live lanes after a kill/demote operation.
// Only valid in pixel shaders.
def SI_EARLY_TERMINATE_SCC0 : SPseudoInstSI <(outs), (ins)> {
  let Uses = [EXEC,SCC];
}

let Uses = [EXEC] in {

multiclass PseudoInstKill <dag ins> {
  // Even though this pseudo can usually be expanded without an SCC def, we
  // conservatively assume that it has an SCC def, both because it is sometimes
  // required in degenerate cases (when V_CMPX cannot be used due to constant
  // bus limitations) and because it allows us to avoid having to track SCC
  // liveness across basic blocks.
  let Defs = [EXEC,SCC] in
  def _PSEUDO : PseudoInstSI <(outs), ins> {
    let isConvergent = 1;
    let usesCustomInserter = 1;
  }

  let Defs = [EXEC,SCC] in
  def _TERMINATOR : SPseudoInstSI <(outs), ins> {
    let isTerminator = 1;
  }
}

defm SI_KILL_I1 : PseudoInstKill <(ins SCSrc_i1:$src, i1imm:$killvalue)>;
let Defs = [VCC] in
defm SI_KILL_F32_COND_IMM : PseudoInstKill <(ins VSrc_b32:$src0, i32imm:$src1, i32imm:$cond)>;

let Defs = [EXEC,VCC] in
def SI_ILLEGAL_COPY : SPseudoInstSI <
  (outs unknown:$dst), (ins unknown:$src),
  [], " ; illegal copy $src to $dst">;

} // End Uses = [EXEC], Defs = [EXEC,VCC]

// Branch on undef scc. Used to avoid intermediate copy from
// IMPLICIT_DEF to SCC.
def SI_BR_UNDEF : SPseudoInstSI <(outs), (ins SOPPBrTarget:$simm16)> {
  let isTerminator = 1;
  let usesCustomInserter = 1;
  let isBranch = 1;
}

def SI_PS_LIVE : PseudoInstSI <
  (outs SReg_1:$dst), (ins),
  [(set i1:$dst, (int_amdgcn_ps_live))]> {
  let SALU = 1;
}

let Uses = [EXEC] in {
def SI_LIVE_MASK : PseudoInstSI <
  (outs SReg_1:$dst), (ins),
  [(set i1:$dst, (int_amdgcn_live_mask))]> {
  let SALU = 1;
}
let Defs = [EXEC,SCC] in {
// Demote: Turn a pixel shader thread into a helper lane.
def SI_DEMOTE_I1 : SPseudoInstSI <(outs), (ins SCSrc_i1:$src, i1imm:$killvalue)>;
} // End Defs = [EXEC,SCC]
} // End Uses = [EXEC]

def SI_MASKED_UNREACHABLE : SPseudoInstSI <(outs), (ins),
  [(int_amdgcn_unreachable)],
  "; divergent unreachable"> {
  let Size = 0;
  let hasNoSchedulingInfo = 1;
  let FixedSize = 1;
  let isMeta = 1;
  let maybeAtomic = 0;
}

// Used as an isel pseudo to directly emit initialization with an
// s_mov_b32 rather than a copy of another initialized
// register. MachineCSE skips copies, and we don't want to have to
// fold operands before it runs.
def SI_INIT_M0 : SPseudoInstSI <(outs), (ins SSrc_b32:$src)> {
  let Defs = [M0];
  let usesCustomInserter = 1;
  let isAsCheapAsAMove = 1;
  let isReMaterializable = 1;
}

def SI_INIT_EXEC : SPseudoInstSI <
  (outs), (ins i64imm:$src),
  [(int_amdgcn_init_exec (i64 timm:$src))]> {
  let Defs = [EXEC];
  let isAsCheapAsAMove = 1;
}

def SI_INIT_EXEC_FROM_INPUT : SPseudoInstSI <
  (outs), (ins SSrc_b32:$input, i32imm:$shift),
  [(int_amdgcn_init_exec_from_input i32:$input, (i32 timm:$shift))]> {
  let Defs = [EXEC];
}

// Return for returning shaders to a shader variant epilog.
def SI_RETURN_TO_EPILOG : SPseudoInstSI <
  (outs), (ins variable_ops), [(AMDGPUreturn_to_epilog)]> {
  let isTerminator = 1;
  let isBarrier = 1;
  let isReturn = 1;
  let hasNoSchedulingInfo = 1;
  let DisableWQM = 1;
  let FixedSize = 1;

  // TODO: Should this be true?
  let isMeta = 0;
}

// Return for returning function calls.
def SI_RETURN : SPseudoInstSI <
  (outs), (ins), [(AMDGPUret_glue)],
  "; return"> {
  let isTerminator = 1;
  let isBarrier = 1;
  let isReturn = 1;
  let SchedRW = [WriteBranch];
}

// Return for returning function calls without output register.
//
// This version is only needed so we can fill in the output register
// in the custom inserter.
def SI_CALL_ISEL : SPseudoInstSI <
  (outs), (ins SSrc_b64:$src0, unknown:$callee),
  [(AMDGPUcall i64:$src0, tglobaladdr:$callee)]> {
  let Size = 4;
  let isCall = 1;
  let SchedRW = [WriteBranch];
  let usesCustomInserter = 1;
  // TODO: Should really base this on the call target
  let isConvergent = 1;
}

def : GCNPat<
  (AMDGPUcall i64:$src0, (i64 0)),
  (SI_CALL_ISEL $src0, (i64 0))
>;

// Wrapper around s_swappc_b64 with extra $callee parameter to track
// the called function after regalloc.
def SI_CALL : SPseudoInstSI <
  (outs SReg_64:$dst), (ins SSrc_b64:$src0, unknown:$callee)> {
  let Size = 4;
  let FixedSize = 1;
  let isCall = 1;
  let UseNamedOperandTable = 1;
  let SchedRW = [WriteBranch];
  // TODO: Should really base this on the call target
  let isConvergent = 1;
}

class SI_TCRETURN_Pseudo<RegisterClass rc, SDNode sd> : SPseudoInstSI <(outs),
  (ins rc:$src0, unknown:$callee, i32imm:$fpdiff),
  [(sd i64:$src0, tglobaladdr:$callee, i32:$fpdiff)]> {
  let Size = 4;
  let FixedSize = 1;
  let isCall = 1;
  let isTerminator = 1;
  let isReturn = 1;
  let isBarrier = 1;
  let UseNamedOperandTable = 1;
  let SchedRW = [WriteBranch];
  // TODO: Should really base this on the call target
  let isConvergent = 1;
}

// Tail call handling pseudo
def SI_TCRETURN :     SI_TCRETURN_Pseudo<CCR_SGPR_64, AMDGPUtc_return>;
def SI_TCRETURN_GFX : SI_TCRETURN_Pseudo<Gfx_CCR_SGPR_64, AMDGPUtc_return_gfx>;

// Handle selecting indirect tail calls
def : GCNPat<
  (AMDGPUtc_return i64:$src0, (i64 0), (i32 timm:$fpdiff)),
  (SI_TCRETURN CCR_SGPR_64:$src0, (i64 0), i32imm:$fpdiff)
>;

// Handle selecting indirect tail calls for AMDGPU_gfx
def : GCNPat<
  (AMDGPUtc_return_gfx i64:$src0, (i64 0), (i32 timm:$fpdiff)),
  (SI_TCRETURN_GFX Gfx_CCR_SGPR_64:$src0, (i64 0), i32imm:$fpdiff)
>;

// Pseudo for the llvm.amdgcn.cs.chain intrinsic.
// This is essentially a tail call, but it also takes a mask to put in EXEC
// right before jumping to the callee.
class SI_CS_CHAIN_TC<
    ValueType execvt, Predicate wavesizepred,
    RegisterOperand execrc = getSOPSrcForVT<execvt>.ret>
    : SPseudoInstSI <(outs),
      (ins CCR_SGPR_64:$src0, unknown:$callee, i32imm:$fpdiff, execrc:$exec)> {
  let FixedSize = 0;
  let isCall = 1;
  let isTerminator = 1;
  let isBarrier = 1;
  let isReturn = 1;
  let UseNamedOperandTable = 1;
  let SchedRW = [WriteBranch];
  let isConvergent = 1;

  let WaveSizePredicate = wavesizepred;
}

def SI_CS_CHAIN_TC_W32 : SI_CS_CHAIN_TC<i32, isWave32>;
def SI_CS_CHAIN_TC_W64 : SI_CS_CHAIN_TC<i64, isWave64>;

// Handle selecting direct & indirect calls via SI_CS_CHAIN_TC_W32/64
multiclass si_cs_chain_tc_pattern<
  dag callee, ValueType execvt, RegisterOperand execrc, Instruction tc> {
def : GCNPat<
  (AMDGPUtc_return_chain i64:$src0, callee, (i32 timm:$fpdiff), execvt:$exec),
  (tc CCR_SGPR_64:$src0, callee, i32imm:$fpdiff, execrc:$exec)
>;
}

multiclass si_cs_chain_tc_patterns<
  ValueType execvt,
  RegisterOperand execrc = getSOPSrcForVT<execvt>.ret,
  Instruction tc = !if(!eq(execvt, i32), SI_CS_CHAIN_TC_W32, SI_CS_CHAIN_TC_W64)
  > {
  defm direct: si_cs_chain_tc_pattern<(tglobaladdr:$callee), execvt, execrc, tc>;
  defm indirect: si_cs_chain_tc_pattern<(i64 0), execvt, execrc, tc>;
}

defm : si_cs_chain_tc_patterns<i32>;
defm : si_cs_chain_tc_patterns<i64>;

def ADJCALLSTACKUP : SPseudoInstSI<
  (outs), (ins i32imm:$amt0, i32imm:$amt1),
  [(callseq_start timm:$amt0, timm:$amt1)],
  "; adjcallstackup $amt0 $amt1"> {
  let Size = 8; // Worst case. (s_add_u32 + constant)
  let FixedSize = 1;
  let hasSideEffects = 1;
  let usesCustomInserter = 1;
  let SchedRW = [WriteSALU];
  let Defs = [SCC];
}

def ADJCALLSTACKDOWN : SPseudoInstSI<
  (outs), (ins i32imm:$amt1, i32imm:$amt2),
  [(callseq_end timm:$amt1, timm:$amt2)],
  "; adjcallstackdown $amt1"> {
  let Size = 8; // Worst case. (s_add_u32 + constant)
  let hasSideEffects = 1;
  let usesCustomInserter = 1;
  let SchedRW = [WriteSALU];
  let Defs = [SCC];
}

let Defs = [M0, EXEC, SCC],
  UseNamedOperandTable = 1 in {

// SI_INDIRECT_SRC/DST are only used by legacy SelectionDAG indirect
// addressing implementation.
class SI_INDIRECT_SRC<RegisterClass rc> : VPseudoInstSI <
  (outs VGPR_32:$vdst),
  (ins rc:$src, VS_32:$idx, i32imm:$offset)> {
  let usesCustomInserter = 1;
}

class SI_INDIRECT_DST<RegisterClass rc> : VPseudoInstSI <
  (outs rc:$vdst),
  (ins rc:$src, VS_32:$idx, i32imm:$offset, VGPR_32:$val)> {
  let Constraints = "$src = $vdst";
  let usesCustomInserter = 1;
}

def SI_INDIRECT_SRC_V1 : SI_INDIRECT_SRC<VGPR_32>;
def SI_INDIRECT_SRC_V2 : SI_INDIRECT_SRC<VReg_64>;
def SI_INDIRECT_SRC_V4 : SI_INDIRECT_SRC<VReg_128>;
def SI_INDIRECT_SRC_V8 : SI_INDIRECT_SRC<VReg_256>;
def SI_INDIRECT_SRC_V9 : SI_INDIRECT_SRC<VReg_288>;
def SI_INDIRECT_SRC_V10 : SI_INDIRECT_SRC<VReg_320>;
def SI_INDIRECT_SRC_V11 : SI_INDIRECT_SRC<VReg_352>;
def SI_INDIRECT_SRC_V12 : SI_INDIRECT_SRC<VReg_384>;
def SI_INDIRECT_SRC_V16 : SI_INDIRECT_SRC<VReg_512>;
def SI_INDIRECT_SRC_V32 : SI_INDIRECT_SRC<VReg_1024>;

def SI_INDIRECT_DST_V1 : SI_INDIRECT_DST<VGPR_32>;
def SI_INDIRECT_DST_V2 : SI_INDIRECT_DST<VReg_64>;
def SI_INDIRECT_DST_V4 : SI_INDIRECT_DST<VReg_128>;
def SI_INDIRECT_DST_V8 : SI_INDIRECT_DST<VReg_256>;
def SI_INDIRECT_DST_V9 : SI_INDIRECT_DST<VReg_288>;
def SI_INDIRECT_DST_V10 : SI_INDIRECT_DST<VReg_320>;
def SI_INDIRECT_DST_V11 : SI_INDIRECT_DST<VReg_352>;
def SI_INDIRECT_DST_V12 : SI_INDIRECT_DST<VReg_384>;
def SI_INDIRECT_DST_V16 : SI_INDIRECT_DST<VReg_512>;
def SI_INDIRECT_DST_V32 : SI_INDIRECT_DST<VReg_1024>;

} // End Uses = [EXEC], Defs = [M0, EXEC]

// This is a pseudo variant of the v_movreld_b32 instruction in which the
// vector operand appears only twice, once as def and once as use. Using this
// pseudo avoids problems with the Two Address instructions pass.
class INDIRECT_REG_WRITE_MOVREL_pseudo<RegisterClass rc,
                                RegisterOperand val_ty> : PseudoInstSI <
  (outs rc:$vdst), (ins rc:$vsrc, val_ty:$val, i32imm:$subreg)> {
  let Constraints = "$vsrc = $vdst";
  let Uses = [M0];
}

class V_INDIRECT_REG_WRITE_MOVREL_B32_pseudo<RegisterClass rc> :
  INDIRECT_REG_WRITE_MOVREL_pseudo<rc, VSrc_b32> {
  let VALU = 1;
  let VOP1 = 1;
  let Uses = [M0, EXEC];
}

class S_INDIRECT_REG_WRITE_MOVREL_pseudo<RegisterClass rc,
                                  RegisterOperand val_ty> :
  INDIRECT_REG_WRITE_MOVREL_pseudo<rc, val_ty> {
  let SALU = 1;
  let SOP1 = 1;
  let Uses = [M0];
}

class S_INDIRECT_REG_WRITE_MOVREL_B32_pseudo<RegisterClass rc> :
  S_INDIRECT_REG_WRITE_MOVREL_pseudo<rc, SSrc_b32>;
class S_INDIRECT_REG_WRITE_MOVREL_B64_pseudo<RegisterClass rc> :
  S_INDIRECT_REG_WRITE_MOVREL_pseudo<rc, SSrc_b64>;

def V_INDIRECT_REG_WRITE_MOVREL_B32_V1 : V_INDIRECT_REG_WRITE_MOVREL_B32_pseudo<VGPR_32>;
def V_INDIRECT_REG_WRITE_MOVREL_B32_V2 : V_INDIRECT_REG_WRITE_MOVREL_B32_pseudo<VReg_64>;
def V_INDIRECT_REG_WRITE_MOVREL_B32_V3 : V_INDIRECT_REG_WRITE_MOVREL_B32_pseudo<VReg_96>;
def V_INDIRECT_REG_WRITE_MOVREL_B32_V4 : V_INDIRECT_REG_WRITE_MOVREL_B32_pseudo<VReg_128>;
def V_INDIRECT_REG_WRITE_MOVREL_B32_V5 : V_INDIRECT_REG_WRITE_MOVREL_B32_pseudo<VReg_160>;
def V_INDIRECT_REG_WRITE_MOVREL_B32_V8 : V_INDIRECT_REG_WRITE_MOVREL_B32_pseudo<VReg_256>;
def V_INDIRECT_REG_WRITE_MOVREL_B32_V9 : V_INDIRECT_REG_WRITE_MOVREL_B32_pseudo<VReg_288>;
def V_INDIRECT_REG_WRITE_MOVREL_B32_V10 : V_INDIRECT_REG_WRITE_MOVREL_B32_pseudo<VReg_320>;
def V_INDIRECT_REG_WRITE_MOVREL_B32_V11 : V_INDIRECT_REG_WRITE_MOVREL_B32_pseudo<VReg_352>;
def V_INDIRECT_REG_WRITE_MOVREL_B32_V12 : V_INDIRECT_REG_WRITE_MOVREL_B32_pseudo<VReg_384>;
def V_INDIRECT_REG_WRITE_MOVREL_B32_V16 : V_INDIRECT_REG_WRITE_MOVREL_B32_pseudo<VReg_512>;
def V_INDIRECT_REG_WRITE_MOVREL_B32_V32 : V_INDIRECT_REG_WRITE_MOVREL_B32_pseudo<VReg_1024>;

def S_INDIRECT_REG_WRITE_MOVREL_B32_V1 : S_INDIRECT_REG_WRITE_MOVREL_B32_pseudo<SReg_32>;
def S_INDIRECT_REG_WRITE_MOVREL_B32_V2 : S_INDIRECT_REG_WRITE_MOVREL_B32_pseudo<SReg_64>;
def S_INDIRECT_REG_WRITE_MOVREL_B32_V3 : S_INDIRECT_REG_WRITE_MOVREL_B32_pseudo<SReg_96>;
def S_INDIRECT_REG_WRITE_MOVREL_B32_V4 : S_INDIRECT_REG_WRITE_MOVREL_B32_pseudo<SReg_128>;
def S_INDIRECT_REG_WRITE_MOVREL_B32_V5 : S_INDIRECT_REG_WRITE_MOVREL_B32_pseudo<SReg_160>;
def S_INDIRECT_REG_WRITE_MOVREL_B32_V8 : S_INDIRECT_REG_WRITE_MOVREL_B32_pseudo<SReg_256>;
def S_INDIRECT_REG_WRITE_MOVREL_B32_V9 : S_INDIRECT_REG_WRITE_MOVREL_B32_pseudo<SReg_288>;
def S_INDIRECT_REG_WRITE_MOVREL_B32_V10 : S_INDIRECT_REG_WRITE_MOVREL_B32_pseudo<SReg_320>;
def S_INDIRECT_REG_WRITE_MOVREL_B32_V11 : S_INDIRECT_REG_WRITE_MOVREL_B32_pseudo<SReg_352>;
def S_INDIRECT_REG_WRITE_MOVREL_B32_V12 : S_INDIRECT_REG_WRITE_MOVREL_B32_pseudo<SReg_384>;
def S_INDIRECT_REG_WRITE_MOVREL_B32_V16 : S_INDIRECT_REG_WRITE_MOVREL_B32_pseudo<SReg_512>;
def S_INDIRECT_REG_WRITE_MOVREL_B32_V32 : S_INDIRECT_REG_WRITE_MOVREL_B32_pseudo<SReg_1024>;

def S_INDIRECT_REG_WRITE_MOVREL_B64_V1 : S_INDIRECT_REG_WRITE_MOVREL_B64_pseudo<SReg_64>;
def S_INDIRECT_REG_WRITE_MOVREL_B64_V2 : S_INDIRECT_REG_WRITE_MOVREL_B64_pseudo<SReg_128>;
def S_INDIRECT_REG_WRITE_MOVREL_B64_V4 : S_INDIRECT_REG_WRITE_MOVREL_B64_pseudo<SReg_256>;
def S_INDIRECT_REG_WRITE_MOVREL_B64_V8 : S_INDIRECT_REG_WRITE_MOVREL_B64_pseudo<SReg_512>;
def S_INDIRECT_REG_WRITE_MOVREL_B64_V16 : S_INDIRECT_REG_WRITE_MOVREL_B64_pseudo<SReg_1024>;

// These variants of V_INDIRECT_REG_READ/WRITE use VGPR indexing. By using these
// pseudos we avoid spills or copies being inserted within indirect sequences
// that switch the VGPR indexing mode. Spills to accvgprs could be effected by
// this mode switching.

class V_INDIRECT_REG_WRITE_GPR_IDX_pseudo<RegisterClass rc> : PseudoInstSI <
  (outs rc:$vdst), (ins rc:$vsrc, VSrc_b32:$val, SSrc_b32:$idx, i32imm:$subreg)> {
  let Constraints = "$vsrc = $vdst";
  let VALU = 1;
  let Uses = [M0, EXEC];
  let Defs = [M0];
}

def V_INDIRECT_REG_WRITE_GPR_IDX_B32_V1 : V_INDIRECT_REG_WRITE_GPR_IDX_pseudo<VGPR_32>;
def V_INDIRECT_REG_WRITE_GPR_IDX_B32_V2 : V_INDIRECT_REG_WRITE_GPR_IDX_pseudo<VReg_64>;
def V_INDIRECT_REG_WRITE_GPR_IDX_B32_V3 : V_INDIRECT_REG_WRITE_GPR_IDX_pseudo<VReg_96>;
def V_INDIRECT_REG_WRITE_GPR_IDX_B32_V4 : V_INDIRECT_REG_WRITE_GPR_IDX_pseudo<VReg_128>;
def V_INDIRECT_REG_WRITE_GPR_IDX_B32_V5 : V_INDIRECT_REG_WRITE_GPR_IDX_pseudo<VReg_160>;
def V_INDIRECT_REG_WRITE_GPR_IDX_B32_V8 : V_INDIRECT_REG_WRITE_GPR_IDX_pseudo<VReg_256>;
def V_INDIRECT_REG_WRITE_GPR_IDX_B32_V9 : V_INDIRECT_REG_WRITE_GPR_IDX_pseudo<VReg_288>;
def V_INDIRECT_REG_WRITE_GPR_IDX_B32_V10 : V_INDIRECT_REG_WRITE_GPR_IDX_pseudo<VReg_320>;
def V_INDIRECT_REG_WRITE_GPR_IDX_B32_V11 : V_INDIRECT_REG_WRITE_GPR_IDX_pseudo<VReg_352>;
def V_INDIRECT_REG_WRITE_GPR_IDX_B32_V12 : V_INDIRECT_REG_WRITE_GPR_IDX_pseudo<VReg_384>;
def V_INDIRECT_REG_WRITE_GPR_IDX_B32_V16 : V_INDIRECT_REG_WRITE_GPR_IDX_pseudo<VReg_512>;
def V_INDIRECT_REG_WRITE_GPR_IDX_B32_V32 : V_INDIRECT_REG_WRITE_GPR_IDX_pseudo<VReg_1024>;

class V_INDIRECT_REG_READ_GPR_IDX_pseudo<RegisterClass rc> : PseudoInstSI <
  (outs VGPR_32:$vdst), (ins rc:$vsrc, SSrc_b32:$idx, i32imm:$subreg)> {
  let VALU = 1;
  let Uses = [M0, EXEC];
  let Defs = [M0];
}

def V_INDIRECT_REG_READ_GPR_IDX_B32_V1 : V_INDIRECT_REG_READ_GPR_IDX_pseudo<VGPR_32>;
def V_INDIRECT_REG_READ_GPR_IDX_B32_V2 : V_INDIRECT_REG_READ_GPR_IDX_pseudo<VReg_64>;
def V_INDIRECT_REG_READ_GPR_IDX_B32_V3 : V_INDIRECT_REG_READ_GPR_IDX_pseudo<VReg_96>;
def V_INDIRECT_REG_READ_GPR_IDX_B32_V4 : V_INDIRECT_REG_READ_GPR_IDX_pseudo<VReg_128>;
def V_INDIRECT_REG_READ_GPR_IDX_B32_V5 : V_INDIRECT_REG_READ_GPR_IDX_pseudo<VReg_160>;
def V_INDIRECT_REG_READ_GPR_IDX_B32_V8 : V_INDIRECT_REG_READ_GPR_IDX_pseudo<VReg_256>;
def V_INDIRECT_REG_READ_GPR_IDX_B32_V9 : V_INDIRECT_REG_READ_GPR_IDX_pseudo<VReg_288>;
def V_INDIRECT_REG_READ_GPR_IDX_B32_V10 : V_INDIRECT_REG_READ_GPR_IDX_pseudo<VReg_320>;
def V_INDIRECT_REG_READ_GPR_IDX_B32_V11 : V_INDIRECT_REG_READ_GPR_IDX_pseudo<VReg_352>;
def V_INDIRECT_REG_READ_GPR_IDX_B32_V12 : V_INDIRECT_REG_READ_GPR_IDX_pseudo<VReg_384>;
def V_INDIRECT_REG_READ_GPR_IDX_B32_V16 : V_INDIRECT_REG_READ_GPR_IDX_pseudo<VReg_512>;
def V_INDIRECT_REG_READ_GPR_IDX_B32_V32 : V_INDIRECT_REG_READ_GPR_IDX_pseudo<VReg_1024>;

multiclass SI_SPILL_SGPR <RegisterClass sgpr_class> {
  let UseNamedOperandTable = 1, Spill = 1, SALU = 1, Uses = [EXEC] in {
    def _SAVE : PseudoInstSI <
      (outs),
      (ins sgpr_class:$data, i32imm:$addr)> {
      let mayStore = 1;
      let mayLoad = 0;
    }

    def _RESTORE : PseudoInstSI <
      (outs sgpr_class:$data),
      (ins i32imm:$addr)> {
      let mayStore = 0;
      let mayLoad = 1;
    }
  } // End UseNamedOperandTable = 1
}

// You cannot use M0 as the output of v_readlane_b32 instructions or
// use it in the sdata operand of SMEM instructions. We still need to
// be able to spill the physical register m0, so allow it for
// SI_SPILL_32_* instructions.
defm SI_SPILL_S32  : SI_SPILL_SGPR <SReg_32>;
defm SI_SPILL_S64  : SI_SPILL_SGPR <SReg_64>;
defm SI_SPILL_S96  : SI_SPILL_SGPR <SReg_96>;
defm SI_SPILL_S128 : SI_SPILL_SGPR <SReg_128>;
defm SI_SPILL_S160 : SI_SPILL_SGPR <SReg_160>;
defm SI_SPILL_S192 : SI_SPILL_SGPR <SReg_192>;
defm SI_SPILL_S224 : SI_SPILL_SGPR <SReg_224>;
defm SI_SPILL_S256 : SI_SPILL_SGPR <SReg_256>;
defm SI_SPILL_S288 : SI_SPILL_SGPR <SReg_288>;
defm SI_SPILL_S320 : SI_SPILL_SGPR <SReg_320>;
defm SI_SPILL_S352 : SI_SPILL_SGPR <SReg_352>;
defm SI_SPILL_S384 : SI_SPILL_SGPR <SReg_384>;
defm SI_SPILL_S512 : SI_SPILL_SGPR <SReg_512>;
defm SI_SPILL_S1024 : SI_SPILL_SGPR <SReg_1024>;

let Spill = 1, VALU = 1, isConvergent = 1 in {
def SI_SPILL_S32_TO_VGPR : PseudoInstSI <(outs VGPR_32:$vdst),
  (ins SReg_32:$src0, i32imm:$src1, VGPR_32:$vdst_in)> {
  let Size = 4;
  let FixedSize = 1;
  let IsNeverUniform = 1;
  let hasSideEffects = 0;
  let mayLoad = 0;
  let mayStore = 0;
  let Constraints = "$vdst = $vdst_in";
}

def SI_RESTORE_S32_FROM_VGPR : PseudoInstSI <(outs SReg_32:$sdst),
  (ins VGPR_32:$src0, i32imm:$src1)> {
  let Size = 4;
  let FixedSize = 1;
  let hasSideEffects = 0;
  let mayLoad = 0;
  let mayStore = 0;
}
} // End Spill = 1, VALU = 1, isConvergent = 1

// VGPR or AGPR spill instructions. In case of AGPR spilling a temp register
// needs to be used and an extra instruction to move between VGPR and AGPR.
// UsesTmp adds to the total size of an expanded spill in this case.
multiclass SI_SPILL_VGPR <RegisterClass vgpr_class, bit UsesTmp = 0> {
  let UseNamedOperandTable = 1, Spill = 1, VALU = 1,
       SchedRW = [WriteVMEM] in {
    def _SAVE : VPseudoInstSI <
      (outs),
      (ins vgpr_class:$vdata, i32imm:$vaddr,
           SReg_32:$soffset, i32imm:$offset)> {
      let mayStore = 1;
      let mayLoad = 0;
      // (2 * 4) + (8 * num_subregs) bytes maximum
      int MaxSize = !add(!shl(!srl(vgpr_class.Size, 5), !add(UsesTmp, 3)), 8);
      // Size field is unsigned char and cannot fit more.
      let Size = !if(!le(MaxSize, 256), MaxSize, 252);
    }

    def _RESTORE : VPseudoInstSI <
      (outs vgpr_class:$vdata),
      (ins i32imm:$vaddr,
           SReg_32:$soffset, i32imm:$offset)> {
      let mayStore = 0;
      let mayLoad = 1;

      // (2 * 4) + (8 * num_subregs) bytes maximum
      int MaxSize = !add(!shl(!srl(vgpr_class.Size, 5), !add(UsesTmp, 3)), 8);
      // Size field is unsigned char and cannot fit more.
      let Size = !if(!le(MaxSize, 256), MaxSize, 252);
    }
  } // End UseNamedOperandTable = 1, Spill = 1, VALU = 1, SchedRW = [WriteVMEM]
}

defm SI_SPILL_V32  : SI_SPILL_VGPR <VGPR_32>;
defm SI_SPILL_V64  : SI_SPILL_VGPR <VReg_64>;
defm SI_SPILL_V96  : SI_SPILL_VGPR <VReg_96>;
defm SI_SPILL_V128 : SI_SPILL_VGPR <VReg_128>;
defm SI_SPILL_V160 : SI_SPILL_VGPR <VReg_160>;
defm SI_SPILL_V192 : SI_SPILL_VGPR <VReg_192>;
defm SI_SPILL_V224 : SI_SPILL_VGPR <VReg_224>;
defm SI_SPILL_V256 : SI_SPILL_VGPR <VReg_256>;
defm SI_SPILL_V288 : SI_SPILL_VGPR <VReg_288>;
defm SI_SPILL_V320 : SI_SPILL_VGPR <VReg_320>;
defm SI_SPILL_V352 : SI_SPILL_VGPR <VReg_352>;
defm SI_SPILL_V384 : SI_SPILL_VGPR <VReg_384>;
defm SI_SPILL_V512 : SI_SPILL_VGPR <VReg_512>;
defm SI_SPILL_V1024 : SI_SPILL_VGPR <VReg_1024>;

defm SI_SPILL_A32  : SI_SPILL_VGPR <AGPR_32, 1>;
defm SI_SPILL_A64  : SI_SPILL_VGPR <AReg_64, 1>;
defm SI_SPILL_A96  : SI_SPILL_VGPR <AReg_96, 1>;
defm SI_SPILL_A128 : SI_SPILL_VGPR <AReg_128, 1>;
defm SI_SPILL_A160 : SI_SPILL_VGPR <AReg_160, 1>;
defm SI_SPILL_A192 : SI_SPILL_VGPR <AReg_192, 1>;
defm SI_SPILL_A224 : SI_SPILL_VGPR <AReg_224, 1>;
defm SI_SPILL_A256 : SI_SPILL_VGPR <AReg_256, 1>;
defm SI_SPILL_A288 : SI_SPILL_VGPR <AReg_288, 1>;
defm SI_SPILL_A320 : SI_SPILL_VGPR <AReg_320, 1>;
defm SI_SPILL_A352 : SI_SPILL_VGPR <AReg_352, 1>;
defm SI_SPILL_A384 : SI_SPILL_VGPR <AReg_384, 1>;
defm SI_SPILL_A512 : SI_SPILL_VGPR <AReg_512, 1>;
defm SI_SPILL_A1024 : SI_SPILL_VGPR <AReg_1024, 1>;

defm SI_SPILL_AV32  : SI_SPILL_VGPR <AV_32, 1>;
defm SI_SPILL_AV64  : SI_SPILL_VGPR <AV_64, 1>;
defm SI_SPILL_AV96  : SI_SPILL_VGPR <AV_96, 1>;
defm SI_SPILL_AV128 : SI_SPILL_VGPR <AV_128, 1>;
defm SI_SPILL_AV160 : SI_SPILL_VGPR <AV_160, 1>;
defm SI_SPILL_AV192 : SI_SPILL_VGPR <AV_192, 1>;
defm SI_SPILL_AV224 : SI_SPILL_VGPR <AV_224, 1>;
defm SI_SPILL_AV256 : SI_SPILL_VGPR <AV_256, 1>;
defm SI_SPILL_AV288 : SI_SPILL_VGPR <AV_288, 1>;
defm SI_SPILL_AV320 : SI_SPILL_VGPR <AV_320, 1>;
defm SI_SPILL_AV352 : SI_SPILL_VGPR <AV_352, 1>;
defm SI_SPILL_AV384 : SI_SPILL_VGPR <AV_384, 1>;
defm SI_SPILL_AV512 : SI_SPILL_VGPR <AV_512, 1>;
defm SI_SPILL_AV1024 : SI_SPILL_VGPR <AV_1024, 1>;

let isConvergent = 1 in {
  defm SI_SPILL_WWM_V32  : SI_SPILL_VGPR <VGPR_32>;
  defm SI_SPILL_WWM_AV32 : SI_SPILL_VGPR <AV_32, 1>;
}

let isReMaterializable = 1, isAsCheapAsAMove = 1 in
def SI_PC_ADD_REL_OFFSET : SPseudoInstSI <
  (outs SReg_64:$dst),
  (ins si_ga:$ptr_lo, si_ga:$ptr_hi),
  [(set SReg_64:$dst,
      (i64 (SIpc_add_rel_offset tglobaladdr:$ptr_lo, tglobaladdr:$ptr_hi)))]> {
  let Defs = [SCC];
}

def : GCNPat <
  (SIpc_add_rel_offset tglobaladdr:$ptr_lo, 0),
  (SI_PC_ADD_REL_OFFSET $ptr_lo, (i32 0))
>;

def : GCNPat<
  (AMDGPUtrap timm:$trapid),
  (S_TRAP $trapid)
>;

def : GCNPat<
  (AMDGPUelse i1:$src, bb:$target),
  (SI_ELSE $src, $target)
>;

def : Pat <
  (int_amdgcn_kill i1:$src),
  (SI_KILL_I1_PSEUDO SCSrc_i1:$src, 0)
>;

def : Pat <
  (int_amdgcn_kill (i1 (not i1:$src))),
  (SI_KILL_I1_PSEUDO SCSrc_i1:$src, -1)
>;

def : Pat <
  (int_amdgcn_kill (i1 (setcc f32:$src, InlineImmFP32:$imm, cond:$cond))),
  (SI_KILL_F32_COND_IMM_PSEUDO VSrc_b32:$src, (bitcast_fpimm_to_i32 $imm), (cond_as_i32imm $cond))
>;

def : Pat <
  (int_amdgcn_wqm_demote i1:$src),
  (SI_DEMOTE_I1 SCSrc_i1:$src, 0)
>;

def : Pat <
  (int_amdgcn_wqm_demote (i1 (not i1:$src))),
  (SI_DEMOTE_I1 SCSrc_i1:$src, -1)
>;

  // TODO: we could add more variants for other types of conditionals

def : Pat <
  (i64 (int_amdgcn_icmp i1:$src, (i1 0), (i32 33))),
  (COPY $src) // Return the SGPRs representing i1 src
>;

def : Pat <
  (i32 (int_amdgcn_icmp i1:$src, (i1 0), (i32 33))),
  (COPY $src) // Return the SGPRs representing i1 src
>;

//===----------------------------------------------------------------------===//
// VOP1 Patterns
//===----------------------------------------------------------------------===//

multiclass f16_fp_Pats<Instruction cvt_f16_f32_inst_e64, Instruction cvt_f32_f16_inst_e64> {
  // f16_to_fp patterns
  def : GCNPat <
    (f32 (any_f16_to_fp i32:$src0)),
    (cvt_f32_f16_inst_e64 SRCMODS.NONE, $src0)
  >;

  def : GCNPat <
    (f32 (f16_to_fp (and_oneuse i32:$src0, 0x7fff))),
    (cvt_f32_f16_inst_e64 SRCMODS.ABS, $src0)
  >;

  def : GCNPat <
    (f32 (f16_to_fp (i32 (srl_oneuse (and_oneuse i32:$src0, 0x7fff0000), (i32 16))))),
    (cvt_f32_f16_inst_e64 SRCMODS.ABS, (i32 (V_LSHRREV_B32_e64 (i32 16), i32:$src0)))
  >;

  def : GCNPat <
    (f32 (f16_to_fp (or_oneuse i32:$src0, 0x8000))),
    (cvt_f32_f16_inst_e64 SRCMODS.NEG_ABS, $src0)
  >;

  def : GCNPat <
    (f32 (f16_to_fp (xor_oneuse i32:$src0, 0x8000))),
    (cvt_f32_f16_inst_e64 SRCMODS.NEG, $src0)
  >;

  def : GCNPat <
    (f64 (any_fpextend f16:$src)),
    (V_CVT_F64_F32_e32 (cvt_f32_f16_inst_e64 SRCMODS.NONE, $src))
  >;

  // fp_to_fp16 patterns
  def : GCNPat <
    (i32 (AMDGPUfp_to_f16 (f32 (VOP3Mods f32:$src0, i32:$src0_modifiers)))),
    (cvt_f16_f32_inst_e64 $src0_modifiers, f32:$src0)
  >;

  def : GCNPat <
    (i32 (fp_to_sint f16:$src)),
    (V_CVT_I32_F32_e32 (cvt_f32_f16_inst_e64 SRCMODS.NONE, VSrc_b32:$src))
  >;

  def : GCNPat <
    (i32 (fp_to_uint f16:$src)),
    (V_CVT_U32_F32_e32 (cvt_f32_f16_inst_e64 SRCMODS.NONE, VSrc_b32:$src))
  >;

  def : GCNPat <
    (f16 (sint_to_fp i32:$src)),
    (cvt_f16_f32_inst_e64 SRCMODS.NONE, (V_CVT_F32_I32_e32 VSrc_b32:$src))
  >;

  def : GCNPat <
    (f16 (uint_to_fp i32:$src)),
    (cvt_f16_f32_inst_e64 SRCMODS.NONE, (V_CVT_F32_U32_e32 VSrc_b32:$src))
  >;

  // This is only used on targets without half support
  // TODO: Introduce strict variant of AMDGPUfp_to_f16 and share custom lowering
  def : GCNPat <
    (i32 (strict_fp_to_f16 (f32 (VOP3Mods f32:$src0, i32:$src0_modifiers)))),
    (cvt_f16_f32_inst_e64 $src0_modifiers, f32:$src0)
  >;
}

let SubtargetPredicate = NotHasTrue16BitInsts in
defm : f16_fp_Pats<V_CVT_F16_F32_e64, V_CVT_F32_F16_e64>;

let SubtargetPredicate = HasTrue16BitInsts in
defm : f16_fp_Pats<V_CVT_F16_F32_t16_e64, V_CVT_F32_F16_t16_e64>;

//===----------------------------------------------------------------------===//
// VOP2 Patterns
//===----------------------------------------------------------------------===//

// NoMods pattern used for mac. If there are any source modifiers then it's
// better to select mad instead of mac.
class FMADPat <ValueType vt, Instruction inst>
  : GCNPat <(vt (any_fmad (vt (VOP3NoMods vt:$src0)),
                          (vt (VOP3NoMods vt:$src1)),
                          (vt (VOP3NoMods vt:$src2)))),
    (inst SRCMODS.NONE, $src0, SRCMODS.NONE, $src1,
          SRCMODS.NONE, $src2, DSTCLAMP.NONE, DSTOMOD.NONE)
>;

// Prefer mac form when there are no modifiers.
let AddedComplexity = 9 in {
let OtherPredicates = [HasMadMacF32Insts] in
def : FMADPat <f32, V_MAC_F32_e64>;

// Don't allow source modifiers. If there are any source modifiers then it's
// better to select mad instead of mac.
let SubtargetPredicate = isGFX6GFX7GFX10,
    OtherPredicates = [HasMadMacF32Insts, NoFP32Denormals] in
def : GCNPat <
      (f32 (fadd (AMDGPUfmul_legacy (VOP3NoMods f32:$src0),
                                    (VOP3NoMods f32:$src1)),
                 (VOP3NoMods f32:$src2))),
      (V_MAC_LEGACY_F32_e64 SRCMODS.NONE, $src0, SRCMODS.NONE, $src1,
                            SRCMODS.NONE, $src2, DSTCLAMP.NONE, DSTOMOD.NONE)
>;

// Don't allow source modifiers. If there are any source modifiers then it's
// better to select fma instead of fmac.
let SubtargetPredicate = HasFmaLegacy32 in
def : GCNPat <
      (f32 (int_amdgcn_fma_legacy (VOP3NoMods f32:$src0),
                                  (VOP3NoMods f32:$src1),
                                  (VOP3NoMods f32:$src2))),
      (V_FMAC_LEGACY_F32_e64 SRCMODS.NONE, $src0, SRCMODS.NONE, $src1,
                             SRCMODS.NONE, $src2, DSTCLAMP.NONE, DSTOMOD.NONE)
>;

let SubtargetPredicate = Has16BitInsts in
def : FMADPat <f16, V_MAC_F16_e64>;
} // AddedComplexity = 9

let OtherPredicates = [HasMadMacF32Insts, NoFP32Denormals] in
def : GCNPat <
      (f32 (fadd (AMDGPUfmul_legacy (VOP3Mods f32:$src0, i32:$src0_mod),
                                    (VOP3Mods f32:$src1, i32:$src1_mod)),
                 (VOP3Mods f32:$src2, i32:$src2_mod))),
      (V_MAD_LEGACY_F32_e64 $src0_mod, $src0, $src1_mod, $src1,
                        $src2_mod, $src2, DSTCLAMP.NONE, DSTOMOD.NONE)
>;

class VOPSelectModsPat <ValueType vt> : GCNPat <
  (vt (select i1:$src0, (VOP3ModsNonCanonicalizing vt:$src1, i32:$src1_mods),
                        (VOP3ModsNonCanonicalizing vt:$src2, i32:$src2_mods))),
  (V_CNDMASK_B32_e64 FP32InputMods:$src2_mods, VSrc_b32:$src2,
                     FP32InputMods:$src1_mods, VSrc_b32:$src1, SSrc_i1:$src0)
>;

class VOPSelectPat <ValueType vt> : GCNPat <
  (vt (select i1:$src0, vt:$src1, vt:$src2)),
  (V_CNDMASK_B32_e64 0, VSrc_b32:$src2, 0, VSrc_b32:$src1, SSrc_i1:$src0)
>;

def : VOPSelectModsPat <i32>;
def : VOPSelectModsPat <f32>;
def : VOPSelectPat <f16>;
def : VOPSelectPat <i16>;

let AddedComplexity = 1 in {
def : GCNPat <
  (i32 (add (i32 (DivergentUnaryFrag<ctpop> i32:$popcnt)), i32:$val)),
  (V_BCNT_U32_B32_e64 $popcnt, $val)
>;
}

def : GCNPat <
  (i32 (DivergentUnaryFrag<ctpop> i32:$popcnt)),
  (V_BCNT_U32_B32_e64 VSrc_b32:$popcnt, (i32 0))
>;

def : GCNPat <
  (i16 (add (i16 (trunc (i32 (DivergentUnaryFrag<ctpop> i32:$popcnt)))), i16:$val)),
  (V_BCNT_U32_B32_e64 $popcnt, $val)
>;

def : GCNPat <
  (i64 (DivergentUnaryFrag<ctpop> i64:$src)),
  (REG_SEQUENCE VReg_64,
    (V_BCNT_U32_B32_e64 (i32 (EXTRACT_SUBREG i64:$src, sub1)),
      (i32 (V_BCNT_U32_B32_e64 (i32 (EXTRACT_SUBREG i64:$src, sub0)), (i32 0)))), sub0,
      (i32 (V_MOV_B32_e32 (i32 0))), sub1)
>;

/********** ============================================ **********/
/********** Extraction, Insertion, Building and Casting  **********/
/********** ============================================ **********/

// Special case for 2 element vectors. REQ_SEQUENCE produces better code
// than an INSERT_SUBREG.
multiclass Insert_Element_V2<RegisterClass RC, ValueType elem_type, ValueType vec_type> {
  def : GCNPat <
    (insertelt vec_type:$vec, elem_type:$elem, 0),
    (REG_SEQUENCE RC, $elem, sub0, (elem_type (EXTRACT_SUBREG $vec, sub1)), sub1)
  >;

  def : GCNPat <
    (insertelt vec_type:$vec, elem_type:$elem, 1),
    (REG_SEQUENCE RC, (elem_type (EXTRACT_SUBREG $vec, sub0)), sub0, $elem, sub1)
  >;
}

foreach Index = 0-1 in {
  def Extract_Element_v2i32_#Index : Extract_Element <
    i32, v2i32, Index, !cast<SubRegIndex>(sub#Index)
  >;

  def Extract_Element_v2f32_#Index : Extract_Element <
    f32, v2f32, Index, !cast<SubRegIndex>(sub#Index)
  >;
}

defm : Insert_Element_V2 <SReg_64, i32, v2i32>;
defm : Insert_Element_V2 <SReg_64, f32, v2f32>;

foreach Index = 0-2 in {
  def Extract_Element_v3i32_#Index : Extract_Element <
    i32, v3i32, Index, !cast<SubRegIndex>(sub#Index)
  >;
  def Insert_Element_v3i32_#Index : Insert_Element <
    i32, v3i32, Index, !cast<SubRegIndex>(sub#Index)
  >;

  def Extract_Element_v3f32_#Index : Extract_Element <
    f32, v3f32, Index, !cast<SubRegIndex>(sub#Index)
  >;
  def Insert_Element_v3f32_#Index : Insert_Element <
    f32, v3f32, Index, !cast<SubRegIndex>(sub#Index)
  >;
}

foreach Index = 0-3 in {
  def Extract_Element_v4i32_#Index : Extract_Element <
    i32, v4i32, Index, !cast<SubRegIndex>(sub#Index)
  >;
  def Insert_Element_v4i32_#Index : Insert_Element <
    i32, v4i32, Index, !cast<SubRegIndex>(sub#Index)
  >;

  def Extract_Element_v4f32_#Index : Extract_Element <
    f32, v4f32, Index, !cast<SubRegIndex>(sub#Index)
  >;
  def Insert_Element_v4f32_#Index : Insert_Element <
    f32, v4f32, Index, !cast<SubRegIndex>(sub#Index)
  >;
}

foreach Index = 0-4 in {
  def Extract_Element_v5i32_#Index : Extract_Element <
    i32, v5i32, Index, !cast<SubRegIndex>(sub#Index)
  >;
  def Insert_Element_v5i32_#Index : Insert_Element <
    i32, v5i32, Index, !cast<SubRegIndex>(sub#Index)
  >;

  def Extract_Element_v5f32_#Index : Extract_Element <
    f32, v5f32, Index, !cast<SubRegIndex>(sub#Index)
  >;
  def Insert_Element_v5f32_#Index : Insert_Element <
    f32, v5f32, Index, !cast<SubRegIndex>(sub#Index)
  >;
}

foreach Index = 0-5 in {
  def Extract_Element_v6i32_#Index : Extract_Element <
    i32, v6i32, Index, !cast<SubRegIndex>(sub#Index)
  >;
  def Insert_Element_v6i32_#Index : Insert_Element <
    i32, v6i32, Index, !cast<SubRegIndex>(sub#Index)
  >;

  def Extract_Element_v6f32_#Index : Extract_Element <
    f32, v6f32, Index, !cast<SubRegIndex>(sub#Index)
  >;
  def Insert_Element_v6f32_#Index : Insert_Element <
    f32, v6f32, Index, !cast<SubRegIndex>(sub#Index)
  >;
}

foreach Index = 0-6 in {
  def Extract_Element_v7i32_#Index : Extract_Element <
    i32, v7i32, Index, !cast<SubRegIndex>(sub#Index)
  >;
  def Insert_Element_v7i32_#Index : Insert_Element <
    i32, v7i32, Index, !cast<SubRegIndex>(sub#Index)
  >;

  def Extract_Element_v7f32_#Index : Extract_Element <
    f32, v7f32, Index, !cast<SubRegIndex>(sub#Index)
  >;
  def Insert_Element_v7f32_#Index : Insert_Element <
    f32, v7f32, Index, !cast<SubRegIndex>(sub#Index)
  >;
}

foreach Index = 0-7 in {
  def Extract_Element_v8i32_#Index : Extract_Element <
    i32, v8i32, Index, !cast<SubRegIndex>(sub#Index)
  >;
  def Insert_Element_v8i32_#Index : Insert_Element <
    i32, v8i32, Index, !cast<SubRegIndex>(sub#Index)
  >;

  def Extract_Element_v8f32_#Index : Extract_Element <
    f32, v8f32, Index, !cast<SubRegIndex>(sub#Index)
  >;
  def Insert_Element_v8f32_#Index : Insert_Element <
    f32, v8f32, Index, !cast<SubRegIndex>(sub#Index)
  >;
}

foreach Index = 0-8 in {
  def Extract_Element_v9i32_#Index : Extract_Element <
    i32, v9i32, Index, !cast<SubRegIndex>(sub#Index)
  >;
  def Insert_Element_v9i32_#Index : Insert_Element <
    i32, v9i32, Index, !cast<SubRegIndex>(sub#Index)
  >;

  def Extract_Element_v9f32_#Index : Extract_Element <
    f32, v9f32, Index, !cast<SubRegIndex>(sub#Index)
  >;
  def Insert_Element_v9f32_#Index : Insert_Element <
    f32, v9f32, Index, !cast<SubRegIndex>(sub#Index)
  >;
}

foreach Index = 0-9 in {
  def Extract_Element_v10i32_#Index : Extract_Element <
    i32, v10i32, Index, !cast<SubRegIndex>(sub#Index)
  >;
  def Insert_Element_v10i32_#Index : Insert_Element <
    i32, v10i32, Index, !cast<SubRegIndex>(sub#Index)
  >;

  def Extract_Element_v10f32_#Index : Extract_Element <
    f32, v10f32, Index, !cast<SubRegIndex>(sub#Index)
  >;
  def Insert_Element_v10f32_#Index : Insert_Element <
    f32, v10f32, Index, !cast<SubRegIndex>(sub#Index)
  >;
}

foreach Index = 0-10 in {
  def Extract_Element_v11i32_#Index : Extract_Element <
    i32, v11i32, Index, !cast<SubRegIndex>(sub#Index)
  >;
  def Insert_Element_v11i32_#Index : Insert_Element <
    i32, v11i32, Index, !cast<SubRegIndex>(sub#Index)
  >;

  def Extract_Element_v11f32_#Index : Extract_Element <
    f32, v11f32, Index, !cast<SubRegIndex>(sub#Index)
  >;
  def Insert_Element_v11f32_#Index : Insert_Element <
    f32, v11f32, Index, !cast<SubRegIndex>(sub#Index)
  >;
}

foreach Index = 0-11 in {
  def Extract_Element_v12i32_#Index : Extract_Element <
    i32, v12i32, Index, !cast<SubRegIndex>(sub#Index)
  >;
  def Insert_Element_v12i32_#Index : Insert_Element <
    i32, v12i32, Index, !cast<SubRegIndex>(sub#Index)
  >;

  def Extract_Element_v12f32_#Index : Extract_Element <
    f32, v12f32, Index, !cast<SubRegIndex>(sub#Index)
  >;
  def Insert_Element_v12f32_#Index : Insert_Element <
    f32, v12f32, Index, !cast<SubRegIndex>(sub#Index)
  >;
}

foreach Index = 0-15 in {
  def Extract_Element_v16i32_#Index : Extract_Element <
    i32, v16i32, Index, !cast<SubRegIndex>(sub#Index)
  >;
  def Insert_Element_v16i32_#Index : Insert_Element <
    i32, v16i32, Index, !cast<SubRegIndex>(sub#Index)
  >;

  def Extract_Element_v16f32_#Index : Extract_Element <
    f32, v16f32, Index, !cast<SubRegIndex>(sub#Index)
  >;
  def Insert_Element_v16f32_#Index : Insert_Element <
    f32, v16f32, Index, !cast<SubRegIndex>(sub#Index)
  >;
}


foreach Index = 0-31 in {
  def Extract_Element_v32i32_#Index : Extract_Element <
    i32, v32i32, Index, !cast<SubRegIndex>(sub#Index)
  >;

  def Insert_Element_v32i32_#Index : Insert_Element <
    i32, v32i32, Index, !cast<SubRegIndex>(sub#Index)
  >;

  def Extract_Element_v32f32_#Index : Extract_Element <
    f32, v32f32, Index, !cast<SubRegIndex>(sub#Index)
  >;

  def Insert_Element_v32f32_#Index : Insert_Element <
    f32, v32f32, Index, !cast<SubRegIndex>(sub#Index)
  >;
}

// FIXME: Why do only some of these type combinations for SReg and
// VReg?
// 16-bit bitcast
def : BitConvert <i16, f16, VGPR_32>;
def : BitConvert <f16, i16, VGPR_32>;
def : BitConvert <f16, bf16, VGPR_32>;
def : BitConvert <bf16, f16, VGPR_32>;

def : BitConvert <i16, f16, SReg_32>;
def : BitConvert <f16, i16, SReg_32>;
def : BitConvert <f16, bf16, SReg_32>;
def : BitConvert <bf16, f16, SReg_32>;

def : BitConvert <i16, bf16, VGPR_32>;
def : BitConvert <bf16, i16, VGPR_32>;
def : BitConvert <i16, bf16, SReg_32>;
def : BitConvert <bf16, i16, SReg_32>;

// 32-bit bitcast
def : BitConvert <i32, f32, VGPR_32>;
def : BitConvert <f32, i32, VGPR_32>;
def : BitConvert <i32, f32, SReg_32>;
def : BitConvert <f32, i32, SReg_32>;
def : BitConvert <v2i16, i32, SReg_32>;
def : BitConvert <i32, v2i16, SReg_32>;
def : BitConvert <v2f16, i32, SReg_32>;
def : BitConvert <i32, v2f16, SReg_32>;
def : BitConvert <v2i16, v2f16, SReg_32>;
def : BitConvert <v2f16, v2i16, SReg_32>;
def : BitConvert <v2f16, f32, SReg_32>;
def : BitConvert <f32, v2f16, SReg_32>;
def : BitConvert <v2i16, f32, SReg_32>;
def : BitConvert <f32, v2i16, SReg_32>;
def : BitConvert <v2bf16, i32, SReg_32>;
def : BitConvert <i32, v2bf16, SReg_32>;
def : BitConvert <v2bf16, i32, VGPR_32>;
def : BitConvert <i32, v2bf16, VGPR_32>;
def : BitConvert <v2bf16, v2i16, SReg_32>;
def : BitConvert <v2i16, v2bf16, SReg_32>;
def : BitConvert <v2bf16, v2i16, VGPR_32>;
def : BitConvert <v2i16, v2bf16, VGPR_32>;
def : BitConvert <v2bf16, v2f16, SReg_32>;
def : BitConvert <v2f16, v2bf16, SReg_32>;
def : BitConvert <v2bf16, v2f16, VGPR_32>;
def : BitConvert <v2f16, v2bf16, VGPR_32>;
def : BitConvert <f32, v2bf16, VGPR_32>;
def : BitConvert <v2bf16, f32, VGPR_32>;
def : BitConvert <f32, v2bf16, SReg_32>;
def : BitConvert <v2bf16, f32, SReg_32>;


// 64-bit bitcast
def : BitConvert <i64, f64, VReg_64>;
def : BitConvert <f64, i64, VReg_64>;
def : BitConvert <v2i32, v2f32, VReg_64>;
def : BitConvert <v2f32, v2i32, VReg_64>;
def : BitConvert <i64, v2i32, VReg_64>;
def : BitConvert <v2i32, i64, VReg_64>;
def : BitConvert <i64, v2f32, VReg_64>;
def : BitConvert <v2f32, i64, VReg_64>;
def : BitConvert <f64, v2f32, VReg_64>;
def : BitConvert <v2f32, f64, VReg_64>;
def : BitConvert <f64, v2i32, VReg_64>;
def : BitConvert <v2i32, f64, VReg_64>;
def : BitConvert <v4i16, v4f16, VReg_64>;
def : BitConvert <v4f16, v4i16, VReg_64>;
def : BitConvert <v4bf16, v2i32, VReg_64>;
def : BitConvert <v2i32, v4bf16, VReg_64>;
def : BitConvert <v4bf16, i64, VReg_64>;
def : BitConvert <i64, v4bf16, VReg_64>;
def : BitConvert <v4bf16, v4i16, VReg_64>;
def : BitConvert <v4i16, v4bf16, VReg_64>;
def : BitConvert <v4bf16, v4f16, VReg_64>;
def : BitConvert <v4f16, v4bf16, VReg_64>;
def : BitConvert <v4bf16, v2f32, VReg_64>;
def : BitConvert <v2f32, v4bf16, VReg_64>;
def : BitConvert <v4bf16, f64, VReg_64>;
def : BitConvert <f64, v4bf16, VReg_64>;


// FIXME: Make SGPR
def : BitConvert <v2i32, v4f16, VReg_64>;
def : BitConvert <v4f16, v2i32, VReg_64>;
def : BitConvert <v2i32, v4f16, VReg_64>;
def : BitConvert <v2i32, v4i16, VReg_64>;
def : BitConvert <v4i16, v2i32, VReg_64>;
def : BitConvert <v2f32, v4f16, VReg_64>;
def : BitConvert <v4f16, v2f32, VReg_64>;
def : BitConvert <v2f32, v4i16, VReg_64>;
def : BitConvert <v4i16, v2f32, VReg_64>;
def : BitConvert <v4i16, f64, VReg_64>;
def : BitConvert <v4f16, f64, VReg_64>;
def : BitConvert <f64, v4i16, VReg_64>;
def : BitConvert <f64, v4f16, VReg_64>;
def : BitConvert <v4i16, i64, VReg_64>;
def : BitConvert <v4f16, i64, VReg_64>;
def : BitConvert <i64, v4i16, VReg_64>;
def : BitConvert <i64, v4f16, VReg_64>;

def : BitConvert <v4i32, v4f32, VReg_128>;
def : BitConvert <v4f32, v4i32, VReg_128>;

// 96-bit bitcast
def : BitConvert <v3i32, v3f32, SGPR_96>;
def : BitConvert <v3f32, v3i32, SGPR_96>;

// 128-bit bitcast
def : BitConvert <v2i64, v4i32, SReg_128>;
def : BitConvert <v4i32, v2i64, SReg_128>;
def : BitConvert <v2f64, v4f32, VReg_128>;
def : BitConvert <v2f64, v4i32, VReg_128>;
def : BitConvert <v4f32, v2f64, VReg_128>;
def : BitConvert <v4i32, v2f64, VReg_128>;
def : BitConvert <v2i64, v2f64, VReg_128>;
def : BitConvert <v2f64, v2i64, VReg_128>;
def : BitConvert <v4f32, v2i64, VReg_128>;
def : BitConvert <v2i64, v4f32, VReg_128>;
def : BitConvert <v8i16, v4i32, SReg_128>;
def : BitConvert <v4i32, v8i16, SReg_128>;
def : BitConvert <v8f16, v4f32, VReg_128>;
def : BitConvert <v8f16, v4i32, VReg_128>;
def : BitConvert <v4f32, v8f16, VReg_128>;
def : BitConvert <v4i32, v8f16, VReg_128>;
def : BitConvert <v8i16, v8f16, VReg_128>;
def : BitConvert <v8f16, v8i16, VReg_128>;
def : BitConvert <v4f32, v8i16, VReg_128>;
def : BitConvert <v8i16, v4f32, VReg_128>;
def : BitConvert <v8i16, v8f16, SReg_128>;
def : BitConvert <v8i16, v2i64, SReg_128>;
def : BitConvert <v8i16, v2f64, SReg_128>;
def : BitConvert <v8f16, v2i64, SReg_128>;
def : BitConvert <v8f16, v2f64, SReg_128>;
def : BitConvert <v8f16, v8i16, SReg_128>;
def : BitConvert <v2i64, v8i16, SReg_128>;
def : BitConvert <v2f64, v8i16, SReg_128>;
def : BitConvert <v2i64, v8f16, SReg_128>;
def : BitConvert <v2f64, v8f16, SReg_128>;

def : BitConvert <v4i32, v8bf16, SReg_128>;
def : BitConvert <v8bf16, v4i32, SReg_128>;
def : BitConvert <v4i32, v8bf16, VReg_128>;
def : BitConvert <v8bf16, v4i32, VReg_128>;

def : BitConvert <v4f32, v8bf16, SReg_128>;
def : BitConvert <v8bf16, v4f32, SReg_128>;
def : BitConvert <v4f32, v8bf16, VReg_128>;
def : BitConvert <v8bf16, v4f32, VReg_128>;

def : BitConvert <v8i16, v8bf16, SReg_128>;
def : BitConvert <v8bf16, v8i16, SReg_128>;
def : BitConvert <v8i16, v8bf16, VReg_128>;
def : BitConvert <v8bf16, v8i16, VReg_128>;

def : BitConvert <v8f16, v8bf16, SReg_128>;
def : BitConvert <v8bf16, v8f16, SReg_128>;
def : BitConvert <v8f16, v8bf16, VReg_128>;
def : BitConvert <v8bf16, v8f16, VReg_128>;

def : BitConvert <v2f64, v8bf16, SReg_128>;
def : BitConvert <v8bf16, v2f64, SReg_128>;
def : BitConvert <v2f64, v8bf16, VReg_128>;
def : BitConvert <v8bf16, v2f64, VReg_128>;

def : BitConvert <v2i64, v8bf16, SReg_128>;
def : BitConvert <v8bf16, v2i64, SReg_128>;
def : BitConvert <v2i64, v8bf16, VReg_128>;
def : BitConvert <v8bf16, v2i64, VReg_128>;


// 160-bit bitcast
def : BitConvert <v5i32, v5f32, SReg_160>;
def : BitConvert <v5f32, v5i32, SReg_160>;
def : BitConvert <v5i32, v5f32, VReg_160>;
def : BitConvert <v5f32, v5i32, VReg_160>;

// 192-bit bitcast
def : BitConvert <v6i32, v6f32, SReg_192>;
def : BitConvert <v6f32, v6i32, SReg_192>;
def : BitConvert <v6i32, v6f32, VReg_192>;
def : BitConvert <v6f32, v6i32, VReg_192>;
def : BitConvert <v3i64, v3f64, VReg_192>;
def : BitConvert <v3f64, v3i64, VReg_192>;
def : BitConvert <v3i64, v6i32, VReg_192>;
def : BitConvert <v3i64, v6f32, VReg_192>;
def : BitConvert <v3f64, v6i32, VReg_192>;
def : BitConvert <v3f64, v6f32, VReg_192>;
def : BitConvert <v6i32, v3i64, VReg_192>;
def : BitConvert <v6f32, v3i64, VReg_192>;
def : BitConvert <v6i32, v3f64, VReg_192>;
def : BitConvert <v6f32, v3f64, VReg_192>;

// 224-bit bitcast
def : BitConvert <v7i32, v7f32, SReg_224>;
def : BitConvert <v7f32, v7i32, SReg_224>;
def : BitConvert <v7i32, v7f32, VReg_224>;
def : BitConvert <v7f32, v7i32, VReg_224>;

// 256-bit bitcast
def : BitConvert <v8i32, v8f32, SReg_256>;
def : BitConvert <v8f32, v8i32, SReg_256>;
def : BitConvert <v8i32, v8f32, VReg_256>;
def : BitConvert <v8f32, v8i32, VReg_256>;
def : BitConvert <v4i64, v4f64, VReg_256>;
def : BitConvert <v4f64, v4i64, VReg_256>;
def : BitConvert <v4i64, v8i32, VReg_256>;
def : BitConvert <v4i64, v8f32, VReg_256>;
def : BitConvert <v4f64, v8i32, VReg_256>;
def : BitConvert <v4f64, v8f32, VReg_256>;
def : BitConvert <v8i32, v4i64, VReg_256>;
def : BitConvert <v8f32, v4i64, VReg_256>;
def : BitConvert <v8i32, v4f64, VReg_256>;
def : BitConvert <v8f32, v4f64, VReg_256>;
def : BitConvert <v16i16, v16f16, SReg_256>;
def : BitConvert <v16f16, v16i16, SReg_256>;
def : BitConvert <v16i16, v16f16, VReg_256>;
def : BitConvert <v16f16, v16i16, VReg_256>;
def : BitConvert <v16f16, v8i32, VReg_256>;
def : BitConvert <v16i16, v8i32, VReg_256>;
def : BitConvert <v16f16, v8f32, VReg_256>;
def : BitConvert <v16i16, v8f32, VReg_256>;
def : BitConvert <v8i32, v16f16, VReg_256>;
def : BitConvert <v8i32, v16i16, VReg_256>;
def : BitConvert <v8f32, v16f16, VReg_256>;
def : BitConvert <v8f32, v16i16, VReg_256>;
def : BitConvert <v16f16, v4i64, VReg_256>;
def : BitConvert <v16i16, v4i64, VReg_256>;
def : BitConvert <v16f16, v4f64, VReg_256>;
def : BitConvert <v16i16, v4f64, VReg_256>;
def : BitConvert <v4i64, v16f16, VReg_256>;
def : BitConvert <v4i64, v16i16, VReg_256>;
def : BitConvert <v4f64, v16f16, VReg_256>;
def : BitConvert <v4f64, v16i16, VReg_256>;


def : BitConvert <v8i32, v16bf16, VReg_256>;
def : BitConvert <v16bf16, v8i32, VReg_256>;
def : BitConvert <v8f32, v16bf16, VReg_256>;
def : BitConvert <v16bf16, v8f32, VReg_256>;
def : BitConvert <v4i64, v16bf16, VReg_256>;
def : BitConvert <v16bf16, v4i64, VReg_256>;
def : BitConvert <v4f64, v16bf16, VReg_256>;
def : BitConvert <v16bf16, v4f64, VReg_256>;



def : BitConvert <v16i16, v16bf16, SReg_256>;
def : BitConvert <v16bf16, v16i16, SReg_256>;
def : BitConvert <v16i16, v16bf16, VReg_256>;
def : BitConvert <v16bf16, v16i16, VReg_256>;

def : BitConvert <v16f16, v16bf16, SReg_256>;
def : BitConvert <v16bf16, v16f16, SReg_256>;
def : BitConvert <v16f16, v16bf16, VReg_256>;
def : BitConvert <v16bf16, v16f16, VReg_256>;




// 288-bit bitcast
def : BitConvert <v9i32, v9f32, SReg_288>;
def : BitConvert <v9f32, v9i32, SReg_288>;
def : BitConvert <v9i32, v9f32, VReg_288>;
def : BitConvert <v9f32, v9i32, VReg_288>;

// 320-bit bitcast
def : BitConvert <v10i32, v10f32, SReg_320>;
def : BitConvert <v10f32, v10i32, SReg_320>;
def : BitConvert <v10i32, v10f32, VReg_320>;
def : BitConvert <v10f32, v10i32, VReg_320>;

// 320-bit bitcast
def : BitConvert <v11i32, v11f32, SReg_352>;
def : BitConvert <v11f32, v11i32, SReg_352>;
def : BitConvert <v11i32, v11f32, VReg_352>;
def : BitConvert <v11f32, v11i32, VReg_352>;

// 384-bit bitcast
def : BitConvert <v12i32, v12f32, SReg_384>;
def : BitConvert <v12f32, v12i32, SReg_384>;
def : BitConvert <v12i32, v12f32, VReg_384>;
def : BitConvert <v12f32, v12i32, VReg_384>;

// 512-bit bitcast
def : BitConvert <v32f16, v32i16, VReg_512>;
def : BitConvert <v32i16, v32f16, VReg_512>;
def : BitConvert <v32f16, v16i32, VReg_512>;
def : BitConvert <v32f16, v16f32, VReg_512>;
def : BitConvert <v16f32, v32f16, VReg_512>;
def : BitConvert <v16i32, v32f16, VReg_512>;
def : BitConvert <v32i16, v16i32, VReg_512>;
def : BitConvert <v32i16, v16f32, VReg_512>;
def : BitConvert <v16f32, v32i16, VReg_512>;
def : BitConvert <v16i32, v32i16, VReg_512>;
def : BitConvert <v16i32, v16f32, VReg_512>;
def : BitConvert <v16f32, v16i32, VReg_512>;
def : BitConvert <v8i64,  v8f64,  VReg_512>;
def : BitConvert <v8f64,  v8i64,  VReg_512>;
def : BitConvert <v8i64,  v16i32, VReg_512>;
def : BitConvert <v8f64,  v16i32, VReg_512>;
def : BitConvert <v16i32, v8i64,  VReg_512>;
def : BitConvert <v16i32, v8f64,  VReg_512>;
def : BitConvert <v8i64,  v16f32, VReg_512>;
def : BitConvert <v8f64,  v16f32, VReg_512>;
def : BitConvert <v16f32, v8i64,  VReg_512>;
def : BitConvert <v16f32, v8f64,  VReg_512>;



def : BitConvert <v32bf16, v32i16, VReg_512>;
def : BitConvert <v32i16, v32bf16, VReg_512>;
def : BitConvert <v32bf16, v32i16, SReg_512>;
def : BitConvert <v32i16, v32bf16, SReg_512>;

def : BitConvert <v32bf16, v32f16, VReg_512>;
def : BitConvert <v32f16, v32bf16, VReg_512>;
def : BitConvert <v32bf16, v32f16, SReg_512>;
def : BitConvert <v32f16, v32bf16, SReg_512>;

def : BitConvert <v32bf16, v16i32, VReg_512>;
def : BitConvert <v16i32, v32bf16, VReg_512>;
def : BitConvert <v32bf16, v16i32, SReg_512>;
def : BitConvert <v16i32, v32bf16, SReg_512>;

def : BitConvert <v32bf16, v16f32, VReg_512>;
def : BitConvert <v16f32, v32bf16, VReg_512>;
def : BitConvert <v32bf16, v16f32, SReg_512>;
def : BitConvert <v16f32, v32bf16, SReg_512>;

def : BitConvert <v32bf16, v8f64, VReg_512>;
def : BitConvert <v8f64, v32bf16, VReg_512>;
def : BitConvert <v32bf16, v8f64, SReg_512>;
def : BitConvert <v8f64, v32bf16, SReg_512>;

def : BitConvert <v32bf16, v8i64, VReg_512>;
def : BitConvert <v8i64, v32bf16, VReg_512>;
def : BitConvert <v32bf16, v8i64, SReg_512>;
def : BitConvert <v8i64, v32bf16, SReg_512>;

// 1024-bit bitcast
def : BitConvert <v32i32, v32f32, VReg_1024>;
def : BitConvert <v32f32, v32i32, VReg_1024>;
def : BitConvert <v16i64, v16f64, VReg_1024>;
def : BitConvert <v16f64, v16i64, VReg_1024>;
def : BitConvert <v16i64, v32i32, VReg_1024>;
def : BitConvert <v32i32, v16i64, VReg_1024>;
def : BitConvert <v16f64, v32f32, VReg_1024>;
def : BitConvert <v32f32, v16f64, VReg_1024>;
def : BitConvert <v16i64, v32f32, VReg_1024>;
def : BitConvert <v32i32, v16f64, VReg_1024>;
def : BitConvert <v16f64, v32i32, VReg_1024>;
def : BitConvert <v32f32, v16i64, VReg_1024>;


/********** =================== **********/
/********** Src & Dst modifiers **********/
/********** =================== **********/


// If denormals are not enabled, it only impacts the compare of the
// inputs. The output result is not flushed.
class ClampPat<Instruction inst, ValueType vt> : GCNPat <
  (vt (AMDGPUclamp (VOP3Mods vt:$src0, i32:$src0_modifiers))),
  (inst i32:$src0_modifiers, vt:$src0,
        i32:$src0_modifiers, vt:$src0, DSTCLAMP.ENABLE, DSTOMOD.NONE)
>;

def : ClampPat<V_MAX_F32_e64, f32>;
let SubtargetPredicate = isNotGFX12Plus in
def : ClampPat<V_MAX_F64_e64, f64>;
let SubtargetPredicate = isGFX12Plus in
def : ClampPat<V_MAX_NUM_F64_e64, f64>;
let SubtargetPredicate = NotHasTrue16BitInsts in
def : ClampPat<V_MAX_F16_e64, f16>;
let SubtargetPredicate = UseRealTrue16Insts in
def : ClampPat<V_MAX_F16_t16_e64, f16>;
let SubtargetPredicate = UseFakeTrue16Insts in
def : ClampPat<V_MAX_F16_fake16_e64, f16>;

let SubtargetPredicate = HasVOP3PInsts in {
def : GCNPat <
  (v2f16 (AMDGPUclamp (VOP3PMods v2f16:$src0, i32:$src0_modifiers))),
  (V_PK_MAX_F16 $src0_modifiers, $src0,
                $src0_modifiers, $src0, DSTCLAMP.ENABLE)
>;
}


/********** ================================ **********/
/********** Floating point absolute/negative **********/
/********** ================================ **********/

def : GCNPat <
  (UniformUnaryFrag<fneg> (fabs (f32 SReg_32:$src))),
  (S_OR_B32 SReg_32:$src, (S_MOV_B32 (i32 0x80000000))) // Set sign bit
>;

def : GCNPat <
  (UniformUnaryFrag<fabs> (f32 SReg_32:$src)),
  (S_AND_B32 SReg_32:$src, (S_MOV_B32 (i32 0x7fffffff)))
>;

def : GCNPat <
  (UniformUnaryFrag<fneg> (f32 SReg_32:$src)),
  (S_XOR_B32 SReg_32:$src, (S_MOV_B32 (i32 0x80000000)))
>;

foreach fp16vt = [f16, bf16] in {
def : GCNPat <
  (UniformUnaryFrag<fneg> (fp16vt SReg_32:$src)),
  (S_XOR_B32 SReg_32:$src, (S_MOV_B32 (i32 0x00008000)))
>;

def : GCNPat <
  (UniformUnaryFrag<fabs> (fp16vt SReg_32:$src)),
  (S_AND_B32 SReg_32:$src, (S_MOV_B32 (i32 0x00007fff)))
>;

def : GCNPat <
  (UniformUnaryFrag<fneg> (fabs (fp16vt SReg_32:$src))),
  (S_OR_B32 SReg_32:$src, (S_MOV_B32 (i32 0x00008000))) // Set sign bit
>;
} // End foreach fp16vt = ...

def : GCNPat <
  (UniformUnaryFrag<fneg> (v2f16 SReg_32:$src)),
  (S_XOR_B32 SReg_32:$src, (S_MOV_B32 (i32 0x80008000)))
>;

def : GCNPat <
  (UniformUnaryFrag<fabs> (v2f16 SReg_32:$src)),
  (S_AND_B32 SReg_32:$src, (S_MOV_B32 (i32 0x7fff7fff)))
>;

// This is really (fneg (fabs v2f16:$src))
//
// fabs is not reported as free because there is modifier for it in
// VOP3P instructions, so it is turned into the bit op.
def : GCNPat <
  (UniformUnaryFrag<fneg> (v2f16 (bitconvert (and_oneuse (i32 SReg_32:$src), 0x7fff7fff)))),
  (S_OR_B32 SReg_32:$src, (S_MOV_B32 (i32 0x80008000))) // Set sign bit
>;

def : GCNPat <
  (UniformUnaryFrag<fneg> (v2f16 (fabs SReg_32:$src))),
  (S_OR_B32 SReg_32:$src, (S_MOV_B32 (i32 0x80008000))) // Set sign bit
>;


// COPY_TO_REGCLASS is needed to avoid using SCC from S_XOR_B32 instead
// of the real value.
def : GCNPat <
  (UniformUnaryFrag<fneg> (v2f32 SReg_64:$src)),
  (v2f32 (REG_SEQUENCE SReg_64,
         (f32 (COPY_TO_REGCLASS (S_XOR_B32 (i32 (EXTRACT_SUBREG $src, sub0)),
                                           (i32 (S_MOV_B32 (i32 0x80000000)))),
                                 SReg_32)), sub0,
         (f32 (COPY_TO_REGCLASS (S_XOR_B32 (i32 (EXTRACT_SUBREG $src, sub1)),
                                           (i32 (S_MOV_B32 (i32 0x80000000)))),
                                 SReg_32)), sub1))
>;

def : GCNPat <
  (UniformUnaryFrag<fabs> (v2f32 SReg_64:$src)),
  (v2f32 (REG_SEQUENCE SReg_64,
         (f32 (COPY_TO_REGCLASS (S_AND_B32 (i32 (EXTRACT_SUBREG $src, sub0)),
                                           (i32 (S_MOV_B32 (i32 0x7fffffff)))),
                                 SReg_32)), sub0,
         (f32 (COPY_TO_REGCLASS (S_AND_B32 (i32 (EXTRACT_SUBREG $src, sub1)),
                                           (i32 (S_MOV_B32 (i32 0x7fffffff)))),
                                 SReg_32)), sub1))
>;

def : GCNPat <
  (UniformUnaryFrag<fneg> (fabs (v2f32 SReg_64:$src))),
  (v2f32 (REG_SEQUENCE SReg_64,
         (f32 (COPY_TO_REGCLASS (S_OR_B32 (i32 (EXTRACT_SUBREG $src, sub0)),
                                           (i32 (S_MOV_B32 (i32 0x80000000)))),
                                 SReg_32)), sub0,
         (f32 (COPY_TO_REGCLASS (S_OR_B32 (i32 (EXTRACT_SUBREG $src, sub1)),
                                           (i32 (S_MOV_B32 (i32 0x80000000)))),
                                 SReg_32)), sub1))
>;

// FIXME: Use S_BITSET0_B32/B64?
def : GCNPat <
  (UniformUnaryFrag<fabs> (f64 SReg_64:$src)),
  (REG_SEQUENCE SReg_64,
    (i32 (EXTRACT_SUBREG SReg_64:$src, sub0)),
    sub0,
    (i32 (COPY_TO_REGCLASS (S_AND_B32 (i32 (EXTRACT_SUBREG SReg_64:$src, sub1)),
                   (S_MOV_B32 (i32 0x7fffffff))), SReg_32)), // Set sign bit.
     sub1)
>;

def : GCNPat <
  (UniformUnaryFrag<fneg> (f64 SReg_64:$src)),
  (REG_SEQUENCE SReg_64,
    (i32 (EXTRACT_SUBREG SReg_64:$src, sub0)),
    sub0,
    (i32 (COPY_TO_REGCLASS (S_XOR_B32 (i32 (EXTRACT_SUBREG SReg_64:$src, sub1)),
                   (i32 (S_MOV_B32 (i32 0x80000000)))), SReg_32)),
    sub1)
>;

def : GCNPat <
  (UniformUnaryFrag<fneg> (fabs (f64 SReg_64:$src))),
  (REG_SEQUENCE SReg_64,
    (i32 (EXTRACT_SUBREG SReg_64:$src, sub0)),
    sub0,
    (i32 (COPY_TO_REGCLASS (S_OR_B32 (i32 (EXTRACT_SUBREG SReg_64:$src, sub1)),
                  (S_MOV_B32 (i32 0x80000000))), SReg_32)),// Set sign bit.
    sub1)
>;


def : GCNPat <
  (fneg (fabs (f32 VGPR_32:$src))),
  (V_OR_B32_e64 (S_MOV_B32 (i32 0x80000000)), VGPR_32:$src) // Set sign bit
>;

def : GCNPat <
  (fabs (f32 VGPR_32:$src)),
  (V_AND_B32_e64 (S_MOV_B32 (i32 0x7fffffff)), VGPR_32:$src)
>;

def : GCNPat <
  (fneg (f32 VGPR_32:$src)),
  (V_XOR_B32_e64 (S_MOV_B32 (i32 0x80000000)), VGPR_32:$src)
>;

foreach fp16vt = [f16, bf16] in {
foreach p = [NotHasTrue16BitInsts, UseFakeTrue16Insts] in
let SubtargetPredicate = p in {
def : GCNPat <
  (fabs (fp16vt VGPR_32:$src)),
  (V_AND_B32_e64 (S_MOV_B32 (i32 0x00007fff)), VGPR_32:$src)
>;

def : GCNPat <
  (fneg (fp16vt VGPR_32:$src)),
  (V_XOR_B32_e64 (S_MOV_B32 (i32 0x00008000)), VGPR_32:$src)
>;

def : GCNPat <
  (fneg (fabs (fp16vt VGPR_32:$src))),
  (V_OR_B32_e64 (S_MOV_B32 (i32 0x00008000)), VGPR_32:$src) // Set sign bit
>;
}

let SubtargetPredicate = UseRealTrue16Insts in {
def : GCNPat <
  (fabs (fp16vt VGPR_16:$src)),
  (V_AND_B16_t16_e64 (i32 0), (i16 0x7fff), (i32 0), VGPR_16:$src)
>;

def : GCNPat <
  (fneg (fp16vt VGPR_16:$src)),
  (V_XOR_B16_t16_e64 (i32 0), (i16 0x8000), (i32 0), VGPR_16:$src)
>;

def : GCNPat <
  (fneg (fabs (fp16vt VGPR_16:$src))),
  (V_OR_B16_t16_e64 (i32 0), (i16 0x8000), (i32 0), VGPR_16:$src) // Set sign bit
>;
} // End SubtargetPredicate = UseRealTrue16Insts
} // End foreach fp16vt = ...

def : GCNPat <
  (fneg (v2f16 VGPR_32:$src)),
  (V_XOR_B32_e64 (S_MOV_B32 (i32 0x80008000)), VGPR_32:$src)
>;

def : GCNPat <
  (fabs (v2f16 VGPR_32:$src)),
  (V_AND_B32_e64 (S_MOV_B32 (i32 0x7fff7fff)), VGPR_32:$src)
>;

def : GCNPat <
  (fneg (v2f16 (fabs VGPR_32:$src))),
  (V_OR_B32_e64 (S_MOV_B32 (i32 0x80008000)), VGPR_32:$src)
>;

def : GCNPat <
  (fabs (f64 VReg_64:$src)),
  (REG_SEQUENCE VReg_64,
    (i32 (EXTRACT_SUBREG VReg_64:$src, sub0)),
    sub0,
    (V_AND_B32_e64 (i32 (S_MOV_B32 (i32 0x7fffffff))),
        (i32 (EXTRACT_SUBREG VReg_64:$src, sub1))),
     sub1)
>;

def : GCNPat <
  (fneg (f64 VReg_64:$src)),
  (REG_SEQUENCE VReg_64,
    (i32 (EXTRACT_SUBREG VReg_64:$src, sub0)),
    sub0,
    (V_XOR_B32_e64 (i32 (S_MOV_B32 (i32 0x80000000))),
        (i32 (EXTRACT_SUBREG VReg_64:$src, sub1))),
    sub1)
>;

def : GCNPat <
  (fneg (fabs (f64 VReg_64:$src))),
  (REG_SEQUENCE VReg_64,
    (i32 (EXTRACT_SUBREG VReg_64:$src, sub0)),
    sub0,
    (V_OR_B32_e64 (i32 (S_MOV_B32 (i32 0x80000000))),
        (i32 (EXTRACT_SUBREG VReg_64:$src, sub1))),
    sub1)
>;

def : GCNPat <
  (DivergentUnaryFrag<fneg> (v2f32 VReg_64:$src)),
  (V_PK_ADD_F32 11 /* OP_SEL_1 | NEG_LO | HEG_HI */, VReg_64:$src,
                11 /* OP_SEL_1 | NEG_LO | HEG_HI */, (i64 0),
                0, 0, 0, 0, 0)
> {
  let SubtargetPredicate = HasPackedFP32Ops;
}

foreach fp16vt = [f16, bf16] in {

def : GCNPat <
  (fcopysign fp16vt:$src0, fp16vt:$src1),
  (V_BFI_B32_e64 (S_MOV_B32 (i32 0x00007fff)), $src0, $src1)
>;

def : GCNPat <
  (fcopysign f32:$src0, fp16vt:$src1),
  (V_BFI_B32_e64 (S_MOV_B32 (i32 0x7fffffff)), $src0,
             (V_LSHLREV_B32_e64 (i32 16), $src1))
>;

def : GCNPat <
  (fcopysign f64:$src0, fp16vt:$src1),
  (REG_SEQUENCE SReg_64,
    (i32 (EXTRACT_SUBREG $src0, sub0)), sub0,
    (V_BFI_B32_e64 (S_MOV_B32 (i32 0x7fffffff)), (i32 (EXTRACT_SUBREG $src0, sub1)),
               (V_LSHLREV_B32_e64 (i32 16), $src1)), sub1)
>;

def : GCNPat <
  (fcopysign fp16vt:$src0, f32:$src1),
  (V_BFI_B32_e64 (S_MOV_B32 (i32 0x00007fff)), $src0,
             (V_LSHRREV_B32_e64 (i32 16), $src1))
>;

def : GCNPat <
  (fcopysign fp16vt:$src0, f64:$src1),
  (V_BFI_B32_e64 (S_MOV_B32 (i32 0x00007fff)), $src0,
             (V_LSHRREV_B32_e64 (i32 16), (EXTRACT_SUBREG $src1, sub1)))
>;
} // End foreach fp16vt = [f16, bf16]

/********** ================== **********/
/********** Immediate Patterns **********/
/********** ================== **********/

// FIXME: Remove VGPRImm. Should be inferrable from register bank.

foreach vt = [i32, p3, p5, p6, p2] in {
  def : GCNPat <
    (VGPRImm<(vt imm)>:$imm),
    (V_MOV_B32_e32 imm:$imm)
  >;

  def : GCNPat <
    (vt imm:$imm),
    (S_MOV_B32 imm:$imm)
  >;
}

def : GCNPat <
  (p5 frameindex:$fi),
  (V_MOV_B32_e32 (p5 (frameindex_to_targetframeindex $fi)))
>;

def : GCNPat <
  (p5 frameindex:$fi),
  (S_MOV_B32 (p5 (frameindex_to_targetframeindex $fi)))
>;

def : GCNPat <
  (VGPRImm<(SIlds tglobaladdr:$ga)>),
  (V_MOV_B32_e32 $ga)
>;

def : GCNPat <
  (SIlds tglobaladdr:$ga),
  (S_MOV_B32 $ga)
>;

foreach pred = [NotHasTrue16BitInsts, UseFakeTrue16Insts] in {
  let True16Predicate = pred in {
    def : GCNPat <
      (VGPRImm<(i16 imm)>:$imm),
      (V_MOV_B32_e32 imm:$imm)
    >;
  }

  // FIXME: Workaround for ordering issue with peephole optimizer where
  // a register class copy interferes with immediate folding.  Should
  // use s_mov_b32, which can be shrunk to s_movk_i32

  foreach vt = [f16, bf16] in {
    def : GCNPat <
      (VGPRImm<(f16 fpimm)>:$imm),
      (V_MOV_B32_e32 (vt (bitcast_fpimm_to_i32 $imm)))
    >;
  }
}

let True16Predicate = UseRealTrue16Insts in {
  def : GCNPat <
    (VGPRImm<(i16 imm)>:$imm),
    (V_MOV_B16_t16_e64 0, imm:$imm, 0)
  >;

  foreach vt = [f16, bf16] in {
    def : GCNPat <
      (VGPRImm<(vt fpimm)>:$imm),
      (V_MOV_B16_t16_e64 0, $imm, 0)
    >;
  }
}

// V_MOV_B64_PSEUDO and S_MOV_B64_IMM_PSEUDO can be used with any 64-bit
// immediate and wil be expanded as needed, but we will only use these patterns
// for values which can be encoded.
def : GCNPat <
  (VGPRImm<(i64 imm)>:$imm),
  (V_MOV_B64_PSEUDO imm:$imm)
>;

def : GCNPat <
  (VGPRImm<(f64 fpimm)>:$imm),
  (V_MOV_B64_PSEUDO (f64 (bitcast_fpimm_to_i64 $imm)))
>;

def : GCNPat <
  (i64 imm:$imm),
  (S_MOV_B64_IMM_PSEUDO imm:$imm)
>;

def : GCNPat <
  (f64 fpimm:$imm),
  (S_MOV_B64_IMM_PSEUDO (i64 (bitcast_fpimm_to_i64 fpimm:$imm)))
>;

def : GCNPat <
  (f32 fpimm:$imm),
  (S_MOV_B32 (f32 (bitcast_fpimm_to_i32 $imm)))
>;

def : GCNPat <
  (f16 fpimm:$imm),
  (S_MOV_B32 (i32 (bitcast_fpimm_to_i32 $imm)))
>;

def : GCNPat <
  (VGPRImm<(bf16 fpimm)>:$imm),
  (V_MOV_B32_e32 (bf16 (bitcast_fpimm_to_i32 $imm)))
>;

def : GCNPat <
  (bf16 fpimm:$imm),
  (S_MOV_B32 (i32 (bitcast_fpimm_to_i32 $imm)))
>;

def : GCNPat <
  (VGPRImm<(f32 fpimm)>:$imm),
  (V_MOV_B32_e32 (f32 (bitcast_fpimm_to_i32 $imm)))
>;

def : GCNPat <
  (f32 fpimm:$imm),
  (S_MOV_B32 (f32 (bitcast_fpimm_to_i32 $imm)))
<<<<<<< HEAD
>;

foreach vt = [i64, p1, p0, p4] in { // FIXME: Should accept arbitrary addrspace
  def : GCNPat <
    (VGPRImm<(vt imm)>:$imm),
    (V_MOV_B64_PSEUDO imm:$imm)
  >;

  def : GCNPat <
    (vt InlineImm64:$imm),
    (S_MOV_B64 InlineImm64:$imm)
  >;

  def : GCNPat <
    (vt imm:$imm),
    (S_MOV_B64_IMM_PSEUDO imm:$imm)
  >;
}

def : GCNPat <
  (VGPRImm<(f64 fpimm)>:$imm),
  (V_MOV_B64_PSEUDO (f64 (bitcast_fpimm_to_i64 $imm)))
>;

// V_MOV_B64_PSEUDO and S_MOV_B64_IMM_PSEUDO can be used with any 64-bit
// immediate and wil be expanded as needed, but we will only use these patterns
// for values which can be encoded.
def : GCNPat <
  (f64 InlineImmFP64:$imm),
  (S_MOV_B64 (i64 (bitcast_fpimm_to_i64 $imm)))
>;

def : GCNPat <
  (f64 fpimm:$imm),
  (S_MOV_B64_IMM_PSEUDO (i64 (bitcast_fpimm_to_i64 fpimm:$imm)))
>;

=======
>;

foreach vt = [i64, p1, p0, p4] in { // FIXME: Should accept arbitrary addrspace
  def : GCNPat <
    (VGPRImm<(vt imm)>:$imm),
    (V_MOV_B64_PSEUDO imm:$imm)
  >;

  def : GCNPat <
    (vt InlineImm64:$imm),
    (S_MOV_B64 InlineImm64:$imm)
  >;

  def : GCNPat <
    (vt imm:$imm),
    (S_MOV_B64_IMM_PSEUDO imm:$imm)
  >;
}

def : GCNPat <
  (VGPRImm<(f64 fpimm)>:$imm),
  (V_MOV_B64_PSEUDO (f64 (bitcast_fpimm_to_i64 $imm)))
>;

// V_MOV_B64_PSEUDO and S_MOV_B64_IMM_PSEUDO can be used with any 64-bit
// immediate and wil be expanded as needed, but we will only use these patterns
// for values which can be encoded.
def : GCNPat <
  (f64 InlineImmFP64:$imm),
  (S_MOV_B64 (i64 (bitcast_fpimm_to_i64 $imm)))
>;

def : GCNPat <
  (f64 fpimm:$imm),
  (S_MOV_B64_IMM_PSEUDO (i64 (bitcast_fpimm_to_i64 fpimm:$imm)))
>;

>>>>>>> 98391913
// Set to sign-extended 64-bit value (true = -1, false = 0)
def : GCNPat <(i1 imm:$imm),
              (S_MOV_B64 imm:$imm)> {
  let WaveSizePredicate = isWave64;
}

def : GCNPat <(i1 imm:$imm),
              (S_MOV_B32 imm:$imm)> {
  let WaveSizePredicate = isWave32;
}

/********** ================== **********/
/********** Intrinsic Patterns **********/
/********** ================== **********/

def : GCNPat <
  (f32 (fpow (VOP3Mods f32:$src0, i32:$src0_mods), (VOP3Mods f32:$src1, i32:$src1_mods))),
  (V_EXP_F32_e64 SRCMODS.NONE, (V_MUL_LEGACY_F32_e64 $src1_mods, $src1, SRCMODS.NONE, (V_LOG_F32_e64 $src0_mods, $src0), 0, 0))
>;

def : GCNPat <
  (i32 (sext i1:$src0)),
  (V_CNDMASK_B32_e64 /*src0mod*/(i32 0), /*src0*/(i32 0),
                     /*src1mod*/(i32 0), /*src1*/(i32 -1), i1:$src0)
>;

class Ext32Pat <SDNode ext> : GCNPat <
  (i32 (ext i1:$src0)),
  (V_CNDMASK_B32_e64 /*src0mod*/(i32 0), /*src0*/(i32 0),
                     /*src1mod*/(i32 0), /*src1*/(i32 1), i1:$src0)
>;

def : Ext32Pat <zext>;
def : Ext32Pat <anyext>;

// The multiplication scales from [0,1) to the unsigned integer range,
// rounding down a bit to avoid unwanted overflow.
def : GCNPat <
  (AMDGPUurecip i32:$src0),
  (V_CVT_U32_F32_e32
    (V_MUL_F32_e32 (i32 CONST.FP_4294966784),
                   (V_RCP_IFLAG_F32_e32 (V_CVT_F32_U32_e32 $src0))))
>;

//===----------------------------------------------------------------------===//
// VOP3 Patterns
//===----------------------------------------------------------------------===//

def : IMad24Pat<V_MAD_I32_I24_e64, 1>;
def : UMad24Pat<V_MAD_U32_U24_e64, 1>;

// BFI patterns

def BFIImm32 : PatFrag<
  (ops node:$x, node:$y, node:$z),
  (i32 (DivergentBinFrag<or> (and node:$y, node:$x), (and node:$z, imm))),
  [{
    auto *X = dyn_cast<ConstantSDNode>(N->getOperand(0)->getOperand(1));
    auto *NotX = dyn_cast<ConstantSDNode>(N->getOperand(1)->getOperand(1));
    return X && NotX &&
      ~(unsigned)X->getZExtValue() == (unsigned)NotX->getZExtValue();
  }]
>;


// Definition from ISA doc:
// (y & x) | (z & ~x)
def : AMDGPUPatIgnoreCopies <
  (DivergentBinFrag<or> (and i32:$y, i32:$x), (and i32:$z, (not i32:$x))),
  (V_BFI_B32_e64 (COPY_TO_REGCLASS VSrc_b32:$x, VGPR_32),
                (COPY_TO_REGCLASS VSrc_b32:$y, VGPR_32),
                (COPY_TO_REGCLASS VSrc_b32:$z, VGPR_32))
>;

// (y & C) | (z & ~C)
def : AMDGPUPatIgnoreCopies <
  (BFIImm32 i32:$x, i32:$y, i32:$z),
  (V_BFI_B32_e64 VSrc_b32:$x, VSrc_b32:$y, VSrc_b32:$z)
>;

// 64-bit version
def : AMDGPUPatIgnoreCopies <
  (DivergentBinFrag<or> (and i64:$y, i64:$x), (and i64:$z, (not i64:$x))),
  (REG_SEQUENCE VReg_64,
    (V_BFI_B32_e64 (i32 (EXTRACT_SUBREG VReg_64:$x, sub0)),
              (i32 (EXTRACT_SUBREG VReg_64:$y, sub0)),
              (i32 (EXTRACT_SUBREG VReg_64:$z, sub0))), sub0,
    (V_BFI_B32_e64 (i32 (EXTRACT_SUBREG VReg_64:$x, sub1)),
              (i32 (EXTRACT_SUBREG VReg_64:$y, sub1)),
              (i32 (EXTRACT_SUBREG VReg_64:$z, sub1))), sub1)
>;

// SHA-256 Ch function
// z ^ (x & (y ^ z))
def : AMDGPUPatIgnoreCopies <
  (DivergentBinFrag<xor> i32:$z, (and i32:$x, (xor i32:$y, i32:$z))),
  (V_BFI_B32_e64 (COPY_TO_REGCLASS VSrc_b32:$x, VGPR_32),
                (COPY_TO_REGCLASS VSrc_b32:$y, VGPR_32),
                (COPY_TO_REGCLASS VSrc_b32:$z, VGPR_32))
>;

// 64-bit version
def : AMDGPUPatIgnoreCopies <
  (DivergentBinFrag<xor> i64:$z, (and i64:$x, (xor i64:$y, i64:$z))),
  (REG_SEQUENCE VReg_64,
    (V_BFI_B32_e64 (i32 (EXTRACT_SUBREG VReg_64:$x, sub0)),
              (i32 (EXTRACT_SUBREG VReg_64:$y, sub0)),
              (i32 (EXTRACT_SUBREG VReg_64:$z, sub0))), sub0,
    (V_BFI_B32_e64 (i32 (EXTRACT_SUBREG VReg_64:$x, sub1)),
              (i32 (EXTRACT_SUBREG VReg_64:$y, sub1)),
              (i32 (EXTRACT_SUBREG VReg_64:$z, sub1))), sub1)
>;

def : AMDGPUPat <
  (fcopysign f32:$src0, f32:$src1),
  (V_BFI_B32_e64 (S_MOV_B32 (i32 0x7fffffff)), $src0, $src1)
>;

def : AMDGPUPat <
  (fcopysign f32:$src0, f64:$src1),
  (V_BFI_B32_e64 (S_MOV_B32 (i32 0x7fffffff)), $src0,
             (i32 (EXTRACT_SUBREG SReg_64:$src1, sub1)))
>;

def : AMDGPUPat <
  (fcopysign f64:$src0, f64:$src1),
  (REG_SEQUENCE SReg_64,
    (i32 (EXTRACT_SUBREG $src0, sub0)), sub0,
    (V_BFI_B32_e64 (S_MOV_B32 (i32 0x7fffffff)),
               (i32 (EXTRACT_SUBREG SReg_64:$src0, sub1)),
               (i32 (EXTRACT_SUBREG SReg_64:$src1, sub1))), sub1)
>;

def : AMDGPUPat <
  (fcopysign f64:$src0, f32:$src1),
  (REG_SEQUENCE SReg_64,
    (i32 (EXTRACT_SUBREG $src0, sub0)), sub0,
    (V_BFI_B32_e64 (S_MOV_B32 (i32 0x7fffffff)),
               (i32 (EXTRACT_SUBREG SReg_64:$src0, sub1)),
               $src1), sub1)
>;

def : ROTRPattern <V_ALIGNBIT_B32_e64>;

def : GCNPat<(i32 (trunc (srl i64:$src0, (and i32:$src1, (i32 31))))),
          (V_ALIGNBIT_B32_e64 (i32 (EXTRACT_SUBREG (i64 $src0), sub1)),
                          (i32 (EXTRACT_SUBREG (i64 $src0), sub0)), $src1)>;

def : GCNPat<(i32 (trunc (srl i64:$src0, (i32 ShiftAmt32Imm:$src1)))),
          (V_ALIGNBIT_B32_e64 (i32 (EXTRACT_SUBREG (i64 $src0), sub1)),
                          (i32 (EXTRACT_SUBREG (i64 $src0), sub0)), $src1)>;

/********** ====================== **********/
/**********   Indirect addressing  **********/
/********** ====================== **********/

multiclass SI_INDIRECT_Pattern <ValueType vt, ValueType eltvt, string VecSize> {
  // Extract with offset
  def : GCNPat<
    (eltvt (extractelt vt:$src, (MOVRELOffset i32:$idx, (i32 imm:$offset)))),
    (!cast<Instruction>("SI_INDIRECT_SRC_"#VecSize) $src, $idx, imm:$offset)
  >;

  // Insert with offset
  def : GCNPat<
    (insertelt vt:$src, eltvt:$val, (MOVRELOffset i32:$idx, (i32 imm:$offset))),
    (!cast<Instruction>("SI_INDIRECT_DST_"#VecSize) $src, $idx, imm:$offset, $val)
  >;
}

defm : SI_INDIRECT_Pattern <v2f32, f32, "V2">;
defm : SI_INDIRECT_Pattern <v4f32, f32, "V4">;
defm : SI_INDIRECT_Pattern <v8f32, f32, "V8">;
defm : SI_INDIRECT_Pattern <v9f32, f32, "V9">;
defm : SI_INDIRECT_Pattern <v10f32, f32, "V10">;
defm : SI_INDIRECT_Pattern <v11f32, f32, "V11">;
defm : SI_INDIRECT_Pattern <v12f32, f32, "V12">;
defm : SI_INDIRECT_Pattern <v16f32, f32, "V16">;
defm : SI_INDIRECT_Pattern <v32f32, f32, "V32">;

defm : SI_INDIRECT_Pattern <v2i32, i32, "V2">;
defm : SI_INDIRECT_Pattern <v4i32, i32, "V4">;
defm : SI_INDIRECT_Pattern <v8i32, i32, "V8">;
defm : SI_INDIRECT_Pattern <v9i32, i32, "V9">;
defm : SI_INDIRECT_Pattern <v10i32, i32, "V10">;
defm : SI_INDIRECT_Pattern <v11i32, i32, "V11">;
defm : SI_INDIRECT_Pattern <v12i32, i32, "V12">;
defm : SI_INDIRECT_Pattern <v16i32, i32, "V16">;
defm : SI_INDIRECT_Pattern <v32i32, i32, "V32">;

//===----------------------------------------------------------------------===//
// SAD Patterns
//===----------------------------------------------------------------------===//

def : GCNPat <
  (add (sub_oneuse (umax i32:$src0, i32:$src1),
                   (umin i32:$src0, i32:$src1)),
       i32:$src2),
  (V_SAD_U32_e64 $src0, $src1, $src2, (i1 0))
>;

def : GCNPat <
  (add (select_oneuse (i1 (setugt i32:$src0, i32:$src1)),
                      (sub i32:$src0, i32:$src1),
                      (sub i32:$src1, i32:$src0)),
       i32:$src2),
  (V_SAD_U32_e64 $src0, $src1, $src2, (i1 0))
>;

//===----------------------------------------------------------------------===//
// Conversion Patterns
//===----------------------------------------------------------------------===//
def : GCNPat<(i32 (UniformSextInreg<i1> i32:$src)),
  (S_BFE_I32 i32:$src, (i32 65536))>; // 0 | 1 << 16

// Handle sext_inreg in i64
def : GCNPat <
  (i64 (UniformSextInreg<i1> i64:$src)),
  (S_BFE_I64 i64:$src, (i32 0x10000)) // 0 | 1 << 16
>;

def : GCNPat <
  (i16 (UniformSextInreg<i1> i16:$src)),
  (S_BFE_I32 $src, (i32 0x00010000)) // 0 | 1 << 16
>;

def : GCNPat <
  (i16 (UniformSextInreg<i8> i16:$src)),
  (S_BFE_I32 $src, (i32 0x80000)) // 0 | 8 << 16
>;

def : GCNPat <
  (i64 (UniformSextInreg<i8> i64:$src)),
  (S_BFE_I64 i64:$src, (i32 0x80000)) // 0 | 8 << 16
>;

def : GCNPat <
  (i64 (UniformSextInreg<i16> i64:$src)),
  (S_BFE_I64 i64:$src, (i32 0x100000)) // 0 | 16 << 16
>;

def : GCNPat <
  (i64 (UniformSextInreg<i32> i64:$src)),
  (S_BFE_I64 i64:$src, (i32 0x200000)) // 0 | 32 << 16
>;

def : GCNPat<
  (i32 (DivergentSextInreg<i1> i32:$src)),
  (V_BFE_I32_e64 i32:$src, (i32 0), (i32 1))>;

def : GCNPat <
  (i16 (DivergentSextInreg<i1> i16:$src)),
  (V_BFE_I32_e64 $src, (i32 0), (i32 1))
>;

def : GCNPat <
  (i16 (DivergentSextInreg<i8> i16:$src)),
  (V_BFE_I32_e64 $src, (i32 0), (i32 8))
>;

def : GCNPat<
  (i32 (DivergentSextInreg<i8> i32:$src)),
  (V_BFE_I32_e64 i32:$src, (i32 0), (i32 8))
>;

def : GCNPat <
  (i32 (DivergentSextInreg<i16> i32:$src)),
  (V_BFE_I32_e64 $src, (i32 0), (i32 16))
>;

def : GCNPat <
  (i64 (DivergentSextInreg<i1> i64:$src)),
  (REG_SEQUENCE VReg_64,
    (V_BFE_I32_e64 (i32 (EXTRACT_SUBREG i64:$src, sub0)), (i32 0), (i32 1)), sub0,
    (V_ASHRREV_I32_e32  (i32 31), (V_BFE_I32_e64 (i32 (EXTRACT_SUBREG i64:$src, sub0)), (i32 0), (i32 1))), sub1)
>;

def : GCNPat <
  (i64 (DivergentSextInreg<i8> i64:$src)),
  (REG_SEQUENCE VReg_64,
    (V_BFE_I32_e64 (i32 (EXTRACT_SUBREG i64:$src, sub0)), (i32 0), (i32 8)), sub0,
    (V_ASHRREV_I32_e32 (i32 31), (V_BFE_I32_e64 (i32 (EXTRACT_SUBREG i64:$src, sub0)), (i32 0), (i32 8))), sub1)
>;

def : GCNPat <
  (i64 (DivergentSextInreg<i16> i64:$src)),
  (REG_SEQUENCE VReg_64,
    (V_BFE_I32_e64 (i32 (EXTRACT_SUBREG i64:$src, sub0)), (i32 0), (i32 16)), sub0,
    (V_ASHRREV_I32_e32 (i32 31), (V_BFE_I32_e64 (i32 (EXTRACT_SUBREG i64:$src, sub0)), (i32 0), (i32 16))), sub1)
>;

def : GCNPat <
  (i64 (DivergentSextInreg<i32> i64:$src)),
  (REG_SEQUENCE VReg_64,
    (i32 (EXTRACT_SUBREG i64:$src, sub0)), sub0,
    (V_ASHRREV_I32_e32 (i32 31), (i32 (EXTRACT_SUBREG i64:$src, sub0))), sub1)
>;

def : GCNPat <
  (i64 (zext i32:$src)),
  (REG_SEQUENCE SReg_64, $src, sub0, (S_MOV_B32 (i32 0)), sub1)
>;

def : GCNPat <
  (i64 (anyext i32:$src)),
  (REG_SEQUENCE SReg_64, $src, sub0, (i32 (IMPLICIT_DEF)), sub1)
>;

class ZExt_i64_i1_Pat <SDNode ext> : GCNPat <
  (i64 (ext i1:$src)),
    (REG_SEQUENCE VReg_64,
      (V_CNDMASK_B32_e64 /*src0mod*/(i32 0), /*src0*/(i32 0),
                         /*src1mod*/(i32 0), /*src1*/(i32 1), $src),
      sub0, (S_MOV_B32 (i32 0)), sub1)
>;


def : ZExt_i64_i1_Pat<zext>;
def : ZExt_i64_i1_Pat<anyext>;

// FIXME: We need to use COPY_TO_REGCLASS to work-around the fact that
// REG_SEQUENCE patterns don't support instructions with multiple outputs.
def : GCNPat <
  (i64 (UniformUnaryFrag<sext> i32:$src)),
    (REG_SEQUENCE SReg_64, $src, sub0,
    (i32 (COPY_TO_REGCLASS (S_ASHR_I32 $src, (i32 31)), SReg_32_XM0)), sub1)
>;

def : GCNPat <
  (i64 (DivergentUnaryFrag<sext> i32:$src)),
    (REG_SEQUENCE VReg_64, $src, sub0,
    (i32 (COPY_TO_REGCLASS (V_ASHRREV_I32_e64 (i32 31), $src), VGPR_32)), sub1)
>;

def : GCNPat <
  (i64 (sext i1:$src)),
  (REG_SEQUENCE VReg_64,
    (V_CNDMASK_B32_e64 /*src0mod*/(i32 0), /*src0*/(i32 0),
                       /*src1mod*/(i32 0), /*src1*/(i32 -1), $src), sub0,
    (V_CNDMASK_B32_e64 /*src0mod*/(i32 0), /*src0*/(i32 0),
                       /*src1mod*/(i32 0), /*src1*/(i32 -1), $src), sub1)
>;

class FPToI1Pat<Instruction Inst, int KOne, ValueType kone_type, ValueType vt, SDPatternOperator fp_to_int> : GCNPat <
  (i1 (fp_to_int (vt (VOP3Mods vt:$src0, i32:$src0_modifiers)))),
  (i1 (Inst 0, (kone_type KOne), $src0_modifiers, $src0, DSTCLAMP.NONE))
>;

let OtherPredicates = [NotHasTrue16BitInsts] in {
  def : FPToI1Pat<V_CMP_EQ_F16_e64, CONST.FP16_ONE, i16, f16, fp_to_uint>;
  def : FPToI1Pat<V_CMP_EQ_F16_e64, CONST.FP16_NEG_ONE, i16, f16, fp_to_sint>;
} // end OtherPredicates = [NotHasTrue16BitInsts]

let OtherPredicates = [HasTrue16BitInsts] in {
  def : FPToI1Pat<V_CMP_EQ_F16_t16_e64, CONST.FP16_ONE, i16, f16, fp_to_uint>;
  def : FPToI1Pat<V_CMP_EQ_F16_t16_e64, CONST.FP16_NEG_ONE, i16, f16, fp_to_sint>;
} // end OtherPredicates = [HasTrue16BitInsts]

def : FPToI1Pat<V_CMP_EQ_F32_e64, CONST.FP32_ONE, i32, f32, fp_to_uint>;
def : FPToI1Pat<V_CMP_EQ_F32_e64, CONST.FP32_NEG_ONE, i32, f32, fp_to_sint>;
def : FPToI1Pat<V_CMP_EQ_F64_e64, CONST.FP64_ONE, i64, f64, fp_to_uint>;
def : FPToI1Pat<V_CMP_EQ_F64_e64, CONST.FP64_NEG_ONE, i64, f64, fp_to_sint>;

// If we need to perform a logical operation on i1 values, we need to
// use vector comparisons since there is only one SCC register. Vector
// comparisons may write to a pair of SGPRs or a single SGPR, so treat
// these as 32 or 64-bit comparisons. When legalizing SGPR copies,
// instructions resulting in the copies from SCC to these instructions
// will be moved to the VALU.

let WaveSizePredicate = isWave64 in {
def : GCNPat <
  (i1 (and i1:$src0, i1:$src1)),
  (S_AND_B64 $src0, $src1)
>;

def : GCNPat <
  (i1 (or i1:$src0, i1:$src1)),
  (S_OR_B64 $src0, $src1)
>;

def : GCNPat <
  (i1 (xor i1:$src0, i1:$src1)),
  (S_XOR_B64 $src0, $src1)
>;

def : GCNPat <
  (i1 (add i1:$src0, i1:$src1)),
  (S_XOR_B64 $src0, $src1)
>;

def : GCNPat <
  (i1 (sub i1:$src0, i1:$src1)),
  (S_XOR_B64 $src0, $src1)
>;

let AddedComplexity = 1 in {
def : GCNPat <
  (i1 (add i1:$src0, (i1 -1))),
  (S_NOT_B64 $src0)
>;

def : GCNPat <
  (i1 (sub i1:$src0, (i1 -1))),
  (S_NOT_B64 $src0)
>;
}
} // end isWave64

let WaveSizePredicate = isWave32 in {
def : GCNPat <
  (i1 (and i1:$src0, i1:$src1)),
  (S_AND_B32 $src0, $src1)
>;

def : GCNPat <
  (i1 (or i1:$src0, i1:$src1)),
  (S_OR_B32 $src0, $src1)
>;

def : GCNPat <
  (i1 (xor i1:$src0, i1:$src1)),
  (S_XOR_B32 $src0, $src1)
>;

def : GCNPat <
  (i1 (add i1:$src0, i1:$src1)),
  (S_XOR_B32 $src0, $src1)
>;

def : GCNPat <
  (i1 (sub i1:$src0, i1:$src1)),
  (S_XOR_B32 $src0, $src1)
>;

let AddedComplexity = 1 in {
def : GCNPat <
  (i1 (add i1:$src0, (i1 -1))),
  (S_NOT_B32 $src0)
>;

def : GCNPat <
  (i1 (sub i1:$src0, (i1 -1))),
  (S_NOT_B32 $src0)
>;
}
} // end isWave32

def : GCNPat <
  (i32 (DivergentBinFrag<xor> i32:$src0, (i32 -1))),
  (V_NOT_B32_e32 $src0)
>;

def : GCNPat <
  (i64 (DivergentBinFrag<xor> i64:$src0, (i64 -1))),
    (REG_SEQUENCE VReg_64,
      (V_NOT_B32_e32 (i32 (EXTRACT_SUBREG i64:$src0, sub0))), sub0,
      (V_NOT_B32_e32 (i32 (EXTRACT_SUBREG i64:$src0, sub1))), sub1
    )
>;

let SubtargetPredicate = NotHasTrue16BitInsts in
def : GCNPat <
  (f16 (sint_to_fp i1:$src)),
  (V_CVT_F16_F32_e32 (
      V_CNDMASK_B32_e64 /*src0mod*/(i32 0), /*src0*/(i32 0),
                        /*src1mod*/(i32 0), /*src1*/(i32 CONST.FP32_NEG_ONE),
                        SSrc_i1:$src))
>;

let SubtargetPredicate = HasTrue16BitInsts in
def : GCNPat <
  (f16 (sint_to_fp i1:$src)),
  (V_CVT_F16_F32_t16_e32 (
      V_CNDMASK_B32_e64 /*src0mod*/(i32 0), /*src0*/(i32 0),
                        /*src1mod*/(i32 0), /*src1*/(i32 CONST.FP32_NEG_ONE),
                        SSrc_i1:$src))
>;

let SubtargetPredicate = NotHasTrue16BitInsts in
def : GCNPat <
  (f16 (uint_to_fp i1:$src)),
  (V_CVT_F16_F32_e32 (
      V_CNDMASK_B32_e64 /*src0mod*/(i32 0), /*src0*/(i32 0),
                        /*src1mod*/(i32 0), /*src1*/(i32 CONST.FP32_ONE),
                        SSrc_i1:$src))
>;
let SubtargetPredicate = HasTrue16BitInsts in
def : GCNPat <
  (f16 (uint_to_fp i1:$src)),
  (V_CVT_F16_F32_t16_e32 (
      V_CNDMASK_B32_e64 /*src0mod*/(i32 0), /*src0*/(i32 0),
                        /*src1mod*/(i32 0), /*src1*/(i32 CONST.FP32_ONE),
                        SSrc_i1:$src))
>;

def : GCNPat <
  (f32 (sint_to_fp i1:$src)),
  (V_CNDMASK_B32_e64 /*src0mod*/(i32 0), /*src0*/(i32 0),
                        /*src1mod*/(i32 0), /*src1*/(i32 CONST.FP32_NEG_ONE),
                        SSrc_i1:$src)
>;

def : GCNPat <
  (f32 (uint_to_fp i1:$src)),
  (V_CNDMASK_B32_e64 /*src0mod*/(i32 0), /*src0*/(i32 0),
                        /*src1mod*/(i32 0), /*src1*/(i32 CONST.FP32_ONE),
                        SSrc_i1:$src)
>;

def : GCNPat <
  (f64 (sint_to_fp i1:$src)),
  (V_CVT_F64_I32_e32 (V_CNDMASK_B32_e64 /*src0mod*/(i32 0), /*src0*/(i32 0),
                                        /*src1mod*/(i32 0), /*src1*/(i32 -1),
                                        SSrc_i1:$src))
>;

def : GCNPat <
  (f64 (uint_to_fp i1:$src)),
  (V_CVT_F64_U32_e32 (V_CNDMASK_B32_e64 /*src0mod*/(i32 0), /*src0*/(i32 0),
                                        /*src1mod*/(i32 0), /*src1*/(i32 1),
                                        SSrc_i1:$src))
>;

//===----------------------------------------------------------------------===//
// Miscellaneous Patterns
//===----------------------------------------------------------------------===//

// Eliminate a zero extension from an fp16 operation if it already
// zeros the high bits of the 32-bit register.
//
// This is complicated on gfx9+. Some instructions maintain the legacy
// zeroing behavior, but others preserve the high bits. Some have a
// control bit to change the behavior. We can't simply say with
// certainty what the source behavior is without more context on how
// the src is lowered. e.g. fptrunc + fma may be lowered to a
// v_fma_mix* instruction which does not zero, or may not.
def : GCNPat<
  (i32 (DivergentUnaryFrag<abs> i32:$src)),
  (V_MAX_I32_e64 (V_SUB_CO_U32_e32 (i32 0), $src), $src)>;

let AddedComplexity = 1 in {
def : GCNPat<
  (i32 (DivergentUnaryFrag<abs> i32:$src)),
  (V_MAX_I32_e64 (V_SUB_U32_e32 (i32 0), $src), $src)>{
  let SubtargetPredicate = HasAddNoCarryInsts;
}
}  // AddedComplexity = 1

def : GCNPat<
  (i32 (DivergentUnaryFrag<zext> i16:$src)),
  (V_AND_B32_e64 (S_MOV_B32 (i32 0xffff)), $src)
>;

def : GCNPat<
  (i64 (DivergentUnaryFrag<zext> i16:$src)),
  (REG_SEQUENCE VReg_64,
    (V_AND_B32_e64 (S_MOV_B32 (i32 0xffff)), $src), sub0,
    (S_MOV_B32 (i32 0)), sub1)
>;

def : GCNPat<
  (i32 (zext (i16 (bitconvert fp16_zeros_high_16bits:$src)))),
  (COPY VSrc_b16:$src)>;

def : GCNPat <
  (i32 (trunc i64:$a)),
  (EXTRACT_SUBREG $a, sub0)
>;

def : GCNPat <
  (i1 (UniformUnaryFrag<trunc> i32:$a)),
  (S_CMP_EQ_U32 (S_AND_B32 (i32 1), $a), (i32 1))
>;

def : GCNPat <
  (i1 (UniformUnaryFrag<trunc> i16:$a)),
  (S_CMP_EQ_U32 (S_AND_B32 (i32 1), $a), (i32 1))
>;

def : GCNPat <
  (i1 (UniformUnaryFrag<trunc> i64:$a)),
  (S_CMP_EQ_U32 (S_AND_B32 (i32 1),
                    (i32 (EXTRACT_SUBREG $a, sub0))), (i32 1))
>;

def : GCNPat <
  (i1 (DivergentUnaryFrag<trunc> i32:$a)),
  (V_CMP_EQ_U32_e64 (V_AND_B32_e64 (i32 1), $a), (i32 1))
>;

def : GCNPat <
  (i1 (DivergentUnaryFrag<trunc> i16:$a)),
  (V_CMP_EQ_U32_e64 (V_AND_B32_e64 (i32 1), $a), (i32 1))
>;

def IMMBitSelConst : SDNodeXForm<imm, [{
  return CurDAG->getTargetConstant(1ULL << N->getZExtValue(), SDLoc(N),
                                   MVT::i32);
}]>;

// Matching separate SRL and TRUNC instructions
// with dependent operands (SRL dest is source of TRUNC)
// generates three instructions. However, by using bit shifts,
// the V_LSHRREV_B32_e64 result can be directly used in the
// operand of the V_AND_B32_e64 instruction:
// (trunc i32 (srl i32 $a, i32 $b)) ->
// v_and_b32_e64 $a, (1 << $b), $a
// v_cmp_ne_u32_e64 $a, 0, $a

// Handle the VALU case.
def : GCNPat <
  (i1 (DivergentUnaryFrag<trunc> (i32 (srl i32:$a, (i32 imm:$b))))),
  (V_CMP_NE_U32_e64 (V_AND_B32_e64 (i32 (IMMBitSelConst $b)), $a),
    (i32 0))
>;

// Handle the scalar case.
def : GCNPat <
  (i1 (UniformUnaryFrag<trunc> (i32 (srl i32:$a, (i32 imm:$b))))),
  (S_CMP_LG_U32 (S_AND_B32 (i32 (IMMBitSelConst $b)), $a),
    (i32 0))
>;

def : GCNPat <
  (i1 (DivergentUnaryFrag<trunc> i64:$a)),
  (V_CMP_EQ_U32_e64 (V_AND_B32_e64 (i32 1),
                    (i32 (EXTRACT_SUBREG $a, sub0))), (i32 1))
>;

def : GCNPat <
  (i32 (bswap i32:$a)),
  (V_BFI_B32_e64 (S_MOV_B32 (i32 0x00ff00ff)),
             (V_ALIGNBIT_B32_e64 VSrc_b32:$a, VSrc_b32:$a, (i32 24)),
             (V_ALIGNBIT_B32_e64 VSrc_b32:$a, VSrc_b32:$a, (i32 8)))
>;

// FIXME: This should have been narrowed to i32 during legalization.
// This pattern should also be skipped for GlobalISel
def : GCNPat <
  (i64 (bswap i64:$a)),
  (REG_SEQUENCE VReg_64,
  (V_BFI_B32_e64 (S_MOV_B32 (i32 0x00ff00ff)),
             (V_ALIGNBIT_B32_e64 (i32 (EXTRACT_SUBREG VReg_64:$a, sub1)),
                             (i32 (EXTRACT_SUBREG VReg_64:$a, sub1)),
                             (i32 24)),
             (V_ALIGNBIT_B32_e64 (i32 (EXTRACT_SUBREG VReg_64:$a, sub1)),
                             (i32 (EXTRACT_SUBREG VReg_64:$a, sub1)),
                             (i32 8))),
  sub0,
  (V_BFI_B32_e64 (S_MOV_B32 (i32 0x00ff00ff)),
             (V_ALIGNBIT_B32_e64 (i32 (EXTRACT_SUBREG VReg_64:$a, sub0)),
                             (i32 (EXTRACT_SUBREG VReg_64:$a, sub0)),
                             (i32 24)),
             (V_ALIGNBIT_B32_e64 (i32 (EXTRACT_SUBREG VReg_64:$a, sub0)),
                             (i32 (EXTRACT_SUBREG VReg_64:$a, sub0)),
                             (i32 8))),
  sub1)
>;

// FIXME: The AddedComplexity should not be needed, but in GlobalISel
// the BFI pattern ends up taking precedence without it.
let SubtargetPredicate = isGFX8Plus, AddedComplexity = 1 in {
// Magic number: 3 | (2 << 8) | (1 << 16) | (0 << 24)
//
// My reading of the manual suggests we should be using src0 for the
// register value, but this is what seems to work.
def : GCNPat <
  (i32 (bswap i32:$a)),
  (V_PERM_B32_e64 (i32 0), VSrc_b32:$a, (S_MOV_B32 (i32 0x00010203)))
>;

// FIXME: This should have been narrowed to i32 during legalization.
// This pattern should also be skipped for GlobalISel
def : GCNPat <
  (i64 (bswap i64:$a)),
  (REG_SEQUENCE VReg_64,
  (V_PERM_B32_e64  (i32 0), (EXTRACT_SUBREG VReg_64:$a, sub1),
              (S_MOV_B32 (i32 0x00010203))),
  sub0,
  (V_PERM_B32_e64  (i32 0), (EXTRACT_SUBREG VReg_64:$a, sub0),
              (S_MOV_B32 (i32 0x00010203))),
  sub1)
>;

// Magic number: 1 | (0 << 8) | (12 << 16) | (12 << 24)
// The 12s emit 0s.
def : GCNPat <
  (i16 (bswap i16:$a)),
  (V_PERM_B32_e64  (i32 0), VSrc_b32:$a, (S_MOV_B32 (i32 0x0c0c0001)))
>;

def : GCNPat <
  (i32 (zext (bswap i16:$a))),
  (V_PERM_B32_e64  (i32 0), VSrc_b32:$a, (S_MOV_B32 (i32 0x0c0c0001)))
>;

// Magic number: 1 | (0 << 8) | (3 << 16) | (2 << 24)
def : GCNPat <
  (v2i16 (bswap v2i16:$a)),
  (V_PERM_B32_e64  (i32 0), VSrc_b32:$a, (S_MOV_B32 (i32 0x02030001)))
>;

}

def : GCNPat<
  (i64 (DivergentUnaryFrag<bitreverse> i64:$a)),
  (REG_SEQUENCE VReg_64,
   (V_BFREV_B32_e64 (i32 (EXTRACT_SUBREG VReg_64:$a, sub1))), sub0,
   (V_BFREV_B32_e64 (i32 (EXTRACT_SUBREG VReg_64:$a, sub0))), sub1)>;

// If fcanonicalize's operand is implicitly canonicalized, we only need a copy.
let AddedComplexity = 1000 in {
foreach vt = [f16, v2f16, f32, v2f32, f64] in {
  def : GCNPat<
    (fcanonicalize (vt is_canonicalized:$src)),
    (COPY vt:$src)
  >;
}
}

// Prefer selecting to max when legal, but using mul is always valid.
let AddedComplexity = -5 in {

let OtherPredicates = [NotHasTrue16BitInsts] in {
def : GCNPat<
  (fcanonicalize (f16 (VOP3Mods f16:$src, i32:$src_mods))),
  (V_MUL_F16_e64 0, (i32 CONST.FP16_ONE), $src_mods, $src)
>;

def : GCNPat<
  (fcanonicalize (f16 (fneg (VOP3Mods f16:$src, i32:$src_mods)))),
  (V_MUL_F16_e64 0, (i32 CONST.FP16_NEG_ONE), $src_mods, $src)
>;
} // End OtherPredicates

let OtherPredicates = [HasTrue16BitInsts] in {
def : GCNPat<
  (fcanonicalize (f16 (VOP3Mods f16:$src, i32:$src_mods))),
  (V_MUL_F16_fake16_e64 0, (i32 CONST.FP16_ONE), $src_mods, $src)
>;

def : GCNPat<
  (fcanonicalize (f16 (fneg (VOP3Mods f16:$src, i32:$src_mods)))),
  (V_MUL_F16_fake16_e64 0, (i32 CONST.FP16_NEG_ONE), $src_mods, $src)
>;
} // End OtherPredicates

def : GCNPat<
  (fcanonicalize (v2f16 (VOP3PMods v2f16:$src, i32:$src_mods))),
  (V_PK_MUL_F16 0, (i32 CONST.FP16_ONE), $src_mods, $src, DSTCLAMP.NONE)
>;

def : GCNPat<
  (fcanonicalize (f32 (VOP3Mods f32:$src, i32:$src_mods))),
  (V_MUL_F32_e64 0, (i32 CONST.FP32_ONE), $src_mods, $src)
>;

def : GCNPat<
  (fcanonicalize (f32 (fneg (VOP3Mods f32:$src, i32:$src_mods)))),
  (V_MUL_F32_e64 0, (i32 CONST.FP32_NEG_ONE), $src_mods, $src)
>;

let SubtargetPredicate = HasPackedFP32Ops in {
def : GCNPat<
  (fcanonicalize (v2f32 (VOP3PMods v2f32:$src, i32:$src_mods))),
  (V_PK_MUL_F32 0, (i64 CONST.FP32_ONE), $src_mods, $src)
>;
}

// TODO: Handle fneg like other types.
let SubtargetPredicate = isNotGFX12Plus in {
def : GCNPat<
  (fcanonicalize (f64 (VOP3Mods f64:$src, i32:$src_mods))),
  (V_MUL_F64_e64  0, (i64 CONST.FP64_ONE), $src_mods, $src)
>;
}
} // End AddedComplexity = -5

multiclass SelectCanonicalizeAsMax<
  list<Predicate> f32_preds = [],
  list<Predicate> f64_preds = [],
  list<Predicate> f16_preds = []> {
  def : GCNPat<
    (fcanonicalize (f32 (VOP3Mods f32:$src, i32:$src_mods))),
    (V_MAX_F32_e64 $src_mods, $src, $src_mods, $src)> {
    let OtherPredicates = f32_preds;
  }

  def : GCNPat<
    (fcanonicalize (f64 (VOP3Mods f64:$src, i32:$src_mods))),
    (V_MAX_F64_e64  $src_mods, $src, $src_mods, $src)> {
    let OtherPredicates = !listconcat(f64_preds, [isNotGFX12Plus]);
  }

  def : GCNPat<
    (fcanonicalize (f64 (VOP3Mods f64:$src, i32:$src_mods))),
    (V_MAX_NUM_F64_e64  $src_mods, $src, $src_mods, $src)> {
    let OtherPredicates = !listconcat(f64_preds, [isGFX12Plus]);
  }

  def : GCNPat<
    (fcanonicalize (f16 (VOP3Mods f16:$src, i32:$src_mods))),
    (V_MAX_F16_e64 $src_mods, $src, $src_mods, $src, 0, 0)> {
    let OtherPredicates = !listconcat(f16_preds, [Has16BitInsts, NotHasTrue16BitInsts]);
  }

  def : GCNPat<
    (fcanonicalize (f16 (VOP3Mods f16:$src, i32:$src_mods))),
    (V_MAX_F16_fake16_e64 $src_mods, $src, $src_mods, $src, 0, 0)> {
    let OtherPredicates = !listconcat(f16_preds, [Has16BitInsts, HasTrue16BitInsts]);
  }

  def : GCNPat<
    (fcanonicalize (v2f16 (VOP3PMods v2f16:$src, i32:$src_mods))),
    (V_PK_MAX_F16 $src_mods, $src, $src_mods, $src, DSTCLAMP.NONE)> {
    // FIXME: Should have VOP3P subtarget predicate
    let OtherPredicates = f16_preds;
  }
}

// On pre-gfx9 targets, v_max_*/v_min_* did not respect the denormal
// mode, and would never flush. For f64, it's faster to do implement
// this with a max. For f16/f32 it's a wash, but prefer max when
// valid.
//
// FIXME: Lowering f32/f16 with max is worse since we can use a
// smaller encoding if the input is fneg'd. It also adds an extra
// register use.
let SubtargetPredicate = HasMinMaxDenormModes in {
  defm : SelectCanonicalizeAsMax<[], [], []>;
} // End SubtargetPredicate = HasMinMaxDenormModes

let SubtargetPredicate = NotHasMinMaxDenormModes in {
  // Use the max lowering if we don't need to flush.

  // FIXME: We don't do use this for f32 as a workaround for the
  // library being compiled with the default ieee mode, but
  // potentially being called from flushing kernels. Really we should
  // not be mixing code expecting different default FP modes, but mul
  // works in any FP environment.
  defm : SelectCanonicalizeAsMax<[FalsePredicate], [FP64Denormals], [FP16Denormals]>;
} // End SubtargetPredicate = NotHasMinMaxDenormModes


let OtherPredicates = [HasDLInsts] in {
// Don't allow source modifiers. If there are any source modifiers then it's
// better to select fma instead of fmac.
def : GCNPat <
  (fma (f32 (VOP3NoMods f32:$src0)),
       (f32 (VOP3NoMods f32:$src1)),
       (f32 (VOP3NoMods f32:$src2))),
  (V_FMAC_F32_e64 SRCMODS.NONE, $src0, SRCMODS.NONE, $src1,
                  SRCMODS.NONE, $src2)
>;
} // End OtherPredicates = [HasDLInsts]

let SubtargetPredicate = isGFX10Plus in {
// Don't allow source modifiers. If there are any source modifiers then it's
// better to select fma instead of fmac.
let OtherPredicates = [NotHasTrue16BitInsts] in
def : GCNPat <
  (fma (f16 (VOP3NoMods f32:$src0)),
       (f16 (VOP3NoMods f32:$src1)),
       (f16 (VOP3NoMods f32:$src2))),
  (V_FMAC_F16_e64 SRCMODS.NONE, $src0, SRCMODS.NONE, $src1,
                  SRCMODS.NONE, $src2)
>;
let OtherPredicates = [HasTrue16BitInsts] in
def : GCNPat <
  (fma (f16 (VOP3NoMods f32:$src0)),
       (f16 (VOP3NoMods f32:$src1)),
       (f16 (VOP3NoMods f32:$src2))),
  (V_FMAC_F16_t16_e64 SRCMODS.NONE, $src0, SRCMODS.NONE, $src1,
                  SRCMODS.NONE, $src2)
>;
}

let OtherPredicates = [HasFmacF64Inst] in
// Don't allow source modifiers. If there are any source modifiers then it's
// better to select fma instead of fmac.
def : GCNPat <
  (fma (f64 (VOP3NoMods f64:$src0)),
       (f64 (VOP3NoMods f64:$src1)),
       (f64 (VOP3NoMods f64:$src2))),
  (V_FMAC_F64_e64 SRCMODS.NONE, $src0, SRCMODS.NONE, $src1,
                  SRCMODS.NONE, $src2)
>;

// COPY is workaround tablegen bug from multiple outputs
// from S_LSHL_B32's multiple outputs from implicit scc def.
let AddedComplexity = 1 in {
def : GCNPat <
  (v2i16 (UniformBinFrag<build_vector> (i16 0), (i16 SReg_32:$src1))),
  (S_LSHL_B32 SReg_32:$src1, (i16 16))
>;

def : GCNPat <
  (v2i16 (DivergentBinFrag<build_vector> (i16 0), (i16 VGPR_32:$src1))),
  (v2i16 (V_LSHLREV_B32_e64 (i16 16), VGPR_32:$src1))
>;


def : GCNPat <
  (v2i16 (UniformBinFrag<build_vector> (i16 SReg_32:$src1), (i16 0))),
  (S_AND_B32 (S_MOV_B32 (i32 0xffff)), SReg_32:$src1)
>;

def : GCNPat <
  (v2i16 (DivergentBinFrag<build_vector> (i16 VGPR_32:$src1), (i16 0))),
  (v2i16 (V_AND_B32_e64 (i32 (V_MOV_B32_e32 (i32 0xffff))), VGPR_32:$src1))
>;

def : GCNPat <
  (v2f16 (UniformBinFrag<build_vector> (f16 SReg_32:$src1), (f16 FP_ZERO))),
  (S_AND_B32 (S_MOV_B32 (i32 0xffff)), SReg_32:$src1)
>;

def : GCNPat <
  (v2f16 (DivergentBinFrag<build_vector> (f16 VGPR_32:$src1), (f16 FP_ZERO))),
  (v2f16 (V_AND_B32_e64 (i32 (V_MOV_B32_e32 (i32 0xffff))), VGPR_32:$src1))
>;

foreach vecTy = [v2i16, v2f16, v2bf16] in {

defvar Ty = vecTy.ElementType;

def : GCNPat <
  (vecTy (UniformBinFrag<build_vector> (Ty SReg_32:$src0), (Ty undef))),
  (COPY_TO_REGCLASS SReg_32:$src0, SReg_32)
>;

def : GCNPat <
  (vecTy (DivergentBinFrag<build_vector> (Ty VGPR_32:$src0), (Ty undef))),
  (COPY_TO_REGCLASS VGPR_32:$src0, VGPR_32)
>;

def : GCNPat <
  (vecTy (UniformBinFrag<build_vector> (Ty undef), (Ty SReg_32:$src1))),
  (S_LSHL_B32 SReg_32:$src1, (i32 16))
>;

def : GCNPat <
  (vecTy (DivergentBinFrag<build_vector> (Ty undef), (Ty VGPR_32:$src1))),
  (vecTy (V_LSHLREV_B32_e64 (i32 16), VGPR_32:$src1))
>;
} // End foreach Ty = ...
}

let SubtargetPredicate = HasVOP3PInsts in {
def : GCNPat <
  (v2i16 (DivergentBinFrag<build_vector> (i16 VGPR_32:$src0), (i16 VGPR_32:$src1))),
  (v2i16 (V_LSHL_OR_B32_e64 $src1, (i32 16), (i32 (V_AND_B32_e64 (i32 (V_MOV_B32_e32 (i32 0xffff))), $src0))))
>;

// With multiple uses of the shift, this will duplicate the shift and
// increase register pressure.
def : GCNPat <
  (v2i16 (UniformBinFrag<build_vector> (i16 SReg_32:$src0), (i16 (trunc (srl_oneuse SReg_32:$src1, (i32 16)))))),
  (v2i16 (S_PACK_LH_B32_B16 SReg_32:$src0, SReg_32:$src1))
>;

def : GCNPat <
  (v2i16 (UniformBinFrag<build_vector> (i16 (trunc (srl_oneuse SReg_32:$src0, (i32 16)))),
                       (i16 (trunc (srl_oneuse SReg_32:$src1, (i32 16)))))),
  (S_PACK_HH_B32_B16 SReg_32:$src0, SReg_32:$src1)
>;


foreach vecTy = [v2i16, v2f16, v2bf16] in {

defvar Ty = vecTy.ElementType;
defvar immzeroTy = !if(!eq(Ty, i16), immzero, fpimmzero);

def : GCNPat <
  (vecTy (UniformBinFrag<build_vector> (Ty SReg_32:$src0), (Ty SReg_32:$src1))),
  (S_PACK_LL_B32_B16 SReg_32:$src0, SReg_32:$src1)
>;

// Take the lower 16 bits from each VGPR_32 and concat them
def : GCNPat <
  (vecTy (DivergentBinFrag<build_vector> (Ty VGPR_32:$a), (Ty VGPR_32:$b))),
  (V_PERM_B32_e64 VGPR_32:$b, VGPR_32:$a, (S_MOV_B32 (i32 0x05040100)))
>;


// Take the lower 16 bits from V[0] and the upper 16 bits from V[1]
// Special case, can use V_BFI (0xffff literal likely more reusable than 0x70601000)
def : GCNPat <
  (vecTy (DivergentBinFrag<build_vector> (Ty (immzeroTy)),
    (Ty !if(!eq(Ty, i16),
      (Ty (trunc (srl VGPR_32:$b, (i32 16)))),
      (Ty (bitconvert (i16 (trunc (srl VGPR_32:$b, (i32 16)))))))))),
  (V_AND_B32_e64 (S_MOV_B32 (i32 0xffff0000)), VGPR_32:$b)
>;


// Take the lower 16 bits from V[0] and the upper 16 bits from V[1]
// Special case, can use V_BFI (0xffff literal likely more reusable than 0x70601000)
def : GCNPat <
  (vecTy (DivergentBinFrag<build_vector> (Ty VGPR_32:$a),
    (Ty !if(!eq(Ty, i16),
      (Ty (trunc (srl VGPR_32:$b, (i32 16)))),
      (Ty (bitconvert (i16 (trunc (srl VGPR_32:$b, (i32 16)))))))))),
  (V_BFI_B32_e64 (S_MOV_B32 (i32 0x0000ffff)),  VGPR_32:$a, VGPR_32:$b)
>;


// Take the upper 16 bits from V[0] and the lower 16 bits from V[1]
// Special case, can use V_ALIGNBIT (always uses encoded literal)
def : GCNPat <
  (vecTy (DivergentBinFrag<build_vector>
    (Ty !if(!eq(Ty, i16),
      (Ty (trunc (srl VGPR_32:$a, (i32 16)))),
      (Ty (bitconvert (i16 (trunc (srl VGPR_32:$a, (i32 16)))))))),
    (Ty VGPR_32:$b))),
    (V_ALIGNBIT_B32_e64 VGPR_32:$b, VGPR_32:$a, (i32 16))
>;

// Take the upper 16 bits from each VGPR_32 and concat them
def : GCNPat <
  (vecTy (DivergentBinFrag<build_vector>
    (Ty !if(!eq(Ty, i16),
      (Ty (trunc (srl VGPR_32:$a, (i32 16)))),
      (Ty (bitconvert (i16 (trunc (srl VGPR_32:$a, (i32 16)))))))),
    (Ty !if(!eq(Ty, i16),
      (Ty (trunc (srl VGPR_32:$b, (i32 16)))),
      (Ty (bitconvert (i16 (trunc (srl VGPR_32:$b, (i32 16)))))))))),
  (V_PERM_B32_e64 VGPR_32:$b, VGPR_32:$a, (S_MOV_B32 (i32 0x07060302)))
>;


} // end foreach Ty


let AddedComplexity = 5 in {
def : GCNPat <
  (v2f16 (is_canonicalized_2<build_vector> (f16 (VOP3Mods (f16 VGPR_32:$src0), i32:$src0_mods)),
                                           (f16 (VOP3Mods (f16 VGPR_32:$src1), i32:$src1_mods)))),
  (V_PACK_B32_F16_e64 $src0_mods, VGPR_32:$src0, $src1_mods, VGPR_32:$src1)
>;
}
} // End SubtargetPredicate = HasVOP3PInsts

// With multiple uses of the shift, this will duplicate the shift and
// increase register pressure.
let SubtargetPredicate = isGFX11Plus in
def : GCNPat <
  (v2i16 (build_vector (i16 (trunc (srl_oneuse SReg_32:$src0, (i32 16)))), (i16 SReg_32:$src1))),
  (v2i16 (S_PACK_HL_B32_B16 SReg_32:$src0, SReg_32:$src1))
>;


def : GCNPat <
  (v2f16 (scalar_to_vector f16:$src0)),
  (COPY $src0)
>;

def : GCNPat <
  (v2i16 (scalar_to_vector i16:$src0)),
  (COPY $src0)
>;

def : GCNPat <
  (v4i16 (scalar_to_vector i16:$src0)),
  (INSERT_SUBREG (IMPLICIT_DEF), $src0, sub0)
>;

def : GCNPat <
  (v4f16 (scalar_to_vector f16:$src0)),
  (INSERT_SUBREG (IMPLICIT_DEF), $src0, sub0)
>;

def : GCNPat <
  (i64 (int_amdgcn_mov_dpp i64:$src, timm:$dpp_ctrl, timm:$row_mask,
                           timm:$bank_mask, timm:$bound_ctrl)),
  (V_MOV_B64_DPP_PSEUDO VReg_64_Align2:$src, VReg_64_Align2:$src,
                        (as_i32timm $dpp_ctrl), (as_i32timm $row_mask),
                        (as_i32timm $bank_mask),
                        (as_i1timm $bound_ctrl))
>;

foreach vt = Reg64Types.types in {
def : GCNPat <
  (vt (int_amdgcn_update_dpp vt:$old, vt:$src, timm:$dpp_ctrl, timm:$row_mask,
                              timm:$bank_mask, timm:$bound_ctrl)),
  (V_MOV_B64_DPP_PSEUDO VReg_64_Align2:$old, VReg_64_Align2:$src, (as_i32timm $dpp_ctrl),
                        (as_i32timm $row_mask), (as_i32timm $bank_mask),
                        (as_i1timm $bound_ctrl))
>;
}

//===----------------------------------------------------------------------===//
// Fract Patterns
//===----------------------------------------------------------------------===//

let SubtargetPredicate = isGFX6 in {

// V_FRACT is buggy on SI, so the F32 version is never used and (x-floor(x)) is
// used instead. However, SI doesn't have V_FLOOR_F64, so the most efficient
// way to implement it is using V_FRACT_F64.
// The workaround for the V_FRACT bug is:
//    fract(x) = isnan(x) ? x : min(V_FRACT(x), 0.99999999999999999)

// Convert floor(x) to (x - fract(x))

// Don't bother handling this for GlobalISel, it's handled during
// lowering.
//
// FIXME: DAG should also custom lower this.
def : GCNPat <
  (f64 (ffloor (f64 (VOP3Mods f64:$x, i32:$mods)))),
  (V_ADD_F64_e64
      $mods,
      $x,
      SRCMODS.NEG,
      (V_CNDMASK_B64_PSEUDO
         (V_MIN_F64_e64
             SRCMODS.NONE,
             (V_FRACT_F64_e64 $mods, $x),
             SRCMODS.NONE,
             (V_MOV_B64_PSEUDO (i64 0x3fefffffffffffff))),
         $x,
         (V_CMP_CLASS_F64_e64 SRCMODS.NONE, $x, (i32 3 /*NaN*/))))
>;

} // End SubtargetPredicates = isGFX6

//============================================================================//
// Miscellaneous Optimization Patterns
//============================================================================//

// Undo sub x, c -> add x, -c canonicalization since c is more likely
// an inline immediate than -c.
// TODO: Also do for 64-bit.
def : GCNPat<
  (UniformBinFrag<add> i32:$src0, (i32 NegSubInlineConst32:$src1)),
  (S_SUB_I32 SReg_32:$src0, NegSubInlineConst32:$src1)
>;

def : GCNPat<
  (DivergentBinFrag<add> i32:$src0, (i32 NegSubInlineConst32:$src1)),
  (V_SUB_U32_e64 VS_32:$src0, NegSubInlineConst32:$src1)> {
  let SubtargetPredicate = HasAddNoCarryInsts;
}

def : GCNPat<
  (DivergentBinFrag<add> i32:$src0, (i32 NegSubInlineConst32:$src1)),
  (V_SUB_CO_U32_e64 VS_32:$src0, NegSubInlineConst32:$src1)> {
  let SubtargetPredicate = NotHasAddNoCarryInsts;
}


// Avoid pointlessly materializing a constant in VGPR.
// FIXME: Should also do this for readlane, but tablegen crashes on
// the ignored src1.
def : GCNPat<
  (i32 (int_amdgcn_readfirstlane (i32 imm:$src))),
  (S_MOV_B32 SReg_32:$src)
>;

multiclass BFMPatterns <ValueType vt, PatFrag SHL, PatFrag ADD, InstSI BFM> {
  def : GCNPat <
    (vt (SHL (vt (add (vt (shl 1, vt:$a)), -1)), vt:$b)),
    (BFM $a, $b)
  >;

  def : GCNPat <
    (vt (ADD (vt (shl 1, vt:$a)), -1)),
    (BFM $a, (i32 0))
  >;
}

defm : BFMPatterns <i32, UniformBinFrag<shl>, UniformBinFrag<add>, S_BFM_B32>;
// FIXME: defm : BFMPatterns <i64, UniformBinFrag<shl>, UniformBinFrag<add>, S_BFM_B64>;
defm : BFMPatterns <i32, DivergentBinFrag<shl>, DivergentBinFrag<add>, V_BFM_B32_e64>;

// Bitfield extract patterns

def IMMZeroBasedBitfieldMask : ImmLeaf <i32, [{
  return isMask_32(Imm);
}]>;

def IMMPopCount : SDNodeXForm<imm, [{
  return CurDAG->getTargetConstant(llvm::popcount(N->getZExtValue()), SDLoc(N),
                                   MVT::i32);
}]>;

def : AMDGPUPat <
  (DivergentBinFrag<and> (i32 (srl i32:$src, i32:$rshift)),
                         IMMZeroBasedBitfieldMask:$mask),
  (V_BFE_U32_e64 $src, $rshift, (i32 (IMMPopCount $mask)))
>;

// x & ((1 << y) - 1)
def : AMDGPUPat <
  (DivergentBinFrag<and> i32:$src, (add_oneuse (shl_oneuse 1, i32:$width), -1)),
  (V_BFE_U32_e64 $src, (i32 0), $width)
>;

// x & ~(-1 << y)
def : AMDGPUPat <
  (DivergentBinFrag<and> i32:$src,
                         (xor_oneuse (shl_oneuse -1, i32:$width), -1)),
  (V_BFE_U32_e64 $src, (i32 0), $width)
>;

// x & (-1 >> (bitwidth - y))
def : AMDGPUPat <
  (DivergentBinFrag<and> i32:$src, (srl_oneuse -1, (sub 32, i32:$width))),
  (V_BFE_U32_e64 $src, (i32 0), $width)
>;

// x << (bitwidth - y) >> (bitwidth - y)
def : AMDGPUPat <
  (DivergentBinFrag<srl> (shl_oneuse i32:$src, (sub 32, i32:$width)),
                         (sub 32, i32:$width)),
  (V_BFE_U32_e64 $src, (i32 0), $width)
>;

def : AMDGPUPat <
  (DivergentBinFrag<sra> (shl_oneuse i32:$src, (sub 32, i32:$width)),
                         (sub 32, i32:$width)),
  (V_BFE_I32_e64 $src, (i32 0), $width)
>;

// SHA-256 Ma patterns

// ((x & z) | (y & (x | z))) -> BFI (XOR x, y), z, y
def : AMDGPUPatIgnoreCopies <
  (DivergentBinFrag<or> (and i32:$x, i32:$z),
                        (and i32:$y, (or i32:$x, i32:$z))),
  (V_BFI_B32_e64 (V_XOR_B32_e64 (COPY_TO_REGCLASS VSrc_b32:$x, VGPR_32),
                                (COPY_TO_REGCLASS VSrc_b32:$y, VGPR_32)),
                (COPY_TO_REGCLASS VSrc_b32:$z, VGPR_32),
                (COPY_TO_REGCLASS VSrc_b32:$y, VGPR_32))
>;

def : AMDGPUPatIgnoreCopies <
  (DivergentBinFrag<or> (and i64:$x, i64:$z),
                        (and i64:$y, (or i64:$x, i64:$z))),
  (REG_SEQUENCE VReg_64,
    (V_BFI_B32_e64 (V_XOR_B32_e64 (i32 (EXTRACT_SUBREG VReg_64:$x, sub0)),
                    (i32 (EXTRACT_SUBREG VReg_64:$y, sub0))),
              (i32 (EXTRACT_SUBREG VReg_64:$z, sub0)),
              (i32 (EXTRACT_SUBREG VReg_64:$y, sub0))), sub0,
    (V_BFI_B32_e64 (V_XOR_B32_e64 (i32 (EXTRACT_SUBREG VReg_64:$x, sub1)),
                    (i32 (EXTRACT_SUBREG VReg_64:$y, sub1))),
              (i32 (EXTRACT_SUBREG VReg_64:$z, sub1)),
              (i32 (EXTRACT_SUBREG VReg_64:$y, sub1))), sub1)
>;

multiclass IntMed3Pat<Instruction med3Inst,
                 SDPatternOperator min,
                 SDPatternOperator max> {

  // This matches 16 permutations of
  // min(max(a, b), max(min(a, b), c))
  def : AMDGPUPat <
  (min (max i32:$src0, i32:$src1),
       (max (min i32:$src0, i32:$src1), i32:$src2)),
  (med3Inst VSrc_b32:$src0, VSrc_b32:$src1, VSrc_b32:$src2)
>;

  // This matches 16 permutations of
  // max(min(x, y), min(max(x, y), z))
  def : AMDGPUPat <
  (max (min i32:$src0, i32:$src1),
       (min (max i32:$src0, i32:$src1), i32:$src2)),
  (med3Inst VSrc_b32:$src0, VSrc_b32:$src1, VSrc_b32:$src2)
>;
}

defm : IntMed3Pat<V_MED3_I32_e64, smin, smax>;
defm : IntMed3Pat<V_MED3_U32_e64, umin, umax>;

multiclass FPMed3Pat<ValueType vt,
                Instruction med3Inst> {
  // This matches 16 permutations of max(min(x, y), min(max(x, y), z))
  def : GCNPat<
    (fmaxnum_like_nnan
      (fminnum_like (VOP3Mods vt:$src0, i32:$src0_mods),
                    (VOP3Mods vt:$src1, i32:$src1_mods)),
      (fminnum_like (fmaxnum_like (VOP3Mods vt:$src0, i32:$src0_mods),
                                  (VOP3Mods vt:$src1, i32:$src1_mods)),
                    (vt (VOP3Mods vt:$src2, i32:$src2_mods)))),
    (med3Inst $src0_mods, $src0, $src1_mods, $src1, $src2_mods, $src2,
              DSTCLAMP.NONE, DSTOMOD.NONE)>;


  // This matches 16 permutations of min(max(x, y), max(min(x, y), z))
  def : GCNPat<
    (fminnum_like_nnan
      (fmaxnum_like (VOP3Mods vt:$src0, i32:$src0_mods),
                    (VOP3Mods vt:$src1, i32:$src1_mods)),
      (fmaxnum_like (fminnum_like (VOP3Mods vt:$src0, i32:$src0_mods),
                                  (VOP3Mods vt:$src1, i32:$src1_mods)),
                    (vt (VOP3Mods vt:$src2, i32:$src2_mods)))),
    (med3Inst $src0_mods, $src0, $src1_mods, $src1, $src2_mods, $src2,
              DSTCLAMP.NONE, DSTOMOD.NONE)>;
}

multiclass Int16Med3Pat<Instruction med3Inst,
                        SDPatternOperator min,
                        SDPatternOperator max> {
  // This matches 16 permutations of
  // max(min(x, y), min(max(x, y), z))
  def : GCNPat <
  (max (min i16:$src0, i16:$src1),
       (min (max i16:$src0, i16:$src1), i16:$src2)),
  (med3Inst SRCMODS.NONE, VSrc_b16:$src0, SRCMODS.NONE, VSrc_b16:$src1, SRCMODS.NONE, VSrc_b16:$src2, DSTCLAMP.NONE)
>;

  // This matches 16 permutations of
  // min(max(a, b), max(min(a, b), c))
  def : GCNPat <
  (min (max i16:$src0, i16:$src1),
       (max (min i16:$src0, i16:$src1), i16:$src2)),
  (med3Inst SRCMODS.NONE, VSrc_b16:$src0, SRCMODS.NONE, VSrc_b16:$src1, SRCMODS.NONE, VSrc_b16:$src2, DSTCLAMP.NONE)
>;
}

defm : FPMed3Pat<f32, V_MED3_F32_e64>;

let SubtargetPredicate = HasMed3_16 in {
defm : FPMed3Pat<f16, V_MED3_F16_e64>;
}

class
IntMinMaxPat<Instruction minmaxInst, SDPatternOperator min_or_max,
             SDPatternOperator max_or_min_oneuse> : AMDGPUPat <
  (DivergentBinFrag<min_or_max> (max_or_min_oneuse i32:$src0, i32:$src1),
                                i32:$src2),
  (minmaxInst VSrc_b32:$src0, VSrc_b32:$src1, VSrc_b32:$src2)
>;

class
FPMinMaxPat<Instruction minmaxInst, ValueType vt, SDPatternOperator min_or_max,
            SDPatternOperator max_or_min_oneuse> : GCNPat <
  (min_or_max (max_or_min_oneuse (VOP3Mods vt:$src0, i32:$src0_mods),
                                 (VOP3Mods vt:$src1, i32:$src1_mods)),
               (vt (VOP3Mods vt:$src2, i32:$src2_mods))),
  (minmaxInst $src0_mods, $src0, $src1_mods, $src1, $src2_mods, $src2,
              DSTCLAMP.NONE, DSTOMOD.NONE)
>;

class
FPMinCanonMaxPat<Instruction minmaxInst, ValueType vt, SDPatternOperator min_or_max,
                 SDPatternOperator max_or_min_oneuse> : GCNPat <
  (min_or_max (is_canonicalized_1<fcanonicalize>
                  (max_or_min_oneuse (VOP3Mods vt:$src0, i32:$src0_mods),
                                     (VOP3Mods vt:$src1, i32:$src1_mods))),
               (vt (VOP3Mods vt:$src2, i32:$src2_mods))),
  (minmaxInst $src0_mods, $src0, $src1_mods, $src1, $src2_mods, $src2,
              DSTCLAMP.NONE, DSTOMOD.NONE)
>;

let OtherPredicates = [isGFX11Plus] in {
def : IntMinMaxPat<V_MAXMIN_I32_e64, smin, smax_oneuse>;
def : IntMinMaxPat<V_MINMAX_I32_e64, smax, smin_oneuse>;
def : IntMinMaxPat<V_MAXMIN_U32_e64, umin, umax_oneuse>;
def : IntMinMaxPat<V_MINMAX_U32_e64, umax, umin_oneuse>;
def : FPMinMaxPat<V_MINMAX_F32_e64, f32, fmaxnum_like, fminnum_like_oneuse>;
def : FPMinMaxPat<V_MAXMIN_F32_e64, f32, fminnum_like, fmaxnum_like_oneuse>;
def : FPMinMaxPat<V_MINMAX_F16_e64, f16, fmaxnum_like, fminnum_like_oneuse>;
def : FPMinMaxPat<V_MAXMIN_F16_e64, f16, fminnum_like, fmaxnum_like_oneuse>;
def : FPMinCanonMaxPat<V_MINMAX_F32_e64, f32, fmaxnum_like, fminnum_like_oneuse>;
def : FPMinCanonMaxPat<V_MAXMIN_F32_e64, f32, fminnum_like, fmaxnum_like_oneuse>;
def : FPMinCanonMaxPat<V_MINMAX_F16_e64, f16, fmaxnum_like, fminnum_like_oneuse>;
def : FPMinCanonMaxPat<V_MAXMIN_F16_e64, f16, fminnum_like, fmaxnum_like_oneuse>;
}

let OtherPredicates = [isGFX9Plus] in {
defm : Int16Med3Pat<V_MED3_I16_e64, smin, smax>;
defm : Int16Med3Pat<V_MED3_U16_e64, umin, umax>;
} // End Predicates = [isGFX9Plus]

let OtherPredicates = [isGFX12Plus] in {
def : FPMinMaxPat<V_MINIMUMMAXIMUM_F32_e64, f32, DivergentBinFrag<fmaximum>, fminimum_oneuse>;
def : FPMinMaxPat<V_MAXIMUMMINIMUM_F32_e64, f32, DivergentBinFrag<fminimum>, fmaximum_oneuse>;
def : FPMinMaxPat<V_MINIMUMMAXIMUM_F16_e64, f16, DivergentBinFrag<fmaximum>, fminimum_oneuse>;
def : FPMinMaxPat<V_MAXIMUMMINIMUM_F16_e64, f16, DivergentBinFrag<fminimum>, fmaximum_oneuse>;
def : FPMinCanonMaxPat<V_MINIMUMMAXIMUM_F32_e64, f32, DivergentBinFrag<fmaximum>, fminimum_oneuse>;
def : FPMinCanonMaxPat<V_MAXIMUMMINIMUM_F32_e64, f32, DivergentBinFrag<fminimum>, fmaximum_oneuse>;
def : FPMinCanonMaxPat<V_MINIMUMMAXIMUM_F16_e64, f16, DivergentBinFrag<fmaximum>, fminimum_oneuse>;
def : FPMinCanonMaxPat<V_MAXIMUMMINIMUM_F16_e64, f16, DivergentBinFrag<fminimum>, fmaximum_oneuse>;
}

// Convert a floating-point power of 2 to the integer exponent.
def FPPow2ToExponentXForm : SDNodeXForm<fpimm, [{
  const auto &APF = N->getValueAPF();
  int Log2 = APF.getExactLog2Abs();
  assert(Log2 != INT_MIN);
  return CurDAG->getTargetConstant(Log2, SDLoc(N), MVT::i32);
}]>;

// Check if a floating point value is a power of 2 floating-point
// immediate where it's preferable to emit a multiply by as an
// ldexp. We skip over 0.5 to 4.0 as those are inline immediates
// anyway.
def fpimm_pos_pow2_prefer_ldexp_f64 : FPImmLeaf<f64, [{
    if (Imm.isNegative())
      return false;

    int Exp = Imm.getExactLog2Abs();
    // Prefer leaving the FP inline immediates as they are.
    // 0.5, 1.0, 2.0, 4.0

    // For f64 ldexp is always better than materializing a 64-bit
    // constant.
    return Exp != INT_MIN && (Exp < -1 || Exp > 2);
  }], FPPow2ToExponentXForm
>;

def fpimm_neg_pow2_prefer_ldexp_f64 : FPImmLeaf<f64, [{
    if (!Imm.isNegative())
      return false;
    int Exp = Imm.getExactLog2Abs();
    // Prefer leaving the FP inline immediates as they are.
    // 0.5, 1.0, 2.0, 4.0

    // For f64 ldexp is always better than materializing a 64-bit
    // constant.
    return Exp != INT_MIN && (Exp < -1 || Exp > 2);
  }], FPPow2ToExponentXForm
>;

// f64 is different because we also want to handle cases that may
// require materialization of the exponent.
// TODO: If we know f64 ops are fast, prefer add (ldexp x, N), y over fma
// TODO: For f32/f16, it's not a clear win on code size to use ldexp
// in place of mul since we have to use the vop3 form. Are there power
// savings or some other reason to prefer ldexp over mul?
def : GCNPat<
  (any_fmul (f64 (VOP3Mods f64:$src0, i32:$src0_mods)),
            fpimm_pos_pow2_prefer_ldexp_f64:$src1),
  (V_LDEXP_F64_e64 i32:$src0_mods, VSrc_b64:$src0,
                   0, (S_MOV_B32 (i32 (FPPow2ToExponentXForm $src1))))
>;

def : GCNPat<
  (any_fmul f64:$src0, fpimm_neg_pow2_prefer_ldexp_f64:$src1),
  (V_LDEXP_F64_e64 SRCMODS.NEG, VSrc_b64:$src0,
                   0, (S_MOV_B32 (i32 (FPPow2ToExponentXForm $src1))))
>;

// We want to avoid using VOP3Mods which could pull in another fneg
// which we would need to be re-negated (which should never happen in
// practice). I don't see a way to apply an SDNodeXForm that accounts
// for a second operand.
def : GCNPat<
  (any_fmul (fabs f64:$src0), fpimm_neg_pow2_prefer_ldexp_f64:$src1),
  (V_LDEXP_F64_e64 SRCMODS.NEG_ABS, VSrc_b64:$src0,
                   0, (S_MOV_B32 (i32 (FPPow2ToExponentXForm $src1))))
>;

class AMDGPUGenericInstruction : GenericInstruction {
  let Namespace = "AMDGPU";
}

// Convert a wave address to a swizzled vector address (i.e. this is
// for copying the stack pointer to a vector address appropriate to
// use in the offset field of mubuf instructions).
def G_AMDGPU_WAVE_ADDRESS : AMDGPUGenericInstruction {
  let OutOperandList = (outs type0:$dst);
  let InOperandList = (ins type0:$src);
  let hasSideEffects = 0;
}

// Returns -1 if the input is zero.
def G_AMDGPU_FFBH_U32 : AMDGPUGenericInstruction {
  let OutOperandList = (outs type0:$dst);
  let InOperandList = (ins type1:$src);
  let hasSideEffects = 0;
}

// Returns -1 if the input is zero.
def G_AMDGPU_FFBL_B32 : AMDGPUGenericInstruction {
  let OutOperandList = (outs type0:$dst);
  let InOperandList = (ins type1:$src);
  let hasSideEffects = 0;
}

def G_AMDGPU_RCP_IFLAG : AMDGPUGenericInstruction {
  let OutOperandList = (outs type0:$dst);
  let InOperandList = (ins type1:$src);
  let hasSideEffects = 0;
}

class BufferLoadGenericInstruction : AMDGPUGenericInstruction {
  let OutOperandList = (outs type0:$dst);
  let InOperandList = (ins type1:$rsrc, type2:$vindex, type2:$voffset,
                           type2:$soffset, untyped_imm_0:$offset,
                           untyped_imm_0:$cachepolicy, untyped_imm_0:$idxen);
  let hasSideEffects = 0;
  let mayLoad = 1;
}

class TBufferLoadGenericInstruction : AMDGPUGenericInstruction {
  let OutOperandList = (outs type0:$dst);
  let InOperandList = (ins type1:$rsrc, type2:$vindex, type2:$voffset,
                           type2:$soffset, untyped_imm_0:$offset, untyped_imm_0:$format,
                           untyped_imm_0:$cachepolicy, untyped_imm_0:$idxen);
  let hasSideEffects = 0;
  let mayLoad = 1;
}

def G_AMDGPU_BUFFER_LOAD_UBYTE : BufferLoadGenericInstruction;
def G_AMDGPU_BUFFER_LOAD_SBYTE : BufferLoadGenericInstruction;
def G_AMDGPU_BUFFER_LOAD_USHORT : BufferLoadGenericInstruction;
def G_AMDGPU_BUFFER_LOAD_SSHORT : BufferLoadGenericInstruction;
def G_AMDGPU_BUFFER_LOAD : BufferLoadGenericInstruction;
def G_AMDGPU_BUFFER_LOAD_UBYTE_TFE : BufferLoadGenericInstruction;
def G_AMDGPU_BUFFER_LOAD_SBYTE_TFE : BufferLoadGenericInstruction;
def G_AMDGPU_BUFFER_LOAD_USHORT_TFE : BufferLoadGenericInstruction;
def G_AMDGPU_BUFFER_LOAD_SSHORT_TFE : BufferLoadGenericInstruction;
def G_AMDGPU_BUFFER_LOAD_TFE : BufferLoadGenericInstruction;
def G_AMDGPU_BUFFER_LOAD_FORMAT : BufferLoadGenericInstruction;
def G_AMDGPU_BUFFER_LOAD_FORMAT_TFE : BufferLoadGenericInstruction;
def G_AMDGPU_BUFFER_LOAD_FORMAT_D16 : BufferLoadGenericInstruction;
def G_AMDGPU_TBUFFER_LOAD_FORMAT : TBufferLoadGenericInstruction;
def G_AMDGPU_TBUFFER_LOAD_FORMAT_D16 : TBufferLoadGenericInstruction;

class BufferStoreGenericInstruction : AMDGPUGenericInstruction {
  let OutOperandList = (outs);
  let InOperandList = (ins type0:$vdata, type1:$rsrc, type2:$vindex, type2:$voffset,
                           type2:$soffset, untyped_imm_0:$offset,
                           untyped_imm_0:$cachepolicy, untyped_imm_0:$idxen);
  let hasSideEffects = 0;
  let mayStore = 1;
}

class TBufferStoreGenericInstruction : AMDGPUGenericInstruction {
  let OutOperandList = (outs);
  let InOperandList = (ins type0:$vdata, type1:$rsrc, type2:$vindex, type2:$voffset,
                           type2:$soffset, untyped_imm_0:$offset,
                           untyped_imm_0:$format,
                           untyped_imm_0:$cachepolicy, untyped_imm_0:$idxen);
  let hasSideEffects = 0;
  let mayStore = 1;
}

def G_AMDGPU_BUFFER_STORE : BufferStoreGenericInstruction;
def G_AMDGPU_BUFFER_STORE_BYTE : BufferStoreGenericInstruction;
def G_AMDGPU_BUFFER_STORE_SHORT : BufferStoreGenericInstruction;
def G_AMDGPU_BUFFER_STORE_FORMAT : BufferStoreGenericInstruction;
def G_AMDGPU_BUFFER_STORE_FORMAT_D16 : BufferStoreGenericInstruction;
def G_AMDGPU_TBUFFER_STORE_FORMAT : TBufferStoreGenericInstruction;
def G_AMDGPU_TBUFFER_STORE_FORMAT_D16 : TBufferStoreGenericInstruction;

def G_AMDGPU_FMIN_LEGACY : AMDGPUGenericInstruction {
  let OutOperandList = (outs type0:$dst);
  let InOperandList = (ins type0:$src0, type0:$src1);
  let hasSideEffects = 0;
}

def G_AMDGPU_FMAX_LEGACY : AMDGPUGenericInstruction {
  let OutOperandList = (outs type0:$dst);
  let InOperandList = (ins type0:$src0, type0:$src1);
  let hasSideEffects = 0;
}

foreach N = 0-3 in {
def G_AMDGPU_CVT_F32_UBYTE#N : AMDGPUGenericInstruction {
  let OutOperandList = (outs type0:$dst);
  let InOperandList = (ins type0:$src0);
  let hasSideEffects = 0;
}
}

def G_AMDGPU_CVT_PK_I16_I32 : AMDGPUGenericInstruction {
  let OutOperandList = (outs type0:$dst);
  let InOperandList = (ins type0:$src0, type0:$src1);
  let hasSideEffects = 0;
}

def G_AMDGPU_SMED3 : AMDGPUGenericInstruction {
  let OutOperandList = (outs type0:$dst);
  let InOperandList = (ins type0:$src0, type0:$src1, type0:$src2);
  let hasSideEffects = 0;
}

def G_AMDGPU_UMED3 : AMDGPUGenericInstruction {
  let OutOperandList = (outs type0:$dst);
  let InOperandList = (ins type0:$src0, type0:$src1, type0:$src2);
  let hasSideEffects = 0;
}

def G_AMDGPU_FMED3 : AMDGPUGenericInstruction {
  let OutOperandList = (outs type0:$dst);
  let InOperandList = (ins type0:$src0, type0:$src1, type0:$src2);
  let hasSideEffects = 0;
}

def G_AMDGPU_CLAMP : AMDGPUGenericInstruction {
  let OutOperandList = (outs type0:$dst);
  let InOperandList = (ins type0:$src);
  let hasSideEffects = 0;
}

// Integer multiply-add: arg0 * arg1 + arg2.
//
// arg0 and arg1 are 32-bit integers (interpreted as signed or unsigned),
// arg2 is a 64-bit integer. Result is a 64-bit integer and a 1-bit carry-out.
class G_AMDGPU_MAD_64_32 : AMDGPUGenericInstruction {
  let OutOperandList = (outs type0:$dst, type1:$carry_out);
  let InOperandList = (ins type2:$arg0, type2:$arg1, type0:$arg2);
  let hasSideEffects = 0;
}

def G_AMDGPU_MAD_U64_U32 : G_AMDGPU_MAD_64_32;
def G_AMDGPU_MAD_I64_I32 : G_AMDGPU_MAD_64_32;

// Atomic cmpxchg. $cmpval ad $newval are packed in a single vector
// operand Expects a MachineMemOperand in addition to explicit
// operands.
def G_AMDGPU_ATOMIC_CMPXCHG : AMDGPUGenericInstruction {
  let OutOperandList = (outs type0:$oldval);
  let InOperandList = (ins ptype1:$addr, type0:$cmpval_newval);
  let hasSideEffects = 0;
  let mayLoad = 1;
  let mayStore = 1;
}

class BufferAtomicGenericInstruction : AMDGPUGenericInstruction {
  let OutOperandList = (outs type0:$dst);
  let InOperandList = (ins type0:$vdata, type1:$rsrc, type2:$vindex, type2:$voffset,
                           type2:$soffset, untyped_imm_0:$offset,
                           untyped_imm_0:$cachepolicy, untyped_imm_0:$idxen);
  let hasSideEffects = 0;
  let mayLoad = 1;
  let mayStore = 1;
}

def G_AMDGPU_BUFFER_ATOMIC_SWAP : BufferAtomicGenericInstruction;
def G_AMDGPU_BUFFER_ATOMIC_ADD : BufferAtomicGenericInstruction;
def G_AMDGPU_BUFFER_ATOMIC_SUB : BufferAtomicGenericInstruction;
def G_AMDGPU_BUFFER_ATOMIC_SMIN : BufferAtomicGenericInstruction;
def G_AMDGPU_BUFFER_ATOMIC_UMIN : BufferAtomicGenericInstruction;
def G_AMDGPU_BUFFER_ATOMIC_SMAX : BufferAtomicGenericInstruction;
def G_AMDGPU_BUFFER_ATOMIC_UMAX : BufferAtomicGenericInstruction;
def G_AMDGPU_BUFFER_ATOMIC_AND : BufferAtomicGenericInstruction;
def G_AMDGPU_BUFFER_ATOMIC_COND_SUB_U32 : BufferAtomicGenericInstruction;
def G_AMDGPU_BUFFER_ATOMIC_OR : BufferAtomicGenericInstruction;
def G_AMDGPU_BUFFER_ATOMIC_XOR : BufferAtomicGenericInstruction;
def G_AMDGPU_BUFFER_ATOMIC_INC : BufferAtomicGenericInstruction;
def G_AMDGPU_BUFFER_ATOMIC_DEC : BufferAtomicGenericInstruction;
def G_AMDGPU_BUFFER_ATOMIC_FADD : BufferAtomicGenericInstruction;
def G_AMDGPU_BUFFER_ATOMIC_FMIN : BufferAtomicGenericInstruction;
def G_AMDGPU_BUFFER_ATOMIC_FMAX : BufferAtomicGenericInstruction;

def G_AMDGPU_BUFFER_ATOMIC_CMPSWAP : AMDGPUGenericInstruction {
  let OutOperandList = (outs type0:$dst);
  let InOperandList = (ins type0:$vdata, type0:$cmp, type1:$rsrc, type2:$vindex,
                           type2:$voffset, type2:$soffset, untyped_imm_0:$offset,
                           untyped_imm_0:$cachepolicy, untyped_imm_0:$idxen);
  let hasSideEffects = 0;
  let mayLoad = 1;
  let mayStore = 1;
}

// Wrapper around llvm.amdgcn.s.buffer.load. This is mostly needed as
// a workaround for the intrinsic being defined as readnone, but
// really needs a memory operand.

class SBufferLoadInstruction : AMDGPUGenericInstruction {
  let OutOperandList = (outs type0:$dst);
  let InOperandList = (ins type1:$rsrc, type2:$offset, untyped_imm_0:$cachepolicy);
  let hasSideEffects = 0;
  let mayLoad = 1;
  let mayStore = 0;
}

def G_AMDGPU_S_BUFFER_LOAD : SBufferLoadInstruction;
def G_AMDGPU_S_BUFFER_LOAD_SBYTE : SBufferLoadInstruction;
def G_AMDGPU_S_BUFFER_LOAD_UBYTE : SBufferLoadInstruction;
def G_AMDGPU_S_BUFFER_LOAD_SSHORT : SBufferLoadInstruction;
def G_AMDGPU_S_BUFFER_LOAD_USHORT : SBufferLoadInstruction;

def G_AMDGPU_S_MUL_U64_U32 : AMDGPUGenericInstruction {
  let OutOperandList = (outs type0:$dst);
  let InOperandList = (ins type0:$src0, type0:$src1);
  let hasSideEffects = 0;
}

def G_AMDGPU_S_MUL_I64_I32 : AMDGPUGenericInstruction {
  let OutOperandList = (outs type0:$dst);
  let InOperandList = (ins type0:$src0, type0:$src1);
  let hasSideEffects = 0;
}

// This is equivalent to the G_INTRINSIC*, but the operands may have
// been legalized depending on the subtarget requirements.
def G_AMDGPU_INTRIN_IMAGE_LOAD : AMDGPUGenericInstruction {
  let OutOperandList = (outs type0:$dst);
  let InOperandList = (ins unknown:$intrin, variable_ops);
  let hasSideEffects = 0;
  let mayLoad = 1;

  // FIXME: Use separate opcode for atomics.
  let mayStore = 1;
}

def G_AMDGPU_INTRIN_IMAGE_LOAD_D16 : AMDGPUGenericInstruction {
  let OutOperandList = (outs type0:$dst);
  let InOperandList = (ins unknown:$intrin, variable_ops);
  let hasSideEffects = 0;
  let mayLoad = 1;

  // FIXME: Use separate opcode for atomics.
  let mayStore = 1;
}

def G_AMDGPU_INTRIN_IMAGE_LOAD_NORET : AMDGPUGenericInstruction {
  let OutOperandList = (outs);
  let InOperandList = (ins unknown:$intrin, variable_ops);
  let hasSideEffects = 0;
  let mayLoad = 1;
  let mayStore = 1;
}

// This is equivalent to the G_INTRINSIC*, but the operands may have
// been legalized depending on the subtarget requirements.
def G_AMDGPU_INTRIN_IMAGE_STORE : AMDGPUGenericInstruction {
  let OutOperandList = (outs);
  let InOperandList = (ins unknown:$intrin, variable_ops);
  let hasSideEffects = 0;
  let mayStore = 1;
}

def G_AMDGPU_INTRIN_IMAGE_STORE_D16 : AMDGPUGenericInstruction {
  let OutOperandList = (outs);
  let InOperandList = (ins unknown:$intrin, variable_ops);
  let hasSideEffects = 0;
  let mayStore = 1;
}

def G_AMDGPU_INTRIN_BVH_INTERSECT_RAY : AMDGPUGenericInstruction {
  let OutOperandList = (outs type0:$dst);
  let InOperandList = (ins unknown:$intrin, variable_ops);
  let hasSideEffects = 0;
  let mayLoad = 1;
  let mayStore = 0;
}

// Generic instruction for SI_CALL, so we can select the register bank and insert a waterfall loop
// if necessary.
def G_SI_CALL : AMDGPUGenericInstruction {
  let OutOperandList = (outs SReg_64:$dst);
  let InOperandList = (ins type0:$src0, unknown:$callee);
  let Size = 4;
  let isCall = 1;
  let UseNamedOperandTable = 1;
  let SchedRW = [WriteBranch];
  // TODO: Should really base this on the call target
  let isConvergent = 1;
}

def G_FPTRUNC_ROUND_UPWARD : AMDGPUGenericInstruction {
  let OutOperandList = (outs type0:$vdst);
  let InOperandList = (ins type1:$src0);
  let hasSideEffects = 0;
}

def G_FPTRUNC_ROUND_DOWNWARD : AMDGPUGenericInstruction {
  let OutOperandList = (outs type0:$vdst);
  let InOperandList = (ins type1:$src0);
  let hasSideEffects = 0;
}

//============================================================================//
// Dummy Instructions
//============================================================================//

def V_ILLEGAL : Enc32, InstSI<(outs), (ins), "v_illegal"> {
  let Inst{31-0} = 0x00000000;
  let FixedSize = 1;
  let Size = 4;
  let Uses = [EXEC];
  let hasSideEffects = 1;
  let SubtargetPredicate = isGFX10Plus;
}<|MERGE_RESOLUTION|>--- conflicted
+++ resolved
@@ -2277,7 +2277,6 @@
 def : GCNPat <
   (f32 fpimm:$imm),
   (S_MOV_B32 (f32 (bitcast_fpimm_to_i32 $imm)))
-<<<<<<< HEAD
 >;
 
 foreach vt = [i64, p1, p0, p4] in { // FIXME: Should accept arbitrary addrspace
@@ -2315,45 +2314,6 @@
   (S_MOV_B64_IMM_PSEUDO (i64 (bitcast_fpimm_to_i64 fpimm:$imm)))
 >;
 
-=======
->;
-
-foreach vt = [i64, p1, p0, p4] in { // FIXME: Should accept arbitrary addrspace
-  def : GCNPat <
-    (VGPRImm<(vt imm)>:$imm),
-    (V_MOV_B64_PSEUDO imm:$imm)
-  >;
-
-  def : GCNPat <
-    (vt InlineImm64:$imm),
-    (S_MOV_B64 InlineImm64:$imm)
-  >;
-
-  def : GCNPat <
-    (vt imm:$imm),
-    (S_MOV_B64_IMM_PSEUDO imm:$imm)
-  >;
-}
-
-def : GCNPat <
-  (VGPRImm<(f64 fpimm)>:$imm),
-  (V_MOV_B64_PSEUDO (f64 (bitcast_fpimm_to_i64 $imm)))
->;
-
-// V_MOV_B64_PSEUDO and S_MOV_B64_IMM_PSEUDO can be used with any 64-bit
-// immediate and wil be expanded as needed, but we will only use these patterns
-// for values which can be encoded.
-def : GCNPat <
-  (f64 InlineImmFP64:$imm),
-  (S_MOV_B64 (i64 (bitcast_fpimm_to_i64 $imm)))
->;
-
-def : GCNPat <
-  (f64 fpimm:$imm),
-  (S_MOV_B64_IMM_PSEUDO (i64 (bitcast_fpimm_to_i64 fpimm:$imm)))
->;
-
->>>>>>> 98391913
 // Set to sign-extended 64-bit value (true = -1, false = 0)
 def : GCNPat <(i1 imm:$imm),
               (S_MOV_B64 imm:$imm)> {
