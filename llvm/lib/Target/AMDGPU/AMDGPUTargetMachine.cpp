--- conflicted
+++ resolved
@@ -980,10 +980,6 @@
 void AMDGPUPassConfig::addIRPasses() {
   const AMDGPUTargetMachine &TM = getAMDGPUTargetMachine();
 
-  Triple::ArchType Arch = TM.getTargetTriple().getArch();
-  if (RemoveIncompatibleFunctions && Arch == Triple::amdgcn)
-    addPass(createAMDGPURemoveIncompatibleFunctionsPass(&TM));
-
   // There is no reason to run these.
   disablePass(&StackMapLivenessID);
   disablePass(&FuncletLayoutID);
@@ -998,7 +994,7 @@
   addPass(createAlwaysInlinerLegacyPass());
 
   // Handle uses of OpenCL image2d_t, image3d_t and sampler_t arguments.
-  if (Arch == Triple::r600)
+  if (TM.getTargetTriple().getArch() == Triple::r600)
     addPass(createR600OpenCLImageTypeLoweringPass());
 
   // Replace OpenCL enqueued block function pointers with global variables.
@@ -1071,12 +1067,9 @@
 
 void AMDGPUPassConfig::addCodeGenPrepare() {
   if (TM->getTargetTriple().getArch() == Triple::amdgcn) {
-<<<<<<< HEAD
-=======
     if (RemoveIncompatibleFunctions)
       addPass(createAMDGPURemoveIncompatibleFunctionsPass(TM));
 
->>>>>>> 8e921930
     // FIXME: This pass adds 2 hacky attributes that can be replaced with an
     // analysis, and should be removed.
     addPass(createAMDGPUAnnotateKernelFeaturesPass());
