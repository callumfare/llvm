--- conflicted
+++ resolved
@@ -1766,11 +1766,8 @@
       return TargetOpcode::G_VECREDUCE_UMIN;
     case Intrinsic::lround:
       return TargetOpcode::G_LROUND;
-<<<<<<< HEAD
-=======
     case Intrinsic::llround:
       return TargetOpcode::G_LLROUND;
->>>>>>> ac168fe6
   }
   return Intrinsic::not_intrinsic;
 }
