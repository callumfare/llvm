//===-- CommandFlags.cpp - Command Line Flags Interface ---------*- C++ -*-===//
//
// Part of the LLVM Project, under the Apache License v2.0 with LLVM Exceptions.
// See https://llvm.org/LICENSE.txt for license information.
// SPDX-License-Identifier: Apache-2.0 WITH LLVM-exception
//
//===----------------------------------------------------------------------===//
//
// This file contains codegen-specific flags that are shared between different
// command line tools. The tools "llc" and "opt" both use this file to prevent
// flag duplication.
//
//===----------------------------------------------------------------------===//

#include "llvm/CodeGen/CommandFlags.h"
#include "llvm/IR/Module.h"
#include "llvm/MC/SubtargetFeature.h"
#include "llvm/Support/CommandLine.h"
#include "llvm/Support/Host.h"

using namespace llvm;

#define CGOPT(TY, NAME)                                                        \
  static cl::opt<TY> *NAME##View;                                              \
  TY codegen::get##NAME() {                                                    \
    assert(NAME##View && "RegisterCodeGenFlags not created.");                 \
    return *NAME##View;                                                        \
  }

#define CGLIST(TY, NAME)                                                       \
  static cl::list<TY> *NAME##View;                                             \
  std::vector<TY> codegen::get##NAME() {                                       \
    assert(NAME##View && "RegisterCodeGenFlags not created.");                 \
    return *NAME##View;                                                        \
  }

#define CGOPT_EXP(TY, NAME)                                                    \
  CGOPT(TY, NAME)                                                              \
  Optional<TY> codegen::getExplicit##NAME() {                                  \
    if (NAME##View->getNumOccurrences()) {                                     \
      TY res = *NAME##View;                                                    \
      return res;                                                              \
    }                                                                          \
    return None;                                                               \
  }

CGOPT(std::string, MArch)
CGOPT(std::string, MCPU)
CGLIST(std::string, MAttrs)
CGOPT_EXP(Reloc::Model, RelocModel)
CGOPT(ThreadModel::Model, ThreadModel)
CGOPT_EXP(CodeModel::Model, CodeModel)
CGOPT(ExceptionHandling, ExceptionModel)
CGOPT_EXP(CodeGenFileType, FileType)
CGOPT(FramePointer::FP, FramePointerUsage)
CGOPT(bool, EnableUnsafeFPMath)
CGOPT(bool, EnableNoInfsFPMath)
CGOPT(bool, EnableNoNaNsFPMath)
CGOPT(bool, EnableNoSignedZerosFPMath)
CGOPT(bool, EnableNoTrappingFPMath)
CGOPT(DenormalMode::DenormalModeKind, DenormalFPMath)
CGOPT(DenormalMode::DenormalModeKind, DenormalFP32Math)
CGOPT(bool, EnableHonorSignDependentRoundingFPMath)
CGOPT(FloatABI::ABIType, FloatABIForCalls)
CGOPT(FPOpFusion::FPOpFusionMode, FuseFPOps)
CGOPT(bool, DontPlaceZerosInBSS)
CGOPT(bool, EnableGuaranteedTailCallOpt)
CGOPT(bool, DisableTailCalls)
CGOPT(bool, StackSymbolOrdering)
CGOPT(unsigned, OverrideStackAlignment)
CGOPT(bool, StackRealign)
CGOPT(std::string, TrapFuncName)
CGOPT(bool, UseCtors)
CGOPT(bool, RelaxELFRelocations)
CGOPT_EXP(bool, DataSections)
CGOPT_EXP(bool, FunctionSections)
CGOPT(std::string, BBSections)
CGOPT(unsigned, TLSSize)
CGOPT(bool, EmulatedTLS)
CGOPT(bool, UniqueSectionNames)
CGOPT(bool, UniqueBasicBlockSectionNames)
CGOPT(EABI, EABIVersion)
CGOPT(DebuggerKind, DebuggerTuningOpt)
CGOPT(bool, EnableStackSizeSection)
CGOPT(bool, EnableAddrsig)
CGOPT(bool, EmitCallSiteInfo)
CGOPT(bool, EnableMachineFunctionSplitter)
CGOPT(bool, EnableDebugEntryValues)
CGOPT(bool, ValueTrackingVariableLocations)
CGOPT(bool, ForceDwarfFrameSection)
CGOPT(bool, XRayOmitFunctionIndex)

codegen::RegisterCodeGenFlags::RegisterCodeGenFlags() {
#define CGBINDOPT(NAME)                                                        \
  do {                                                                         \
    NAME##View = std::addressof(NAME);                                         \
  } while (0)

  static cl::opt<std::string> MArch(
      "march", cl::desc("Architecture to generate code for (see --version)"));
  CGBINDOPT(MArch);

  static cl::opt<std::string> MCPU(
      "mcpu", cl::desc("Target a specific cpu type (-mcpu=help for details)"),
      cl::value_desc("cpu-name"), cl::init(""));
  CGBINDOPT(MCPU);

  static cl::list<std::string> MAttrs(
      "mattr", cl::CommaSeparated,
      cl::desc("Target specific attributes (-mattr=help for details)"),
      cl::value_desc("a1,+a2,-a3,..."));
  CGBINDOPT(MAttrs);

  static cl::opt<Reloc::Model> RelocModel(
      "relocation-model", cl::desc("Choose relocation model"),
      cl::values(
          clEnumValN(Reloc::Static, "static", "Non-relocatable code"),
          clEnumValN(Reloc::PIC_, "pic",
                     "Fully relocatable, position independent code"),
          clEnumValN(Reloc::DynamicNoPIC, "dynamic-no-pic",
                     "Relocatable external references, non-relocatable code"),
          clEnumValN(
              Reloc::ROPI, "ropi",
              "Code and read-only data relocatable, accessed PC-relative"),
          clEnumValN(
              Reloc::RWPI, "rwpi",
              "Read-write data relocatable, accessed relative to static base"),
          clEnumValN(Reloc::ROPI_RWPI, "ropi-rwpi",
                     "Combination of ropi and rwpi")));
  CGBINDOPT(RelocModel);

  static cl::opt<ThreadModel::Model> ThreadModel(
      "thread-model", cl::desc("Choose threading model"),
      cl::init(ThreadModel::POSIX),
      cl::values(
          clEnumValN(ThreadModel::POSIX, "posix", "POSIX thread model"),
          clEnumValN(ThreadModel::Single, "single", "Single thread model")));
  CGBINDOPT(ThreadModel);

  static cl::opt<CodeModel::Model> CodeModel(
      "code-model", cl::desc("Choose code model"),
      cl::values(clEnumValN(CodeModel::Tiny, "tiny", "Tiny code model"),
                 clEnumValN(CodeModel::Small, "small", "Small code model"),
                 clEnumValN(CodeModel::Kernel, "kernel", "Kernel code model"),
                 clEnumValN(CodeModel::Medium, "medium", "Medium code model"),
                 clEnumValN(CodeModel::Large, "large", "Large code model")));
  CGBINDOPT(CodeModel);

  static cl::opt<ExceptionHandling> ExceptionModel(
      "exception-model", cl::desc("exception model"),
      cl::init(ExceptionHandling::None),
      cl::values(
          clEnumValN(ExceptionHandling::None, "default",
                     "default exception handling model"),
          clEnumValN(ExceptionHandling::DwarfCFI, "dwarf",
                     "DWARF-like CFI based exception handling"),
          clEnumValN(ExceptionHandling::SjLj, "sjlj",
                     "SjLj exception handling"),
          clEnumValN(ExceptionHandling::ARM, "arm", "ARM EHABI exceptions"),
          clEnumValN(ExceptionHandling::WinEH, "wineh",
                     "Windows exception model"),
          clEnumValN(ExceptionHandling::Wasm, "wasm",
                     "WebAssembly exception handling")));
  CGBINDOPT(ExceptionModel);

  static cl::opt<CodeGenFileType> FileType(
      "filetype", cl::init(CGFT_AssemblyFile),
      cl::desc(
          "Choose a file type (not all types are supported by all targets):"),
      cl::values(
          clEnumValN(CGFT_AssemblyFile, "asm", "Emit an assembly ('.s') file"),
          clEnumValN(CGFT_ObjectFile, "obj",
                     "Emit a native object ('.o') file"),
          clEnumValN(CGFT_Null, "null",
                     "Emit nothing, for performance testing")));
  CGBINDOPT(FileType);

  static cl::opt<FramePointer::FP> FramePointerUsage(
      "frame-pointer",
      cl::desc("Specify frame pointer elimination optimization"),
      cl::init(FramePointer::None),
      cl::values(
          clEnumValN(FramePointer::All, "all",
                     "Disable frame pointer elimination"),
          clEnumValN(FramePointer::NonLeaf, "non-leaf",
                     "Disable frame pointer elimination for non-leaf frame"),
          clEnumValN(FramePointer::None, "none",
                     "Enable frame pointer elimination")));
  CGBINDOPT(FramePointerUsage);

  static cl::opt<bool> EnableUnsafeFPMath(
      "enable-unsafe-fp-math",
      cl::desc("Enable optimizations that may decrease FP precision"),
      cl::init(false));
  CGBINDOPT(EnableUnsafeFPMath);

  static cl::opt<bool> EnableNoInfsFPMath(
      "enable-no-infs-fp-math",
      cl::desc("Enable FP math optimizations that assume no +-Infs"),
      cl::init(false));
  CGBINDOPT(EnableNoInfsFPMath);

  static cl::opt<bool> EnableNoNaNsFPMath(
      "enable-no-nans-fp-math",
      cl::desc("Enable FP math optimizations that assume no NaNs"),
      cl::init(false));
  CGBINDOPT(EnableNoNaNsFPMath);

  static cl::opt<bool> EnableNoSignedZerosFPMath(
      "enable-no-signed-zeros-fp-math",
      cl::desc("Enable FP math optimizations that assume "
               "the sign of 0 is insignificant"),
      cl::init(false));
  CGBINDOPT(EnableNoSignedZerosFPMath);

  static cl::opt<bool> EnableNoTrappingFPMath(
      "enable-no-trapping-fp-math",
      cl::desc("Enable setting the FP exceptions build "
               "attribute not to use exceptions"),
      cl::init(false));
  CGBINDOPT(EnableNoTrappingFPMath);

  static const auto DenormFlagEnumOptions =
  cl::values(clEnumValN(DenormalMode::IEEE, "ieee",
                        "IEEE 754 denormal numbers"),
             clEnumValN(DenormalMode::PreserveSign, "preserve-sign",
                        "the sign of a  flushed-to-zero number is preserved "
                        "in the sign of 0"),
             clEnumValN(DenormalMode::PositiveZero, "positive-zero",
                        "denormals are flushed to positive zero"));

  // FIXME: Doesn't have way to specify separate input and output modes.
  static cl::opt<DenormalMode::DenormalModeKind> DenormalFPMath(
    "denormal-fp-math",
    cl::desc("Select which denormal numbers the code is permitted to require"),
    cl::init(DenormalMode::IEEE),
    DenormFlagEnumOptions);
  CGBINDOPT(DenormalFPMath);

  static cl::opt<DenormalMode::DenormalModeKind> DenormalFP32Math(
    "denormal-fp-math-f32",
    cl::desc("Select which denormal numbers the code is permitted to require for float"),
    cl::init(DenormalMode::Invalid),
    DenormFlagEnumOptions);
  CGBINDOPT(DenormalFP32Math);

  static cl::opt<bool> EnableHonorSignDependentRoundingFPMath(
      "enable-sign-dependent-rounding-fp-math", cl::Hidden,
      cl::desc("Force codegen to assume rounding mode can change dynamically"),
      cl::init(false));
  CGBINDOPT(EnableHonorSignDependentRoundingFPMath);

  static cl::opt<FloatABI::ABIType> FloatABIForCalls(
      "float-abi", cl::desc("Choose float ABI type"),
      cl::init(FloatABI::Default),
      cl::values(clEnumValN(FloatABI::Default, "default",
                            "Target default float ABI type"),
                 clEnumValN(FloatABI::Soft, "soft",
                            "Soft float ABI (implied by -soft-float)"),
                 clEnumValN(FloatABI::Hard, "hard",
                            "Hard float ABI (uses FP registers)")));
  CGBINDOPT(FloatABIForCalls);

  static cl::opt<FPOpFusion::FPOpFusionMode> FuseFPOps(
      "fp-contract", cl::desc("Enable aggressive formation of fused FP ops"),
      cl::init(FPOpFusion::Standard),
      cl::values(
          clEnumValN(FPOpFusion::Fast, "fast",
                     "Fuse FP ops whenever profitable"),
          clEnumValN(FPOpFusion::Standard, "on", "Only fuse 'blessed' FP ops."),
          clEnumValN(FPOpFusion::Strict, "off",
                     "Only fuse FP ops when the result won't be affected.")));
  CGBINDOPT(FuseFPOps);

  static cl::opt<bool> DontPlaceZerosInBSS(
      "nozero-initialized-in-bss",
      cl::desc("Don't place zero-initialized symbols into bss section"),
      cl::init(false));
  CGBINDOPT(DontPlaceZerosInBSS);

  static cl::opt<bool> EnableGuaranteedTailCallOpt(
      "tailcallopt",
      cl::desc(
          "Turn fastcc calls into tail calls by (potentially) changing ABI."),
      cl::init(false));
  CGBINDOPT(EnableGuaranteedTailCallOpt);

  static cl::opt<bool> DisableTailCalls(
      "disable-tail-calls", cl::desc("Never emit tail calls"), cl::init(false));
  CGBINDOPT(DisableTailCalls);

  static cl::opt<bool> StackSymbolOrdering(
      "stack-symbol-ordering", cl::desc("Order local stack symbols."),
      cl::init(true));
  CGBINDOPT(StackSymbolOrdering);

  static cl::opt<unsigned> OverrideStackAlignment(
      "stack-alignment", cl::desc("Override default stack alignment"),
      cl::init(0));
  CGBINDOPT(OverrideStackAlignment);

  static cl::opt<bool> StackRealign(
      "stackrealign",
      cl::desc("Force align the stack to the minimum alignment"),
      cl::init(false));
  CGBINDOPT(StackRealign);

  static cl::opt<std::string> TrapFuncName(
      "trap-func", cl::Hidden,
      cl::desc("Emit a call to trap function rather than a trap instruction"),
      cl::init(""));
  CGBINDOPT(TrapFuncName);

  static cl::opt<bool> UseCtors("use-ctors",
                                cl::desc("Use .ctors instead of .init_array."),
                                cl::init(false));
  CGBINDOPT(UseCtors);

  static cl::opt<bool> RelaxELFRelocations(
      "relax-elf-relocations",
      cl::desc(
          "Emit GOTPCRELX/REX_GOTPCRELX instead of GOTPCREL on x86-64 ELF"),
      cl::init(false));
  CGBINDOPT(RelaxELFRelocations);

  static cl::opt<bool> DataSections(
      "data-sections", cl::desc("Emit data into separate sections"),
      cl::init(false));
  CGBINDOPT(DataSections);

  static cl::opt<bool> FunctionSections(
      "function-sections", cl::desc("Emit functions into separate sections"),
      cl::init(false));
  CGBINDOPT(FunctionSections);

  static cl::opt<std::string> BBSections(
      "basic-block-sections",
      cl::desc("Emit basic blocks into separate sections"),
      cl::value_desc("all | <function list (file)> | labels | none"),
      cl::init("none"));
  CGBINDOPT(BBSections);

  static cl::opt<unsigned> TLSSize(
      "tls-size", cl::desc("Bit size of immediate TLS offsets"), cl::init(0));
  CGBINDOPT(TLSSize);

  static cl::opt<bool> EmulatedTLS(
      "emulated-tls", cl::desc("Use emulated TLS model"), cl::init(false));
  CGBINDOPT(EmulatedTLS);

  static cl::opt<bool> UniqueSectionNames(
      "unique-section-names", cl::desc("Give unique names to every section"),
      cl::init(true));
  CGBINDOPT(UniqueSectionNames);

  static cl::opt<bool> UniqueBasicBlockSectionNames(
      "unique-basic-block-section-names",
      cl::desc("Give unique names to every basic block section"),
      cl::init(false));
  CGBINDOPT(UniqueBasicBlockSectionNames);

  static cl::opt<EABI> EABIVersion(
      "meabi", cl::desc("Set EABI type (default depends on triple):"),
      cl::init(EABI::Default),
      cl::values(
          clEnumValN(EABI::Default, "default", "Triple default EABI version"),
          clEnumValN(EABI::EABI4, "4", "EABI version 4"),
          clEnumValN(EABI::EABI5, "5", "EABI version 5"),
          clEnumValN(EABI::GNU, "gnu", "EABI GNU")));
  CGBINDOPT(EABIVersion);

  static cl::opt<DebuggerKind> DebuggerTuningOpt(
      "debugger-tune", cl::desc("Tune debug info for a particular debugger"),
      cl::init(DebuggerKind::Default),
      cl::values(
          clEnumValN(DebuggerKind::GDB, "gdb", "gdb"),
          clEnumValN(DebuggerKind::LLDB, "lldb", "lldb"),
          clEnumValN(DebuggerKind::SCE, "sce", "SCE targets (e.g. PS4)")));
  CGBINDOPT(DebuggerTuningOpt);

  static cl::opt<bool> EnableStackSizeSection(
      "stack-size-section",
      cl::desc("Emit a section containing stack size metadata"),
      cl::init(false));
  CGBINDOPT(EnableStackSizeSection);

  static cl::opt<bool> EnableAddrsig(
      "addrsig", cl::desc("Emit an address-significance table"),
      cl::init(false));
  CGBINDOPT(EnableAddrsig);

  static cl::opt<bool> EmitCallSiteInfo(
      "emit-call-site-info",
      cl::desc(
          "Emit call site debug information, if debug information is enabled."),
      cl::init(false));
  CGBINDOPT(EmitCallSiteInfo);

  static cl::opt<bool> EnableDebugEntryValues(
      "debug-entry-values",
      cl::desc("Enable debug info for the debug entry values."),
      cl::init(false));
  CGBINDOPT(EnableDebugEntryValues);

  static cl::opt<bool> ValueTrackingVariableLocations(
      "experimental-debug-variable-locations",
      cl::desc("Use experimental new value-tracking variable locations"),
      cl::init(false));
  CGBINDOPT(ValueTrackingVariableLocations);

<<<<<<< HEAD
=======
  static cl::opt<bool> EnableMachineFunctionSplitter(
      "split-machine-functions",
      cl::desc("Split out cold basic blocks from machine functions based on "
               "profile information"),
      cl::init(false));
  CGBINDOPT(EnableMachineFunctionSplitter);

>>>>>>> b1169bdb
  static cl::opt<bool> ForceDwarfFrameSection(
      "force-dwarf-frame-section",
      cl::desc("Always emit a debug frame section."), cl::init(false));
  CGBINDOPT(ForceDwarfFrameSection);

  static cl::opt<bool> XRayOmitFunctionIndex(
      "no-xray-index", cl::desc("Don't emit xray_fn_idx section"),
      cl::init(false));
  CGBINDOPT(XRayOmitFunctionIndex);

#undef CGBINDOPT

  mc::RegisterMCTargetOptionsFlags();
}

llvm::BasicBlockSection
codegen::getBBSectionsMode(llvm::TargetOptions &Options) {
  if (getBBSections() == "all")
    return BasicBlockSection::All;
  else if (getBBSections() == "labels")
    return BasicBlockSection::Labels;
  else if (getBBSections() == "none")
    return BasicBlockSection::None;
  else {
    ErrorOr<std::unique_ptr<MemoryBuffer>> MBOrErr =
        MemoryBuffer::getFile(getBBSections());
    if (!MBOrErr) {
      errs() << "Error loading basic block sections function list file: "
             << MBOrErr.getError().message() << "\n";
    } else {
      Options.BBSectionsFuncListBuf = std::move(*MBOrErr);
    }
    return BasicBlockSection::List;
  }
}

// Common utility function tightly tied to the options listed here. Initializes
// a TargetOptions object with CodeGen flags and returns it.
TargetOptions codegen::InitTargetOptionsFromCodeGenFlags() {
  TargetOptions Options;
  Options.AllowFPOpFusion = getFuseFPOps();
  Options.UnsafeFPMath = getEnableUnsafeFPMath();
  Options.NoInfsFPMath = getEnableNoInfsFPMath();
  Options.NoNaNsFPMath = getEnableNoNaNsFPMath();
  Options.NoSignedZerosFPMath = getEnableNoSignedZerosFPMath();
  Options.NoTrappingFPMath = getEnableNoTrappingFPMath();

  DenormalMode::DenormalModeKind DenormKind = getDenormalFPMath();

  // FIXME: Should have separate input and output flags
  Options.setFPDenormalMode(DenormalMode(DenormKind, DenormKind));

  Options.HonorSignDependentRoundingFPMathOption =
      getEnableHonorSignDependentRoundingFPMath();
  if (getFloatABIForCalls() != FloatABI::Default)
    Options.FloatABIType = getFloatABIForCalls();
  Options.NoZerosInBSS = getDontPlaceZerosInBSS();
  Options.GuaranteedTailCallOpt = getEnableGuaranteedTailCallOpt();
  Options.StackAlignmentOverride = getOverrideStackAlignment();
  Options.StackSymbolOrdering = getStackSymbolOrdering();
  Options.UseInitArray = !getUseCtors();
  Options.RelaxELFRelocations = getRelaxELFRelocations();
  Options.DataSections = getDataSections();
  Options.FunctionSections = getFunctionSections();
  Options.BBSections = getBBSectionsMode(Options);
  Options.UniqueSectionNames = getUniqueSectionNames();
  Options.UniqueBasicBlockSectionNames = getUniqueBasicBlockSectionNames();
  Options.TLSSize = getTLSSize();
  Options.EmulatedTLS = getEmulatedTLS();
  Options.ExplicitEmulatedTLS = EmulatedTLSView->getNumOccurrences() > 0;
  Options.ExceptionModel = getExceptionModel();
  Options.EmitStackSizeSection = getEnableStackSizeSection();
  Options.EnableMachineFunctionSplitter = getEnableMachineFunctionSplitter();
  Options.EmitAddrsig = getEnableAddrsig();
  Options.EmitCallSiteInfo = getEmitCallSiteInfo();
  Options.EnableDebugEntryValues = getEnableDebugEntryValues();
  Options.ValueTrackingVariableLocations = getValueTrackingVariableLocations();
  Options.ForceDwarfFrameSection = getForceDwarfFrameSection();
  Options.XRayOmitFunctionIndex = getXRayOmitFunctionIndex();

  Options.MCOptions = mc::InitMCTargetOptionsFromFlags();

  Options.ThreadModel = getThreadModel();
  Options.EABIVersion = getEABIVersion();
  Options.DebuggerTuning = getDebuggerTuningOpt();

  return Options;
}

std::string codegen::getCPUStr() {
  // If user asked for the 'native' CPU, autodetect here. If autodection fails,
  // this will set the CPU to an empty string which tells the target to
  // pick a basic default.
  if (getMCPU() == "native")
    return std::string(sys::getHostCPUName());

  return getMCPU();
}

std::string codegen::getFeaturesStr() {
  SubtargetFeatures Features;

  // If user asked for the 'native' CPU, we need to autodetect features.
  // This is necessary for x86 where the CPU might not support all the
  // features the autodetected CPU name lists in the target. For example,
  // not all Sandybridge processors support AVX.
  if (getMCPU() == "native") {
    StringMap<bool> HostFeatures;
    if (sys::getHostCPUFeatures(HostFeatures))
      for (auto &F : HostFeatures)
        Features.AddFeature(F.first(), F.second);
  }

  for (auto const &MAttr : getMAttrs())
    Features.AddFeature(MAttr);

  return Features.getString();
}

std::vector<std::string> codegen::getFeatureList() {
  SubtargetFeatures Features;

  // If user asked for the 'native' CPU, we need to autodetect features.
  // This is necessary for x86 where the CPU might not support all the
  // features the autodetected CPU name lists in the target. For example,
  // not all Sandybridge processors support AVX.
  if (getMCPU() == "native") {
    StringMap<bool> HostFeatures;
    if (sys::getHostCPUFeatures(HostFeatures))
      for (auto &F : HostFeatures)
        Features.AddFeature(F.first(), F.second);
  }

  for (auto const &MAttr : getMAttrs())
    Features.AddFeature(MAttr);

  return Features.getFeatures();
}

void codegen::renderBoolStringAttr(AttrBuilder &B, StringRef Name, bool Val) {
  B.addAttribute(Name, Val ? "true" : "false");
}

#define HANDLE_BOOL_ATTR(CL, AttrName)                                         \
  do {                                                                         \
    if (CL->getNumOccurrences() > 0 && !F.hasFnAttribute(AttrName))            \
      renderBoolStringAttr(NewAttrs, AttrName, *CL);                           \
  } while (0)

/// Set function attributes of function \p F based on CPU, Features, and command
/// line flags.
void codegen::setFunctionAttributes(StringRef CPU, StringRef Features,
                                    Function &F) {
  auto &Ctx = F.getContext();
  AttributeList Attrs = F.getAttributes();
  AttrBuilder NewAttrs;

  if (!CPU.empty() && !F.hasFnAttribute("target-cpu"))
    NewAttrs.addAttribute("target-cpu", CPU);
  if (!Features.empty()) {
    // Append the command line features to any that are already on the function.
    StringRef OldFeatures =
        F.getFnAttribute("target-features").getValueAsString();
    if (OldFeatures.empty())
      NewAttrs.addAttribute("target-features", Features);
    else {
      SmallString<256> Appended(OldFeatures);
      Appended.push_back(',');
      Appended.append(Features);
      NewAttrs.addAttribute("target-features", Appended);
    }
  }
  if (FramePointerUsageView->getNumOccurrences() > 0 &&
      !F.hasFnAttribute("frame-pointer")) {
    if (getFramePointerUsage() == FramePointer::All)
      NewAttrs.addAttribute("frame-pointer", "all");
    else if (getFramePointerUsage() == FramePointer::NonLeaf)
      NewAttrs.addAttribute("frame-pointer", "non-leaf");
    else if (getFramePointerUsage() == FramePointer::None)
      NewAttrs.addAttribute("frame-pointer", "none");
  }
  if (DisableTailCallsView->getNumOccurrences() > 0)
    NewAttrs.addAttribute("disable-tail-calls",
                          toStringRef(getDisableTailCalls()));
  if (getStackRealign())
    NewAttrs.addAttribute("stackrealign");

  HANDLE_BOOL_ATTR(EnableUnsafeFPMathView, "unsafe-fp-math");
  HANDLE_BOOL_ATTR(EnableNoInfsFPMathView, "no-infs-fp-math");
  HANDLE_BOOL_ATTR(EnableNoNaNsFPMathView, "no-nans-fp-math");
  HANDLE_BOOL_ATTR(EnableNoSignedZerosFPMathView, "no-signed-zeros-fp-math");

  if (DenormalFPMathView->getNumOccurrences() > 0 &&
      !F.hasFnAttribute("denormal-fp-math")) {
    DenormalMode::DenormalModeKind DenormKind = getDenormalFPMath();

    // FIXME: Command line flag should expose separate input/output modes.
    NewAttrs.addAttribute("denormal-fp-math",
                          DenormalMode(DenormKind, DenormKind).str());
  }

  if (DenormalFP32MathView->getNumOccurrences() > 0 &&
      !F.hasFnAttribute("denormal-fp-math-f32")) {
    // FIXME: Command line flag should expose separate input/output modes.
    DenormalMode::DenormalModeKind DenormKind = getDenormalFP32Math();

    NewAttrs.addAttribute(
      "denormal-fp-math-f32",
      DenormalMode(DenormKind, DenormKind).str());
  }

  if (TrapFuncNameView->getNumOccurrences() > 0)
    for (auto &B : F)
      for (auto &I : B)
        if (auto *Call = dyn_cast<CallInst>(&I))
          if (const auto *F = Call->getCalledFunction())
            if (F->getIntrinsicID() == Intrinsic::debugtrap ||
                F->getIntrinsicID() == Intrinsic::trap)
              Call->addAttribute(
                  AttributeList::FunctionIndex,
                  Attribute::get(Ctx, "trap-func-name", getTrapFuncName()));

  // Let NewAttrs override Attrs.
  F.setAttributes(
      Attrs.addAttributes(Ctx, AttributeList::FunctionIndex, NewAttrs));
}

/// Set function attributes of functions in Module M based on CPU,
/// Features, and command line flags.
void codegen::setFunctionAttributes(StringRef CPU, StringRef Features,
                                    Module &M) {
  for (Function &F : M)
    setFunctionAttributes(CPU, Features, F);
}<|MERGE_RESOLUTION|>--- conflicted
+++ resolved
@@ -408,8 +408,6 @@
       cl::init(false));
   CGBINDOPT(ValueTrackingVariableLocations);
 
-<<<<<<< HEAD
-=======
   static cl::opt<bool> EnableMachineFunctionSplitter(
       "split-machine-functions",
       cl::desc("Split out cold basic blocks from machine functions based on "
@@ -417,7 +415,6 @@
       cl::init(false));
   CGBINDOPT(EnableMachineFunctionSplitter);
 
->>>>>>> b1169bdb
   static cl::opt<bool> ForceDwarfFrameSection(
       "force-dwarf-frame-section",
       cl::desc("Always emit a debug frame section."), cl::init(false));
