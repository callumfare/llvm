//===- SampleProfWriter.cpp - Write LLVM sample profile data --------------===//
//
// Part of the LLVM Project, under the Apache License v2.0 with LLVM Exceptions.
// See https://llvm.org/LICENSE.txt for license information.
// SPDX-License-Identifier: Apache-2.0 WITH LLVM-exception
//
//===----------------------------------------------------------------------===//
//
// This file implements the class that writes LLVM sample profiles. It
// supports two file formats: text and binary. The textual representation
// is useful for debugging and testing purposes. The binary representation
// is more compact, resulting in smaller file sizes. However, they can
// both be used interchangeably.
//
// See lib/ProfileData/SampleProfReader.cpp for documentation on each of the
// supported formats.
//
//===----------------------------------------------------------------------===//

#include "llvm/ProfileData/SampleProfWriter.h"
#include "llvm/ADT/StringRef.h"
#include "llvm/ADT/StringSet.h"
#include "llvm/ProfileData/ProfileCommon.h"
#include "llvm/ProfileData/SampleProf.h"
#include "llvm/Support/Compression.h"
#include "llvm/Support/Endian.h"
#include "llvm/Support/EndianStream.h"
#include "llvm/Support/ErrorOr.h"
#include "llvm/Support/FileSystem.h"
#include "llvm/Support/LEB128.h"
#include "llvm/Support/MD5.h"
#include "llvm/Support/raw_ostream.h"
#include <algorithm>
#include <cstdint>
#include <memory>
#include <set>
#include <system_error>
#include <utility>
#include <vector>

using namespace llvm;
using namespace sampleprof;

std::error_code
SampleProfileWriter::writeFuncProfiles(const SampleProfileMap &ProfileMap) {
  std::vector<NameFunctionSamples> V;
  sortFuncProfiles(ProfileMap, V);
  for (const auto &I : V) {
    if (std::error_code EC = writeSample(*I.second))
      return EC;
  }
  return sampleprof_error::success;
}

std::error_code SampleProfileWriter::write(const SampleProfileMap &ProfileMap) {
  if (std::error_code EC = writeHeader(ProfileMap))
    return EC;

  if (std::error_code EC = writeFuncProfiles(ProfileMap))
    return EC;

  return sampleprof_error::success;
}

/// Return the current position and prepare to use it as the start
/// position of a section given the section type \p Type and its position
/// \p LayoutIdx in SectionHdrLayout.
uint64_t
SampleProfileWriterExtBinaryBase::markSectionStart(SecType Type,
                                                   uint32_t LayoutIdx) {
  uint64_t SectionStart = OutputStream->tell();
  assert(LayoutIdx < SectionHdrLayout.size() && "LayoutIdx out of range");
  const auto &Entry = SectionHdrLayout[LayoutIdx];
  assert(Entry.Type == Type && "Unexpected section type");
  // Use LocalBuf as a temporary output for writting data.
  if (hasSecFlag(Entry, SecCommonFlags::SecFlagCompress))
    LocalBufStream.swap(OutputStream);
  return SectionStart;
}

std::error_code SampleProfileWriterExtBinaryBase::compressAndOutput() {
  if (!llvm::zlib::isAvailable())
    return sampleprof_error::zlib_unavailable;
  std::string &UncompressedStrings =
      static_cast<raw_string_ostream *>(LocalBufStream.get())->str();
  if (UncompressedStrings.size() == 0)
    return sampleprof_error::success;
  auto &OS = *OutputStream;
  SmallString<128> CompressedStrings;
  llvm::Error E = zlib::compress(UncompressedStrings, CompressedStrings,
                                 zlib::BestSizeCompression);
  if (E)
    return sampleprof_error::compress_failed;
  encodeULEB128(UncompressedStrings.size(), OS);
  encodeULEB128(CompressedStrings.size(), OS);
  OS << CompressedStrings.str();
  UncompressedStrings.clear();
  return sampleprof_error::success;
}

/// Add a new section into section header table given the section type
/// \p Type, its position \p LayoutIdx in SectionHdrLayout and the
/// location \p SectionStart where the section should be written to.
std::error_code SampleProfileWriterExtBinaryBase::addNewSection(
    SecType Type, uint32_t LayoutIdx, uint64_t SectionStart) {
  assert(LayoutIdx < SectionHdrLayout.size() && "LayoutIdx out of range");
  const auto &Entry = SectionHdrLayout[LayoutIdx];
  assert(Entry.Type == Type && "Unexpected section type");
  if (hasSecFlag(Entry, SecCommonFlags::SecFlagCompress)) {
    LocalBufStream.swap(OutputStream);
    if (std::error_code EC = compressAndOutput())
      return EC;
  }
  SecHdrTable.push_back({Type, Entry.Flags, SectionStart - FileStart,
                         OutputStream->tell() - SectionStart, LayoutIdx});
  return sampleprof_error::success;
}

std::error_code
SampleProfileWriterExtBinaryBase::write(const SampleProfileMap &ProfileMap) {
  if (std::error_code EC = writeHeader(ProfileMap))
    return EC;

  std::string LocalBuf;
  LocalBufStream = std::make_unique<raw_string_ostream>(LocalBuf);
  if (std::error_code EC = writeSections(ProfileMap))
    return EC;

  if (std::error_code EC = writeSecHdrTable())
    return EC;

  return sampleprof_error::success;
}

std::error_code SampleProfileWriterExtBinaryBase::writeContextIdx(
    const SampleContext &Context) {
  if (Context.hasContext())
    return writeCSNameIdx(Context);
  else
    return SampleProfileWriterBinary::writeNameIdx(Context.getName());
}

std::error_code
SampleProfileWriterExtBinaryBase::writeCSNameIdx(const SampleContext &Context) {
  const auto &Ret = CSNameTable.find(Context);
  if (Ret == CSNameTable.end())
    return sampleprof_error::truncated_name_table;
  encodeULEB128(Ret->second, *OutputStream);
  return sampleprof_error::success;
}

std::error_code
SampleProfileWriterExtBinaryBase::writeSample(const FunctionSamples &S) {
  uint64_t Offset = OutputStream->tell();
  auto &Context = S.getContext();
  FuncOffsetTable[Context] = Offset - SecLBRProfileStart;
  encodeULEB128(S.getHeadSamples(), *OutputStream);
  return writeBody(S);
}

std::error_code SampleProfileWriterExtBinaryBase::writeFuncOffsetTable() {
  auto &OS = *OutputStream;

  // Write out the table size.
  encodeULEB128(FuncOffsetTable.size(), OS);

  // Write out FuncOffsetTable.
<<<<<<< HEAD
  for (auto Entry : FuncOffsetTable) {
    if (std::error_code EC = writeContextIdx(Entry.first))
=======
  auto WriteItem = [&](const SampleContext &Context, uint64_t Offset) {
    if (std::error_code EC = writeContextIdx(Context))
>>>>>>> ce42012e
      return EC;
    encodeULEB128(Offset, OS);
    return (std::error_code)sampleprof_error::success;
  };

  if (FunctionSamples::ProfileIsCS) {
    // Sort the contexts before writing them out. This is to help fast load all
    // context profiles for a function as well as their callee contexts which
    // can help profile-guided importing for ThinLTO.
    std::map<SampleContext, uint64_t> OrderedFuncOffsetTable(
        FuncOffsetTable.begin(), FuncOffsetTable.end());
    for (const auto &Entry : OrderedFuncOffsetTable) {
      if (std::error_code EC = WriteItem(Entry.first, Entry.second))
        return EC;
    }
    addSectionFlag(SecFuncOffsetTable, SecFuncOffsetFlags::SecFlagOrdered);
  } else {
    for (const auto &Entry : FuncOffsetTable) {
      if (std::error_code EC = WriteItem(Entry.first, Entry.second))
        return EC;
    }
  }

  FuncOffsetTable.clear();
  return sampleprof_error::success;
}

std::error_code SampleProfileWriterExtBinaryBase::writeFuncMetadata(
    const SampleProfileMap &Profiles) {
  if (!FunctionSamples::ProfileIsProbeBased && !FunctionSamples::ProfileIsCS)
    return sampleprof_error::success;
  auto &OS = *OutputStream;
  for (const auto &Entry : Profiles) {
    if (std::error_code EC = writeContextIdx(Entry.second.getContext()))
      return EC;
    if (FunctionSamples::ProfileIsProbeBased)
      encodeULEB128(Entry.second.getFunctionHash(), OS);
    if (FunctionSamples::ProfileIsCS)
      encodeULEB128(Entry.second.getContext().getAllAttributes(), OS);
  }
  return sampleprof_error::success;
}

std::error_code SampleProfileWriterExtBinaryBase::writeNameTable() {
  if (!UseMD5)
    return SampleProfileWriterBinary::writeNameTable();

  auto &OS = *OutputStream;
  std::set<StringRef> V;
  stablizeNameTable(NameTable, V);

  // Write out the MD5 name table. We wrote unencoded MD5 so reader can
  // retrieve the name using the name index without having to read the
  // whole name table.
  encodeULEB128(NameTable.size(), OS);
  support::endian::Writer Writer(OS, support::little);
  for (auto N : V)
    Writer.write(MD5Hash(N));
  return sampleprof_error::success;
}

std::error_code SampleProfileWriterExtBinaryBase::writeNameTableSection(
    const SampleProfileMap &ProfileMap) {
  for (const auto &I : ProfileMap) {
    assert(I.first == I.second.getContext() && "Inconsistent profile map");
    addContext(I.second.getContext());
    addNames(I.second);
  }

  // If NameTable contains ".__uniq." suffix, set SecFlagUniqSuffix flag
  // so compiler won't strip the suffix during profile matching after
  // seeing the flag in the profile.
  for (const auto &I : NameTable) {
    if (I.first.find(FunctionSamples::UniqSuffix) != StringRef::npos) {
      addSectionFlag(SecNameTable, SecNameTableFlags::SecFlagUniqSuffix);
      break;
    }
  }

  if (auto EC = writeNameTable())
    return EC;
  return sampleprof_error::success;
}

std::error_code SampleProfileWriterExtBinaryBase::writeCSNameTableSection() {
  // Sort the names to make CSNameTable deterministic.
  std::set<SampleContext> OrderedContexts;
  for (const auto &I : CSNameTable)
    OrderedContexts.insert(I.first);
  assert(OrderedContexts.size() == CSNameTable.size() &&
         "Unmatched ordered and unordered contexts");
  uint64_t I = 0;
  for (auto &Context : OrderedContexts)
    CSNameTable[Context] = I++;

  auto &OS = *OutputStream;
  encodeULEB128(OrderedContexts.size(), OS);
  support::endian::Writer Writer(OS, support::little);
  for (auto Context : OrderedContexts) {
    auto Frames = Context.getContextFrames();
    encodeULEB128(Frames.size(), OS);
    for (auto &Callsite : Frames) {
      if (std::error_code EC = writeNameIdx(Callsite.CallerName))
        return EC;
      encodeULEB128(Callsite.Callsite.LineOffset, OS);
      encodeULEB128(Callsite.Callsite.Discriminator, OS);
    }
  }

  return sampleprof_error::success;
}

std::error_code
SampleProfileWriterExtBinaryBase::writeProfileSymbolListSection() {
  if (ProfSymList && ProfSymList->size() > 0)
    if (std::error_code EC = ProfSymList->write(*OutputStream))
      return EC;

  return sampleprof_error::success;
}

std::error_code SampleProfileWriterExtBinaryBase::writeOneSection(
    SecType Type, uint32_t LayoutIdx, const SampleProfileMap &ProfileMap) {
  // The setting of SecFlagCompress should happen before markSectionStart.
  if (Type == SecProfileSymbolList && ProfSymList && ProfSymList->toCompress())
    setToCompressSection(SecProfileSymbolList);
  if (Type == SecFuncMetadata && FunctionSamples::ProfileIsProbeBased)
    addSectionFlag(SecFuncMetadata, SecFuncMetadataFlags::SecFlagIsProbeBased);
  if (Type == SecProfSummary && FunctionSamples::ProfileIsCS)
    addSectionFlag(SecProfSummary, SecProfSummaryFlags::SecFlagFullContext);
  if (Type == SecFuncMetadata && FunctionSamples::ProfileIsCS)
    addSectionFlag(SecFuncMetadata, SecFuncMetadataFlags::SecFlagHasAttribute);
  if (Type == SecProfSummary && FunctionSamples::ProfileIsFS)
    addSectionFlag(SecProfSummary, SecProfSummaryFlags::SecFlagFSDiscriminator);

  uint64_t SectionStart = markSectionStart(Type, LayoutIdx);
  switch (Type) {
  case SecProfSummary:
    computeSummary(ProfileMap);
    if (auto EC = writeSummary())
      return EC;
    break;
  case SecNameTable:
    if (auto EC = writeNameTableSection(ProfileMap))
      return EC;
    break;
  case SecCSNameTable:
    if (auto EC = writeCSNameTableSection())
      return EC;
    break;
  case SecLBRProfile:
    SecLBRProfileStart = OutputStream->tell();
    if (std::error_code EC = writeFuncProfiles(ProfileMap))
      return EC;
    break;
  case SecFuncOffsetTable:
    if (auto EC = writeFuncOffsetTable())
      return EC;
    break;
  case SecFuncMetadata:
    if (std::error_code EC = writeFuncMetadata(ProfileMap))
      return EC;
    break;
  case SecProfileSymbolList:
    if (auto EC = writeProfileSymbolListSection())
      return EC;
    break;
  default:
    if (auto EC = writeCustomSection(Type))
      return EC;
    break;
  }
  if (std::error_code EC = addNewSection(Type, LayoutIdx, SectionStart))
    return EC;
  return sampleprof_error::success;
}

std::error_code SampleProfileWriterExtBinary::writeDefaultLayout(
    const SampleProfileMap &ProfileMap) {
  // The const indices passed to writeOneSection below are specifying the
  // positions of the sections in SectionHdrLayout. Look at
  // initSectionHdrLayout to find out where each section is located in
  // SectionHdrLayout.
  if (auto EC = writeOneSection(SecProfSummary, 0, ProfileMap))
    return EC;
  if (auto EC = writeOneSection(SecNameTable, 1, ProfileMap))
    return EC;
  if (auto EC = writeOneSection(SecCSNameTable, 2, ProfileMap))
    return EC;
  if (auto EC = writeOneSection(SecLBRProfile, 4, ProfileMap))
    return EC;
  if (auto EC = writeOneSection(SecProfileSymbolList, 5, ProfileMap))
    return EC;
  if (auto EC = writeOneSection(SecFuncOffsetTable, 3, ProfileMap))
    return EC;
  if (auto EC = writeOneSection(SecFuncMetadata, 6, ProfileMap))
    return EC;
  return sampleprof_error::success;
}

static void splitProfileMapToTwo(const SampleProfileMap &ProfileMap,
                                 SampleProfileMap &ContextProfileMap,
                                 SampleProfileMap &NoContextProfileMap) {
  for (const auto &I : ProfileMap) {
    if (I.second.getCallsiteSamples().size())
      ContextProfileMap.insert({I.first, I.second});
    else
      NoContextProfileMap.insert({I.first, I.second});
  }
}

std::error_code SampleProfileWriterExtBinary::writeCtxSplitLayout(
    const SampleProfileMap &ProfileMap) {
  SampleProfileMap ContextProfileMap, NoContextProfileMap;
  splitProfileMapToTwo(ProfileMap, ContextProfileMap, NoContextProfileMap);

  if (auto EC = writeOneSection(SecProfSummary, 0, ProfileMap))
    return EC;
  if (auto EC = writeOneSection(SecNameTable, 1, ProfileMap))
    return EC;
  if (auto EC = writeOneSection(SecLBRProfile, 3, ContextProfileMap))
    return EC;
  if (auto EC = writeOneSection(SecFuncOffsetTable, 2, ContextProfileMap))
    return EC;
  // Mark the section to have no context. Note section flag needs to be set
  // before writing the section.
  addSectionFlag(5, SecCommonFlags::SecFlagFlat);
  if (auto EC = writeOneSection(SecLBRProfile, 5, NoContextProfileMap))
    return EC;
  // Mark the section to have no context. Note section flag needs to be set
  // before writing the section.
  addSectionFlag(4, SecCommonFlags::SecFlagFlat);
  if (auto EC = writeOneSection(SecFuncOffsetTable, 4, NoContextProfileMap))
    return EC;
  if (auto EC = writeOneSection(SecProfileSymbolList, 6, ProfileMap))
    return EC;
  if (auto EC = writeOneSection(SecFuncMetadata, 7, ProfileMap))
    return EC;

  return sampleprof_error::success;
}

std::error_code SampleProfileWriterExtBinary::writeSections(
    const SampleProfileMap &ProfileMap) {
  std::error_code EC;
  if (SecLayout == DefaultLayout)
    EC = writeDefaultLayout(ProfileMap);
  else if (SecLayout == CtxSplitLayout)
    EC = writeCtxSplitLayout(ProfileMap);
  else
    llvm_unreachable("Unsupported layout");
  return EC;
}

std::error_code
SampleProfileWriterCompactBinary::write(const SampleProfileMap &ProfileMap) {
  if (std::error_code EC = SampleProfileWriter::write(ProfileMap))
    return EC;
  if (std::error_code EC = writeFuncOffsetTable())
    return EC;
  return sampleprof_error::success;
}

/// Write samples to a text file.
///
/// Note: it may be tempting to implement this in terms of
/// FunctionSamples::print().  Please don't.  The dump functionality is intended
/// for debugging and has no specified form.
///
/// The format used here is more structured and deliberate because
/// it needs to be parsed by the SampleProfileReaderText class.
std::error_code SampleProfileWriterText::writeSample(const FunctionSamples &S) {
  auto &OS = *OutputStream;
  if (FunctionSamples::ProfileIsCS)
    OS << "[" << S.getContext().toString() << "]:" << S.getTotalSamples();
  else
    OS << S.getName() << ":" << S.getTotalSamples();

  if (Indent == 0)
    OS << ":" << S.getHeadSamples();
  OS << "\n";

  SampleSorter<LineLocation, SampleRecord> SortedSamples(S.getBodySamples());
  for (const auto &I : SortedSamples.get()) {
    LineLocation Loc = I->first;
    const SampleRecord &Sample = I->second;
    OS.indent(Indent + 1);
    if (Loc.Discriminator == 0)
      OS << Loc.LineOffset << ": ";
    else
      OS << Loc.LineOffset << "." << Loc.Discriminator << ": ";

    OS << Sample.getSamples();

    for (const auto &J : Sample.getSortedCallTargets())
      OS << " " << J.first << ":" << J.second;
    OS << "\n";
  }

  SampleSorter<LineLocation, FunctionSamplesMap> SortedCallsiteSamples(
      S.getCallsiteSamples());
  Indent += 1;
  for (const auto &I : SortedCallsiteSamples.get())
    for (const auto &FS : I->second) {
      LineLocation Loc = I->first;
      const FunctionSamples &CalleeSamples = FS.second;
      OS.indent(Indent);
      if (Loc.Discriminator == 0)
        OS << Loc.LineOffset << ": ";
      else
        OS << Loc.LineOffset << "." << Loc.Discriminator << ": ";
      if (std::error_code EC = writeSample(CalleeSamples))
        return EC;
    }
  Indent -= 1;

  if (Indent == 0) {
    if (FunctionSamples::ProfileIsProbeBased) {
      OS.indent(Indent + 1);
      OS << "!CFGChecksum: " << S.getFunctionHash() << "\n";
    }
    if (FunctionSamples::ProfileIsCS) {
      OS.indent(Indent + 1);
      OS << "!Attributes: " << S.getContext().getAllAttributes() << "\n";
    }
  }

  return sampleprof_error::success;
}

std::error_code
SampleProfileWriterBinary::writeContextIdx(const SampleContext &Context) {
  assert(!Context.hasContext() && "cs profile is not supported");
  return writeNameIdx(Context.getName());
}

std::error_code SampleProfileWriterBinary::writeNameIdx(StringRef FName) {
  auto &NTable = getNameTable();
  const auto &Ret = NTable.find(FName);
  if (Ret == NTable.end())
    return sampleprof_error::truncated_name_table;
  encodeULEB128(Ret->second, *OutputStream);
  return sampleprof_error::success;
}

void SampleProfileWriterBinary::addName(StringRef FName) {
  auto &NTable = getNameTable();
  NTable.insert(std::make_pair(FName, 0));
}

void SampleProfileWriterBinary::addContext(const SampleContext &Context) {
  addName(Context.getName());
}

void SampleProfileWriterBinary::addNames(const FunctionSamples &S) {
  // Add all the names in indirect call targets.
  for (const auto &I : S.getBodySamples()) {
    const SampleRecord &Sample = I.second;
    for (const auto &J : Sample.getCallTargets())
      addName(J.first());
  }

  // Recursively add all the names for inlined callsites.
  for (const auto &J : S.getCallsiteSamples())
    for (const auto &FS : J.second) {
      const FunctionSamples &CalleeSamples = FS.second;
      addName(CalleeSamples.getName());
      addNames(CalleeSamples);
    }
}

void SampleProfileWriterExtBinaryBase::addContext(
    const SampleContext &Context) {
  if (Context.hasContext()) {
    for (auto &Callsite : Context.getContextFrames())
      SampleProfileWriterBinary::addName(Callsite.CallerName);
    CSNameTable.insert(std::make_pair(Context, 0));
  } else {
    SampleProfileWriterBinary::addName(Context.getName());
  }
}

void SampleProfileWriterBinary::stablizeNameTable(
    MapVector<StringRef, uint32_t> &NameTable, std::set<StringRef> &V) {
  // Sort the names to make NameTable deterministic.
  for (const auto &I : NameTable)
    V.insert(I.first);
  int i = 0;
  for (const StringRef &N : V)
    NameTable[N] = i++;
}

std::error_code SampleProfileWriterBinary::writeNameTable() {
  auto &OS = *OutputStream;
  std::set<StringRef> V;
  stablizeNameTable(NameTable, V);

  // Write out the name table.
  encodeULEB128(NameTable.size(), OS);
  for (auto N : V) {
    OS << N;
    encodeULEB128(0, OS);
  }
  return sampleprof_error::success;
}

std::error_code SampleProfileWriterCompactBinary::writeFuncOffsetTable() {
  auto &OS = *OutputStream;

  // Fill the slot remembered by TableOffset with the offset of FuncOffsetTable.
  auto &OFS = static_cast<raw_fd_ostream &>(OS);
  uint64_t FuncOffsetTableStart = OS.tell();
  if (OFS.seek(TableOffset) == (uint64_t)-1)
    return sampleprof_error::ostream_seek_unsupported;
  support::endian::Writer Writer(*OutputStream, support::little);
  Writer.write(FuncOffsetTableStart);
  if (OFS.seek(FuncOffsetTableStart) == (uint64_t)-1)
    return sampleprof_error::ostream_seek_unsupported;

  // Write out the table size.
  encodeULEB128(FuncOffsetTable.size(), OS);

  // Write out FuncOffsetTable.
  for (auto Entry : FuncOffsetTable) {
    if (std::error_code EC = writeNameIdx(Entry.first))
      return EC;
    encodeULEB128(Entry.second, OS);
  }
  return sampleprof_error::success;
}

std::error_code SampleProfileWriterCompactBinary::writeNameTable() {
  auto &OS = *OutputStream;
  std::set<StringRef> V;
  stablizeNameTable(NameTable, V);

  // Write out the name table.
  encodeULEB128(NameTable.size(), OS);
  for (auto N : V) {
    encodeULEB128(MD5Hash(N), OS);
  }
  return sampleprof_error::success;
}

std::error_code
SampleProfileWriterBinary::writeMagicIdent(SampleProfileFormat Format) {
  auto &OS = *OutputStream;
  // Write file magic identifier.
  encodeULEB128(SPMagic(Format), OS);
  encodeULEB128(SPVersion(), OS);
  return sampleprof_error::success;
}

std::error_code
SampleProfileWriterBinary::writeHeader(const SampleProfileMap &ProfileMap) {
  writeMagicIdent(Format);

  computeSummary(ProfileMap);
  if (auto EC = writeSummary())
    return EC;

  // Generate the name table for all the functions referenced in the profile.
  for (const auto &I : ProfileMap) {
    assert(I.first == I.second.getContext() && "Inconsistent profile map");
    addContext(I.first);
    addNames(I.second);
  }

  writeNameTable();
  return sampleprof_error::success;
}

void SampleProfileWriterExtBinaryBase::setToCompressAllSections() {
  for (auto &Entry : SectionHdrLayout)
    addSecFlag(Entry, SecCommonFlags::SecFlagCompress);
}

void SampleProfileWriterExtBinaryBase::setToCompressSection(SecType Type) {
  addSectionFlag(Type, SecCommonFlags::SecFlagCompress);
}

void SampleProfileWriterExtBinaryBase::allocSecHdrTable() {
  support::endian::Writer Writer(*OutputStream, support::little);

  Writer.write(static_cast<uint64_t>(SectionHdrLayout.size()));
  SecHdrTableOffset = OutputStream->tell();
  for (uint32_t i = 0; i < SectionHdrLayout.size(); i++) {
    Writer.write(static_cast<uint64_t>(-1));
    Writer.write(static_cast<uint64_t>(-1));
    Writer.write(static_cast<uint64_t>(-1));
    Writer.write(static_cast<uint64_t>(-1));
  }
}

std::error_code SampleProfileWriterExtBinaryBase::writeSecHdrTable() {
  auto &OFS = static_cast<raw_fd_ostream &>(*OutputStream);
  uint64_t Saved = OutputStream->tell();

  // Set OutputStream to the location saved in SecHdrTableOffset.
  if (OFS.seek(SecHdrTableOffset) == (uint64_t)-1)
    return sampleprof_error::ostream_seek_unsupported;
  support::endian::Writer Writer(*OutputStream, support::little);

  assert(SecHdrTable.size() == SectionHdrLayout.size() &&
         "SecHdrTable entries doesn't match SectionHdrLayout");
  SmallVector<uint32_t, 16> IndexMap(SecHdrTable.size(), -1);
  for (uint32_t TableIdx = 0; TableIdx < SecHdrTable.size(); TableIdx++) {
    IndexMap[SecHdrTable[TableIdx].LayoutIndex] = TableIdx;
  }

  // Write the section header table in the order specified in
  // SectionHdrLayout. SectionHdrLayout specifies the sections
  // order in which profile reader expect to read, so the section
  // header table should be written in the order in SectionHdrLayout.
  // Note that the section order in SecHdrTable may be different
  // from the order in SectionHdrLayout, for example, SecFuncOffsetTable
  // needs to be computed after SecLBRProfile (the order in SecHdrTable),
  // but it needs to be read before SecLBRProfile (the order in
  // SectionHdrLayout). So we use IndexMap above to switch the order.
  for (uint32_t LayoutIdx = 0; LayoutIdx < SectionHdrLayout.size();
       LayoutIdx++) {
    assert(IndexMap[LayoutIdx] < SecHdrTable.size() &&
           "Incorrect LayoutIdx in SecHdrTable");
    auto Entry = SecHdrTable[IndexMap[LayoutIdx]];
    Writer.write(static_cast<uint64_t>(Entry.Type));
    Writer.write(static_cast<uint64_t>(Entry.Flags));
    Writer.write(static_cast<uint64_t>(Entry.Offset));
    Writer.write(static_cast<uint64_t>(Entry.Size));
  }

  // Reset OutputStream.
  if (OFS.seek(Saved) == (uint64_t)-1)
    return sampleprof_error::ostream_seek_unsupported;

  return sampleprof_error::success;
}

std::error_code SampleProfileWriterExtBinaryBase::writeHeader(
    const SampleProfileMap &ProfileMap) {
  auto &OS = *OutputStream;
  FileStart = OS.tell();
  writeMagicIdent(Format);

  allocSecHdrTable();
  return sampleprof_error::success;
}

std::error_code SampleProfileWriterCompactBinary::writeHeader(
    const SampleProfileMap &ProfileMap) {
  support::endian::Writer Writer(*OutputStream, support::little);
  if (auto EC = SampleProfileWriterBinary::writeHeader(ProfileMap))
    return EC;

  // Reserve a slot for the offset of function offset table. The slot will
  // be populated with the offset of FuncOffsetTable later.
  TableOffset = OutputStream->tell();
  Writer.write(static_cast<uint64_t>(-2));
  return sampleprof_error::success;
}

std::error_code SampleProfileWriterBinary::writeSummary() {
  auto &OS = *OutputStream;
  encodeULEB128(Summary->getTotalCount(), OS);
  encodeULEB128(Summary->getMaxCount(), OS);
  encodeULEB128(Summary->getMaxFunctionCount(), OS);
  encodeULEB128(Summary->getNumCounts(), OS);
  encodeULEB128(Summary->getNumFunctions(), OS);
  std::vector<ProfileSummaryEntry> &Entries = Summary->getDetailedSummary();
  encodeULEB128(Entries.size(), OS);
  for (auto Entry : Entries) {
    encodeULEB128(Entry.Cutoff, OS);
    encodeULEB128(Entry.MinCount, OS);
    encodeULEB128(Entry.NumCounts, OS);
  }
  return sampleprof_error::success;
}
std::error_code SampleProfileWriterBinary::writeBody(const FunctionSamples &S) {
  auto &OS = *OutputStream;
  if (std::error_code EC = writeContextIdx(S.getContext()))
    return EC;

  encodeULEB128(S.getTotalSamples(), OS);

  // Emit all the body samples.
  encodeULEB128(S.getBodySamples().size(), OS);
  for (const auto &I : S.getBodySamples()) {
    LineLocation Loc = I.first;
    const SampleRecord &Sample = I.second;
    encodeULEB128(Loc.LineOffset, OS);
    encodeULEB128(Loc.Discriminator, OS);
    encodeULEB128(Sample.getSamples(), OS);
    encodeULEB128(Sample.getCallTargets().size(), OS);
    for (const auto &J : Sample.getSortedCallTargets()) {
      StringRef Callee = J.first;
      uint64_t CalleeSamples = J.second;
      if (std::error_code EC = writeNameIdx(Callee))
        return EC;
      encodeULEB128(CalleeSamples, OS);
    }
  }

  // Recursively emit all the callsite samples.
  uint64_t NumCallsites = 0;
  for (const auto &J : S.getCallsiteSamples())
    NumCallsites += J.second.size();
  encodeULEB128(NumCallsites, OS);
  for (const auto &J : S.getCallsiteSamples())
    for (const auto &FS : J.second) {
      LineLocation Loc = J.first;
      const FunctionSamples &CalleeSamples = FS.second;
      encodeULEB128(Loc.LineOffset, OS);
      encodeULEB128(Loc.Discriminator, OS);
      if (std::error_code EC = writeBody(CalleeSamples))
        return EC;
    }

  return sampleprof_error::success;
}

/// Write samples of a top-level function to a binary file.
///
/// \returns true if the samples were written successfully, false otherwise.
std::error_code
SampleProfileWriterBinary::writeSample(const FunctionSamples &S) {
  encodeULEB128(S.getHeadSamples(), *OutputStream);
  return writeBody(S);
}

std::error_code
SampleProfileWriterCompactBinary::writeSample(const FunctionSamples &S) {
  uint64_t Offset = OutputStream->tell();
  StringRef Name = S.getName();
  FuncOffsetTable[Name] = Offset;
  encodeULEB128(S.getHeadSamples(), *OutputStream);
  return writeBody(S);
}

/// Create a sample profile file writer based on the specified format.
///
/// \param Filename The file to create.
///
/// \param Format Encoding format for the profile file.
///
/// \returns an error code indicating the status of the created writer.
ErrorOr<std::unique_ptr<SampleProfileWriter>>
SampleProfileWriter::create(StringRef Filename, SampleProfileFormat Format) {
  std::error_code EC;
  std::unique_ptr<raw_ostream> OS;
  if (Format == SPF_Binary || Format == SPF_Ext_Binary ||
      Format == SPF_Compact_Binary)
    OS.reset(new raw_fd_ostream(Filename, EC, sys::fs::OF_None));
  else
    OS.reset(new raw_fd_ostream(Filename, EC, sys::fs::OF_TextWithCRLF));
  if (EC)
    return EC;

  return create(OS, Format);
}

/// Create a sample profile stream writer based on the specified format.
///
/// \param OS The output stream to store the profile data to.
///
/// \param Format Encoding format for the profile file.
///
/// \returns an error code indicating the status of the created writer.
ErrorOr<std::unique_ptr<SampleProfileWriter>>
SampleProfileWriter::create(std::unique_ptr<raw_ostream> &OS,
                            SampleProfileFormat Format) {
  std::error_code EC;
  std::unique_ptr<SampleProfileWriter> Writer;

  // Currently only Text and Extended Binary format are supported for CSSPGO.
  if ((FunctionSamples::ProfileIsCS || FunctionSamples::ProfileIsProbeBased) &&
      (Format == SPF_Binary || Format == SPF_Compact_Binary))
    return sampleprof_error::unsupported_writing_format;

  if (Format == SPF_Binary)
    Writer.reset(new SampleProfileWriterRawBinary(OS));
  else if (Format == SPF_Ext_Binary)
    Writer.reset(new SampleProfileWriterExtBinary(OS));
  else if (Format == SPF_Compact_Binary)
    Writer.reset(new SampleProfileWriterCompactBinary(OS));
  else if (Format == SPF_Text)
    Writer.reset(new SampleProfileWriterText(OS));
  else if (Format == SPF_GCC)
    EC = sampleprof_error::unsupported_writing_format;
  else
    EC = sampleprof_error::unrecognized_format;

  if (EC)
    return EC;

  Writer->Format = Format;
  return std::move(Writer);
}

void SampleProfileWriter::computeSummary(const SampleProfileMap &ProfileMap) {
  SampleProfileSummaryBuilder Builder(ProfileSummaryBuilder::DefaultCutoffs);
  Summary = Builder.computeSummaryForProfiles(ProfileMap);
}<|MERGE_RESOLUTION|>--- conflicted
+++ resolved
@@ -165,13 +165,8 @@
   encodeULEB128(FuncOffsetTable.size(), OS);
 
   // Write out FuncOffsetTable.
-<<<<<<< HEAD
-  for (auto Entry : FuncOffsetTable) {
-    if (std::error_code EC = writeContextIdx(Entry.first))
-=======
   auto WriteItem = [&](const SampleContext &Context, uint64_t Offset) {
     if (std::error_code EC = writeContextIdx(Context))
->>>>>>> ce42012e
       return EC;
     encodeULEB128(Offset, OS);
     return (std::error_code)sampleprof_error::success;
