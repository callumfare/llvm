//===- Combine.td - Combine rule definitions ---------------*- tablegen -*-===//
//
// Part of the LLVM Project, under the Apache License v2.0 with LLVM Exceptions.
// See https://llvm.org/LICENSE.txt for license information.
// SPDX-License-Identifier: Apache-2.0 WITH LLVM-exception
//
//===----------------------------------------------------------------------===//
//
// Declare GlobalISel combine rules and provide mechanisms to opt-out.
//
//===----------------------------------------------------------------------===//


//===----------------------------------------------------------------------===//
// Base Classes
//
// These are the core classes that the combiner backend relies on.
//===----------------------------------------------------------------------===//

/// All arguments of the defs operator must be subclasses of GIDefKind or
/// sub-dags whose operator is GIDefKindWithArgs.
class GIDefKind;
class GIDefKindWithArgs;

/// Declare a root node. There must be at least one of these in every combine
/// rule.
def root : GIDefKind;

def defs;

def pattern;
def match;
def apply;

def wip_match_opcode;

// Common base class for GICombineRule and GICombineGroup.
class GICombine {
  // See GICombineGroup. We only declare it here to make the tablegen pass
  // simpler.
  list<GICombine> Rules = ?;
}

// A group of combine rules that can be added to a GICombiner or another group.
class GICombineGroup<list<GICombine> rules> : GICombine {
  // The rules contained in this group. The rules in a group are flattened into
  // a single list and sorted into whatever order is most efficient. However,
  // they will never be re-ordered such that behaviour differs from the
  // specified order. It is therefore possible to use the order of rules in this
  // list to describe priorities.
  let Rules = rules;
}

// Declares a combiner implementation class
class GICombiner<string classname, list<GICombine> rules>
    : GICombineGroup<rules> {
  // The class name to use in the generated output.
  string Classname = classname;
  // Combiners can use this so they're free to define tryCombineAll themselves
  // and do extra work before/after calling the TableGen-erated code.
  string CombineAllMethodName = "tryCombineAll";
}

/// Declares data that is passed from the match stage to the apply stage.
class GIDefMatchData<string type>  {
  /// A C++ type name indicating the storage type.
  string Type = type;
}

class GICombineRule<dag defs, dag match, dag apply> : GICombine {
  /// Defines the external interface of the match rule. This includes:
  /// * The names of the root nodes (requires at least one)
  /// See GIDefKind for details.
  dag Defs = defs;

  /// Defines the things which must be true for the pattern to match
  dag Match = match;

  /// Defines the things which happen after the decision is made to apply a
  /// combine rule.
  dag Apply = apply;

  /// Defines the predicates that are checked before the match function
  /// is called. Targets can use this to, for instance, check Subtarget
  /// features.
  list<Predicate> Predicates = [];

  // Maximum number of permutations of this rule that can be emitted.
  // Set to -1 to disable the limit.
  int MaxPermutations = 16;
}

def gi_mo;
def gi_imm;

// This is an equivalent of PatFrags but for MIR Patterns.
//
// GICombinePatFrags can be used in place of instructions for 'match' patterns.
// Much like normal instructions, the defs (outs) come first, and the ins second
//
// Out operands can only be of type "root" or "gi_mo", and they must be defined
// by an instruction pattern in all alternatives.
//
// In operands can be gi_imm or gi_mo. They cannot be redefined in any alternative
// pattern and may only appear in the C++ code, or in the output operand of an
// instruction pattern.
class GICombinePatFrag<dag outs, dag ins, list<dag> alts> {
  dag InOperands = ins;
  dag OutOperands = outs;
  list<dag> Alternatives = alts;
}

//===----------------------------------------------------------------------===//
// Pattern Special Types
//===----------------------------------------------------------------------===//

class GISpecialType;

// In an apply pattern, GITypeOf can be used to set the type of a new temporary
// register to match the type of a matched register.
//
// This can only be used on temporary registers defined by the apply pattern.
//
// TODO: Make this work in matchers as well?
//
// FIXME: Syntax is very ugly.
class GITypeOf<string opName> : GISpecialType {
  string OpName = opName;
}

// The type of an operand that can match a variable amount of operands.
// This type contains a minimum and maximum number of operands to match.
// The minimum must be 1 or more, as we cannot have an operand representing
// zero operands, and the max can be zero (which means "unlimited") or a value
// greater than the minimum.
class GIVariadic<int min = 1, int max = 0> : GISpecialType {
  int MinArgs = min;
  int MaxArgs = max;
}

//===----------------------------------------------------------------------===//
// Pattern Builtins
//===----------------------------------------------------------------------===//

// "Magic" Builtin instructions for MIR patterns.
// The definitions that implement
class GIBuiltinInst;

// Replace all references to a register with another one.
//
// Usage:
//    (apply (GIReplaceReg $old, $new))
//
// Operands:
// - $old (out) register defined by a matched instruction
// - $new (in)  register
//
// Semantics:
// - Can only appear in an 'apply' pattern.
// - If both old/new are operands of matched instructions,
//   "canReplaceReg" is checked before applying the rule.
def GIReplaceReg : GIBuiltinInst;

// Apply action that erases the match root.
//
// Usage:
//    (apply (GIEraseRoot))
//
// Semantics:
// - Can only appear as the only pattern of an 'apply' pattern list.
// - The root cannot have any output operands.
// - The root must be a CodeGenInstruction
//
// TODO: Allow using this directly, like (apply GIEraseRoot)
def GIEraseRoot : GIBuiltinInst;

//===----------------------------------------------------------------------===//
// Pattern MIFlags
//===----------------------------------------------------------------------===//

class MIFlagEnum<string enumName> {
  string EnumName = "MachineInstr::" # enumName;
}

def FmNoNans    : MIFlagEnum<"FmNoNans">;
def FmNoInfs    : MIFlagEnum<"FmNoInfs">;
def FmNsz       : MIFlagEnum<"FmNsz">;
def FmArcp      : MIFlagEnum<"FmArcp">;
def FmContract  : MIFlagEnum<"FmContract">;
def FmAfn       : MIFlagEnum<"FmAfn">;
def FmReassoc   : MIFlagEnum<"FmReassoc">;
def IsExact     : MIFlagEnum<"IsExact">;
def NoSWrap     : MIFlagEnum<"NoSWrap">;
def NoUWrap     : MIFlagEnum<"NoUWrap">;
def NonNeg      : MIFlagEnum<"NonNeg">;

def MIFlags;
// def not; -> Already defined as a SDNode

//===----------------------------------------------------------------------===//

def extending_load_matchdata : GIDefMatchData<"PreferredTuple">;
def indexed_load_store_matchdata : GIDefMatchData<"IndexedLoadStoreMatchInfo">;
def instruction_steps_matchdata: GIDefMatchData<"InstructionStepsMatchInfo">;

def register_matchinfo: GIDefMatchData<"Register">;
def int64_matchinfo: GIDefMatchData<"int64_t">;
def apint_matchinfo : GIDefMatchData<"APInt">;
def constantfp_matchinfo : GIDefMatchData<"ConstantFP*">;
def build_fn_matchinfo :
GIDefMatchData<"std::function<void(MachineIRBuilder &)>">;
def unsigned_matchinfo: GIDefMatchData<"unsigned">;

def copy_prop : GICombineRule<
  (defs root:$d),
  (match (COPY $d, $s):$mi,
         [{ return Helper.matchCombineCopy(*${mi}); }]),
  (apply [{ Helper.applyCombineCopy(*${mi}); }])>;

// idempotent operations
// Fold (freeze (freeze x)) -> (freeze x).
// Fold (fabs (fabs x)) -> (fabs x).
// Fold (fcanonicalize (fcanonicalize x)) -> (fcanonicalize x).
def idempotent_prop_frags : GICombinePatFrag<
  (outs root:$dst, $src), (ins),
  !foreach(op, [G_FREEZE, G_FABS, G_FCANONICALIZE],
           (pattern (op $dst, $src), (op $src, $x)))>;

def idempotent_prop : GICombineRule<
   (defs root:$dst),
   (match (idempotent_prop_frags $dst, $src)),
   (apply (GIReplaceReg $dst, $src))>;

// Convert freeze(Op(Op0, NonPoisonOps...)) to Op(freeze(Op0), NonPoisonOps...)
// when Op0 is not guaranteed non-poison
def push_freeze_to_prevent_poison_from_propagating : GICombineRule<
  (defs root:$root, build_fn_matchinfo:$matchinfo),
  (match (G_FREEZE $dst, $src):$root,
         [{ return !isGuaranteedNotToBePoison(${src}.getReg(), MRI) && Helper.matchFreezeOfSingleMaybePoisonOperand(*${root}, ${matchinfo}); }]),
  (apply [{ Helper.applyBuildFn(*${root}, ${matchinfo}); }])>;

def extending_loads : GICombineRule<
  (defs root:$root, extending_load_matchdata:$matchinfo),
  (match (wip_match_opcode G_LOAD, G_SEXTLOAD, G_ZEXTLOAD):$root,
         [{ return Helper.matchCombineExtendingLoads(*${root}, ${matchinfo}); }]),
  (apply [{ Helper.applyCombineExtendingLoads(*${root}, ${matchinfo}); }])>;

def load_and_mask : GICombineRule<
  (defs root:$root, build_fn_matchinfo:$matchinfo),
  (match (wip_match_opcode G_AND):$root,
        [{ return Helper.matchCombineLoadWithAndMask(*${root}, ${matchinfo}); }]),
  (apply [{ Helper.applyBuildFn(*${root}, ${matchinfo}); }])>;
def combines_for_extload: GICombineGroup<[extending_loads, load_and_mask]>;

def sext_trunc_sextload : GICombineRule<
  (defs root:$d),
  (match (wip_match_opcode G_SEXT_INREG):$d,
         [{ return Helper.matchSextTruncSextLoad(*${d}); }]),
  (apply [{ Helper.applySextTruncSextLoad(*${d}); }])>;

def sext_inreg_of_load_matchdata : GIDefMatchData<"std::tuple<Register, unsigned>">;
def sext_inreg_of_load : GICombineRule<
  (defs root:$root, sext_inreg_of_load_matchdata:$matchinfo),
  (match (wip_match_opcode G_SEXT_INREG):$root,
         [{ return Helper.matchSextInRegOfLoad(*${root}, ${matchinfo}); }]),
  (apply [{ Helper.applySextInRegOfLoad(*${root}, ${matchinfo}); }])>;

def sext_inreg_to_zext_inreg : GICombineRule<
  (defs root:$dst),
  (match
    (G_SEXT_INREG $dst, $src, $imm):$root,
      [{
        unsigned BitWidth = MRI.getType(${src}.getReg()).getScalarSizeInBits();
        return Helper.getKnownBits()->maskedValueIsZero(${src}.getReg(),
                 APInt::getOneBitSet(BitWidth, ${imm}.getImm() - 1)); }]),
    (apply [{
      Helper.getBuilder().setInstrAndDebugLoc(*${root});
      Helper.getBuilder().buildZExtInReg(${dst}, ${src}, ${imm}.getImm());
      ${root}->eraseFromParent();
  }])
>;

def combine_extracted_vector_load : GICombineRule<
  (defs root:$root, build_fn_matchinfo:$matchinfo),
  (match (wip_match_opcode G_EXTRACT_VECTOR_ELT):$root,
        [{ return Helper.matchCombineExtractedVectorLoad(*${root}, ${matchinfo}); }]),
  (apply [{ Helper.applyBuildFn(*${root}, ${matchinfo}); }])>;

def combine_indexed_load_store : GICombineRule<
  (defs root:$root, indexed_load_store_matchdata:$matchinfo),
  (match (wip_match_opcode G_LOAD, G_SEXTLOAD, G_ZEXTLOAD, G_STORE):$root,
         [{ return Helper.matchCombineIndexedLoadStore(*${root}, ${matchinfo}); }]),
  (apply [{ Helper.applyCombineIndexedLoadStore(*${root}, ${matchinfo}); }])>;

def opt_brcond_by_inverting_cond_matchdata : GIDefMatchData<"MachineInstr *">;
def opt_brcond_by_inverting_cond : GICombineRule<
  (defs root:$root, opt_brcond_by_inverting_cond_matchdata:$matchinfo),
  (match (wip_match_opcode G_BR):$root,
         [{ return Helper.matchOptBrCondByInvertingCond(*${root}, ${matchinfo}); }]),
  (apply [{ Helper.applyOptBrCondByInvertingCond(*${root}, ${matchinfo}); }])>;

def ptr_add_immed_matchdata : GIDefMatchData<"PtrAddChain">;
def ptr_add_immed_chain : GICombineRule<
  (defs root:$d, ptr_add_immed_matchdata:$matchinfo),
  (match (wip_match_opcode G_PTR_ADD):$d,
         [{ return Helper.matchPtrAddImmedChain(*${d}, ${matchinfo}); }]),
  (apply [{ Helper.applyPtrAddImmedChain(*${d}, ${matchinfo}); }])>;

def shifts_too_big : GICombineRule<
  (defs root:$root),
  (match (wip_match_opcode G_SHL, G_ASHR, G_LSHR):$root,
         [{ return Helper.matchShiftsTooBig(*${root}); }]),
  (apply [{ Helper.replaceInstWithUndef(*${root}); }])>;

// Fold shift (shift base x), y -> shift base, (x+y), if shifts are same
def shift_immed_matchdata : GIDefMatchData<"RegisterImmPair">;
def shift_immed_chain : GICombineRule<
  (defs root:$d, shift_immed_matchdata:$matchinfo),
  (match (wip_match_opcode G_SHL, G_ASHR, G_LSHR, G_SSHLSAT, G_USHLSAT):$d,
         [{ return Helper.matchShiftImmedChain(*${d}, ${matchinfo}); }]),
  (apply [{ Helper.applyShiftImmedChain(*${d}, ${matchinfo}); }])>;

// Transform shift (logic (shift X, C0), Y), C1
//        -> logic (shift X, (C0+C1)), (shift Y, C1), if shifts are same
def shift_of_shifted_logic_matchdata : GIDefMatchData<"ShiftOfShiftedLogic">;
def shift_of_shifted_logic_chain : GICombineRule<
  (defs root:$d, shift_of_shifted_logic_matchdata:$matchinfo),
  (match (wip_match_opcode G_SHL, G_ASHR, G_LSHR, G_USHLSAT, G_SSHLSAT):$d,
         [{ return Helper.matchShiftOfShiftedLogic(*${d}, ${matchinfo}); }]),
  (apply [{ Helper.applyShiftOfShiftedLogic(*${d}, ${matchinfo}); }])>;

def mul_to_shl : GICombineRule<
  (defs root:$d, unsigned_matchinfo:$matchinfo),
  (match (G_MUL $d, $op1, $op2):$mi,
         [{ return Helper.matchCombineMulToShl(*${mi}, ${matchinfo}); }]),
  (apply [{ Helper.applyCombineMulToShl(*${mi}, ${matchinfo}); }])>;

// shl ([asz]ext x), y => zext (shl x, y), if shift does not overflow int
def reduce_shl_of_extend_matchdata : GIDefMatchData<"RegisterImmPair">;
def reduce_shl_of_extend : GICombineRule<
  (defs root:$dst, reduce_shl_of_extend_matchdata:$matchinfo),
  (match (G_SHL $dst, $src0, $src1):$mi,
         [{ return Helper.matchCombineShlOfExtend(*${mi}, ${matchinfo}); }]),
  (apply [{ Helper.applyCombineShlOfExtend(*${mi}, ${matchinfo}); }])>;

// Combine bitreverse(shl (bitreverse x), y)) -> (lshr x, y)
def bitreverse_shl : GICombineRule<
  (defs root:$d),
  (match (G_BITREVERSE $rev, $val),
         (G_SHL $src, $rev, $amt):$mi,
         (G_BITREVERSE $d, $src),
         [{ return Helper.isLegalOrBeforeLegalizer({TargetOpcode::G_LSHR,
                                                   {MRI.getType(${val}.getReg()),
                                                    MRI.getType(${amt}.getReg())}}); }]),
  (apply (G_LSHR $d, $val, $amt))>;

// Combine bitreverse(lshr (bitreverse x), y)) -> (shl x, y)
def bitreverse_lshr : GICombineRule<
  (defs root:$d),
  (match (G_BITREVERSE $rev, $val),
         (G_LSHR $src, $rev, $amt):$mi,
         (G_BITREVERSE $d, $src),
         [{ return Helper.isLegalOrBeforeLegalizer({TargetOpcode::G_SHL,
                                                   {MRI.getType(${val}.getReg()),
                                                    MRI.getType(${amt}.getReg())}}); }]),
  (apply (G_SHL $d, $val, $amt))>;

// Combine (shl (add x, c1), c2) -> (add (shl x, c2), c1 << c2)
// Combine (shl (or x, c1), c2) -> (or (shl x, c2), c1 << c2)
def commute_shift : GICombineRule<
  (defs root:$d, build_fn_matchinfo:$matchinfo),
  (match (wip_match_opcode G_SHL):$d,
         [{ return Helper.matchCommuteShift(*${d}, ${matchinfo}); }]),
  (apply [{ Helper.applyBuildFn(*${d}, ${matchinfo}); }])>;

def narrow_binop_feeding_and : GICombineRule<
  (defs root:$root, build_fn_matchinfo:$matchinfo),
  (match (wip_match_opcode G_AND):$root,
         [{ return Helper.matchNarrowBinopFeedingAnd(*${root}, ${matchinfo}); }]),
  (apply [{ Helper.applyBuildFnNoErase(*${root}, ${matchinfo}); }])>;

// [us]itofp(undef) = 0, because the result value is bounded.
def undef_to_fp_zero : GICombineRule<
  (defs root:$root),
  (match (wip_match_opcode G_UITOFP, G_SITOFP):$root,
         [{ return Helper.matchAnyExplicitUseIsUndef(*${root}); }]),
  (apply [{ Helper.replaceInstWithFConstant(*${root}, 0.0); }])>;

def undef_to_int_zero: GICombineRule<
  (defs root:$root),
  (match (wip_match_opcode G_AND, G_MUL):$root,
         [{ return Helper.matchAnyExplicitUseIsUndef(*${root}); }]),
  (apply [{ Helper.replaceInstWithConstant(*${root}, 0); }])>;

def undef_to_negative_one: GICombineRule<
  (defs root:$root),
  (match (wip_match_opcode G_OR):$root,
         [{ return Helper.matchAnyExplicitUseIsUndef(*${root}); }]),
  (apply [{ Helper.replaceInstWithConstant(*${root}, -1); }])>;

def binop_left_undef_to_zero: GICombineRule<
  (defs root:$root),
  (match (wip_match_opcode G_SHL, G_UDIV, G_UREM):$root,
         [{ return Helper.matchOperandIsUndef(*${root}, 1); }]),
  (apply [{ Helper.replaceInstWithConstant(*${root}, 0); }])>;

def binop_right_undef_to_undef: GICombineRule<
  (defs root:$root),
  (match (wip_match_opcode G_SHL, G_ASHR, G_LSHR):$root,
         [{ return Helper.matchOperandIsUndef(*${root}, 2); }]),
  (apply [{ Helper.replaceInstWithUndef(*${root}); }])>;

def unary_undef_to_zero: GICombineRule<
  (defs root:$root),
  (match (wip_match_opcode G_ABS):$root,
         [{ return Helper.matchOperandIsUndef(*${root}, 1); }]),
  (apply [{ Helper.replaceInstWithConstant(*${root}, 0); }])>;

// Instructions where if any source operand is undef, the instruction can be
// replaced with undef.
def propagate_undef_any_op: GICombineRule<
  (defs root:$root),
  (match (wip_match_opcode G_ADD, G_FPTOSI, G_FPTOUI, G_SUB, G_XOR, G_TRUNC):$root,
         [{ return Helper.matchAnyExplicitUseIsUndef(*${root}); }]),
  (apply [{ Helper.replaceInstWithUndef(*${root}); }])>;

// Instructions where if all source operands are undef, the instruction can be
// replaced with undef.
def propagate_undef_all_ops: GICombineRule<
  (defs root:$root),
  (match (wip_match_opcode G_SHUFFLE_VECTOR):$root,
          [{ return Helper.matchAllExplicitUsesAreUndef(*${root}); }]),
  (apply [{ Helper.replaceInstWithUndef(*${root}); }])>;

// Replace a G_SHUFFLE_VECTOR with an undef mask with a G_IMPLICIT_DEF.
def propagate_undef_shuffle_mask: GICombineRule<
  (defs root:$root),
  (match (wip_match_opcode G_SHUFFLE_VECTOR):$root,
         [{ return Helper.matchUndefShuffleVectorMask(*${root}); }]),
  (apply [{ Helper.replaceInstWithUndef(*${root}); }])>;

// Replace a G_SHUFFLE_VECTOR with a G_EXTRACT_VECTOR_ELT.
def shuffle_to_extract: GICombineRule<
  (defs root:$root),
  (match (wip_match_opcode G_SHUFFLE_VECTOR):$root,
         [{ return Helper.matchShuffleToExtract(*${root}); }]),
  (apply [{ Helper.applyShuffleToExtract(*${root}); }])>;

  // Replace an insert/extract element of an out of bounds index with undef.
  def insert_extract_vec_elt_out_of_bounds : GICombineRule<
  (defs root:$root),
  (match (wip_match_opcode G_INSERT_VECTOR_ELT, G_EXTRACT_VECTOR_ELT):$root,
         [{ return Helper.matchInsertExtractVecEltOutOfBounds(*${root}); }]),
  (apply [{ Helper.replaceInstWithUndef(*${root}); }])>;

// Fold (cond ? x : x) -> x
def select_same_val: GICombineRule<
  (defs root:$root),
  (match (wip_match_opcode G_SELECT):$root,
    [{ return Helper.matchSelectSameVal(*${root}); }]),
  (apply [{ Helper.replaceSingleDefInstWithOperand(*${root}, 2); }])
>;

// Fold (undef ? x : y) -> y
def select_undef_cmp: GICombineRule<
  (defs root:$dst),
  (match (G_IMPLICIT_DEF $undef),
         (G_SELECT $dst, $undef, $x, $y)),
  (apply (GIReplaceReg $dst, $y))
>;

// Fold (true ? x : y) -> x
// Fold (false ? x : y) -> y
def select_constant_cmp: GICombineRule<
  (defs root:$root, unsigned_matchinfo:$matchinfo),
  (match (wip_match_opcode G_SELECT):$root,
    [{ return Helper.matchConstantSelectCmp(*${root}, ${matchinfo}); }]),
  (apply [{ Helper.replaceSingleDefInstWithOperand(*${root}, ${matchinfo}); }])
>;

// Fold (C op x) -> (x op C)
// TODO: handle more isCommutable opcodes
// TODO: handle compares (currently not marked as isCommutable)
def commute_int_constant_to_rhs : GICombineRule<
  (defs root:$root),
  (match (wip_match_opcode G_ADD, G_MUL, G_AND, G_OR, G_XOR,
                           G_SMIN, G_SMAX, G_UMIN, G_UMAX, G_UADDO, G_SADDO,
                           G_UMULO, G_SMULO, G_UMULH, G_SMULH,
                           G_UADDSAT, G_SADDSAT, G_SMULFIX, G_UMULFIX,
                           G_SMULFIXSAT, G_UMULFIXSAT):$root,
    [{ return Helper.matchCommuteConstantToRHS(*${root}); }]),
  (apply [{ Helper.applyCommuteBinOpOperands(*${root}); }])
>;

def commute_fp_constant_to_rhs : GICombineRule<
  (defs root:$root),
  (match (wip_match_opcode G_FADD, G_FMUL, G_FMINNUM, G_FMAXNUM,
                           G_FMINNUM_IEEE, G_FMAXNUM_IEEE,
                           G_FMINIMUM, G_FMAXIMUM):$root,
    [{ return Helper.matchCommuteFPConstantToRHS(*${root}); }]),
  (apply [{ Helper.applyCommuteBinOpOperands(*${root}); }])
>;

def commute_constant_to_rhs : GICombineGroup<[
  commute_int_constant_to_rhs,
  commute_fp_constant_to_rhs
]>;

// Fold x op 0 -> x
def right_identity_zero_frags : GICombinePatFrag<
  (outs root:$dst), (ins $x),
  !foreach(op,
           [G_SUB, G_ADD, G_OR, G_XOR, G_SHL, G_ASHR,
            G_LSHR, G_PTR_ADD, G_ROTL, G_ROTR],
           (pattern (op $dst, $x, 0)))>;
def right_identity_zero: GICombineRule<
  (defs root:$dst),
  (match (right_identity_zero_frags $dst, $lhs)),
  (apply (GIReplaceReg $dst, $lhs))
>;

def right_identity_neg_zero_fp: GICombineRule<
  (defs root:$dst),
  (match (G_FADD $dst, $x, $y):$root,
    [{ return Helper.matchConstantFPOp(${y}, -0.0); }]),
  (apply (GIReplaceReg $dst, $x))
>;

// Fold x op 1 -> x
def right_identity_one_int: GICombineRule<
  (defs root:$dst),
  (match (G_MUL $dst, $x, 1)),
  (apply (GIReplaceReg $dst, $x))
>;

def right_identity_one_fp: GICombineRule<
  (defs root:$dst),
  (match (G_FMUL $dst, $x, $y):$root,
    [{ return Helper.matchConstantFPOp(${y}, 1.0); }]),
  (apply (GIReplaceReg $dst, $x))
>;

def right_identity_neg_one_fp: GICombineRule<
  (defs root:$dst),
  (match (G_FMUL $dst, $x, $y):$root,
    [{ return Helper.matchConstantFPOp(${y}, -1.0); }]),
  (apply (G_FNEG $dst, $x))
>;

def right_identity_one : GICombineGroup<[right_identity_one_int, right_identity_one_fp]>;

// Fold (x op x) - > x
def binop_same_val_frags : GICombinePatFrag<
  (outs root:$dst), (ins $x),
  [
    (pattern (G_AND $dst, $x, $x)),
    (pattern (G_OR $dst, $x, $x)),
  ]
>;
def binop_same_val: GICombineRule<
  (defs root:$dst),
  (match (binop_same_val_frags $dst, $src)),
  (apply (GIReplaceReg $dst, $src))
>;

// Fold (0 op x) - > 0
def binop_left_to_zero: GICombineRule<
  (defs root:$root),
  (match (wip_match_opcode G_SDIV, G_UDIV, G_SREM, G_UREM):$root,
    [{ return Helper.matchOperandIsZero(*${root}, 1); }]),
  (apply [{ Helper.replaceSingleDefInstWithOperand(*${root}, 1); }])
>;

def urem_pow2_to_mask : GICombineRule<
  (defs root:$root),
  (match (wip_match_opcode G_UREM):$root,
    [{ return Helper.matchOperandIsKnownToBeAPowerOfTwo(*${root}, 2); }]),
  (apply [{ Helper.applySimplifyURemByPow2(*${root}); }])
>;

// Push a binary operator through a select on constants.
//
// binop (select cond, K0, K1), K2 ->
//   select cond, (binop K0, K2), (binop K1, K2)

// Every binary operator that has constant folding. We currently do
// not have constant folding for G_FPOW, G_FMAXNUM_IEEE or
// G_FMINNUM_IEEE.
def fold_binop_into_select : GICombineRule<
  (defs root:$root, unsigned_matchinfo:$select_op_no),
  (match (wip_match_opcode
    G_ADD, G_SUB, G_PTR_ADD, G_AND, G_OR, G_XOR,
    G_SDIV, G_SREM, G_UDIV, G_UREM, G_LSHR, G_ASHR, G_SHL,
    G_SMIN, G_SMAX, G_UMIN, G_UMAX,
    G_FMUL, G_FADD, G_FSUB, G_FDIV, G_FREM,
    G_FMINNUM, G_FMAXNUM, G_FMINIMUM, G_FMAXIMUM):$root,
    [{ return Helper.matchFoldBinOpIntoSelect(*${root}, ${select_op_no}); }]),
  (apply [{ Helper.applyFoldBinOpIntoSelect(*${root}, ${select_op_no}); }])
>;

// Transform d = [su]div(x, y) and r = [su]rem(x, y) - > d, r = [su]divrem(x, y)
def div_rem_to_divrem_matchdata : GIDefMatchData<"MachineInstr *">;
def div_rem_to_divrem : GICombineRule<
  (defs root:$root, div_rem_to_divrem_matchdata:$matchinfo),
  (match (wip_match_opcode G_SDIV, G_UDIV, G_SREM, G_UREM):$root,
    [{ return Helper.matchCombineDivRem(*${root}, ${matchinfo}); }]),
  (apply [{ Helper.applyCombineDivRem(*${root}, ${matchinfo}); }])
>;

// Fold (x op 0) - > 0
def binop_right_to_zero: GICombineRule<
  (defs root:$dst),
  (match (G_MUL $dst, $lhs, 0:$zero)),
  (apply (GIReplaceReg $dst, $zero))
>;

// Erase stores of undef values.
def erase_undef_store : GICombineRule<
  (defs root:$root),
  (match (wip_match_opcode G_STORE):$root,
    [{ return Helper.matchUndefStore(*${root}); }]),
  (apply [{ Helper.eraseInst(*${root}); }])
>;

def simplify_add_to_sub_matchinfo: GIDefMatchData<"std::tuple<Register, Register>">;
def simplify_add_to_sub: GICombineRule <
  (defs root:$root, simplify_add_to_sub_matchinfo:$info),
  (match (wip_match_opcode G_ADD):$root,
    [{ return Helper.matchSimplifyAddToSub(*${root}, ${info}); }]),
  (apply [{ Helper.applySimplifyAddToSub(*${root}, ${info});}])
>;

// Fold fp_op(cst) to the constant result of the floating point operation.
class constant_fold_unary_fp_op_rule<Instruction opcode> : GICombineRule <
  (defs root:$dst),
  (match (opcode $dst, $src0):$root, (G_FCONSTANT $src0, $cst)),
  (apply [{ Helper.applyCombineConstantFoldFpUnary(*${root}, ${cst}.getFPImm()); }])
>;

def constant_fold_fneg : constant_fold_unary_fp_op_rule<G_FNEG>;
def constant_fold_fabs : constant_fold_unary_fp_op_rule<G_FABS>;
def constant_fold_fsqrt : constant_fold_unary_fp_op_rule<G_FSQRT>;
def constant_fold_flog2 : constant_fold_unary_fp_op_rule<G_FLOG2>;
def constant_fold_fptrunc : constant_fold_unary_fp_op_rule<G_FPTRUNC>;

// Fold constant zero int to fp conversions.
class itof_const_zero_fold_rule<Instruction opcode> : GICombineRule <
  (defs root:$dst),
  (match (opcode $dst, 0)),
  // Can't use COPY $dst, 0 here because the 0 operand may be a smaller type
  // than the destination for itofp.
  (apply [{ Helper.replaceInstWithFConstant(*${dst}.getParent(), 0.0); }])
>;
def itof_const_zero_fold_si : itof_const_zero_fold_rule<G_SITOFP>;
def itof_const_zero_fold_ui : itof_const_zero_fold_rule<G_UITOFP>;

def constant_fold_fp_ops : GICombineGroup<[
  constant_fold_fneg,
  constant_fold_fabs,
  constant_fold_fsqrt,
  constant_fold_flog2,
  constant_fold_fptrunc,
  itof_const_zero_fold_si,
  itof_const_zero_fold_ui
]>;

// Fold int2ptr(ptr2int(x)) -> x
def p2i_to_i2p: GICombineRule<
  (defs root:$root, register_matchinfo:$info),
  (match (wip_match_opcode G_INTTOPTR):$root,
    [{ return Helper.matchCombineI2PToP2I(*${root}, ${info}); }]),
  (apply [{ Helper.applyCombineI2PToP2I(*${root}, ${info}); }])
>;

// Fold ptr2int(int2ptr(x)) -> x
def i2p_to_p2i: GICombineRule<
  (defs root:$dst, register_matchinfo:$info),
  (match (G_INTTOPTR $t, $ptr),
         (G_PTRTOINT $dst, $t):$mi,
    [{ ${info} = ${ptr}.getReg(); return true; }]),
  (apply [{ Helper.applyCombineP2IToI2P(*${mi}, ${info}); }])
>;

// Fold add ptrtoint(x), y -> ptrtoint (ptr_add x), y
def add_p2i_to_ptradd_matchinfo : GIDefMatchData<"std::pair<Register, bool>">;
def add_p2i_to_ptradd : GICombineRule<
  (defs root:$root, add_p2i_to_ptradd_matchinfo:$info),
  (match (wip_match_opcode G_ADD):$root,
    [{ return Helper.matchCombineAddP2IToPtrAdd(*${root}, ${info}); }]),
  (apply [{ Helper.applyCombineAddP2IToPtrAdd(*${root}, ${info}); }])
>;

// Fold (ptr_add (int2ptr C1), C2) -> C1 + C2
def const_ptradd_to_i2p: GICombineRule<
  (defs root:$root, apint_matchinfo:$info),
  (match (wip_match_opcode G_PTR_ADD):$root,
    [{ return Helper.matchCombineConstPtrAddToI2P(*${root}, ${info}); }]),
  (apply [{ Helper.applyCombineConstPtrAddToI2P(*${root}, ${info}); }])
>;

// Simplify: (logic_op (op x...), (op y...)) -> (op (logic_op x, y))
def hoist_logic_op_with_same_opcode_hands: GICombineRule <
  (defs root:$root, instruction_steps_matchdata:$info),
  (match (wip_match_opcode G_AND, G_OR, G_XOR):$root,
    [{ return Helper.matchHoistLogicOpWithSameOpcodeHands(*${root}, ${info}); }]),
  (apply [{ Helper.applyBuildInstructionSteps(*${root}, ${info});}])
>;

// Fold ashr (shl x, C), C -> sext_inreg (C)
def shl_ashr_to_sext_inreg_matchinfo : GIDefMatchData<"std::tuple<Register, int64_t>">;
def shl_ashr_to_sext_inreg : GICombineRule<
  (defs root:$root, shl_ashr_to_sext_inreg_matchinfo:$info),
  (match (wip_match_opcode G_ASHR): $root,
    [{ return Helper.matchAshrShlToSextInreg(*${root}, ${info}); }]),
  (apply [{ Helper.applyAshShlToSextInreg(*${root}, ${info});}])
>;

// Fold and(and(x, C1), C2) -> C1&C2 ? and(x, C1&C2) : 0
def overlapping_and: GICombineRule <
  (defs root:$root, build_fn_matchinfo:$info),
  (match (wip_match_opcode G_AND):$root,
         [{ return Helper.matchOverlappingAnd(*${root}, ${info}); }]),
  (apply [{ Helper.applyBuildFn(*${root}, ${info}); }])
>;

// Fold (x & y) -> x or (x & y) -> y when (x & y) is known to equal x or equal y.
def redundant_and: GICombineRule <
  (defs root:$root, register_matchinfo:$matchinfo),
  (match (wip_match_opcode G_AND):$root,
         [{ return Helper.matchRedundantAnd(*${root}, ${matchinfo}); }]),
  (apply [{ Helper.replaceSingleDefInstWithReg(*${root}, ${matchinfo}); }])
>;

// Fold (x | y) -> x or (x | y) -> y when (x | y) is known to equal x or equal y.
def redundant_or: GICombineRule <
  (defs root:$root, register_matchinfo:$matchinfo),
  (match (wip_match_opcode G_OR):$root,
         [{ return Helper.matchRedundantOr(*${root}, ${matchinfo}); }]),
  (apply [{ Helper.replaceSingleDefInstWithReg(*${root}, ${matchinfo}); }])
>;

// If the input is already sign extended, just drop the extension.
// sext_inreg x, K ->
//   if computeNumSignBits(x) >= (x.getScalarSizeInBits() - K + 1)
def redundant_sext_inreg: GICombineRule <
  (defs root:$root),
  (match (wip_match_opcode G_SEXT_INREG):$root,
         [{ return Helper.matchRedundantSExtInReg(*${root}); }]),
     (apply [{ Helper.replaceSingleDefInstWithOperand(*${root}, 1); }])
>;

// Fold (anyext (trunc x)) -> x if the source type is same as
// the destination type.
def anyext_trunc_fold: GICombineRule <
  (defs root:$root, register_matchinfo:$matchinfo),
  (match (wip_match_opcode G_ANYEXT):$root,
         [{ return Helper.matchCombineAnyExtTrunc(*${root}, ${matchinfo}); }]),
  (apply [{ Helper.replaceSingleDefInstWithReg(*${root}, ${matchinfo}); }])
>;

// Fold (zext (trunc x)) -> x if the source type is same as the destination type
// and truncated bits are known to be zero.
def zext_trunc_fold: GICombineRule <
  (defs root:$root, register_matchinfo:$matchinfo),
  (match (wip_match_opcode G_ZEXT):$root,
         [{ return Helper.matchCombineZextTrunc(*${root}, ${matchinfo}); }]),
  (apply [{ Helper.replaceSingleDefInstWithReg(*${root}, ${matchinfo}); }])
>;

def not_cmp_fold_matchinfo : GIDefMatchData<"SmallVector<Register, 4>">;
def not_cmp_fold : GICombineRule<
  (defs root:$d, not_cmp_fold_matchinfo:$info),
  (match (wip_match_opcode G_XOR): $d,
  [{ return Helper.matchNotCmp(*${d}, ${info}); }]),
  (apply [{ Helper.applyNotCmp(*${d}, ${info}); }])
>;

// Fold (fneg (fneg x)) -> x.
def fneg_fneg_fold: GICombineRule <
  (defs root:$dst),
  (match (G_FNEG $t, $src),
         (G_FNEG $dst, $t)),
  (apply (GIReplaceReg $dst, $src))
>;

// Fold (unmerge(merge x, y, z)) -> z, y, z.
def unmerge_merge_matchinfo : GIDefMatchData<"SmallVector<Register, 8>">;
def unmerge_merge : GICombineRule<
  (defs root:$d, unmerge_merge_matchinfo:$info),
  (match (wip_match_opcode G_UNMERGE_VALUES): $d,
  [{ return Helper.matchCombineUnmergeMergeToPlainValues(*${d}, ${info}); }]),
  (apply [{ Helper.applyCombineUnmergeMergeToPlainValues(*${d}, ${info}); }])
>;

// Fold merge(unmerge).
def merge_unmerge : GICombineRule<
  (defs root:$d, register_matchinfo:$matchinfo),
  (match (wip_match_opcode G_MERGE_VALUES):$d,
  [{ return Helper.matchCombineMergeUnmerge(*${d}, ${matchinfo}); }]),
  (apply [{ Helper.replaceSingleDefInstWithReg(*${d}, ${matchinfo}); }])
>;

// Fold (fabs (fneg x)) -> (fabs x).
def fabs_fneg_fold: GICombineRule <
  (defs root:$dst),
  (match  (G_FNEG $tmp, $x),
          (G_FABS $dst, $tmp)),
  (apply (G_FABS $dst, $x))>;

// Fold (unmerge cst) -> cst1, cst2, ...
def unmerge_cst_matchinfo : GIDefMatchData<"SmallVector<APInt, 8>">;
def unmerge_cst : GICombineRule<
  (defs root:$d, unmerge_cst_matchinfo:$info),
  (match (wip_match_opcode G_UNMERGE_VALUES): $d,
  [{ return Helper.matchCombineUnmergeConstant(*${d}, ${info}); }]),
  (apply [{ Helper.applyCombineUnmergeConstant(*${d}, ${info}); }])
>;

// Fold (unmerge undef) -> undef, undef, ...
def unmerge_undef : GICombineRule<
  (defs root:$root, build_fn_matchinfo:$info),
  (match (wip_match_opcode G_UNMERGE_VALUES): $root,
         [{ return Helper.matchCombineUnmergeUndef(*${root}, ${info}); }]),
  (apply [{ Helper.applyBuildFn(*${root}, ${info}); }])
>;

// Transform x,y<dead> = unmerge z -> x = trunc z.
def unmerge_dead_to_trunc : GICombineRule<
  (defs root:$d),
  (match (wip_match_opcode G_UNMERGE_VALUES): $d,
  [{ return Helper.matchCombineUnmergeWithDeadLanesToTrunc(*${d}); }]),
  (apply [{ Helper.applyCombineUnmergeWithDeadLanesToTrunc(*${d}); }])
>;

// Transform x,y = unmerge(zext(z)) -> x = zext z; y = 0.
def unmerge_zext_to_zext : GICombineRule<
  (defs root:$d),
  (match (wip_match_opcode G_UNMERGE_VALUES): $d,
  [{ return Helper.matchCombineUnmergeZExtToZExt(*${d}); }]),
  (apply [{ Helper.applyCombineUnmergeZExtToZExt(*${d}); }])
>;

// Under certain conditions, transform:
//  trunc (shl x, K)     -> shl (trunc x), K//
//  trunc ([al]shr x, K) -> (trunc ([al]shr (trunc x), K))
def trunc_shift_matchinfo : GIDefMatchData<"std::pair<MachineInstr*, LLT>">;
def trunc_shift: GICombineRule <
  (defs root:$root, trunc_shift_matchinfo:$matchinfo),
  (match (wip_match_opcode G_TRUNC):$root,
         [{ return Helper.matchCombineTruncOfShift(*${root}, ${matchinfo}); }]),
  (apply [{ Helper.applyCombineTruncOfShift(*${root}, ${matchinfo}); }])
>;

// Transform (mul x, -1) -> (sub 0, x)
def mul_by_neg_one: GICombineRule <
  (defs root:$dst),
  (match (G_MUL $dst, $x, -1)),
  (apply (G_SUB $dst, 0, $x))
>;

// Fold (xor (and x, y), y) -> (and (not x), y)
def xor_of_and_with_same_reg_matchinfo :
    GIDefMatchData<"std::pair<Register, Register>">;
def xor_of_and_with_same_reg: GICombineRule <
  (defs root:$root, xor_of_and_with_same_reg_matchinfo:$matchinfo),
  (match (wip_match_opcode G_XOR):$root,
         [{ return Helper.matchXorOfAndWithSameReg(*${root}, ${matchinfo}); }]),
  (apply [{ Helper.applyXorOfAndWithSameReg(*${root}, ${matchinfo}); }])
>;

// Transform (ptr_add 0, x) -> (int_to_ptr x)
def ptr_add_with_zero: GICombineRule<
  (defs root:$root),
  (match (wip_match_opcode G_PTR_ADD):$root,
         [{ return Helper.matchPtrAddZero(*${root}); }]),
  (apply [{ Helper.applyPtrAddZero(*${root}); }])>;

def regs_small_vec : GIDefMatchData<"SmallVector<Register, 4>">;
def combine_insert_vec_elts_build_vector : GICombineRule<
  (defs root:$root, regs_small_vec:$info),
  (match (wip_match_opcode G_INSERT_VECTOR_ELT):$root,
    [{ return Helper.matchCombineInsertVecElts(*${root}, ${info}); }]),
  (apply [{ Helper.applyCombineInsertVecElts(*${root}, ${info}); }])>;

def load_or_combine : GICombineRule<
  (defs root:$root, build_fn_matchinfo:$info),
  (match (wip_match_opcode G_OR):$root,
    [{ return Helper.matchLoadOrCombine(*${root}, ${info}); }]),
  (apply [{ Helper.applyBuildFn(*${root}, ${info}); }])>;

def extend_through_phis_matchdata: GIDefMatchData<"MachineInstr*">;
def extend_through_phis : GICombineRule<
  (defs root:$root, extend_through_phis_matchdata:$matchinfo),
  (match (wip_match_opcode G_PHI):$root,
    [{ return Helper.matchExtendThroughPhis(*${root}, ${matchinfo}); }]),
  (apply [{ Helper.applyExtendThroughPhis(*${root}, ${matchinfo}); }])>;

// Currently only the one combine above.
def insert_vec_elt_combines : GICombineGroup<
                            [combine_insert_vec_elts_build_vector]>;

def extract_vec_elt_build_vec : GICombineRule<
  (defs root:$root, register_matchinfo:$matchinfo),
  (match (wip_match_opcode G_EXTRACT_VECTOR_ELT):$root,
    [{ return Helper.matchExtractVecEltBuildVec(*${root}, ${matchinfo}); }]),
  (apply [{ Helper.applyExtractVecEltBuildVec(*${root}, ${matchinfo}); }])>;

// Fold away full elt extracts from a build_vector.
def extract_all_elts_from_build_vector_matchinfo :
  GIDefMatchData<"SmallVector<std::pair<Register, MachineInstr*>>">;
def extract_all_elts_from_build_vector : GICombineRule<
  (defs root:$root, extract_all_elts_from_build_vector_matchinfo:$matchinfo),
  (match (wip_match_opcode G_BUILD_VECTOR):$root,
    [{ return Helper.matchExtractAllEltsFromBuildVector(*${root}, ${matchinfo}); }]),
  (apply [{ Helper.applyExtractAllEltsFromBuildVector(*${root}, ${matchinfo}); }])>;

def extract_vec_elt_combines : GICombineGroup<[
  extract_vec_elt_build_vec,
  extract_all_elts_from_build_vector]>;

def funnel_shift_from_or_shift : GICombineRule<
  (defs root:$root, build_fn_matchinfo:$info),
  (match (wip_match_opcode G_OR):$root,
    [{ return Helper.matchOrShiftToFunnelShift(*${root}, ${info}); }]),
  (apply [{ Helper.applyBuildFn(*${root}, ${info}); }])
>;

def funnel_shift_to_rotate : GICombineRule<
  (defs root:$root),
  (match (wip_match_opcode G_FSHL, G_FSHR):$root,
    [{ return Helper.matchFunnelShiftToRotate(*${root}); }]),
  (apply [{ Helper.applyFunnelShiftToRotate(*${root}); }])
>;

// Fold fshr x, y, 0 -> y
def funnel_shift_right_zero: GICombineRule<
  (defs root:$root),
  (match (G_FSHR $x, $y, $z, 0):$root),
  (apply (COPY $x, $z))
>;

// Fold fshl x, y, 0 -> x
def funnel_shift_left_zero: GICombineRule<
  (defs root:$root),
  (match (G_FSHL $x, $y, $z, 0):$root),
  (apply (COPY $x, $y))
>;

// Fold fsh(l/r) x, y, C -> fsh(l/r) x, y, C % bw
def funnel_shift_overshift: GICombineRule<
  (defs root:$root),
  (match (wip_match_opcode G_FSHL, G_FSHR):$root,
    [{ return Helper.matchConstantLargerBitWidth(*${root}, 3); }]),
  (apply [{ Helper.applyFunnelShiftConstantModulo(*${root}); }])
>;

def rotate_out_of_range : GICombineRule<
  (defs root:$root),
  (match (wip_match_opcode G_ROTR, G_ROTL):$root,
    [{ return Helper.matchRotateOutOfRange(*${root}); }]),
  (apply [{ Helper.applyRotateOutOfRange(*${root}); }])
>;

def icmp_to_true_false_known_bits : GICombineRule<
  (defs root:$d, int64_matchinfo:$matchinfo),
  (match (wip_match_opcode G_ICMP):$d,
         [{ return Helper.matchICmpToTrueFalseKnownBits(*${d}, ${matchinfo}); }]),
  (apply [{ Helper.replaceInstWithConstant(*${d}, ${matchinfo}); }])>;

def icmp_to_lhs_known_bits : GICombineRule<
  (defs root:$root, build_fn_matchinfo:$info),
  (match (wip_match_opcode G_ICMP):$root,
         [{ return Helper.matchICmpToLHSKnownBits(*${root}, ${info}); }]),
  (apply [{ Helper.applyBuildFn(*${root}, ${info}); }])>;

def redundant_binop_in_equality : GICombineRule<
  (defs root:$root, build_fn_matchinfo:$info),
  (match (wip_match_opcode G_ICMP):$root,
         [{ return Helper.matchRedundantBinOpInEquality(*${root}, ${info}); }]),
  (apply [{ Helper.applyBuildFn(*${root}, ${info}); }])>;

// Transform: (X == 0 & Y == 0) -> (X | Y) == 0
def double_icmp_zero_and_combine: GICombineRule<
  (defs root:$root),
  (match (G_ICMP $d1, $p, $s1, 0),
         (G_ICMP $d2, $p, $s2, 0),
         (G_AND $root, $d1, $d2),
         [{ return ${p}.getPredicate() == CmpInst::ICMP_EQ &&
                       !MRI.getType(${s1}.getReg()).getScalarType().isPointer() &&
                       (MRI.getType(${s1}.getReg()) ==
                           MRI.getType(${s2}.getReg())); }]),
  (apply (G_OR $ordst, $s1, $s2),
         (G_ICMP $root, $p, $ordst, 0))
>;

// Transform: (X != 0 | Y != 0) -> (X | Y) != 0
def double_icmp_zero_or_combine: GICombineRule<
  (defs root:$root),
  (match (G_ICMP $d1, $p, $s1, 0),
         (G_ICMP $d2, $p, $s2, 0),
         (G_OR $root, $d1, $d2),
         [{ return ${p}.getPredicate() == CmpInst::ICMP_NE &&
                       !MRI.getType(${s1}.getReg()).getScalarType().isPointer() &&
                       (MRI.getType(${s1}.getReg()) ==
                           MRI.getType(${s2}.getReg())); }]),
  (apply (G_OR $ordst, $s1, $s2),
         (G_ICMP $root, $p, $ordst, 0))
>;

def double_icmp_zero_and_or_combine : GICombineGroup<[double_icmp_zero_and_combine,
                                                      double_icmp_zero_or_combine]>;

def and_or_disjoint_mask : GICombineRule<
  (defs root:$root, build_fn_matchinfo:$info),
  (match (wip_match_opcode G_AND):$root,
         [{ return Helper.matchAndOrDisjointMask(*${root}, ${info}); }]),
  (apply [{ Helper.applyBuildFnNoErase(*${root}, ${info}); }])>;

def bitfield_extract_from_and : GICombineRule<
  (defs root:$root, build_fn_matchinfo:$info),
  (match (G_CONSTANT $mask, $imm2),
         (G_CONSTANT $lsb, $imm1),
         (G_LSHR $shift, $x, $lsb),
         (G_AND $root, $shift, $mask):$root,
    [{ return Helper.matchBitfieldExtractFromAnd(*${root}, ${info}); }]),
  (apply [{ Helper.applyBuildFn(*${root}, ${info}); }])>;

def funnel_shift_combines : GICombineGroup<[funnel_shift_from_or_shift,
                                            funnel_shift_to_rotate,
                                            funnel_shift_right_zero,
                                            funnel_shift_left_zero,
                                            funnel_shift_overshift]>;

def bitfield_extract_from_sext_inreg : GICombineRule<
  (defs root:$root, build_fn_matchinfo:$info),
  (match (wip_match_opcode G_SEXT_INREG):$root,
    [{ return Helper.matchBitfieldExtractFromSExtInReg(*${root}, ${info}); }]),
  (apply [{ Helper.applyBuildFn(*${root}, ${info}); }])>;

def bitfield_extract_from_shr : GICombineRule<
  (defs root:$root, build_fn_matchinfo:$info),
  (match (wip_match_opcode G_ASHR, G_LSHR):$root,
    [{ return Helper.matchBitfieldExtractFromShr(*${root}, ${info}); }]),
  (apply [{ Helper.applyBuildFn(*${root}, ${info}); }])>;

def bitfield_extract_from_shr_and : GICombineRule<
  (defs root:$root, build_fn_matchinfo:$info),
  (match (wip_match_opcode G_ASHR, G_LSHR):$root,
    [{ return Helper.matchBitfieldExtractFromShrAnd(*${root}, ${info}); }]),
  (apply [{ Helper.applyBuildFn(*${root}, ${info}); }])>;

def form_bitfield_extract : GICombineGroup<[bitfield_extract_from_sext_inreg,
                                            bitfield_extract_from_and,
                                            bitfield_extract_from_shr,
                                            bitfield_extract_from_shr_and]>;

def udiv_by_const : GICombineRule<
  (defs root:$root),
  (match (wip_match_opcode G_UDIV):$root,
   [{ return Helper.matchUDivByConst(*${root}); }]),
  (apply [{ Helper.applyUDivByConst(*${root}); }])>;

def sdiv_by_const : GICombineRule<
  (defs root:$root),
  (match (wip_match_opcode G_SDIV):$root,
   [{ return Helper.matchSDivByConst(*${root}); }]),
  (apply [{ Helper.applySDivByConst(*${root}); }])>;

def sdiv_by_pow2 : GICombineRule<
  (defs root:$root),
  (match (G_SDIV $dst, $x, $y, (MIFlags (not IsExact))):$root,
   [{ return Helper.matchDivByPow2(*${root}, /*IsSigned=*/true); }]),
  (apply [{ Helper.applySDivByPow2(*${root}); }])>;

def udiv_by_pow2 : GICombineRule<
  (defs root:$root),
  (match (G_UDIV $dst, $x, $y, (MIFlags (not IsExact))):$root,
   [{ return Helper.matchDivByPow2(*${root}, /*IsSigned=*/false); }]),
  (apply [{ Helper.applyUDivByPow2(*${root}); }])>;

def intdiv_combines : GICombineGroup<[udiv_by_const, sdiv_by_const,
                                      sdiv_by_pow2, udiv_by_pow2]>;

def reassoc_ptradd : GICombineRule<
  (defs root:$root, build_fn_matchinfo:$matchinfo),
  (match (wip_match_opcode G_PTR_ADD):$root,
    [{ return Helper.matchReassocPtrAdd(*${root}, ${matchinfo}); }]),
  (apply [{ Helper.applyBuildFnNoErase(*${root}, ${matchinfo}); }])>;

def reassoc_comm_binops : GICombineRule<
  (defs root:$root, build_fn_matchinfo:$matchinfo),
  (match (G_ADD $root, $src1, $src2):$root,
    [{ return Helper.matchReassocCommBinOp(*${root}, ${matchinfo}); }]),
  (apply [{ Helper.applyBuildFn(*${root}, ${matchinfo}); }])>;

def reassocs : GICombineGroup<[reassoc_ptradd, reassoc_comm_binops]>;

// Constant fold operations.
def constant_fold_binop : GICombineRule<
  (defs root:$d, apint_matchinfo:$matchinfo),
  (match (wip_match_opcode G_ADD, G_PTR_ADD, G_AND, G_ASHR, G_LSHR, G_MUL, G_OR,
                           G_SHL, G_SUB, G_XOR, G_UDIV, G_SDIV, G_UREM, G_SREM,
                           G_SMIN, G_SMAX, G_UMIN, G_UMAX):$d,
   [{ return Helper.matchConstantFoldBinOp(*${d}, ${matchinfo}); }]),
  (apply [{ Helper.replaceInstWithConstant(*${d}, ${matchinfo}); }])>;

def constant_fold_fp_binop : GICombineRule<
  (defs root:$d, constantfp_matchinfo:$matchinfo),
  (match (wip_match_opcode G_FADD, G_FSUB, G_FMUL, G_FDIV):$d,
   [{ return Helper.matchConstantFoldFPBinOp(*${d}, ${matchinfo}); }]),
  (apply [{ Helper.replaceInstWithFConstant(*${d}, ${matchinfo}); }])>;


def constant_fold_fma : GICombineRule<
  (defs root:$d, constantfp_matchinfo:$matchinfo),
  (match (wip_match_opcode G_FMAD, G_FMA):$d,
   [{ return Helper.matchConstantFoldFMA(*${d}, ${matchinfo}); }]),
  (apply [{ Helper.replaceInstWithFConstant(*${d}, ${matchinfo}); }])>;

def constant_fold_cast_op : GICombineRule<
  (defs root:$d, apint_matchinfo:$matchinfo),
  (match (wip_match_opcode G_ZEXT, G_SEXT, G_ANYEXT):$d,
   [{ return Helper.matchConstantFoldCastOp(*${d}, ${matchinfo}); }]),
  (apply [{ Helper.replaceInstWithConstant(*${d}, ${matchinfo}); }])>;

def mulo_by_2: GICombineRule<
  (defs root:$root, build_fn_matchinfo:$matchinfo),
  (match (wip_match_opcode G_UMULO, G_SMULO):$root,
         [{ return Helper.matchMulOBy2(*${root}, ${matchinfo}); }]),
  (apply [{ Helper.applyBuildFnNoErase(*${root}, ${matchinfo}); }])>;

def mulo_by_0: GICombineRule<
  (defs root:$root, build_fn_matchinfo:$matchinfo),
  (match (wip_match_opcode G_UMULO, G_SMULO):$root,
         [{ return Helper.matchMulOBy0(*${root}, ${matchinfo}); }]),
  (apply [{ Helper.applyBuildFn(*${root}, ${matchinfo}); }])>;

// Transform (uadde x, y, 0) -> (uaddo x, y)
//           (sadde x, y, 0) -> (saddo x, y)
//           (usube x, y, 0) -> (usubo x, y)
//           (ssube x, y, 0) -> (ssubo x, y)
def adde_to_addo: GICombineRule<
  (defs root:$root, build_fn_matchinfo:$matchinfo),
  (match (wip_match_opcode G_UADDE, G_SADDE, G_USUBE, G_SSUBE):$root,
         [{ return Helper.matchAddEToAddO(*${root}, ${matchinfo}); }]),
  (apply [{ Helper.applyBuildFnNoErase(*${root}, ${matchinfo}); }])>;

def mulh_to_lshr : GICombineRule<
  (defs root:$root),
  (match (wip_match_opcode G_UMULH):$root,
         [{ return Helper.matchUMulHToLShr(*${root}); }]),
  (apply [{ Helper.applyUMulHToLShr(*${root}); }])>;

def mulh_combines : GICombineGroup<[mulh_to_lshr]>;

def redundant_neg_operands: GICombineRule<
  (defs root:$root, build_fn_matchinfo:$matchinfo),
  (match (wip_match_opcode G_FADD, G_FSUB, G_FMUL, G_FDIV, G_FMAD, G_FMA):$root,
    [{ return Helper.matchRedundantNegOperands(*${root}, ${matchinfo}); }]),
  (apply [{ Helper.applyBuildFnNoErase(*${root}, ${matchinfo}); }])>;

// Transform (fsub +-0.0, X) -> (fneg X)
def fsub_to_fneg: GICombineRule<
  (defs root:$root, register_matchinfo:$matchinfo),
  (match (wip_match_opcode G_FSUB):$root,
    [{ return Helper.matchFsubToFneg(*${root}, ${matchinfo}); }]),
  (apply [{ Helper.applyFsubToFneg(*${root}, ${matchinfo}); }])>;

// Transform (fadd x, (fmul y, z)) -> (fma y, z, x)
//           (fadd x, (fmul y, z)) -> (fmad y, z, x)
// Transform (fadd (fmul x, y), z) -> (fma x, y, z)
//           (fadd (fmul x, y), z) -> (fmad x, y, z)
def combine_fadd_fmul_to_fmad_or_fma: GICombineRule<
  (defs root:$root, build_fn_matchinfo:$info),
  (match (wip_match_opcode G_FADD):$root,
         [{ return Helper.matchCombineFAddFMulToFMadOrFMA(*${root},
                                                          ${info}); }]),
  (apply [{ Helper.applyBuildFn(*${root}, ${info}); }])>;

// Transform (fadd (fpext (fmul x, y)), z) -> (fma (fpext x), (fpext y), z)
//                                         -> (fmad (fpext x), (fpext y), z)
// Transform (fadd x, (fpext (fmul y, z))) -> (fma (fpext y), (fpext z), x)
//                                         -> (fmad (fpext y), (fpext z), x)
def combine_fadd_fpext_fmul_to_fmad_or_fma: GICombineRule<
  (defs root:$root, build_fn_matchinfo:$info),
  (match (wip_match_opcode G_FADD):$root,
         [{ return Helper.matchCombineFAddFpExtFMulToFMadOrFMA(*${root},
                                                               ${info}); }]),
  (apply [{ Helper.applyBuildFn(*${root}, ${info}); }])>;

// Transform (fadd (fma x, y, (fmul z, u)), v)  -> (fma x, y, (fma z, u, v))
//           (fadd (fmad x, y, (fmul z, u)), v) -> (fmad x, y, (fmad z, u, v))
// Transform (fadd v, (fma x, y, (fmul z, u)))  -> (fma x, y, (fma z, u, v))
//           (fadd v, (fmad x, y, (fmul z, u))) -> (fmad x, y, (fmad z, u, v))
def combine_fadd_fma_fmul_to_fmad_or_fma: GICombineRule<
  (defs root:$root, build_fn_matchinfo:$info),
  (match (wip_match_opcode G_FADD):$root,
         [{ return Helper.matchCombineFAddFMAFMulToFMadOrFMA(*${root},
                                                             ${info}); }]),
  (apply [{ Helper.applyBuildFn(*${root}, ${info}); }])>;

// Transform (fadd (fma x, y, (fpext (fmul u, v))), z) ->
//           (fma x, y, (fma (fpext u), (fpext v), z))
def combine_fadd_fpext_fma_fmul_to_fmad_or_fma: GICombineRule<
  (defs root:$root, build_fn_matchinfo:$info),
  (match (wip_match_opcode G_FADD):$root,
         [{ return Helper.matchCombineFAddFpExtFMulToFMadOrFMAAggressive(
                                                  *${root}, ${info}); }]),
  (apply [{ Helper.applyBuildFn(*${root}, ${info}); }])>;

// Transform (fsub (fmul x, y), z) -> (fma x, y, -z)
//                                 -> (fmad x, y, -z)
def combine_fsub_fmul_to_fmad_or_fma: GICombineRule<
  (defs root:$root, build_fn_matchinfo:$info),
  (match (wip_match_opcode G_FSUB):$root,
         [{ return Helper.matchCombineFSubFMulToFMadOrFMA(*${root},
                                                          ${info}); }]),
  (apply [{ Helper.applyBuildFn(*${root}, ${info}); }])>;

// Transform (fsub (fneg (fmul, x, y)), z) -> (fma (fneg x), y, (fneg z))
//           (fsub x, (fneg (fmul, y, z))) -> (fma y, z, x)
def combine_fsub_fneg_fmul_to_fmad_or_fma: GICombineRule<
  (defs root:$root, build_fn_matchinfo:$info),
  (match (wip_match_opcode G_FSUB):$root,
         [{ return Helper.matchCombineFSubFNegFMulToFMadOrFMA(*${root},
                                                              ${info}); }]),
  (apply [{ Helper.applyBuildFn(*${root}, ${info}); }])>;

// Transform (fsub (fpext (fmul x, y)), z) ->
//           (fma (fpext x), (fpext y), (fneg z))
def combine_fsub_fpext_fmul_to_fmad_or_fma: GICombineRule<
  (defs root:$root, build_fn_matchinfo:$info),
  (match (wip_match_opcode G_FSUB):$root,
         [{ return Helper.matchCombineFSubFpExtFMulToFMadOrFMA(*${root},
                                                               ${info}); }]),
  (apply [{ Helper.applyBuildFn(*${root}, ${info}); }])>;

// Transform (fsub (fneg (fpext (fmul x, y))), z) ->
//           (fneg (fma (fpext x), (fpext y), z))
def combine_fsub_fpext_fneg_fmul_to_fmad_or_fma: GICombineRule<
  (defs root:$root, build_fn_matchinfo:$info),
  (match (wip_match_opcode G_FSUB):$root,
         [{ return Helper.matchCombineFSubFpExtFNegFMulToFMadOrFMA(
                                            *${root}, ${info}); }]),
  (apply [{ Helper.applyBuildFn(*${root}, ${info}); }])>;

def combine_minmax_nan: GICombineRule<
  (defs root:$root, unsigned_matchinfo:$info),
  (match (wip_match_opcode G_FMINNUM, G_FMAXNUM, G_FMINIMUM, G_FMAXIMUM):$root,
         [{ return Helper.matchCombineFMinMaxNaN(*${root}, ${info}); }]),
  (apply [{ Helper.replaceSingleDefInstWithOperand(*${root}, ${info}); }])>;

// Transform (add x, (sub y, x)) -> y
// Transform (add (sub y, x), x) -> y
def add_sub_reg_frags : GICombinePatFrag<
  (outs root:$dst), (ins $src),
  [
    (pattern (G_ADD $dst, $x, $tmp), (G_SUB $tmp, $src, $x)),
    (pattern (G_ADD $dst, $tmp, $x), (G_SUB $tmp, $src, $x))
  ]>;
def add_sub_reg: GICombineRule <
  (defs root:$dst),
  (match (add_sub_reg_frags $dst, $src)),
  (apply (GIReplaceReg $dst, $src))>;

def buildvector_identity_fold : GICombineRule<
  (defs root:$build_vector, register_matchinfo:$matchinfo),
  (match (wip_match_opcode G_BUILD_VECTOR_TRUNC, G_BUILD_VECTOR):$build_vector,
         [{ return Helper.matchBuildVectorIdentityFold(*${build_vector}, ${matchinfo}); }]),
  (apply [{ Helper.replaceSingleDefInstWithReg(*${build_vector}, ${matchinfo}); }])>;

def trunc_buildvector_fold : GICombineRule<
  (defs root:$op, register_matchinfo:$matchinfo),
  (match (wip_match_opcode G_TRUNC):$op,
      [{ return Helper.matchTruncBuildVectorFold(*${op}, ${matchinfo}); }]),
  (apply [{ Helper.replaceSingleDefInstWithReg(*${op}, ${matchinfo}); }])>;

def trunc_lshr_buildvector_fold : GICombineRule<
  (defs root:$op, register_matchinfo:$matchinfo),
  (match (wip_match_opcode G_TRUNC):$op,
      [{ return Helper.matchTruncLshrBuildVectorFold(*${op}, ${matchinfo}); }]),
  (apply [{ Helper.replaceSingleDefInstWithReg(*${op}, ${matchinfo}); }])>;

// Transform:
//   (x + y) - y -> x
//   (x + y) - x -> y
//   x - (y + x) -> 0 - y
//   x - (x + z) -> 0 - z
def sub_add_reg: GICombineRule <
  (defs root:$root, build_fn_matchinfo:$matchinfo),
  (match (wip_match_opcode G_SUB):$root,
         [{ return Helper.matchSubAddSameReg(*${root}, ${matchinfo}); }]),
  (apply [{ Helper.applyBuildFn(*${root}, ${matchinfo}); }])>;

def bitcast_bitcast_fold : GICombineRule<
  (defs root:$dst),
  (match (G_BITCAST $dst, $src1):$op, (G_BITCAST $src1, $src0),
      [{ return MRI.getType(${src0}.getReg()) == MRI.getType(${dst}.getReg()); }]),
  (apply [{ Helper.replaceSingleDefInstWithReg(*${op}, ${src0}.getReg()); }])>;


def fptrunc_fpext_fold : GICombineRule<
  (defs root:$dst),
  (match (G_FPTRUNC $dst, $src1):$op, (G_FPEXT $src1, $src0),
      [{ return MRI.getType(${src0}.getReg()) == MRI.getType(${dst}.getReg()); }]),
  (apply [{ Helper.replaceSingleDefInstWithReg(*${op}, ${src0}.getReg()); }])>;


def select_to_minmax: GICombineRule<
  (defs root:$root, build_fn_matchinfo:$info),
  (match (wip_match_opcode G_SELECT):$root,
         [{ return Helper.matchSimplifySelectToMinMax(*${root}, ${info}); }]),
  (apply [{ Helper.applyBuildFn(*${root}, ${info}); }])>;

def select_to_iminmax: GICombineRule<
  (defs root:$root, build_fn_matchinfo:$info),
  (match (G_ICMP $tst, $tst1, $a, $b),
         (G_SELECT $root, $tst, $x, $y),
         [{ return Helper.matchSelectIMinMax(${root}, ${info}); }]),
  (apply [{ Helper.applyBuildFnMO(${root}, ${info}); }])>;

def match_selects : GICombineRule<
  (defs root:$root, build_fn_matchinfo:$matchinfo),
  (match (wip_match_opcode G_SELECT):$root,
        [{ return Helper.matchSelect(*${root}, ${matchinfo}); }]),
  (apply [{ Helper.applyBuildFn(*${root}, ${matchinfo}); }])>;

def match_ands : GICombineRule<
  (defs root:$root, build_fn_matchinfo:$matchinfo),
  (match (wip_match_opcode G_AND):$root,
        [{ return Helper.matchAnd(*${root}, ${matchinfo}); }]),
  (apply [{ Helper.applyBuildFn(*${root}, ${matchinfo}); }])>;

def match_ors : GICombineRule<
  (defs root:$root, build_fn_matchinfo:$matchinfo),
  (match (wip_match_opcode G_OR):$root,
        [{ return Helper.matchOr(*${root}, ${matchinfo}); }]),
  (apply [{ Helper.applyBuildFn(*${root}, ${matchinfo}); }])>;

def match_addos : GICombineRule<
  (defs root:$root, build_fn_matchinfo:$matchinfo),
  (match (wip_match_opcode G_SADDO, G_UADDO):$root,
        [{ return Helper.matchAddOverflow(*${root}, ${matchinfo}); }]),
  (apply [{ Helper.applyBuildFn(*${root}, ${matchinfo}); }])>;

def match_extract_of_element_undef_vector: GICombineRule <
  (defs root:$root),
  (match (G_IMPLICIT_DEF $vector),
         (G_EXTRACT_VECTOR_ELT $root, $vector, $idx)),
  (apply (G_IMPLICIT_DEF $root))
>;

def match_extract_of_element_undef_index: GICombineRule <
  (defs root:$root),
  (match (G_IMPLICIT_DEF $idx),
         (G_EXTRACT_VECTOR_ELT $root, $vector, $idx)),
  (apply (G_IMPLICIT_DEF $root))
>;

def match_extract_of_element : GICombineRule<
  (defs root:$root, build_fn_matchinfo:$matchinfo),
  (match (wip_match_opcode G_EXTRACT_VECTOR_ELT):$root,
        [{ return Helper.matchExtractVectorElement(*${root}, ${matchinfo}); }]),
  (apply [{ Helper.applyBuildFn(*${root}, ${matchinfo}); }])>;

def extract_vector_element_not_const : GICombineRule<
   (defs root:$root),
   (match (G_INSERT_VECTOR_ELT $src, $x, $value, $idx),
          (G_EXTRACT_VECTOR_ELT $root, $src, $idx)),
   (apply (GIReplaceReg $root, $value))>;

def extract_vector_element_different_indices : GICombineRule<
   (defs root:$root, build_fn_matchinfo:$matchinfo),
   (match (G_INSERT_VECTOR_ELT $src, $x, $value, $idx2),
          (G_EXTRACT_VECTOR_ELT $root, $src, $idx1),
   [{ return Helper.matchExtractVectorElementWithDifferentIndices(${root}, ${matchinfo}); }]),
   (apply [{ Helper.applyBuildFnMO(${root}, ${matchinfo}); }])>;

def extract_vector_element_build_vector2 : GICombineRule<
   (defs root:$root, build_fn_matchinfo:$matchinfo),
   (match (G_BUILD_VECTOR $src, $x, $y),
          (G_EXTRACT_VECTOR_ELT $root, $src, $idx),
   [{ return Helper.matchExtractVectorElementWithBuildVector(${root}, ${matchinfo}); }]),
   (apply [{ Helper.applyBuildFnMO(${root}, ${matchinfo}); }])>;

def extract_vector_element_build_vector3 : GICombineRule<
   (defs root:$root, build_fn_matchinfo:$matchinfo),
   (match (G_BUILD_VECTOR $src, $x, $y, $z),
          (G_EXTRACT_VECTOR_ELT $root, $src, $idx),
   [{ return Helper.matchExtractVectorElementWithBuildVector(${root}, ${matchinfo}); }]),
   (apply [{ Helper.applyBuildFnMO(${root}, ${matchinfo}); }])>;

def extract_vector_element_build_vector4 : GICombineRule<
   (defs root:$root, build_fn_matchinfo:$matchinfo),
   (match (G_BUILD_VECTOR $src, $x, $y, $z, $a),
          (G_EXTRACT_VECTOR_ELT $root, $src, $idx),
   [{ return Helper.matchExtractVectorElementWithBuildVector(${root}, ${matchinfo}); }]),
   (apply [{ Helper.applyBuildFnMO(${root}, ${matchinfo}); }])>;

def extract_vector_element_build_vector5 : GICombineRule<
   (defs root:$root, build_fn_matchinfo:$matchinfo),
   (match (G_BUILD_VECTOR $src, $x, $y, $z, $a, $b),
          (G_EXTRACT_VECTOR_ELT $root, $src, $idx),
   [{ return Helper.matchExtractVectorElementWithBuildVector(${root}, ${matchinfo}); }]),
   (apply [{ Helper.applyBuildFnMO(${root}, ${matchinfo}); }])>;

def extract_vector_element_build_vector6 : GICombineRule<
   (defs root:$root, build_fn_matchinfo:$matchinfo),
   (match (G_BUILD_VECTOR $src, $x, $y, $z, $a, $b, $c),
          (G_EXTRACT_VECTOR_ELT $root, $src, $idx),
   [{ return Helper.matchExtractVectorElementWithBuildVector(${root}, ${matchinfo}); }]),
   (apply [{ Helper.applyBuildFnMO(${root}, ${matchinfo}); }])>;

def extract_vector_element_build_vector7 : GICombineRule<
   (defs root:$root, build_fn_matchinfo:$matchinfo),
   (match (G_BUILD_VECTOR $src, $x, $y, $z, $a, $b, $c, $d),
          (G_EXTRACT_VECTOR_ELT $root, $src, $idx),
   [{ return Helper.matchExtractVectorElementWithBuildVector(${root}, ${matchinfo}); }]),
   (apply [{ Helper.applyBuildFnMO(${root}, ${matchinfo}); }])>;

def extract_vector_element_build_vector8 : GICombineRule<
   (defs root:$root, build_fn_matchinfo:$matchinfo),
   (match (G_BUILD_VECTOR $src, $x, $y, $z, $a, $b, $c, $d, $e),
          (G_EXTRACT_VECTOR_ELT $root, $src, $idx),
   [{ return Helper.matchExtractVectorElementWithBuildVector(${root}, ${matchinfo}); }]),
   (apply [{ Helper.applyBuildFnMO(${root}, ${matchinfo}); }])>;

def extract_vector_element_build_vector9 : GICombineRule<
   (defs root:$root, build_fn_matchinfo:$matchinfo),
   (match (G_BUILD_VECTOR $src, $x, $y, $z, $a, $b, $c, $d, $e, $f),
          (G_EXTRACT_VECTOR_ELT $root, $src, $idx),
   [{ return Helper.matchExtractVectorElementWithBuildVector(${root}, ${matchinfo}); }]),
   (apply [{ Helper.applyBuildFnMO(${root}, ${matchinfo}); }])>;

def extract_vector_element_build_vector10 : GICombineRule<
   (defs root:$root, build_fn_matchinfo:$matchinfo),
   (match (G_BUILD_VECTOR $src, $x, $y, $z, $a, $b, $c, $d, $e, $f, $g),
          (G_EXTRACT_VECTOR_ELT $root, $src, $idx),
   [{ return Helper.matchExtractVectorElementWithBuildVector(${root}, ${matchinfo}); }]),
   (apply [{ Helper.applyBuildFnMO(${root}, ${matchinfo}); }])>;

def extract_vector_element_build_vector11 : GICombineRule<
   (defs root:$root, build_fn_matchinfo:$matchinfo),
   (match (G_BUILD_VECTOR $src, $x, $y, $z, $a, $b, $c, $d, $e, $f, $g, $h),
          (G_EXTRACT_VECTOR_ELT $root, $src, $idx),
   [{ return Helper.matchExtractVectorElementWithBuildVector(${root}, ${matchinfo}); }]),
   (apply [{ Helper.applyBuildFnMO(${root}, ${matchinfo}); }])>;

def extract_vector_element_build_vector12 : GICombineRule<
   (defs root:$root, build_fn_matchinfo:$matchinfo),
   (match (G_BUILD_VECTOR $src, $x, $y, $z, $a, $b, $c, $d, $e, $f, $g, $h, $i),
          (G_EXTRACT_VECTOR_ELT $root, $src, $idx),
   [{ return Helper.matchExtractVectorElementWithBuildVector(${root}, ${matchinfo}); }]),
   (apply [{ Helper.applyBuildFnMO(${root}, ${matchinfo}); }])>;

def extract_vector_element_build_vector13 : GICombineRule<
   (defs root:$root, build_fn_matchinfo:$matchinfo),
   (match (G_BUILD_VECTOR $src, $x, $y, $z, $a, $b, $c, $d, $e, $f, $g, $h, $i, $j),
          (G_EXTRACT_VECTOR_ELT $root, $src, $idx),
   [{ return Helper.matchExtractVectorElementWithBuildVector(${root}, ${matchinfo}); }]),
   (apply [{ Helper.applyBuildFnMO(${root}, ${matchinfo}); }])>;

def extract_vector_element_build_vector14 : GICombineRule<
   (defs root:$root, build_fn_matchinfo:$matchinfo),
   (match (G_BUILD_VECTOR $src, $x, $y, $z, $a, $b, $c, $d, $e, $f, $g, $h, $i, $j, $k),
          (G_EXTRACT_VECTOR_ELT $root, $src, $idx),
   [{ return Helper.matchExtractVectorElementWithBuildVector(${root}, ${matchinfo}); }]),
   (apply [{ Helper.applyBuildFnMO(${root}, ${matchinfo}); }])>;

def extract_vector_element_build_vector15 : GICombineRule<
   (defs root:$root, build_fn_matchinfo:$matchinfo),
   (match (G_BUILD_VECTOR $src, $x, $y, $z, $a, $b, $c, $d, $e, $f, $g, $h, $i, $j, $k, $l),
          (G_EXTRACT_VECTOR_ELT $root, $src, $idx),
   [{ return Helper.matchExtractVectorElementWithBuildVector(${root}, ${matchinfo}); }]),
   (apply [{ Helper.applyBuildFnMO(${root}, ${matchinfo}); }])>;

def extract_vector_element_build_vector16 : GICombineRule<
   (defs root:$root, build_fn_matchinfo:$matchinfo),
   (match (G_BUILD_VECTOR $src, $x, $y, $z, $a, $b, $c, $d, $e, $f, $g, $h, $i, $j, $k, $l, $m),
          (G_EXTRACT_VECTOR_ELT $root, $src, $idx),
   [{ return Helper.matchExtractVectorElementWithBuildVector(${root}, ${matchinfo}); }]),
   (apply [{ Helper.applyBuildFnMO(${root}, ${matchinfo}); }])>;

def extract_vector_element_build_vector_trunc2 : GICombineRule<
   (defs root:$root, build_fn_matchinfo:$matchinfo),
   (match (G_BUILD_VECTOR_TRUNC $src, $x, $y),
          (G_EXTRACT_VECTOR_ELT $root, $src, $idx),
   [{ return Helper.matchExtractVectorElementWithBuildVectorTrunc(${root}, ${matchinfo}); }]),
   (apply [{ Helper.applyBuildFnMO(${root}, ${matchinfo}); }])>;

def extract_vector_element_build_vector_trunc3 : GICombineRule<
   (defs root:$root, build_fn_matchinfo:$matchinfo),
   (match (G_BUILD_VECTOR_TRUNC $src, $x, $y, $z),
          (G_EXTRACT_VECTOR_ELT $root, $src, $idx),
   [{ return Helper.matchExtractVectorElementWithBuildVectorTrunc(${root}, ${matchinfo}); }]),
   (apply [{ Helper.applyBuildFnMO(${root}, ${matchinfo}); }])>;

def extract_vector_element_build_vector_trunc4 : GICombineRule<
   (defs root:$root, build_fn_matchinfo:$matchinfo),
   (match (G_BUILD_VECTOR_TRUNC $src, $x, $y, $z, $a),
          (G_EXTRACT_VECTOR_ELT $root, $src, $idx),
   [{ return Helper.matchExtractVectorElementWithBuildVectorTrunc(${root}, ${matchinfo}); }]),
   (apply [{ Helper.applyBuildFnMO(${root}, ${matchinfo}); }])>;

def extract_vector_element_build_vector_trunc5 : GICombineRule<
   (defs root:$root, build_fn_matchinfo:$matchinfo),
   (match (G_BUILD_VECTOR_TRUNC $src, $x, $y, $z, $a, $b),
          (G_EXTRACT_VECTOR_ELT $root, $src, $idx),
   [{ return Helper.matchExtractVectorElementWithBuildVectorTrunc(${root}, ${matchinfo}); }]),
   (apply [{ Helper.applyBuildFnMO(${root}, ${matchinfo}); }])>;

def extract_vector_element_build_vector_trunc6 : GICombineRule<
   (defs root:$root, build_fn_matchinfo:$matchinfo),
   (match (G_BUILD_VECTOR_TRUNC $src, $x, $y, $z, $a, $b, $c),
          (G_EXTRACT_VECTOR_ELT $root, $src, $idx),
   [{ return Helper.matchExtractVectorElementWithBuildVectorTrunc(${root}, ${matchinfo}); }]),
   (apply [{ Helper.applyBuildFnMO(${root}, ${matchinfo}); }])>;

def extract_vector_element_build_vector_trunc7 : GICombineRule<
   (defs root:$root, build_fn_matchinfo:$matchinfo),
   (match (G_BUILD_VECTOR_TRUNC $src, $x, $y, $z, $a, $b, $c, $d),
          (G_EXTRACT_VECTOR_ELT $root, $src, $idx),
   [{ return Helper.matchExtractVectorElementWithBuildVectorTrunc(${root}, ${matchinfo}); }]),
   (apply [{ Helper.applyBuildFnMO(${root}, ${matchinfo}); }])>;

def extract_vector_element_build_vector_trunc8 : GICombineRule<
   (defs root:$root, build_fn_matchinfo:$matchinfo),
   (match (G_BUILD_VECTOR_TRUNC $src, $x, $y, $z, $a, $b, $c, $d, $e),
          (G_EXTRACT_VECTOR_ELT $root, $src, $idx),
   [{ return Helper.matchExtractVectorElementWithBuildVectorTrunc(${root}, ${matchinfo}); }]),
   (apply [{ Helper.applyBuildFnMO(${root}, ${matchinfo}); }])>;

def sext_trunc : GICombineRule<
   (defs root:$root, build_fn_matchinfo:$matchinfo),
   (match (G_TRUNC $src, $x, (MIFlags NoSWrap)),
          (G_SEXT $root, $src),
   [{ return Helper.matchSextOfTrunc(${root}, ${matchinfo}); }]),
   (apply [{ Helper.applyBuildFnMO(${root}, ${matchinfo}); }])>;

def zext_trunc : GICombineRule<
   (defs root:$root, build_fn_matchinfo:$matchinfo),
   (match (G_TRUNC $src, $x, (MIFlags NoUWrap)),
          (G_ZEXT $root, $src),
   [{ return Helper.matchZextOfTrunc(${root}, ${matchinfo}); }]),
   (apply [{ Helper.applyBuildFnMO(${root}, ${matchinfo}); }])>;

def nneg_zext : GICombineRule<
   (defs root:$root, build_fn_matchinfo:$matchinfo),
   (match (G_ZEXT $root, $x, (MIFlags NonNeg)),
   [{ return Helper.matchNonNegZext(${root}, ${matchinfo}); }]),
   (apply [{ Helper.applyBuildFnMO(${root}, ${matchinfo}); }])>;

def extract_vector_element_shuffle_vector : GICombineRule<
   (defs root:$root, build_fn_matchinfo:$matchinfo),
   (match (G_SHUFFLE_VECTOR $src, $src1, $src2, $mask),
          (G_EXTRACT_VECTOR_ELT $root, $src, $idx),
   [{ return Helper.matchExtractVectorElementWithShuffleVector(${root}, ${matchinfo}); }]),
   (apply [{ Helper.applyBuildFnMO(${root}, ${matchinfo}); }])>;

// Combines concat operations
def concat_matchinfo : GIDefMatchData<"SmallVector<Register>">;
def combine_concat_vector : GICombineRule<
  (defs root:$root, concat_matchinfo:$matchinfo),
  (match (wip_match_opcode G_CONCAT_VECTORS):$root,
        [{ return Helper.matchCombineConcatVectors(*${root}, ${matchinfo}); }]),
  (apply [{ Helper.applyCombineConcatVectors(*${root}, ${matchinfo}); }])>;

// Combines Shuffles of Concats
// a = G_CONCAT_VECTORS x, y, undef, undef
// b = G_CONCAT_VECTORS z, undef, undef, undef
// c = G_SHUFFLE_VECTORS a, b, <0, 1, 4, undef>
// ===>
// c = G_CONCAT_VECTORS x, y, z, undef
def combine_shuffle_concat : GICombineRule<
  (defs root:$root, concat_matchinfo:$matchinfo),
  (match (wip_match_opcode G_SHUFFLE_VECTOR):$root,
        [{ return Helper.matchCombineShuffleConcat(*${root}, ${matchinfo}); }]),
  (apply [{ Helper.applyCombineShuffleConcat(*${root}, ${matchinfo}); }])>;

def insert_vector_element_idx_undef : GICombineRule<
   (defs root:$root),
   (match (G_IMPLICIT_DEF $idx),
          (G_INSERT_VECTOR_ELT $root, $src, $elt, $idx)),
   (apply (G_IMPLICIT_DEF $root))>;

def insert_vector_element_elt_undef : GICombineRule<
   (defs root:$root),
   (match (G_IMPLICIT_DEF $elt),
          (G_INSERT_VECTOR_ELT $root, $src, $elt, $idx),
          [{ return isGuaranteedNotToBePoison(${src}.getReg(), MRI); }]),
   (apply (GIReplaceReg $root, $src))>;

def insert_vector_element_extract_vector_element : GICombineRule<
   (defs root:$root),
   (match (G_EXTRACT_VECTOR_ELT $elt, $src, $idx),
          (G_INSERT_VECTOR_ELT $root, $src, $elt, $idx)),
   (apply (GIReplaceReg $root, $src))>;

def insert_vector_elt_oob : GICombineRule<
  (defs root:$root, build_fn_matchinfo:$matchinfo),
  (match (wip_match_opcode G_INSERT_VECTOR_ELT):$root,
         [{ return Helper.matchInsertVectorElementOOB(*${root}, ${matchinfo}); }]),
  (apply [{ Helper.applyBuildFn(*${root}, ${matchinfo}); }])>;

def add_of_vscale : GICombineRule<
   (defs root:$root, build_fn_matchinfo:$matchinfo),
   (match (G_VSCALE $left, $imm1),
          (G_VSCALE $right, $imm2),
          (G_ADD $root, $left, $right, (MIFlags NoSWrap)),
   [{ return Helper.matchAddOfVScale(${root}, ${matchinfo}); }]),
   (apply [{ Helper.applyBuildFnMO(${root}, ${matchinfo}); }])>;

def mul_of_vscale : GICombineRule<
   (defs root:$root, build_fn_matchinfo:$matchinfo),
   (match (G_VSCALE $left, $scale),
          (G_CONSTANT $x, $imm1),
          (G_MUL $root, $left, $x, (MIFlags NoSWrap)),
   [{ return Helper.matchMulOfVScale(${root}, ${matchinfo}); }]),
   (apply [{ Helper.applyBuildFnMO(${root}, ${matchinfo}); }])>;

def shl_of_vscale : GICombineRule<
   (defs root:$root, build_fn_matchinfo:$matchinfo),
   (match (G_VSCALE $left, $imm),
          (G_CONSTANT $x, $imm1),
          (G_SHL $root, $left, $x, (MIFlags NoSWrap)),
   [{ return Helper.matchShlOfVScale(${root}, ${matchinfo}); }]),
   (apply [{ Helper.applyBuildFnMO(${root}, ${matchinfo}); }])>;

def sub_of_vscale : GICombineRule<
   (defs root:$root, build_fn_matchinfo:$matchinfo),
   (match (G_VSCALE $right, $imm),
          (G_SUB $root, $x, $right, (MIFlags NoSWrap)),
   [{ return Helper.matchSubOfVScale(${root}, ${matchinfo}); }]),
   (apply [{ Helper.applyBuildFnMO(${root}, ${matchinfo}); }])>;

def expand_const_fpowi : GICombineRule<
   (defs root:$root),
   (match (G_CONSTANT $int, $imm),
          (G_FPOWI $dst, $float, $int):$root,
          [{ return Helper.matchFPowIExpansion(*${root}, ${imm}.getCImm()->getSExtValue()); }]),
   (apply [{ Helper.applyExpandFPowI(*${root}, ${imm}.getCImm()->getSExtValue()); }])>;

// match_extract_of_element and insert_vector_elt_oob must be the first!
def vector_ops_combines: GICombineGroup<[
match_extract_of_element_undef_vector,
match_extract_of_element_undef_index,
insert_vector_element_idx_undef,
insert_vector_element_elt_undef,
match_extract_of_element,
insert_vector_elt_oob,
extract_vector_element_not_const,
extract_vector_element_different_indices,
extract_vector_element_build_vector2,
extract_vector_element_build_vector3,
extract_vector_element_build_vector4,
extract_vector_element_build_vector5,
extract_vector_element_build_vector7,
extract_vector_element_build_vector8,
extract_vector_element_build_vector9,
extract_vector_element_build_vector10,
extract_vector_element_build_vector11,
extract_vector_element_build_vector12,
extract_vector_element_build_vector13,
extract_vector_element_build_vector14,
extract_vector_element_build_vector15,
extract_vector_element_build_vector16,
extract_vector_element_build_vector_trunc2,
extract_vector_element_build_vector_trunc3,
extract_vector_element_build_vector_trunc4,
extract_vector_element_build_vector_trunc5,
extract_vector_element_build_vector_trunc6,
extract_vector_element_build_vector_trunc7,
extract_vector_element_build_vector_trunc8,
extract_vector_element_shuffle_vector,
insert_vector_element_extract_vector_element,
add_of_vscale,
mul_of_vscale,
shl_of_vscale,
sub_of_vscale,
]>;


// fold ((0-A) + B) -> B-A
def ZeroMinusAPlusB : GICombineRule<
   (defs root:$root),
   (match (G_SUB $sub, 0, $A),
          (G_ADD $root, $sub, $B)),
   (apply (G_SUB $root, $B, $A))>;

// fold (A + (0-B)) -> A-B
def APlusZeroMinusB : GICombineRule<
   (defs root:$root),
   (match (G_SUB $sub, 0, $B),
          (G_ADD $root, $A, $sub)),
   (apply (G_SUB $root, $A, $B))>;

 // fold (A+(B-A)) -> B
 def APlusBMinusB : GICombineRule<
   (defs root:$root),
   (match (G_SUB $sub, $B, $A),
          (G_ADD $root, $A, $sub)),
   (apply (GIReplaceReg $root, $B))>;

// fold ((B-A)+A) -> B
 def BMinusAPlusA : GICombineRule<
   (defs root:$root),
   (match (G_SUB $sub, $B, $A),
          (G_ADD $root, $sub, $A)),
   (apply (GIReplaceReg $root, $B))>;

// fold ((A-B)+(C-A)) -> (C-B)
def AMinusBPlusCMinusA : GICombineRule<
   (defs root:$root),
   (match (G_SUB $sub1, $A, $B),
          (G_SUB $sub2, $C, $A),
          (G_ADD $root, $sub1, $sub2)),
   (apply (G_SUB $root, $C, $B))>;

// fold ((A-B)+(B-C)) -> (A-C)
def AMinusBPlusBMinusC : GICombineRule<
   (defs root:$root),
   (match (G_SUB $sub1, $A, $B),
          (G_SUB $sub2, $B, $C),
          (G_ADD $root, $sub1, $sub2)),
   (apply (G_SUB $root, $A, $C))>;

// fold (A+(B-(A+C))) to (B-C)
def APlusBMinusAplusC : GICombineRule<
   (defs root:$root),
   (match (G_ADD $add1, $A, $C),
          (G_SUB $sub1, $B, $add1),
          (G_ADD $root, $A, $sub1)),
   (apply (G_SUB $root, $B, $C))>;

// fold (A+(B-(C+A))) to (B-C)
def APlusBMinusCPlusA : GICombineRule<
   (defs root:$root),
   (match (G_ADD $add1, $C, $A),
          (G_SUB $sub1, $B, $add1),
          (G_ADD $root, $A, $sub1)),
   (apply (G_SUB $root, $B, $C))>;

// fold (A+C1)-C2 -> A+(C1-C2)
def APlusC1MinusC2: GICombineRule<
   (defs root:$root, build_fn_matchinfo:$matchinfo),
   (match (G_CONSTANT $c2, $imm2),
          (G_CONSTANT $c1, $imm1),
          (G_ADD $add, $A, $c1),
          (G_SUB $root, $add, $c2):$root,
   [{ return Helper.matchFoldAPlusC1MinusC2(*${root}, ${matchinfo}); }]),
   (apply [{ Helper.applyBuildFn(*${root}, ${matchinfo}); }])>;

// fold C2-(A+C1) -> (C2-C1)-A
def C2MinusAPlusC1: GICombineRule<
   (defs root:$root, build_fn_matchinfo:$matchinfo),
   (match (G_CONSTANT $c2, $imm2),
          (G_CONSTANT $c1, $imm1),
          (G_ADD $add, $A, $c1),
          (G_SUB $root, $c2, $add):$root,
   [{ return Helper.matchFoldC2MinusAPlusC1(*${root}, ${matchinfo}); }]),
   (apply [{ Helper.applyBuildFn(*${root}, ${matchinfo}); }])>;

// fold (A-C1)-C2 -> A-(C1+C2)
def AMinusC1MinusC2: GICombineRule<
   (defs root:$root, build_fn_matchinfo:$matchinfo),
   (match (G_CONSTANT $c2, $imm2),
          (G_CONSTANT $c1, $imm1),
          (G_SUB $sub1, $A, $c1),
          (G_SUB $root, $sub1, $c2):$root,
   [{ return Helper.matchFoldAMinusC1MinusC2(*${root}, ${matchinfo}); }]),
   (apply [{ Helper.applyBuildFn(*${root}, ${matchinfo}); }])>;

// fold (C1-A)-C2 -> (C1-C2)-A
def C1Minus2MinusC2: GICombineRule<
   (defs root:$root, build_fn_matchinfo:$matchinfo),
   (match (G_CONSTANT $c2, $imm2),
          (G_CONSTANT $c1, $imm1),
          (G_SUB $sub1, $c1, $A),
          (G_SUB $root, $sub1, $c2):$root,
   [{ return Helper.matchFoldC1Minus2MinusC2(*${root}, ${matchinfo}); }]),
   (apply [{ Helper.applyBuildFn(*${root}, ${matchinfo}); }])>;

// fold ((A-C1)+C2) -> (A+(C2-C1))
def AMinusC1PlusC2: GICombineRule<
   (defs root:$root, build_fn_matchinfo:$matchinfo),
   (match (G_CONSTANT $c2, $imm2),
          (G_CONSTANT $c1, $imm1),
          (G_SUB $sub, $A, $c1),
          (G_ADD $root, $sub, $c2):$root,
   [{ return Helper.matchFoldAMinusC1PlusC2(*${root}, ${matchinfo}); }]),
   (apply [{ Helper.applyBuildFn(*${root}, ${matchinfo}); }])>;

def integer_reassoc_combines: GICombineGroup<[
  ZeroMinusAPlusB,
  APlusZeroMinusB,
  APlusBMinusB,
  BMinusAPlusA,
  AMinusBPlusCMinusA,
  AMinusBPlusBMinusC,
  APlusBMinusAplusC,
  APlusBMinusCPlusA,
  APlusC1MinusC2,
  C2MinusAPlusC1,
  AMinusC1MinusC2,
  C1Minus2MinusC2,
  AMinusC1PlusC2
]>;

def freeze_of_non_undef_non_poison : GICombineRule<
   (defs root:$root),
   (match (G_FREEZE $root, $src),
          [{ return isGuaranteedNotToBeUndefOrPoison(${src}.getReg(), MRI); }]),
   (apply (GIReplaceReg $root, $src))>;

def freeze_combines: GICombineGroup<[
  freeze_of_non_undef_non_poison,
  push_freeze_to_prevent_poison_from_propagating
]>;

/// Transform trunc ([asz]ext x) to x or ([asz]ext x) or (trunc x).
class truncate_of_opcode<Instruction extOpcode> : GICombineRule <
  (defs root:$root, build_fn_matchinfo:$matchinfo),
  (match (extOpcode $ext, $src):$ExtMI,
         (G_TRUNC $root, $ext):$root,
         [{ return Helper.matchTruncateOfExt(*${root}, *${ExtMI}, ${matchinfo}); }]),
  (apply [{ Helper.applyBuildFn(*${root}, ${matchinfo}); }])>;

def truncate_of_zext : truncate_of_opcode<G_ZEXT>;
def truncate_of_sext : truncate_of_opcode<G_SEXT>;
def truncate_of_anyext : truncate_of_opcode<G_ANYEXT>;

// Push cast through select.
class select_of_opcode<Instruction castOpcode> : GICombineRule <
  (defs root:$root, build_fn_matchinfo:$matchinfo),
  (match (G_SELECT $select, $cond, $true, $false):$Select,
         (castOpcode $root, $select):$Cast,
         [{ return Helper.matchCastOfSelect(*${Cast}, *${Select}, ${matchinfo}); }]),
  (apply [{ Helper.applyBuildFn(*${Cast}, ${matchinfo}); }])>;

def select_of_zext : select_of_opcode<G_ZEXT>;
def select_of_anyext : select_of_opcode<G_ANYEXT>;
def select_of_truncate : select_of_opcode<G_TRUNC>;

// Fold ([asz]ext ([asz]ext x)) -> ([asz]ext x).
class ext_of_ext_opcodes<Instruction ext1Opcode, Instruction ext2Opcode> : GICombineRule <
  (defs root:$root, build_fn_matchinfo:$matchinfo),
  (match (ext2Opcode $second, $src):$Second,
         (ext1Opcode $root, $second):$First,
         [{ return Helper.matchExtOfExt(*${First}, *${Second}, ${matchinfo}); }]),
  (apply [{ Helper.applyBuildFn(*${First}, ${matchinfo}); }])>;

def zext_of_zext : ext_of_ext_opcodes<G_ZEXT, G_ZEXT>;
def zext_of_anyext : ext_of_ext_opcodes<G_ZEXT, G_ANYEXT>;
def sext_of_sext : ext_of_ext_opcodes<G_SEXT, G_SEXT>;
def sext_of_anyext : ext_of_ext_opcodes<G_SEXT, G_ANYEXT>;
def anyext_of_anyext : ext_of_ext_opcodes<G_ANYEXT, G_ANYEXT>;
def anyext_of_zext : ext_of_ext_opcodes<G_ANYEXT, G_ZEXT>;
def anyext_of_sext : ext_of_ext_opcodes<G_ANYEXT, G_SEXT>;

<<<<<<< HEAD
=======
// Push cast through build vector.
class buildvector_of_opcode<Instruction castOpcode> : GICombineRule <
  (defs root:$root, build_fn_matchinfo:$matchinfo),
  (match (G_BUILD_VECTOR $bv, GIVariadic<>:$unused):$Build,
         (castOpcode $root, $bv):$Cast,
         [{ return Helper.matchCastOfBuildVector(*${Cast}, *${Build}, ${matchinfo}); }]),
  (apply [{ Helper.applyBuildFn(*${Cast}, ${matchinfo}); }])>;

def buildvector_of_truncate : buildvector_of_opcode<G_TRUNC>;

>>>>>>> 1d22c955
def cast_combines: GICombineGroup<[
  truncate_of_zext,
  truncate_of_sext,
  truncate_of_anyext,
  select_of_zext,
  select_of_anyext,
  select_of_truncate,
  zext_of_zext,
  zext_of_anyext,
  sext_of_sext,
  sext_of_anyext,
  anyext_of_anyext,
  anyext_of_zext,
<<<<<<< HEAD
  anyext_of_sext
=======
  anyext_of_sext,
  buildvector_of_truncate
>>>>>>> 1d22c955
]>;


// FIXME: These should use the custom predicate feature once it lands.
def undef_combines : GICombineGroup<[undef_to_fp_zero, undef_to_int_zero,
                                     undef_to_negative_one,
                                     binop_left_undef_to_zero,
                                     binop_right_undef_to_undef,
                                     unary_undef_to_zero,
                                     propagate_undef_any_op,
                                     propagate_undef_all_ops,
                                     propagate_undef_shuffle_mask,
                                     erase_undef_store,
                                     unmerge_undef,
                                     insert_extract_vec_elt_out_of_bounds]>;

def identity_combines : GICombineGroup<[select_same_val, right_identity_zero,
                                        binop_same_val, binop_left_to_zero,
                                        binop_right_to_zero, p2i_to_i2p,
                                        i2p_to_p2i, anyext_trunc_fold,
                                        fneg_fneg_fold, right_identity_one,
                                        add_sub_reg, buildvector_identity_fold,
                                        trunc_buildvector_fold,
                                        trunc_lshr_buildvector_fold,
                                        bitcast_bitcast_fold, fptrunc_fpext_fold,
                                        right_identity_neg_zero_fp,
                                        right_identity_neg_one_fp]>;

def const_combines : GICombineGroup<[constant_fold_fp_ops, const_ptradd_to_i2p,
                                     overlapping_and, mulo_by_2, mulo_by_0,
                                     adde_to_addo,
                                     combine_minmax_nan, expand_const_fpowi]>;

def known_bits_simplifications : GICombineGroup<[
  redundant_and, redundant_sext_inreg, redundant_or, urem_pow2_to_mask,
  zext_trunc_fold, icmp_to_true_false_known_bits, icmp_to_lhs_known_bits,
  sext_inreg_to_zext_inreg]>;

def width_reduction_combines : GICombineGroup<[reduce_shl_of_extend,
                                               narrow_binop_feeding_and]>;

def phi_combines : GICombineGroup<[extend_through_phis]>;

def bitreverse_shift : GICombineGroup<[bitreverse_shl, bitreverse_lshr]>;

def select_combines : GICombineGroup<[select_undef_cmp, select_constant_cmp,
                                      select_to_iminmax, match_selects]>;

def trivial_combines : GICombineGroup<[copy_prop, mul_to_shl, add_p2i_to_ptradd,
                                       mul_by_neg_one, idempotent_prop]>;

def fma_combines : GICombineGroup<[combine_fadd_fmul_to_fmad_or_fma,
  combine_fadd_fpext_fmul_to_fmad_or_fma, combine_fadd_fma_fmul_to_fmad_or_fma,
  combine_fadd_fpext_fma_fmul_to_fmad_or_fma, combine_fsub_fmul_to_fmad_or_fma,
  combine_fsub_fneg_fmul_to_fmad_or_fma, combine_fsub_fpext_fmul_to_fmad_or_fma,
  combine_fsub_fpext_fneg_fmul_to_fmad_or_fma]>;

def constant_fold_binops : GICombineGroup<[constant_fold_binop,
                                           constant_fold_fp_binop]>;

def prefer_sign_combines : GICombineGroup<[nneg_zext]>;

def all_combines : GICombineGroup<[integer_reassoc_combines, trivial_combines,
    vector_ops_combines, freeze_combines, cast_combines,
    insert_vec_elt_combines, extract_vec_elt_combines, combines_for_extload,
    combine_extracted_vector_load,
    undef_combines, identity_combines, phi_combines,
    simplify_add_to_sub, hoist_logic_op_with_same_opcode_hands, shifts_too_big,
    reassocs, ptr_add_immed_chain,
    shl_ashr_to_sext_inreg, sext_inreg_of_load,
    width_reduction_combines, select_combines,
    known_bits_simplifications,
    not_cmp_fold, opt_brcond_by_inverting_cond,
    unmerge_merge, unmerge_cst, unmerge_dead_to_trunc,
    unmerge_zext_to_zext, merge_unmerge, trunc_shift,
    const_combines, xor_of_and_with_same_reg, ptr_add_with_zero,
    shift_immed_chain, shift_of_shifted_logic_chain, load_or_combine,
    div_rem_to_divrem, funnel_shift_combines, bitreverse_shift, commute_shift,
    form_bitfield_extract, constant_fold_binops, constant_fold_fma,
    constant_fold_cast_op, fabs_fneg_fold,
    intdiv_combines, mulh_combines, redundant_neg_operands,
    and_or_disjoint_mask, fma_combines, fold_binop_into_select,
    sub_add_reg, select_to_minmax, redundant_binop_in_equality,
    fsub_to_fneg, commute_constant_to_rhs, match_ands, match_ors,
    combine_concat_vector, double_icmp_zero_and_or_combine, match_addos,
    sext_trunc, zext_trunc, prefer_sign_combines, combine_shuffle_concat]>;

// A combine group used to for prelegalizer combiners at -O0. The combines in
// this group have been selected based on experiments to balance code size and
// compile time performance.
def optnone_combines : GICombineGroup<[trivial_combines,
    ptr_add_immed_chain, combines_for_extload,
    not_cmp_fold, opt_brcond_by_inverting_cond, combine_concat_vector]>;<|MERGE_RESOLUTION|>--- conflicted
+++ resolved
@@ -1857,8 +1857,6 @@
 def anyext_of_zext : ext_of_ext_opcodes<G_ANYEXT, G_ZEXT>;
 def anyext_of_sext : ext_of_ext_opcodes<G_ANYEXT, G_SEXT>;
 
-<<<<<<< HEAD
-=======
 // Push cast through build vector.
 class buildvector_of_opcode<Instruction castOpcode> : GICombineRule <
   (defs root:$root, build_fn_matchinfo:$matchinfo),
@@ -1869,7 +1867,6 @@
 
 def buildvector_of_truncate : buildvector_of_opcode<G_TRUNC>;
 
->>>>>>> 1d22c955
 def cast_combines: GICombineGroup<[
   truncate_of_zext,
   truncate_of_sext,
@@ -1883,12 +1880,8 @@
   sext_of_anyext,
   anyext_of_anyext,
   anyext_of_zext,
-<<<<<<< HEAD
-  anyext_of_sext
-=======
   anyext_of_sext,
   buildvector_of_truncate
->>>>>>> 1d22c955
 ]>;
 
 
