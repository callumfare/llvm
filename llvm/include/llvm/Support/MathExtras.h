//===-- llvm/Support/MathExtras.h - Useful math functions -------*- C++ -*-===//
//
// Part of the LLVM Project, under the Apache License v2.0 with LLVM Exceptions.
// See https://llvm.org/LICENSE.txt for license information.
// SPDX-License-Identifier: Apache-2.0 WITH LLVM-exception
//
//===----------------------------------------------------------------------===//
//
// This file contains some functions that are useful for math stuff.
//
//===----------------------------------------------------------------------===//

#ifndef LLVM_SUPPORT_MATHEXTRAS_H
#define LLVM_SUPPORT_MATHEXTRAS_H

#include "llvm/ADT/bit.h"
#include "llvm/Support/Compiler.h"
#include <cassert>
#include <climits>
#include <cstdint>
#include <cstring>
#include <limits>
#include <type_traits>

namespace llvm {
/// Some template parameter helpers to optimize for bitwidth, for functions that
/// take multiple arguments.

// We can't verify signedness, since callers rely on implicit coercions to
// signed/unsigned.
template <typename T, typename U>
using enableif_int =
    std::enable_if_t<std::is_integral_v<T> && std::is_integral_v<U>>;

// Use std::common_type_t to widen only up to the widest argument.
template <typename T, typename U, typename = enableif_int<T, U>>
using common_uint =
    std::common_type_t<std::make_unsigned_t<T>, std::make_unsigned_t<U>>;
template <typename T, typename U, typename = enableif_int<T, U>>
using common_sint =
    std::common_type_t<std::make_signed_t<T>, std::make_signed_t<U>>;

/// Mathematical constants.
namespace numbers {
// TODO: Track C++20 std::numbers.
// TODO: Favor using the hexadecimal FP constants (requires C++17).
constexpr double e          = 2.7182818284590452354, // (0x1.5bf0a8b145749P+1) https://oeis.org/A001113
                 egamma     = .57721566490153286061, // (0x1.2788cfc6fb619P-1) https://oeis.org/A001620
                 ln2        = .69314718055994530942, // (0x1.62e42fefa39efP-1) https://oeis.org/A002162
                 ln10       = 2.3025850929940456840, // (0x1.24bb1bbb55516P+1) https://oeis.org/A002392
                 log2e      = 1.4426950408889634074, // (0x1.71547652b82feP+0)
                 log10e     = .43429448190325182765, // (0x1.bcb7b1526e50eP-2)
                 pi         = 3.1415926535897932385, // (0x1.921fb54442d18P+1) https://oeis.org/A000796
                 inv_pi     = .31830988618379067154, // (0x1.45f306bc9c883P-2) https://oeis.org/A049541
                 sqrtpi     = 1.7724538509055160273, // (0x1.c5bf891b4ef6bP+0) https://oeis.org/A002161
                 inv_sqrtpi = .56418958354775628695, // (0x1.20dd750429b6dP-1) https://oeis.org/A087197
                 sqrt2      = 1.4142135623730950488, // (0x1.6a09e667f3bcdP+0) https://oeis.org/A00219
                 inv_sqrt2  = .70710678118654752440, // (0x1.6a09e667f3bcdP-1)
                 sqrt3      = 1.7320508075688772935, // (0x1.bb67ae8584caaP+0) https://oeis.org/A002194
                 inv_sqrt3  = .57735026918962576451, // (0x1.279a74590331cP-1)
                 phi        = 1.6180339887498948482; // (0x1.9e3779b97f4a8P+0) https://oeis.org/A001622
constexpr float ef          = 2.71828183F, // (0x1.5bf0a8P+1) https://oeis.org/A001113
                egammaf     = .577215665F, // (0x1.2788d0P-1) https://oeis.org/A001620
                ln2f        = .693147181F, // (0x1.62e430P-1) https://oeis.org/A002162
                ln10f       = 2.30258509F, // (0x1.26bb1cP+1) https://oeis.org/A002392
                log2ef      = 1.44269504F, // (0x1.715476P+0)
                log10ef     = .434294482F, // (0x1.bcb7b2P-2)
                pif         = 3.14159265F, // (0x1.921fb6P+1) https://oeis.org/A000796
                inv_pif     = .318309886F, // (0x1.45f306P-2) https://oeis.org/A049541
                sqrtpif     = 1.77245385F, // (0x1.c5bf8aP+0) https://oeis.org/A002161
                inv_sqrtpif = .564189584F, // (0x1.20dd76P-1) https://oeis.org/A087197
                sqrt2f      = 1.41421356F, // (0x1.6a09e6P+0) https://oeis.org/A002193
                inv_sqrt2f  = .707106781F, // (0x1.6a09e6P-1)
                sqrt3f      = 1.73205081F, // (0x1.bb67aeP+0) https://oeis.org/A002194
                inv_sqrt3f  = .577350269F, // (0x1.279a74P-1)
                phif        = 1.61803399F; // (0x1.9e377aP+0) https://oeis.org/A001622
} // namespace numbers

/// Create a bitmask with the N right-most bits set to 1, and all other
/// bits set to 0.  Only unsigned types are allowed.
template <typename T> T maskTrailingOnes(unsigned N) {
  static_assert(std::is_unsigned_v<T>, "Invalid type!");
  const unsigned Bits = CHAR_BIT * sizeof(T);
  assert(N <= Bits && "Invalid bit index");
  if (N == 0)
    return 0;
  return T(-1) >> (Bits - N);
}

/// Create a bitmask with the N left-most bits set to 1, and all other
/// bits set to 0.  Only unsigned types are allowed.
template <typename T> T maskLeadingOnes(unsigned N) {
  return ~maskTrailingOnes<T>(CHAR_BIT * sizeof(T) - N);
}

/// Create a bitmask with the N right-most bits set to 0, and all other
/// bits set to 1.  Only unsigned types are allowed.
template <typename T> T maskTrailingZeros(unsigned N) {
  return maskLeadingOnes<T>(CHAR_BIT * sizeof(T) - N);
}

/// Create a bitmask with the N left-most bits set to 0, and all other
/// bits set to 1.  Only unsigned types are allowed.
template <typename T> T maskLeadingZeros(unsigned N) {
  return maskTrailingOnes<T>(CHAR_BIT * sizeof(T) - N);
}

/// Macro compressed bit reversal table for 256 bits.
///
/// http://graphics.stanford.edu/~seander/bithacks.html#BitReverseTable
static const unsigned char BitReverseTable256[256] = {
#define R2(n) n, n + 2 * 64, n + 1 * 64, n + 3 * 64
#define R4(n) R2(n), R2(n + 2 * 16), R2(n + 1 * 16), R2(n + 3 * 16)
#define R6(n) R4(n), R4(n + 2 * 4), R4(n + 1 * 4), R4(n + 3 * 4)
  R6(0), R6(2), R6(1), R6(3)
#undef R2
#undef R4
#undef R6
};

/// Reverse the bits in \p Val.
template <typename T> T reverseBits(T Val) {
#if __has_builtin(__builtin_bitreverse8)
  if constexpr (std::is_same_v<T, uint8_t>)
    return __builtin_bitreverse8(Val);
#endif
#if __has_builtin(__builtin_bitreverse16)
  if constexpr (std::is_same_v<T, uint16_t>)
    return __builtin_bitreverse16(Val);
#endif
#if __has_builtin(__builtin_bitreverse32)
  if constexpr (std::is_same_v<T, uint32_t>)
    return __builtin_bitreverse32(Val);
#endif
#if __has_builtin(__builtin_bitreverse64)
  if constexpr (std::is_same_v<T, uint64_t>)
    return __builtin_bitreverse64(Val);
#endif

  unsigned char in[sizeof(Val)];
  unsigned char out[sizeof(Val)];
  std::memcpy(in, &Val, sizeof(Val));
  for (unsigned i = 0; i < sizeof(Val); ++i)
    out[(sizeof(Val) - i) - 1] = BitReverseTable256[in[i]];
  std::memcpy(&Val, out, sizeof(Val));
  return Val;
}

// NOTE: The following support functions use the _32/_64 extensions instead of
// type overloading so that signed and unsigned integers can be used without
// ambiguity.

/// Return the high 32 bits of a 64 bit value.
constexpr uint32_t Hi_32(uint64_t Value) {
  return static_cast<uint32_t>(Value >> 32);
}

/// Return the low 32 bits of a 64 bit value.
constexpr uint32_t Lo_32(uint64_t Value) {
  return static_cast<uint32_t>(Value);
}

/// Make a 64-bit integer from a high / low pair of 32-bit integers.
constexpr uint64_t Make_64(uint32_t High, uint32_t Low) {
  return ((uint64_t)High << 32) | (uint64_t)Low;
}

/// Checks if an integer fits into the given bit width.
template <unsigned N> constexpr bool isInt(int64_t x) {
  if constexpr (N == 0)
    return 0 == x;
  if constexpr (N == 8)
    return static_cast<int8_t>(x) == x;
  if constexpr (N == 16)
    return static_cast<int16_t>(x) == x;
  if constexpr (N == 32)
    return static_cast<int32_t>(x) == x;
  if constexpr (N < 64)
    return -(INT64_C(1) << (N - 1)) <= x && x < (INT64_C(1) << (N - 1));
  (void)x; // MSVC v19.25 warns that x is unused.
  return true;
}

/// Checks if a signed integer is an N bit number shifted left by S.
template <unsigned N, unsigned S>
constexpr bool isShiftedInt(int64_t x) {
  static_assert(S < 64, "isShiftedInt<N, S> with S >= 64 is too much.");
  static_assert(N + S <= 64, "isShiftedInt<N, S> with N + S > 64 is too wide.");
  return isInt<N + S>(x) && (x % (UINT64_C(1) << S) == 0);
}

/// Checks if an unsigned integer fits into the given bit width.
template <unsigned N> constexpr bool isUInt(uint64_t x) {
  if constexpr (N == 0)
    return 0 == x;
  if constexpr (N == 8)
    return static_cast<uint8_t>(x) == x;
  if constexpr (N == 16)
    return static_cast<uint16_t>(x) == x;
  if constexpr (N == 32)
    return static_cast<uint32_t>(x) == x;
  if constexpr (N < 64)
    return x < (UINT64_C(1) << (N));
  (void)x; // MSVC v19.25 warns that x is unused.
  return true;
}

/// Checks if a unsigned integer is an N bit number shifted left by S.
template <unsigned N, unsigned S>
constexpr bool isShiftedUInt(uint64_t x) {
  static_assert(S < 64, "isShiftedUInt<N, S> with S >= 64 is too much.");
  static_assert(N + S <= 64,
                "isShiftedUInt<N, S> with N + S > 64 is too wide.");
  // S must be strictly less than 64. So 1 << S is not undefined behavior.
  return isUInt<N + S>(x) && (x % (UINT64_C(1) << S) == 0);
}

/// Gets the maximum value for a N-bit unsigned integer.
inline uint64_t maxUIntN(uint64_t N) {
  assert(N <= 64 && "integer width out of range");

  // uint64_t(1) << 64 is undefined behavior, so we can't do
  //   (uint64_t(1) << N) - 1
  // without checking first that N != 64.  But this works and doesn't have a
  // branch for N != 0.
  // Unfortunately, shifting a uint64_t right by 64 bit is undefined
  // behavior, so the condition on N == 0 is necessary. Fortunately, most
  // optimizers do not emit branches for this check.
  if (N == 0)
    return 0;
  return UINT64_MAX >> (64 - N);
}

/// Gets the minimum value for a N-bit signed integer.
inline int64_t minIntN(int64_t N) {
  assert(N <= 64 && "integer width out of range");

  if (N == 0)
    return 0;
  return UINT64_C(1) + ~(UINT64_C(1) << (N - 1));
}

/// Gets the maximum value for a N-bit signed integer.
inline int64_t maxIntN(int64_t N) {
  assert(N <= 64 && "integer width out of range");

  // This relies on two's complement wraparound when N == 64, so we convert to
  // int64_t only at the very end to avoid UB.
  if (N == 0)
    return 0;
  return (UINT64_C(1) << (N - 1)) - 1;
}

/// Checks if an unsigned integer fits into the given (dynamic) bit width.
inline bool isUIntN(unsigned N, uint64_t x) {
  return N >= 64 || x <= maxUIntN(N);
}

/// Checks if an signed integer fits into the given (dynamic) bit width.
inline bool isIntN(unsigned N, int64_t x) {
  return N >= 64 || (minIntN(N) <= x && x <= maxIntN(N));
}

/// Return true if the argument is a non-empty sequence of ones starting at the
/// least significant bit with the remainder zero (32 bit version).
/// Ex. isMask_32(0x0000FFFFU) == true.
constexpr bool isMask_32(uint32_t Value) {
  return Value && ((Value + 1) & Value) == 0;
}

/// Return true if the argument is a non-empty sequence of ones starting at the
/// least significant bit with the remainder zero (64 bit version).
constexpr bool isMask_64(uint64_t Value) {
  return Value && ((Value + 1) & Value) == 0;
}

/// Return true if the argument contains a non-empty sequence of ones with the
/// remainder zero (32 bit version.) Ex. isShiftedMask_32(0x0000FF00U) == true.
constexpr bool isShiftedMask_32(uint32_t Value) {
  return Value && isMask_32((Value - 1) | Value);
}

/// Return true if the argument contains a non-empty sequence of ones with the
/// remainder zero (64 bit version.)
constexpr bool isShiftedMask_64(uint64_t Value) {
  return Value && isMask_64((Value - 1) | Value);
}

/// Return true if the argument is a power of two > 0.
/// Ex. isPowerOf2_32(0x00100000U) == true (32 bit edition.)
constexpr bool isPowerOf2_32(uint32_t Value) {
  return llvm::has_single_bit(Value);
}

/// Return true if the argument is a power of two > 0 (64 bit edition.)
constexpr bool isPowerOf2_64(uint64_t Value) {
  return llvm::has_single_bit(Value);
}

/// Return true if the argument contains a non-empty sequence of ones with the
/// remainder zero (32 bit version.) Ex. isShiftedMask_32(0x0000FF00U) == true.
/// If true, \p MaskIdx will specify the index of the lowest set bit and \p
/// MaskLen is updated to specify the length of the mask, else neither are
/// updated.
inline bool isShiftedMask_32(uint32_t Value, unsigned &MaskIdx,
                             unsigned &MaskLen) {
  if (!isShiftedMask_32(Value))
    return false;
  MaskIdx = llvm::countr_zero(Value);
  MaskLen = llvm::popcount(Value);
  return true;
}

/// Return true if the argument contains a non-empty sequence of ones with the
/// remainder zero (64 bit version.) If true, \p MaskIdx will specify the index
/// of the lowest set bit and \p MaskLen is updated to specify the length of the
/// mask, else neither are updated.
inline bool isShiftedMask_64(uint64_t Value, unsigned &MaskIdx,
                             unsigned &MaskLen) {
  if (!isShiftedMask_64(Value))
    return false;
  MaskIdx = llvm::countr_zero(Value);
  MaskLen = llvm::popcount(Value);
  return true;
}

/// Compile time Log2.
/// Valid only for positive powers of two.
template <size_t kValue> constexpr size_t CTLog2() {
  static_assert(kValue > 0 && llvm::isPowerOf2_64(kValue),
                "Value is not a valid power of 2");
  return 1 + CTLog2<kValue / 2>();
}

template <> constexpr size_t CTLog2<1>() { return 0; }

/// Return the floor log base 2 of the specified value, -1 if the value is zero.
/// (32 bit edition.)
/// Ex. Log2_32(32) == 5, Log2_32(1) == 0, Log2_32(0) == -1, Log2_32(6) == 2
inline unsigned Log2_32(uint32_t Value) {
  return 31 - llvm::countl_zero(Value);
}

/// Return the floor log base 2 of the specified value, -1 if the value is zero.
/// (64 bit edition.)
inline unsigned Log2_64(uint64_t Value) {
  return 63 - llvm::countl_zero(Value);
}

/// Return the ceil log base 2 of the specified value, 32 if the value is zero.
/// (32 bit edition).
/// Ex. Log2_32_Ceil(32) == 5, Log2_32_Ceil(1) == 0, Log2_32_Ceil(6) == 3
inline unsigned Log2_32_Ceil(uint32_t Value) {
  return 32 - llvm::countl_zero(Value - 1);
}

/// Return the ceil log base 2 of the specified value, 64 if the value is zero.
/// (64 bit edition.)
inline unsigned Log2_64_Ceil(uint64_t Value) {
  return 64 - llvm::countl_zero(Value - 1);
}

/// A and B are either alignments or offsets. Return the minimum alignment that
/// may be assumed after adding the two together.
template <typename U, typename V, typename T = common_uint<U, V>>
constexpr T MinAlign(U A, V B) {
  // The largest power of 2 that divides both A and B.
  //
  // Replace "-Value" by "1+~Value" in the following commented code to avoid
  // MSVC warning C4146
  //    return (A | B) & -(A | B);
  return (A | B) & (1 + ~(A | B));
}

/// Fallback when arguments aren't integral.
constexpr uint64_t MinAlign(uint64_t A, uint64_t B) {
  return (A | B) & (1 + ~(A | B));
}

/// Returns the next power of two (in 64-bits) that is strictly greater than A.
/// Returns zero on overflow.
constexpr uint64_t NextPowerOf2(uint64_t A) {
  A |= (A >> 1);
  A |= (A >> 2);
  A |= (A >> 4);
  A |= (A >> 8);
  A |= (A >> 16);
  A |= (A >> 32);
  return A + 1;
}

/// Returns the power of two which is greater than or equal to the given value.
/// Essentially, it is a ceil operation across the domain of powers of two.
inline uint64_t PowerOf2Ceil(uint64_t A) {
  if (!A || A > UINT64_MAX / 2)
    return 0;
  return UINT64_C(1) << Log2_64_Ceil(A);
}

/// Returns the integer ceil(Numerator / Denominator). Unsigned version.
/// Guaranteed to never overflow.
template <typename U, typename V, typename T = common_uint<U, V>>
constexpr T divideCeil(U Numerator, V Denominator) {
  assert(Denominator && "Division by zero");
  T Bias = (Numerator != 0);
  return (Numerator - Bias) / Denominator + Bias;
}

/// Fallback when arguments aren't integral.
constexpr uint64_t divideCeil(uint64_t Numerator, uint64_t Denominator) {
  assert(Denominator && "Division by zero");
  uint64_t Bias = (Numerator != 0);
  return (Numerator - Bias) / Denominator + Bias;
}

// Check whether divideCeilSigned or divideFloorSigned would overflow. This
// happens only when Numerator = INT_MIN and Denominator = -1.
template <typename U, typename V>
constexpr bool divideSignedWouldOverflow(U Numerator, V Denominator) {
  return Numerator == std::numeric_limits<U>::min() && Denominator == -1;
}

/// Returns the integer ceil(Numerator / Denominator). Signed version.
/// Overflow is explicitly forbidden with an assert.
template <typename U, typename V, typename T = common_sint<U, V>>
constexpr T divideCeilSigned(U Numerator, V Denominator) {
  assert(Denominator && "Division by zero");
  assert(!divideSignedWouldOverflow(Numerator, Denominator) &&
         "Divide would overflow");
  if (!Numerator)
    return 0;
  // C's integer division rounds towards 0.
  T Bias = Denominator >= 0 ? 1 : -1;
  bool SameSign = (Numerator >= 0) == (Denominator >= 0);
  return SameSign ? (Numerator - Bias) / Denominator + 1
                  : Numerator / Denominator;
}

/// Returns the integer floor(Numerator / Denominator). Signed version.
/// Overflow is explicitly forbidden with an assert.
template <typename U, typename V, typename T = common_sint<U, V>>
constexpr T divideFloorSigned(U Numerator, V Denominator) {
  assert(Denominator && "Division by zero");
  assert(!divideSignedWouldOverflow(Numerator, Denominator) &&
         "Divide would overflow");
  if (!Numerator)
    return 0;
  // C's integer division rounds towards 0.
  T Bias = Denominator >= 0 ? -1 : 1;
  bool SameSign = (Numerator >= 0) == (Denominator >= 0);
  return SameSign ? Numerator / Denominator
                  : (Numerator - Bias) / Denominator - 1;
}

/// Returns the remainder of the Euclidean division of LHS by RHS. Result is
/// always non-negative.
template <typename U, typename V, typename T = common_sint<U, V>>
constexpr T mod(U Numerator, V Denominator) {
  assert(Denominator >= 1 && "Mod by non-positive number");
  T Mod = Numerator % Denominator;
  return Mod < 0 ? Mod + Denominator : Mod;
}

/// Returns (Numerator / Denominator) rounded by round-half-up. Guaranteed to
/// never overflow.
template <typename U, typename V, typename T = common_uint<U, V>>
constexpr T divideNearest(U Numerator, V Denominator) {
  assert(Denominator && "Division by zero");
  T Mod = Numerator % Denominator;
  return (Numerator / Denominator) +
         (Mod > (static_cast<T>(Denominator) - 1) / 2);
}

/// Returns the next integer (mod 2**nbits) that is greater than or equal to
/// \p Value and is a multiple of \p Align. \p Align must be non-zero.
///
/// Examples:
/// \code
///   alignTo(5, 8) = 8
///   alignTo(17, 8) = 24
///   alignTo(~0LL, 8) = 0
///   alignTo(321, 255) = 510
/// \endcode
///
/// Will overflow only if result is not representable in T.
template <typename U, typename V, typename T = common_uint<U, V>>
constexpr T alignTo(U Value, V Align) {
<<<<<<< HEAD
  assert(Align != 0u && "Align can't be 0.");
  T CeilDiv = divideCeil(Value, Align);
  return CeilDiv * Align;
}

/// Fallback when arguments aren't integral.
constexpr uint64_t alignTo(uint64_t Value, uint64_t Align) {
  assert(Align != 0u && "Align can't be 0.");
  uint64_t CeilDiv = divideCeil(Value, Align);
  return CeilDiv * Align;
}

=======
  assert(Align != 0u && "Align can't be 0.");
  T CeilDiv = divideCeil(Value, Align);
  return CeilDiv * Align;
}

/// Fallback when arguments aren't integral.
constexpr uint64_t alignTo(uint64_t Value, uint64_t Align) {
  assert(Align != 0u && "Align can't be 0.");
  uint64_t CeilDiv = divideCeil(Value, Align);
  return CeilDiv * Align;
}

>>>>>>> 9c4aab8c
constexpr uint64_t alignToPowerOf2(uint64_t Value, uint64_t Align) {
  assert(Align != 0 && (Align & (Align - 1)) == 0 &&
         "Align must be a power of 2");
  // Replace unary minus to avoid compilation error on Windows:
  // "unary minus operator applied to unsigned type, result still unsigned"
  uint64_t NegAlign = (~Align) + 1;
  return (Value + Align - 1) & NegAlign;
}

/// If non-zero \p Skew is specified, the return value will be a minimal integer
/// that is greater than or equal to \p Size and equal to \p A * N + \p Skew for
/// some integer N. If \p Skew is larger than \p A, its value is adjusted to '\p
/// Skew mod \p A'. \p Align must be non-zero.
///
/// Examples:
/// \code
///   alignTo(5, 8, 7) = 7
///   alignTo(17, 8, 1) = 17
///   alignTo(~0LL, 8, 3) = 3
///   alignTo(321, 255, 42) = 552
/// \endcode
///
/// May overflow.
template <typename U, typename V, typename W,
          typename T = common_uint<common_uint<U, V>, W>>
constexpr T alignTo(U Value, V Align, W Skew) {
  assert(Align != 0u && "Align can't be 0.");
  Skew %= Align;
  return alignTo(Value - Skew, Align) + Skew;
}

/// Returns the next integer (mod 2**nbits) that is greater than or equal to
/// \p Value and is a multiple of \c Align. \c Align must be non-zero.
///
/// Will overflow only if result is not representable in T.
template <auto Align, typename V, typename T = common_uint<decltype(Align), V>>
constexpr T alignTo(V Value) {
  static_assert(Align != 0u, "Align must be non-zero");
  T CeilDiv = divideCeil(Value, Align);
  return CeilDiv * Align;
}

/// Returns the largest unsigned integer less than or equal to \p Value and is
/// \p Skew mod \p Align. \p Align must be non-zero. Guaranteed to never
/// overflow.
template <typename U, typename V, typename W = uint8_t,
          typename T = common_uint<common_uint<U, V>, W>>
constexpr T alignDown(U Value, V Align, W Skew = 0) {
  assert(Align != 0u && "Align can't be 0.");
  Skew %= Align;
  return (Value - Skew) / Align * Align + Skew;
}

/// Sign-extend the number in the bottom B bits of X to a 32-bit integer.
/// Requires B <= 32.
template <unsigned B> constexpr int32_t SignExtend32(uint32_t X) {
  static_assert(B <= 32, "Bit width out of range.");
  if constexpr (B == 0)
    return 0;
  return int32_t(X << (32 - B)) >> (32 - B);
}

/// Sign-extend the number in the bottom B bits of X to a 32-bit integer.
/// Requires B <= 32.
inline int32_t SignExtend32(uint32_t X, unsigned B) {
  assert(B <= 32 && "Bit width out of range.");
  if (B == 0)
    return 0;
  return int32_t(X << (32 - B)) >> (32 - B);
}

/// Sign-extend the number in the bottom B bits of X to a 64-bit integer.
/// Requires B <= 64.
template <unsigned B> constexpr int64_t SignExtend64(uint64_t x) {
  static_assert(B <= 64, "Bit width out of range.");
  if constexpr (B == 0)
    return 0;
  return int64_t(x << (64 - B)) >> (64 - B);
}

/// Sign-extend the number in the bottom B bits of X to a 64-bit integer.
/// Requires B <= 64.
inline int64_t SignExtend64(uint64_t X, unsigned B) {
  assert(B <= 64 && "Bit width out of range.");
  if (B == 0)
    return 0;
  return int64_t(X << (64 - B)) >> (64 - B);
}

/// Subtract two unsigned integers, X and Y, of type T and return the absolute
/// value of the result.
template <typename U, typename V, typename T = common_uint<U, V>>
constexpr T AbsoluteDifference(U X, V Y) {
  return X > Y ? (X - Y) : (Y - X);
}

/// Add two unsigned integers, X and Y, of type T.  Clamp the result to the
/// maximum representable value of T on overflow.  ResultOverflowed indicates if
/// the result is larger than the maximum representable value of type T.
template <typename T>
std::enable_if_t<std::is_unsigned_v<T>, T>
SaturatingAdd(T X, T Y, bool *ResultOverflowed = nullptr) {
  bool Dummy;
  bool &Overflowed = ResultOverflowed ? *ResultOverflowed : Dummy;
  // Hacker's Delight, p. 29
  T Z = X + Y;
  Overflowed = (Z < X || Z < Y);
  if (Overflowed)
    return std::numeric_limits<T>::max();
  else
    return Z;
}

/// Add multiple unsigned integers of type T.  Clamp the result to the
/// maximum representable value of T on overflow.
template <class T, class... Ts>
std::enable_if_t<std::is_unsigned_v<T>, T> SaturatingAdd(T X, T Y, T Z,
                                                         Ts... Args) {
  bool Overflowed = false;
  T XY = SaturatingAdd(X, Y, &Overflowed);
  if (Overflowed)
    return SaturatingAdd(std::numeric_limits<T>::max(), T(1), Args...);
  return SaturatingAdd(XY, Z, Args...);
}

/// Multiply two unsigned integers, X and Y, of type T.  Clamp the result to the
/// maximum representable value of T on overflow.  ResultOverflowed indicates if
/// the result is larger than the maximum representable value of type T.
template <typename T>
std::enable_if_t<std::is_unsigned_v<T>, T>
SaturatingMultiply(T X, T Y, bool *ResultOverflowed = nullptr) {
  bool Dummy;
  bool &Overflowed = ResultOverflowed ? *ResultOverflowed : Dummy;

  // Hacker's Delight, p. 30 has a different algorithm, but we don't use that
  // because it fails for uint16_t (where multiplication can have undefined
  // behavior due to promotion to int), and requires a division in addition
  // to the multiplication.

  Overflowed = false;

  // Log2(Z) would be either Log2Z or Log2Z + 1.
  // Special case: if X or Y is 0, Log2_64 gives -1, and Log2Z
  // will necessarily be less than Log2Max as desired.
  int Log2Z = Log2_64(X) + Log2_64(Y);
  const T Max = std::numeric_limits<T>::max();
  int Log2Max = Log2_64(Max);
  if (Log2Z < Log2Max) {
    return X * Y;
  }
  if (Log2Z > Log2Max) {
    Overflowed = true;
    return Max;
  }

  // We're going to use the top bit, and maybe overflow one
  // bit past it. Multiply all but the bottom bit then add
  // that on at the end.
  T Z = (X >> 1) * Y;
  if (Z & ~(Max >> 1)) {
    Overflowed = true;
    return Max;
  }
  Z <<= 1;
  if (X & 1)
    return SaturatingAdd(Z, Y, ResultOverflowed);

  return Z;
}

/// Multiply two unsigned integers, X and Y, and add the unsigned integer, A to
/// the product. Clamp the result to the maximum representable value of T on
/// overflow. ResultOverflowed indicates if the result is larger than the
/// maximum representable value of type T.
template <typename T>
std::enable_if_t<std::is_unsigned_v<T>, T>
SaturatingMultiplyAdd(T X, T Y, T A, bool *ResultOverflowed = nullptr) {
  bool Dummy;
  bool &Overflowed = ResultOverflowed ? *ResultOverflowed : Dummy;

  T Product = SaturatingMultiply(X, Y, &Overflowed);
  if (Overflowed)
    return Product;

  return SaturatingAdd(A, Product, &Overflowed);
}

/// Use this rather than HUGE_VALF; the latter causes warnings on MSVC.
extern const float huge_valf;

/// Add two signed integers, computing the two's complement truncated result,
/// returning true if overflow occurred.
template <typename T>
std::enable_if_t<std::is_signed_v<T>, T> AddOverflow(T X, T Y, T &Result) {
#if __has_builtin(__builtin_add_overflow)
  return __builtin_add_overflow(X, Y, &Result);
#else
  // Perform the unsigned addition.
  using U = std::make_unsigned_t<T>;
  const U UX = static_cast<U>(X);
  const U UY = static_cast<U>(Y);
  const U UResult = UX + UY;

  // Convert to signed.
  Result = static_cast<T>(UResult);

  // Adding two positive numbers should result in a positive number.
  if (X > 0 && Y > 0)
    return Result <= 0;
  // Adding two negatives should result in a negative number.
  if (X < 0 && Y < 0)
    return Result >= 0;
  return false;
#endif
}

/// Subtract two signed integers, computing the two's complement truncated
/// result, returning true if an overflow ocurred.
template <typename T>
std::enable_if_t<std::is_signed_v<T>, T> SubOverflow(T X, T Y, T &Result) {
#if __has_builtin(__builtin_sub_overflow)
  return __builtin_sub_overflow(X, Y, &Result);
#else
  // Perform the unsigned addition.
  using U = std::make_unsigned_t<T>;
  const U UX = static_cast<U>(X);
  const U UY = static_cast<U>(Y);
  const U UResult = UX - UY;

  // Convert to signed.
  Result = static_cast<T>(UResult);

  // Subtracting a positive number from a negative results in a negative number.
  if (X <= 0 && Y > 0)
    return Result >= 0;
  // Subtracting a negative number from a positive results in a positive number.
  if (X >= 0 && Y < 0)
    return Result <= 0;
  return false;
#endif
}

/// Multiply two signed integers, computing the two's complement truncated
/// result, returning true if an overflow ocurred.
template <typename T>
std::enable_if_t<std::is_signed_v<T>, T> MulOverflow(T X, T Y, T &Result) {
#if __has_builtin(__builtin_mul_overflow)
  return __builtin_mul_overflow(X, Y, &Result);
#else
  // Perform the unsigned multiplication on absolute values.
  using U = std::make_unsigned_t<T>;
  const U UX = X < 0 ? (0 - static_cast<U>(X)) : static_cast<U>(X);
  const U UY = Y < 0 ? (0 - static_cast<U>(Y)) : static_cast<U>(Y);
  const U UResult = UX * UY;

  // Convert to signed.
  const bool IsNegative = (X < 0) ^ (Y < 0);
  Result = IsNegative ? (0 - UResult) : UResult;

  // If any of the args was 0, result is 0 and no overflow occurs.
  if (UX == 0 || UY == 0)
    return false;

  // UX and UY are in [1, 2^n], where n is the number of digits.
  // Check how the max allowed absolute value (2^n for negative, 2^(n-1) for
  // positive) divided by an argument compares to the other.
  if (IsNegative)
    return UX > (static_cast<U>(std::numeric_limits<T>::max()) + U(1)) / UY;
  else
    return UX > (static_cast<U>(std::numeric_limits<T>::max())) / UY;
#endif
}

/// Type to force float point values onto the stack, so that x86 doesn't add
/// hidden precision, avoiding rounding differences on various platforms.
#if defined(__i386__) || defined(_M_IX86)
using stack_float_t = volatile float;
#else
using stack_float_t = float;
#endif

} // namespace llvm

#endif<|MERGE_RESOLUTION|>--- conflicted
+++ resolved
@@ -485,7 +485,6 @@
 /// Will overflow only if result is not representable in T.
 template <typename U, typename V, typename T = common_uint<U, V>>
 constexpr T alignTo(U Value, V Align) {
-<<<<<<< HEAD
   assert(Align != 0u && "Align can't be 0.");
   T CeilDiv = divideCeil(Value, Align);
   return CeilDiv * Align;
@@ -498,20 +497,6 @@
   return CeilDiv * Align;
 }
 
-=======
-  assert(Align != 0u && "Align can't be 0.");
-  T CeilDiv = divideCeil(Value, Align);
-  return CeilDiv * Align;
-}
-
-/// Fallback when arguments aren't integral.
-constexpr uint64_t alignTo(uint64_t Value, uint64_t Align) {
-  assert(Align != 0u && "Align can't be 0.");
-  uint64_t CeilDiv = divideCeil(Value, Align);
-  return CeilDiv * Align;
-}
-
->>>>>>> 9c4aab8c
 constexpr uint64_t alignToPowerOf2(uint64_t Value, uint64_t Align) {
   assert(Align != 0 && (Align & (Align - 1)) == 0 &&
          "Align must be a power of 2");
