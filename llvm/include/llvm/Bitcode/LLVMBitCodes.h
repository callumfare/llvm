--- conflicted
+++ resolved
@@ -651,10 +651,7 @@
   ATTR_KIND_NOUNDEF = 68,
   ATTR_KIND_BYREF = 69,
   ATTR_KIND_MUSTPROGRESS = 70,
-<<<<<<< HEAD
-=======
   ATTR_KIND_NO_STACK_PROTECT = 71,
->>>>>>> a4eefe45
 };
 
 enum ComdatSelectionKindCodes {
