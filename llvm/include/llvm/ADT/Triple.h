//===-- llvm/ADT/Triple.h - Target triple helper class ----------*- C++ -*-===//
//
// Part of the LLVM Project, under the Apache License v2.0 with LLVM Exceptions.
// See https://llvm.org/LICENSE.txt for license information.
// SPDX-License-Identifier: Apache-2.0 WITH LLVM-exception
//
//===----------------------------------------------------------------------===//

#ifndef LLVM_ADT_TRIPLE_H
#define LLVM_ADT_TRIPLE_H

#include "llvm/ADT/Twine.h"

// Some system headers or GCC predefined macros conflict with identifiers in
// this file.  Undefine them here.
#undef NetBSD
#undef mips
#undef sparc

namespace llvm {

class VersionTuple;

/// Triple - Helper class for working with autoconf configuration names. For
/// historical reasons, we also call these 'triples' (they used to contain
/// exactly three fields).
///
/// Configuration names are strings in the canonical form:
///   ARCHITECTURE-VENDOR-OPERATING_SYSTEM
/// or
///   ARCHITECTURE-VENDOR-OPERATING_SYSTEM-ENVIRONMENT
///
/// This class is used for clients which want to support arbitrary
/// configuration names, but also want to implement certain special
/// behavior for particular configurations. This class isolates the mapping
/// from the components of the configuration name to well known IDs.
///
/// At its core the Triple class is designed to be a wrapper for a triple
/// string; the constructor does not change or normalize the triple string.
/// Clients that need to handle the non-canonical triples that users often
/// specify should use the normalize method.
///
/// See autoconf/config.guess for a glimpse into what configuration names
/// look like in practice.
class Triple {
public:
  enum ArchType {
    UnknownArch,

<<<<<<< HEAD
    arm,        // ARM (little endian): arm, armv.*, xscale
    armeb,      // ARM (big endian): armeb
    aarch64,    // AArch64 (little endian): aarch64
    aarch64_be, // AArch64 (big endian): aarch64_be
    aarch64_32, // AArch64 (little endian) ILP32: aarch64_32
    arc,        // ARC: Synopsys ARC
    avr,        // AVR: Atmel AVR microcontroller
    bpfel,      // eBPF or extended BPF or 64-bit BPF (little endian)
    bpfeb,      // eBPF or extended BPF or 64-bit BPF (big endian)
    csky,       // CSKY: csky
    hexagon,    // Hexagon: hexagon
    mips,       // MIPS: mips, mipsallegrex, mipsr6
    mipsel,     // MIPSEL: mipsel, mipsallegrexe, mipsr6el
    mips64,     // MIPS64: mips64, mips64r6, mipsn32, mipsn32r6
    mips64el,   // MIPS64EL: mips64el, mips64r6el, mipsn32el, mipsn32r6el
    msp430,     // MSP430: msp430
    ppc,        // PPC: powerpc
    ppc64,      // PPC64: powerpc64, ppu
    ppc64le,    // PPC64LE: powerpc64le
    r600,       // R600: AMD GPUs HD2XXX - HD6XXX
    amdgcn,     // AMDGCN: AMD GCN GPUs
    riscv32,    // RISC-V (32-bit): riscv32
    riscv64,    // RISC-V (64-bit): riscv64
    sparc,      // Sparc: sparc
    sparcv9,    // Sparcv9: Sparcv9
    sparcel,    // Sparc: (endianness = little). NB: 'Sparcle' is a CPU variant
    systemz,    // SystemZ: s390x
    tce,        // TCE (http://tce.cs.tut.fi/): tce
    tcele,      // TCE little endian (http://tce.cs.tut.fi/): tcele
    thumb,      // Thumb (little endian): thumb, thumbv.*
    thumbeb,    // Thumb (big endian): thumbeb
    x86,        // X86: i[3-9]86
    x86_64,     // X86-64: amd64, x86_64
    xcore,      // XCore: xcore
    nvptx,      // NVPTX: 32-bit
    nvptx64,    // NVPTX: 64-bit
    le32,       // le32: generic little-endian 32-bit CPU (PNaCl)
    le64,       // le64: generic little-endian 64-bit CPU (PNaCl)
    amdil,      // AMDIL
    amdil64,    // AMDIL with 64-bit pointers
    hsail,      // AMD HSAIL
    hsail64,    // AMD HSAIL with 64-bit pointers
    spir,       // SPIR: standard portable IR for OpenCL 32-bit version
    spir64,     // SPIR: standard portable IR for OpenCL 64-bit version
    kalimba,    // Kalimba: generic kalimba
    shave,      // SHAVE: Movidius vector VLIW processors
    lanai,      // Lanai: Lanai 32-bit
    wasm32,     // WebAssembly with 32-bit pointers
    wasm64,     // WebAssembly with 64-bit pointers
=======
    arm,            // ARM (little endian): arm, armv.*, xscale
    armeb,          // ARM (big endian): armeb
    aarch64,        // AArch64 (little endian): aarch64
    aarch64_be,     // AArch64 (big endian): aarch64_be
    aarch64_32,     // AArch64 (little endian) ILP32: aarch64_32
    arc,            // ARC: Synopsys ARC
    avr,            // AVR: Atmel AVR microcontroller
    bpfel,          // eBPF or extended BPF or 64-bit BPF (little endian)
    bpfeb,          // eBPF or extended BPF or 64-bit BPF (big endian)
    csky,           // CSKY: csky
    hexagon,        // Hexagon: hexagon
    mips,           // MIPS: mips, mipsallegrex, mipsr6
    mipsel,         // MIPSEL: mipsel, mipsallegrexe, mipsr6el
    mips64,         // MIPS64: mips64, mips64r6, mipsn32, mipsn32r6
    mips64el,       // MIPS64EL: mips64el, mips64r6el, mipsn32el, mipsn32r6el
    msp430,         // MSP430: msp430
    ppc,            // PPC: powerpc
    ppcle,          // PPCLE: powerpc (little endian)
    ppc64,          // PPC64: powerpc64, ppu
    ppc64le,        // PPC64LE: powerpc64le
    r600,           // R600: AMD GPUs HD2XXX - HD6XXX
    amdgcn,         // AMDGCN: AMD GCN GPUs
    riscv32,        // RISC-V (32-bit): riscv32
    riscv64,        // RISC-V (64-bit): riscv64
    sparc,          // Sparc: sparc
    sparcv9,        // Sparcv9: Sparcv9
    sparcel,        // Sparc: (endianness = little). NB: 'Sparcle' is a CPU variant
    systemz,        // SystemZ: s390x
    tce,            // TCE (http://tce.cs.tut.fi/): tce
    tcele,          // TCE little endian (http://tce.cs.tut.fi/): tcele
    thumb,          // Thumb (little endian): thumb, thumbv.*
    thumbeb,        // Thumb (big endian): thumbeb
    x86,            // X86: i[3-9]86
    x86_64,         // X86-64: amd64, x86_64
    xcore,          // XCore: xcore
    nvptx,          // NVPTX: 32-bit
    nvptx64,        // NVPTX: 64-bit
    le32,           // le32: generic little-endian 32-bit CPU (PNaCl)
    le64,           // le64: generic little-endian 64-bit CPU (PNaCl)
    amdil,          // AMDIL
    amdil64,        // AMDIL with 64-bit pointers
    hsail,          // AMD HSAIL
    hsail64,        // AMD HSAIL with 64-bit pointers
    spir,           // SPIR: standard portable IR for OpenCL 32-bit version
    spir64,         // SPIR: standard portable IR for OpenCL 64-bit version
    kalimba,        // Kalimba: generic kalimba
    shave,          // SHAVE: Movidius vector VLIW processors
    lanai,          // Lanai: Lanai 32-bit
    wasm32,         // WebAssembly with 32-bit pointers
    wasm64,         // WebAssembly with 64-bit pointers
>>>>>>> 8f004471
    renderscript32, // 32-bit RenderScript
    renderscript64, // 64-bit RenderScript
    fpga_aoco,      // Intel FPGA: unlinked object file
    fpga_aocr,      // Intel FPGA: linked early image
    fpga_aocx,      // Intel FPGA: linked image
    fpga_dep,       // Intel FPGA: dependency file
    ve,             // NEC SX-Aurora Vector Engine
    LastArchType = ve
  };
  enum SubArchType {
    NoSubArch,

    ARMSubArch_v8_7a,
    ARMSubArch_v8_6a,
    ARMSubArch_v8_5a,
    ARMSubArch_v8_4a,
    ARMSubArch_v8_3a,
    ARMSubArch_v8_2a,
    ARMSubArch_v8_1a,
    ARMSubArch_v8,
    ARMSubArch_v8r,
    ARMSubArch_v8m_baseline,
    ARMSubArch_v8m_mainline,
    ARMSubArch_v8_1m_mainline,
    ARMSubArch_v7,
    ARMSubArch_v7em,
    ARMSubArch_v7m,
    ARMSubArch_v7s,
    ARMSubArch_v7k,
    ARMSubArch_v7ve,
    ARMSubArch_v6,
    ARMSubArch_v6m,
    ARMSubArch_v6k,
    ARMSubArch_v6t2,
    ARMSubArch_v5,
    ARMSubArch_v5te,
    ARMSubArch_v4t,

    AArch64SubArch_arm64e,

    KalimbaSubArch_v3,
    KalimbaSubArch_v4,
    KalimbaSubArch_v5,

    MipsSubArch_r6,

    SPIRSubArch_fpga,
    SPIRSubArch_gen,
    SPIRSubArch_x86_64,

    PPCSubArch_spe
  };
  enum VendorType {
    UnknownVendor,

    Apple,
    PC,
    SCEI,
    Freescale,
    IBM,
    ImaginationTechnologies,
    Intel,
    MipsTechnologies,
    NVIDIA,
    CSR,
    Myriad,
    AMD,
    Mesa,
    SUSE,
    OpenEmbedded,
    LastVendorType = OpenEmbedded
  };
  enum OSType {
    UnknownOS,

    Ananas,
    CloudABI,
    Darwin,
    DragonFly,
    FreeBSD,
    Fuchsia,
    IOS,
    KFreeBSD,
    Linux,
    Lv2,        // PS3
    MacOSX,
    NetBSD,
    OpenBSD,
    Solaris,
    Win32,
    ZOS,
    Haiku,
    Minix,
    RTEMS,
    NaCl,       // Native Client
    AIX,
    CUDA,       // NVIDIA CUDA
    NVCL,       // NVIDIA OpenCL
    AMDHSA,     // AMD HSA Runtime
    PS4,
    ELFIAMCU,
    TvOS,       // Apple tvOS
    WatchOS,    // Apple watchOS
    Mesa3D,
    Contiki,
    AMDPAL,     // AMD PAL Runtime
    HermitCore, // HermitCore Unikernel/Multikernel
    Hurd,       // GNU/Hurd
    WASI,       // Experimental WebAssembly OS
    Emscripten,
    LastOSType = Emscripten
  };
  enum EnvironmentType {
    UnknownEnvironment,

    GNU,
    GNUABIN32,
    GNUABI64,
    GNUEABI,
    GNUEABIHF,
    GNUX32,
    CODE16,
    EABI,
    EABIHF,
    Android,
    Musl,
    MuslEABI,
    MuslEABIHF,

    MSVC,
    Itanium,
    Cygnus,
    CoreCLR,
    SYCLDevice,
    Simulator,  // Simulator variants of other systems, e.g., Apple's iOS
    MacABI, // Mac Catalyst variant of Apple's iOS deployment target.
    LastEnvironmentType = MacABI
  };
  enum ObjectFormatType {
    UnknownObjectFormat,

    COFF,
    ELF,
    GOFF,
    MachO,
    Wasm,
    XCOFF,
  };

private:
  std::string Data;

  /// The parsed arch type.
  ArchType Arch;

  /// The parsed subarchitecture type.
  SubArchType SubArch;

  /// The parsed vendor type.
  VendorType Vendor;

  /// The parsed OS type.
  OSType OS;

  /// The parsed Environment type.
  EnvironmentType Environment;

  /// The object format type.
  ObjectFormatType ObjectFormat;

public:
  /// @name Constructors
  /// @{

  /// Default constructor is the same as an empty string and leaves all
  /// triple fields unknown.
  Triple()
      : Data(), Arch(), SubArch(), Vendor(), OS(), Environment(),
        ObjectFormat() {}

  explicit Triple(const Twine &Str);
  Triple(const Twine &ArchStr, const Twine &VendorStr, const Twine &OSStr);
  Triple(const Twine &ArchStr, const Twine &VendorStr, const Twine &OSStr,
         const Twine &EnvironmentStr);

  bool operator==(const Triple &Other) const {
    return Arch == Other.Arch && SubArch == Other.SubArch &&
           Vendor == Other.Vendor && OS == Other.OS &&
           Environment == Other.Environment &&
           ObjectFormat == Other.ObjectFormat;
  }

  bool operator!=(const Triple &Other) const {
    return !(*this == Other);
  }

  /// @}
  /// @name Normalization
  /// @{

  /// normalize - Turn an arbitrary machine specification into the canonical
  /// triple form (or something sensible that the Triple class understands if
  /// nothing better can reasonably be done).  In particular, it handles the
  /// common case in which otherwise valid components are in the wrong order.
  static std::string normalize(StringRef Str);

  /// Return the normalized form of this triple's string.
  std::string normalize() const { return normalize(Data); }

  /// @}
  /// @name Typed Component Access
  /// @{

  /// getArch - Get the parsed architecture type of this triple.
  ArchType getArch() const { return Arch; }

  /// getSubArch - get the parsed subarchitecture type for this triple.
  SubArchType getSubArch() const { return SubArch; }

  /// getVendor - Get the parsed vendor type of this triple.
  VendorType getVendor() const { return Vendor; }

  /// getOS - Get the parsed operating system type of this triple.
  OSType getOS() const { return OS; }

  /// hasEnvironment - Does this triple have the optional environment
  /// (fourth) component?
  bool hasEnvironment() const {
    return getEnvironmentName() != "";
  }

  /// getEnvironment - Get the parsed environment type of this triple.
  EnvironmentType getEnvironment() const { return Environment; }

  /// Parse the version number from the OS name component of the
  /// triple, if present.
  ///
  /// For example, "fooos1.2.3" would return (1, 2, 3).
  ///
  /// If an entry is not defined, it will be returned as 0.
  void getEnvironmentVersion(unsigned &Major, unsigned &Minor,
                             unsigned &Micro) const;

  /// getFormat - Get the object format for this triple.
  ObjectFormatType getObjectFormat() const { return ObjectFormat; }

  /// getOSVersion - Parse the version number from the OS name component of the
  /// triple, if present.
  ///
  /// For example, "fooos1.2.3" would return (1, 2, 3).
  ///
  /// If an entry is not defined, it will be returned as 0.
  void getOSVersion(unsigned &Major, unsigned &Minor, unsigned &Micro) const;

  /// getOSMajorVersion - Return just the major version number, this is
  /// specialized because it is a common query.
  unsigned getOSMajorVersion() const {
    unsigned Maj, Min, Micro;
    getOSVersion(Maj, Min, Micro);
    return Maj;
  }

  /// getMacOSXVersion - Parse the version number as with getOSVersion and then
  /// translate generic "darwin" versions to the corresponding OS X versions.
  /// This may also be called with IOS triples but the OS X version number is
  /// just set to a constant 10.4.0 in that case.  Returns true if successful.
  bool getMacOSXVersion(unsigned &Major, unsigned &Minor,
                        unsigned &Micro) const;

  /// getiOSVersion - Parse the version number as with getOSVersion.  This should
  /// only be called with IOS or generic triples.
  void getiOSVersion(unsigned &Major, unsigned &Minor,
                     unsigned &Micro) const;

  /// getWatchOSVersion - Parse the version number as with getOSVersion.  This
  /// should only be called with WatchOS or generic triples.
  void getWatchOSVersion(unsigned &Major, unsigned &Minor,
                         unsigned &Micro) const;

  /// @}
  /// @name Direct Component Access
  /// @{

  const std::string &str() const { return Data; }

  const std::string &getTriple() const { return Data; }

  /// getArchName - Get the architecture (first) component of the
  /// triple.
  StringRef getArchName() const;

  /// getVendorName - Get the vendor (second) component of the triple.
  StringRef getVendorName() const;

  /// getOSName - Get the operating system (third) component of the
  /// triple.
  StringRef getOSName() const;

  /// getEnvironmentName - Get the optional environment (fourth)
  /// component of the triple, or "" if empty.
  StringRef getEnvironmentName() const;

  /// getOSAndEnvironmentName - Get the operating system and optional
  /// environment components as a single string (separated by a '-'
  /// if the environment component is present).
  StringRef getOSAndEnvironmentName() const;

  /// @}
  /// @name Convenience Predicates
  /// @{

  /// Test whether the architecture is 64-bit
  ///
  /// Note that this tests for 64-bit pointer width, and nothing else. Note
  /// that we intentionally expose only three predicates, 64-bit, 32-bit, and
  /// 16-bit. The inner details of pointer width for particular architectures
  /// is not summed up in the triple, and so only a coarse grained predicate
  /// system is provided.
  bool isArch64Bit() const;

  /// Test whether the architecture is 32-bit
  ///
  /// Note that this tests for 32-bit pointer width, and nothing else.
  bool isArch32Bit() const;

  /// Test whether the architecture is 16-bit
  ///
  /// Note that this tests for 16-bit pointer width, and nothing else.
  bool isArch16Bit() const;

  /// isOSVersionLT - Helper function for doing comparisons against version
  /// numbers included in the target triple.
  bool isOSVersionLT(unsigned Major, unsigned Minor = 0,
                     unsigned Micro = 0) const {
    unsigned LHS[3];
    getOSVersion(LHS[0], LHS[1], LHS[2]);

    if (LHS[0] != Major)
      return LHS[0] < Major;
    if (LHS[1] != Minor)
      return LHS[1] < Minor;
    if (LHS[2] != Micro)
      return LHS[2] < Micro;

    return false;
  }

  bool isOSVersionLT(const Triple &Other) const {
    unsigned RHS[3];
    Other.getOSVersion(RHS[0], RHS[1], RHS[2]);
    return isOSVersionLT(RHS[0], RHS[1], RHS[2]);
  }

  /// isMacOSXVersionLT - Comparison function for checking OS X version
  /// compatibility, which handles supporting skewed version numbering schemes
  /// used by the "darwin" triples.
  bool isMacOSXVersionLT(unsigned Major, unsigned Minor = 0,
                         unsigned Micro = 0) const;

  /// isMacOSX - Is this a Mac OS X triple. For legacy reasons, we support both
  /// "darwin" and "osx" as OS X triples.
  bool isMacOSX() const {
    return getOS() == Triple::Darwin || getOS() == Triple::MacOSX;
  }

  /// Is this an iOS triple.
  /// Note: This identifies tvOS as a variant of iOS. If that ever
  /// changes, i.e., if the two operating systems diverge or their version
  /// numbers get out of sync, that will need to be changed.
  /// watchOS has completely different version numbers so it is not included.
  bool isiOS() const {
    return getOS() == Triple::IOS || isTvOS();
  }

  /// Is this an Apple tvOS triple.
  bool isTvOS() const {
    return getOS() == Triple::TvOS;
  }

  /// Is this an Apple watchOS triple.
  bool isWatchOS() const {
    return getOS() == Triple::WatchOS;
  }

  bool isWatchABI() const {
    return getSubArch() == Triple::ARMSubArch_v7k;
  }

  bool isOSzOS() const { return getOS() == Triple::ZOS; }

  /// isOSDarwin - Is this a "Darwin" OS (macOS, iOS, tvOS or watchOS).
  bool isOSDarwin() const {
    return isMacOSX() || isiOS() || isWatchOS();
  }

  bool isSimulatorEnvironment() const {
    return getEnvironment() == Triple::Simulator;
  }

  bool isSYCLDeviceEnvironment() const {
    return getEnvironment() == Triple::SYCLDevice;
  }

  bool isMacCatalystEnvironment() const {
    return getEnvironment() == Triple::MacABI;
  }

  /// Returns true for targets that run on a macOS machine.
  bool isTargetMachineMac() const {
    return isMacOSX() || (isOSDarwin() && (isSimulatorEnvironment() ||
                                           isMacCatalystEnvironment()));
  }

  bool isOSNetBSD() const {
    return getOS() == Triple::NetBSD;
  }

  bool isOSOpenBSD() const {
    return getOS() == Triple::OpenBSD;
  }

  bool isOSFreeBSD() const {
    return getOS() == Triple::FreeBSD;
  }

  bool isOSFuchsia() const {
    return getOS() == Triple::Fuchsia;
  }

  bool isOSDragonFly() const { return getOS() == Triple::DragonFly; }

  bool isOSSolaris() const {
    return getOS() == Triple::Solaris;
  }

  bool isOSIAMCU() const {
    return getOS() == Triple::ELFIAMCU;
  }

  bool isOSUnknown() const { return getOS() == Triple::UnknownOS; }

  bool isGNUEnvironment() const {
    EnvironmentType Env = getEnvironment();
    return Env == Triple::GNU || Env == Triple::GNUABIN32 ||
           Env == Triple::GNUABI64 || Env == Triple::GNUEABI ||
           Env == Triple::GNUEABIHF || Env == Triple::GNUX32;
  }

  bool isOSContiki() const {
    return getOS() == Triple::Contiki;
  }

  /// Tests whether the OS is Haiku.
  bool isOSHaiku() const {
    return getOS() == Triple::Haiku;
  }

  /// Tests whether the OS is Windows.
  bool isOSWindows() const {
    return getOS() == Triple::Win32;
  }

  /// Checks if the environment is MSVC.
  bool isKnownWindowsMSVCEnvironment() const {
    return isOSWindows() && getEnvironment() == Triple::MSVC;
  }

  /// Checks if the environment could be MSVC.
  bool isWindowsMSVCEnvironment() const {
    return isKnownWindowsMSVCEnvironment() ||
           (isOSWindows() && getEnvironment() == Triple::UnknownEnvironment);
  }

  bool isWindowsCoreCLREnvironment() const {
    return isOSWindows() && getEnvironment() == Triple::CoreCLR;
  }

  bool isWindowsItaniumEnvironment() const {
    return isOSWindows() && getEnvironment() == Triple::Itanium;
  }

  bool isWindowsCygwinEnvironment() const {
    return isOSWindows() && getEnvironment() == Triple::Cygnus;
  }

  bool isWindowsGNUEnvironment() const {
    return isOSWindows() && getEnvironment() == Triple::GNU;
  }

  /// Tests for either Cygwin or MinGW OS
  bool isOSCygMing() const {
    return isWindowsCygwinEnvironment() || isWindowsGNUEnvironment();
  }

  /// Is this a "Windows" OS targeting a "MSVCRT.dll" environment.
  bool isOSMSVCRT() const {
    return isWindowsMSVCEnvironment() || isWindowsGNUEnvironment() ||
           isWindowsItaniumEnvironment();
  }

  /// Tests whether the OS is NaCl (Native Client)
  bool isOSNaCl() const {
    return getOS() == Triple::NaCl;
  }

  /// Tests whether the OS is Linux.
  bool isOSLinux() const {
    return getOS() == Triple::Linux;
  }

  /// Tests whether the OS is kFreeBSD.
  bool isOSKFreeBSD() const {
    return getOS() == Triple::KFreeBSD;
  }

  /// Tests whether the OS is Hurd.
  bool isOSHurd() const {
    return getOS() == Triple::Hurd;
  }

  /// Tests whether the OS is WASI.
  bool isOSWASI() const {
    return getOS() == Triple::WASI;
  }

  /// Tests whether the OS is Emscripten.
  bool isOSEmscripten() const {
    return getOS() == Triple::Emscripten;
  }

  /// Tests whether the OS uses glibc.
  bool isOSGlibc() const {
    return (getOS() == Triple::Linux || getOS() == Triple::KFreeBSD ||
            getOS() == Triple::Hurd) &&
           !isAndroid();
  }

  /// Tests whether the OS is AIX.
  bool isOSAIX() const {
    return getOS() == Triple::AIX;
  }

  /// Tests whether the OS uses the ELF binary format.
  bool isOSBinFormatELF() const {
    return getObjectFormat() == Triple::ELF;
  }

  /// Tests whether the OS uses the COFF binary format.
  bool isOSBinFormatCOFF() const {
    return getObjectFormat() == Triple::COFF;
  }

  /// Tests whether the OS uses the GOFF binary format.
  bool isOSBinFormatGOFF() const { return getObjectFormat() == Triple::GOFF; }

  /// Tests whether the environment is MachO.
  bool isOSBinFormatMachO() const {
    return getObjectFormat() == Triple::MachO;
  }

  /// Tests whether the OS uses the Wasm binary format.
  bool isOSBinFormatWasm() const {
    return getObjectFormat() == Triple::Wasm;
  }

  /// Tests whether the OS uses the XCOFF binary format.
  bool isOSBinFormatXCOFF() const {
    return getObjectFormat() == Triple::XCOFF;
  }

  /// Tests whether the target is the PS4 CPU
  bool isPS4CPU() const {
    return getArch() == Triple::x86_64 &&
           getVendor() == Triple::SCEI &&
           getOS() == Triple::PS4;
  }

  /// Tests whether the target is the PS4 platform
  bool isPS4() const {
    return getVendor() == Triple::SCEI &&
           getOS() == Triple::PS4;
  }

  /// Tests whether the target is Android
  bool isAndroid() const { return getEnvironment() == Triple::Android; }

  bool isAndroidVersionLT(unsigned Major) const {
    assert(isAndroid() && "Not an Android triple!");

    unsigned Env[3];
    getEnvironmentVersion(Env[0], Env[1], Env[2]);

    // 64-bit targets did not exist before API level 21 (Lollipop).
    if (isArch64Bit() && Env[0] < 21)
      Env[0] = 21;

    return Env[0] < Major;
  }

  /// Tests whether the environment is musl-libc
  bool isMusl() const {
    return getEnvironment() == Triple::Musl ||
           getEnvironment() == Triple::MuslEABI ||
           getEnvironment() == Triple::MuslEABIHF;
  }

  /// Tests whether the target is SPIR (32- or 64-bit).
  bool isSPIR() const {
    return getArch() == Triple::spir || getArch() == Triple::spir64;
  }

  /// Tests whether the target is NVPTX (32- or 64-bit).
  bool isNVPTX() const {
    return getArch() == Triple::nvptx || getArch() == Triple::nvptx64;
  }

  /// Tests whether the target is AMDGCN
  bool isAMDGCN() const { return getArch() == Triple::amdgcn; }

  bool isAMDGPU() const {
    return getArch() == Triple::r600 || getArch() == Triple::amdgcn;
  }

  /// Tests whether the target is Thumb (little and big endian).
  bool isThumb() const {
    return getArch() == Triple::thumb || getArch() == Triple::thumbeb;
  }

  /// Tests whether the target is ARM (little and big endian).
  bool isARM() const {
    return getArch() == Triple::arm || getArch() == Triple::armeb;
  }

  /// Tests whether the target is AArch64 (little and big endian).
  bool isAArch64() const {
    return getArch() == Triple::aarch64 || getArch() == Triple::aarch64_be ||
           getArch() == Triple::aarch64_32;
  }

  /// Tests whether the target is AArch64 and pointers are the size specified by
  /// \p PointerWidth.
  bool isAArch64(int PointerWidth) const {
    assert(PointerWidth == 64 || PointerWidth == 32);
    if (!isAArch64())
      return false;
    return isArch64Bit() ? PointerWidth == 64 : PointerWidth == 32;
  }

  /// Tests whether the target is MIPS 32-bit (little and big endian).
  bool isMIPS32() const {
    return getArch() == Triple::mips || getArch() == Triple::mipsel;
  }

  /// Tests whether the target is MIPS 64-bit (little and big endian).
  bool isMIPS64() const {
    return getArch() == Triple::mips64 || getArch() == Triple::mips64el;
  }

  /// Tests whether the target is MIPS (little and big endian, 32- or 64-bit).
  bool isMIPS() const {
    return isMIPS32() || isMIPS64();
  }

  /// Tests whether the target is PowerPC (32- or 64-bit LE or BE).
  bool isPPC() const {
    return getArch() == Triple::ppc || getArch() == Triple::ppc64 ||
           getArch() == Triple::ppcle || getArch() == Triple::ppc64le;
  }

  /// Tests whether the target is 32-bit PowerPC (little and big endian).
  bool isPPC32() const {
    return getArch() == Triple::ppc || getArch() == Triple::ppcle;
  }

  /// Tests whether the target is 64-bit PowerPC (little and big endian).
  bool isPPC64() const {
    return getArch() == Triple::ppc64 || getArch() == Triple::ppc64le;
  }

  /// Tests whether the target is RISC-V (32- and 64-bit).
  bool isRISCV() const {
    return getArch() == Triple::riscv32 || getArch() == Triple::riscv64;
  }

  /// Tests whether the target is SystemZ.
  bool isSystemZ() const {
    return getArch() == Triple::systemz;
  }

  /// Tests whether the target is x86 (32- or 64-bit).
  bool isX86() const {
    return getArch() == Triple::x86 || getArch() == Triple::x86_64;
  }

  /// Tests whether the target is VE
  bool isVE() const {
    return getArch() == Triple::ve;
  }

  /// Tests whether the target is wasm (32- and 64-bit).
  bool isWasm() const {
    return getArch() == Triple::wasm32 || getArch() == Triple::wasm64;
  }

  // Tests whether the target is CSKY
  bool isCSKY() const {
    return getArch() == Triple::csky;
  }

  /// Tests whether the target is the Apple "arm64e" AArch64 subarch.
  bool isArm64e() const {
    return getArch() == Triple::aarch64 &&
           getSubArch() == Triple::AArch64SubArch_arm64e;
  }

  /// Tests whether the target supports comdat
  bool supportsCOMDAT() const {
    return !(isOSBinFormatMachO() || isOSBinFormatXCOFF());
  }

  /// Tests whether the target uses emulated TLS as default.
  bool hasDefaultEmulatedTLS() const {
    return isAndroid() || isOSOpenBSD() || isWindowsCygwinEnvironment();
  }

  /// Tests whether the target uses -data-sections as default.
  bool hasDefaultDataSections() const {
    return isOSBinFormatXCOFF() || isWasm();
  }

  /// Tests if the environment supports dllimport/export annotations.
  bool hasDLLImportExport() const { return isOSWindows() || isPS4CPU(); }

  /// @}
  /// @name Mutators
  /// @{

  /// setArch - Set the architecture (first) component of the triple
  /// to a known type.
  void setArch(ArchType Kind);

  /// setVendor - Set the vendor (second) component of the triple to a
  /// known type.
  void setVendor(VendorType Kind);

  /// setOS - Set the operating system (third) component of the triple
  /// to a known type.
  void setOS(OSType Kind);

  /// setEnvironment - Set the environment (fourth) component of the triple
  /// to a known type.
  void setEnvironment(EnvironmentType Kind);

  /// setObjectFormat - Set the object file format
  void setObjectFormat(ObjectFormatType Kind);

  /// setTriple - Set all components to the new triple \p Str.
  void setTriple(const Twine &Str);

  /// setArchName - Set the architecture (first) component of the
  /// triple by name.
  void setArchName(StringRef Str);

  /// setVendorName - Set the vendor (second) component of the triple
  /// by name.
  void setVendorName(StringRef Str);

  /// setOSName - Set the operating system (third) component of the
  /// triple by name.
  void setOSName(StringRef Str);

  /// setEnvironmentName - Set the optional environment (fourth)
  /// component of the triple by name.
  void setEnvironmentName(StringRef Str);

  /// setOSAndEnvironmentName - Set the operating system and optional
  /// environment components with a single string.
  void setOSAndEnvironmentName(StringRef Str);

  /// @}
  /// @name Helpers to build variants of a particular triple.
  /// @{

  /// Form a triple with a 32-bit variant of the current architecture.
  ///
  /// This can be used to move across "families" of architectures where useful.
  ///
  /// \returns A new triple with a 32-bit architecture or an unknown
  ///          architecture if no such variant can be found.
  llvm::Triple get32BitArchVariant() const;

  /// Form a triple with a 64-bit variant of the current architecture.
  ///
  /// This can be used to move across "families" of architectures where useful.
  ///
  /// \returns A new triple with a 64-bit architecture or an unknown
  ///          architecture if no such variant can be found.
  llvm::Triple get64BitArchVariant() const;

  /// Form a triple with a big endian variant of the current architecture.
  ///
  /// This can be used to move across "families" of architectures where useful.
  ///
  /// \returns A new triple with a big endian architecture or an unknown
  ///          architecture if no such variant can be found.
  llvm::Triple getBigEndianArchVariant() const;

  /// Form a triple with a little endian variant of the current architecture.
  ///
  /// This can be used to move across "families" of architectures where useful.
  ///
  /// \returns A new triple with a little endian architecture or an unknown
  ///          architecture if no such variant can be found.
  llvm::Triple getLittleEndianArchVariant() const;

  /// Get the (LLVM) name of the minimum ARM CPU for the arch we are targeting.
  ///
  /// \param Arch the architecture name (e.g., "armv7s"). If it is an empty
  /// string then the triple's arch name is used.
  StringRef getARMCPUForArch(StringRef Arch = StringRef()) const;

  /// Tests whether the target triple is little endian.
  ///
  /// \returns true if the triple is little endian, false otherwise.
  bool isLittleEndian() const;

  /// Test whether target triples are compatible.
  bool isCompatibleWith(const Triple &Other) const;

  /// Merge target triples.
  std::string merge(const Triple &Other) const;

  /// Some platforms have different minimum supported OS versions that
  /// varies by the architecture specified in the triple. This function
  /// returns the minimum supported OS version for this triple if one an exists,
  /// or an invalid version tuple if this triple doesn't have one.
  VersionTuple getMinimumSupportedOSVersion() const;

  /// @}
  /// @name Static helpers for IDs.
  /// @{

  /// getArchTypeName - Get the canonical name for the \p Kind architecture.
  static StringRef getArchTypeName(ArchType Kind);

  /// getArchTypePrefix - Get the "prefix" canonical name for the \p Kind
  /// architecture. This is the prefix used by the architecture specific
  /// builtins, and is suitable for passing to \see
  /// Intrinsic::getIntrinsicForGCCBuiltin().
  ///
  /// \return - The architecture prefix, or 0 if none is defined.
  static StringRef getArchTypePrefix(ArchType Kind);

  /// getVendorTypeName - Get the canonical name for the \p Kind vendor.
  static StringRef getVendorTypeName(VendorType Kind);

  /// getOSTypeName - Get the canonical name for the \p Kind operating system.
  static StringRef getOSTypeName(OSType Kind);

  /// getEnvironmentTypeName - Get the canonical name for the \p Kind
  /// environment.
  static StringRef getEnvironmentTypeName(EnvironmentType Kind);

  /// @}
  /// @name Static helpers for converting alternate architecture names.
  /// @{

  /// getArchTypeForLLVMName - The canonical type for the given LLVM
  /// architecture name (e.g., "x86").
  static ArchType getArchTypeForLLVMName(StringRef Str);

  /// @}

  /// Returns a canonicalized OS version number for the specified OS.
  static VersionTuple getCanonicalVersionForOS(OSType OSKind,
                                               const VersionTuple &Version);
};

} // End llvm namespace


#endif<|MERGE_RESOLUTION|>--- conflicted
+++ resolved
@@ -47,57 +47,6 @@
   enum ArchType {
     UnknownArch,
 
-<<<<<<< HEAD
-    arm,        // ARM (little endian): arm, armv.*, xscale
-    armeb,      // ARM (big endian): armeb
-    aarch64,    // AArch64 (little endian): aarch64
-    aarch64_be, // AArch64 (big endian): aarch64_be
-    aarch64_32, // AArch64 (little endian) ILP32: aarch64_32
-    arc,        // ARC: Synopsys ARC
-    avr,        // AVR: Atmel AVR microcontroller
-    bpfel,      // eBPF or extended BPF or 64-bit BPF (little endian)
-    bpfeb,      // eBPF or extended BPF or 64-bit BPF (big endian)
-    csky,       // CSKY: csky
-    hexagon,    // Hexagon: hexagon
-    mips,       // MIPS: mips, mipsallegrex, mipsr6
-    mipsel,     // MIPSEL: mipsel, mipsallegrexe, mipsr6el
-    mips64,     // MIPS64: mips64, mips64r6, mipsn32, mipsn32r6
-    mips64el,   // MIPS64EL: mips64el, mips64r6el, mipsn32el, mipsn32r6el
-    msp430,     // MSP430: msp430
-    ppc,        // PPC: powerpc
-    ppc64,      // PPC64: powerpc64, ppu
-    ppc64le,    // PPC64LE: powerpc64le
-    r600,       // R600: AMD GPUs HD2XXX - HD6XXX
-    amdgcn,     // AMDGCN: AMD GCN GPUs
-    riscv32,    // RISC-V (32-bit): riscv32
-    riscv64,    // RISC-V (64-bit): riscv64
-    sparc,      // Sparc: sparc
-    sparcv9,    // Sparcv9: Sparcv9
-    sparcel,    // Sparc: (endianness = little). NB: 'Sparcle' is a CPU variant
-    systemz,    // SystemZ: s390x
-    tce,        // TCE (http://tce.cs.tut.fi/): tce
-    tcele,      // TCE little endian (http://tce.cs.tut.fi/): tcele
-    thumb,      // Thumb (little endian): thumb, thumbv.*
-    thumbeb,    // Thumb (big endian): thumbeb
-    x86,        // X86: i[3-9]86
-    x86_64,     // X86-64: amd64, x86_64
-    xcore,      // XCore: xcore
-    nvptx,      // NVPTX: 32-bit
-    nvptx64,    // NVPTX: 64-bit
-    le32,       // le32: generic little-endian 32-bit CPU (PNaCl)
-    le64,       // le64: generic little-endian 64-bit CPU (PNaCl)
-    amdil,      // AMDIL
-    amdil64,    // AMDIL with 64-bit pointers
-    hsail,      // AMD HSAIL
-    hsail64,    // AMD HSAIL with 64-bit pointers
-    spir,       // SPIR: standard portable IR for OpenCL 32-bit version
-    spir64,     // SPIR: standard portable IR for OpenCL 64-bit version
-    kalimba,    // Kalimba: generic kalimba
-    shave,      // SHAVE: Movidius vector VLIW processors
-    lanai,      // Lanai: Lanai 32-bit
-    wasm32,     // WebAssembly with 32-bit pointers
-    wasm64,     // WebAssembly with 64-bit pointers
-=======
     arm,            // ARM (little endian): arm, armv.*, xscale
     armeb,          // ARM (big endian): armeb
     aarch64,        // AArch64 (little endian): aarch64
@@ -148,7 +97,6 @@
     lanai,          // Lanai: Lanai 32-bit
     wasm32,         // WebAssembly with 32-bit pointers
     wasm64,         // WebAssembly with 64-bit pointers
->>>>>>> 8f004471
     renderscript32, // 32-bit RenderScript
     renderscript64, // 64-bit RenderScript
     fpga_aoco,      // Intel FPGA: unlinked object file
