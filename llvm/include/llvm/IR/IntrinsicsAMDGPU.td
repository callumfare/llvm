//===- IntrinsicsAMDGPU.td - Defines AMDGPU intrinsics -----*- tablegen -*-===//
//
// Part of the LLVM Project, under the Apache License v2.0 with LLVM Exceptions.
// See https://llvm.org/LICENSE.txt for license information.
// SPDX-License-Identifier: Apache-2.0 WITH LLVM-exception
//
//===----------------------------------------------------------------------===//
//
// This file defines all of the R600-specific intrinsics.
//
//===----------------------------------------------------------------------===//

class AMDGPUReadPreloadRegisterIntrinsic
  : DefaultAttrsIntrinsic<[llvm_i32_ty], [], [IntrNoMem, IntrSpeculatable]>;

class AMDGPUReadPreloadRegisterIntrinsicNamed<string name>
  : DefaultAttrsIntrinsic<[llvm_i32_ty], [], [IntrNoMem, IntrSpeculatable]>, ClangBuiltin<name>;

// Used to tag image and resource intrinsics with information used to generate
// mem operands.
class AMDGPURsrcIntrinsic<int rsrcarg, bit isimage = false> {
  int RsrcArg = rsrcarg;
  bit IsImage = isimage;
}

let TargetPrefix = "r600" in {

multiclass AMDGPUReadPreloadRegisterIntrinsic_xyz {
  def _x : AMDGPUReadPreloadRegisterIntrinsic;
  def _y : AMDGPUReadPreloadRegisterIntrinsic;
  def _z : AMDGPUReadPreloadRegisterIntrinsic;
}

multiclass AMDGPUReadPreloadRegisterIntrinsic_xyz_named<string prefix> {
  def _x : AMDGPUReadPreloadRegisterIntrinsicNamed<!strconcat(prefix, "_x")>;
  def _y : AMDGPUReadPreloadRegisterIntrinsicNamed<!strconcat(prefix, "_y")>;
  def _z : AMDGPUReadPreloadRegisterIntrinsicNamed<!strconcat(prefix, "_z")>;
}

defm int_r600_read_global_size : AMDGPUReadPreloadRegisterIntrinsic_xyz_named
                                 <"__builtin_r600_read_global_size">;
defm int_r600_read_ngroups : AMDGPUReadPreloadRegisterIntrinsic_xyz_named
                             <"__builtin_r600_read_ngroups">;
defm int_r600_read_tgid : AMDGPUReadPreloadRegisterIntrinsic_xyz_named
                          <"__builtin_r600_read_tgid">;

defm int_r600_read_local_size : AMDGPUReadPreloadRegisterIntrinsic_xyz;
defm int_r600_read_tidig : AMDGPUReadPreloadRegisterIntrinsic_xyz;

def int_r600_group_barrier : ClangBuiltin<"__builtin_r600_group_barrier">,
  Intrinsic<[], [], [IntrConvergent, IntrWillReturn]>;

// AS 7 is PARAM_I_ADDRESS, used for kernel arguments
def int_r600_implicitarg_ptr :
  ClangBuiltin<"__builtin_r600_implicitarg_ptr">,
  DefaultAttrsIntrinsic<[LLVMQualPointerType<llvm_i8_ty, 7>], [],
  [IntrNoMem, IntrSpeculatable]>;

def int_r600_rat_store_typed :
  // 1st parameter: Data
  // 2nd parameter: Index
  // 3rd parameter: Constant RAT ID
  DefaultAttrsIntrinsic<[], [llvm_v4i32_ty, llvm_v4i32_ty, llvm_i32_ty], []>,
  ClangBuiltin<"__builtin_r600_rat_store_typed">;

def int_r600_recipsqrt_ieee :  DefaultAttrsIntrinsic<
  [llvm_anyfloat_ty], [LLVMMatchType<0>], [IntrNoMem, IntrSpeculatable]
>;

def int_r600_recipsqrt_clamped : DefaultAttrsIntrinsic<
  [llvm_anyfloat_ty], [LLVMMatchType<0>], [IntrNoMem, IntrSpeculatable]
>;

def int_r600_cube : DefaultAttrsIntrinsic<
  [llvm_v4f32_ty], [llvm_v4f32_ty], [IntrNoMem, IntrSpeculatable]
>;

def int_r600_store_stream_output : DefaultAttrsIntrinsic<
  [], [llvm_v4f32_ty, llvm_i32_ty, llvm_i32_ty, llvm_i32_ty], []
>;

class TextureIntrinsicFloatInput : DefaultAttrsIntrinsic<[llvm_v4f32_ty], [
  llvm_v4f32_ty, // Coord
  llvm_i32_ty,   // offset_x
  llvm_i32_ty,   // offset_y,
  llvm_i32_ty,   // offset_z,
  llvm_i32_ty,   // resource_id
  llvm_i32_ty,   // samplerid
  llvm_i32_ty,   // coord_type_x
  llvm_i32_ty,   // coord_type_y
  llvm_i32_ty,   // coord_type_z
  llvm_i32_ty],  // coord_type_w
  [IntrNoMem]
>;

class TextureIntrinsicInt32Input : DefaultAttrsIntrinsic<[llvm_v4i32_ty], [
    llvm_v4i32_ty, // Coord
    llvm_i32_ty,   // offset_x
    llvm_i32_ty,   // offset_y,
    llvm_i32_ty,   // offset_z,
    llvm_i32_ty,   // resource_id
    llvm_i32_ty,   // samplerid
    llvm_i32_ty,   // coord_type_x
    llvm_i32_ty,   // coord_type_y
    llvm_i32_ty,   // coord_type_z
    llvm_i32_ty],  // coord_type_w
    [IntrNoMem]
>;

def int_r600_store_swizzle :
  Intrinsic<[], [llvm_v4f32_ty, llvm_i32_ty, llvm_i32_ty], [IntrWillReturn, IntrNoCallback, IntrNoFree]
>;

def int_r600_tex : TextureIntrinsicFloatInput;
def int_r600_texc : TextureIntrinsicFloatInput;
def int_r600_txl : TextureIntrinsicFloatInput;
def int_r600_txlc : TextureIntrinsicFloatInput;
def int_r600_txb : TextureIntrinsicFloatInput;
def int_r600_txbc : TextureIntrinsicFloatInput;
def int_r600_txf : TextureIntrinsicInt32Input;
def int_r600_txq : TextureIntrinsicInt32Input;
def int_r600_ddx : TextureIntrinsicFloatInput;
def int_r600_ddy : TextureIntrinsicFloatInput;

def int_r600_dot4 : DefaultAttrsIntrinsic<[llvm_float_ty],
  [llvm_v4f32_ty, llvm_v4f32_ty], [IntrNoMem, IntrSpeculatable]
>;

def int_r600_kill : DefaultAttrsIntrinsic<[], [llvm_float_ty], []>;

} // End TargetPrefix = "r600"

let TargetPrefix = "amdgcn" in {

//===----------------------------------------------------------------------===//
// ABI Special Intrinsics
//===----------------------------------------------------------------------===//

defm int_amdgcn_workitem_id : AMDGPUReadPreloadRegisterIntrinsic_xyz;
defm int_amdgcn_workgroup_id : AMDGPUReadPreloadRegisterIntrinsic_xyz_named
                               <"__builtin_amdgcn_workgroup_id">;

def int_amdgcn_dispatch_ptr :
  DefaultAttrsIntrinsic<[LLVMQualPointerType<llvm_i8_ty, 4>], [],
  [Align<RetIndex, 4>, IntrNoMem, IntrSpeculatable]>;

def int_amdgcn_queue_ptr :
  ClangBuiltin<"__builtin_amdgcn_queue_ptr">,
  DefaultAttrsIntrinsic<[LLVMQualPointerType<llvm_i8_ty, 4>], [],
  [Align<RetIndex, 4>, IntrNoMem, IntrSpeculatable]>;

def int_amdgcn_kernarg_segment_ptr :
  ClangBuiltin<"__builtin_amdgcn_kernarg_segment_ptr">,
  DefaultAttrsIntrinsic<[LLVMQualPointerType<llvm_i8_ty, 4>], [],
  [Align<RetIndex, 4>, IntrNoMem, IntrSpeculatable]>;

def int_amdgcn_implicitarg_ptr :
  ClangBuiltin<"__builtin_amdgcn_implicitarg_ptr">,
  DefaultAttrsIntrinsic<[LLVMQualPointerType<llvm_i8_ty, 4>], [],
  [Align<RetIndex, 4>, IntrNoMem, IntrSpeculatable]>;

def int_amdgcn_groupstaticsize :
  ClangBuiltin<"__builtin_amdgcn_groupstaticsize">,
  DefaultAttrsIntrinsic<[llvm_i32_ty], [], [IntrNoMem, IntrSpeculatable]>;

def int_amdgcn_dispatch_id :
  ClangBuiltin<"__builtin_amdgcn_dispatch_id">,
  DefaultAttrsIntrinsic<[llvm_i64_ty], [], [IntrNoMem, IntrSpeculatable]>;

// For internal use. Coordinates LDS lowering between IR transform and backend.
def int_amdgcn_lds_kernel_id :
  DefaultAttrsIntrinsic<[llvm_i32_ty], [], [IntrNoMem, IntrSpeculatable]>;

def int_amdgcn_implicit_buffer_ptr :
  ClangBuiltin<"__builtin_amdgcn_implicit_buffer_ptr">,
  DefaultAttrsIntrinsic<[LLVMQualPointerType<llvm_i8_ty, 4>], [],
  [Align<RetIndex, 4>, IntrNoMem, IntrSpeculatable]>;

// Set EXEC to the 64-bit value given.
// This is always moved to the beginning of the basic block.
// FIXME: Should be mangled for wave size.
def int_amdgcn_init_exec : Intrinsic<[],
  [llvm_i64_ty],      // 64-bit literal constant
  [IntrConvergent, IntrNoMem, IntrHasSideEffects, IntrNoCallback,
   IntrNoFree, IntrWillReturn, ImmArg<ArgIndex<0>>]>;

// Set EXEC according to a thread count packed in an SGPR input:
//    thread_count = (input >> bitoffset) & 0x7f;
// This is always moved to the beginning of the basic block.
// Note: only inreg arguments to the parent function are valid as
// inputs to this intrinsic, computed values cannot be used.
def int_amdgcn_init_exec_from_input : Intrinsic<[],
  [llvm_i32_ty,       // 32-bit SGPR input
   llvm_i32_ty],      // bit offset of the thread count
  [IntrConvergent, IntrHasSideEffects, IntrNoMem, IntrNoCallback,
   IntrNoFree, IntrWillReturn, ImmArg<ArgIndex<1>>]>;

def int_amdgcn_wavefrontsize :
  ClangBuiltin<"__builtin_amdgcn_wavefrontsize">,
  DefaultAttrsIntrinsic<[llvm_i32_ty], [], [IntrNoMem, IntrSpeculatable]>;


//===----------------------------------------------------------------------===//
// Instruction Intrinsics
//===----------------------------------------------------------------------===//

// The first parameter is s_sendmsg immediate (i16),
// the second one is copied to m0
def int_amdgcn_s_sendmsg : ClangBuiltin<"__builtin_amdgcn_s_sendmsg">,
  Intrinsic <[], [llvm_i32_ty, llvm_i32_ty],
  [ImmArg<ArgIndex<0>>, IntrNoMem, IntrHasSideEffects]>;
def int_amdgcn_s_sendmsghalt : ClangBuiltin<"__builtin_amdgcn_s_sendmsghalt">,
  Intrinsic <[], [llvm_i32_ty, llvm_i32_ty],
  [ImmArg<ArgIndex<0>>, IntrNoMem, IntrHasSideEffects]>;


// gfx11 intrinsic
// The first parameter is s_sendmsg immediate (i16). Return type is i32 or i64.
def int_amdgcn_s_sendmsg_rtn : Intrinsic <[llvm_anyint_ty], [llvm_i32_ty],
  [ImmArg<ArgIndex<0>>, IntrNoMem, IntrHasSideEffects]>;

def int_amdgcn_s_barrier : ClangBuiltin<"__builtin_amdgcn_s_barrier">,
  Intrinsic<[], [], [IntrNoMem, IntrHasSideEffects, IntrConvergent, IntrWillReturn, IntrNoCallback, IntrNoFree]>;

def int_amdgcn_wave_barrier : ClangBuiltin<"__builtin_amdgcn_wave_barrier">,
  Intrinsic<[], [], [IntrNoMem, IntrHasSideEffects, IntrConvergent, IntrWillReturn, IntrNoCallback, IntrNoFree]>;

// The 1st parameter is a mask for the types of instructions that may be allowed
// to cross the SCHED_BARRIER during scheduling.
//     MASK = 0x0000 0000: No instructions may be scheduled across SCHED_BARRIER.
//     MASK = 0x0000 0001: ALL, non-memory, non-side-effect producing instructions may be
//                         scheduled across SCHED_BARRIER, i.e. allow ALU instructions to pass.
//     MASK = 0x0000 0002: VALU instructions may be scheduled across SCHED_BARRIER.
//     MASK = 0x0000 0004: SALU instructions may be scheduled across SCHED_BARRIER.
//     MASK = 0x0000 0008: MFMA/WMMA instructions may be scheduled across SCHED_BARRIER.
//     MASK = 0x0000 0010: ALL VMEM instructions may be scheduled across SCHED_BARRIER.
//     MASK = 0x0000 0020: VMEM read instructions may be scheduled across SCHED_BARRIER.
//     MASK = 0x0000 0040: VMEM write instructions may be scheduled across SCHED_BARRIER.
//     MASK = 0x0000 0080: ALL DS instructions may be scheduled across SCHED_BARRIER.
//     MASK = 0x0000 0100: ALL DS read instructions may be scheduled accoss SCHED_BARRIER.
//     MASK = 0x0000 0200: ALL DS write instructions may be scheduled across SCHED_BARRIER.
def int_amdgcn_sched_barrier : ClangBuiltin<"__builtin_amdgcn_sched_barrier">,
  Intrinsic<[], [llvm_i32_ty], [ImmArg<ArgIndex<0>>, IntrNoMem, IntrHasSideEffects, IntrConvergent,
                                IntrWillReturn, IntrNoCallback, IntrNoFree]>;

// The first parameter is a mask that determines the types of instructions that
// you would like to synchronize around and add to a scheduling group. The
// values of the mask are defined above for sched_barrier. These instructions
// will be selected from the bottom up starting from the sched_group_barrier's
// location during instruction scheduling. The second parameter is the number of
// matching instructions that will be associated with this sched_group_barrier.
// The third parameter is an identifier which is used to describe what other
// sched_group_barriers should be synchronized with.
def int_amdgcn_sched_group_barrier : ClangBuiltin<"__builtin_amdgcn_sched_group_barrier">,
  Intrinsic<[], [llvm_i32_ty, llvm_i32_ty, llvm_i32_ty],
  [ImmArg<ArgIndex<0>>, ImmArg<ArgIndex<1>>, ImmArg<ArgIndex<2>>, IntrNoMem, IntrHasSideEffects,
   IntrConvergent, IntrWillReturn, IntrNoCallback, IntrNoFree]>;

// Scheduler optimization hint.
//     MASK = 0: Small gemm opt
def int_amdgcn_iglp_opt : ClangBuiltin<"__builtin_amdgcn_iglp_opt">,
  Intrinsic<[], [llvm_i32_ty], [ImmArg<ArgIndex<0>>, IntrNoMem, IntrHasSideEffects, IntrConvergent,
                                IntrWillReturn, IntrNoCallback, IntrNoFree]>;

def int_amdgcn_s_waitcnt : ClangBuiltin<"__builtin_amdgcn_s_waitcnt">,
  Intrinsic<[], [llvm_i32_ty], [ImmArg<ArgIndex<0>>, IntrNoMem, IntrHasSideEffects, IntrWillReturn, IntrNoCallback, IntrNoFree]>;

def int_amdgcn_div_scale : DefaultAttrsIntrinsic<
  // 1st parameter: Numerator
  // 2nd parameter: Denominator
  // 3rd parameter: Select quotient. Must equal Numerator or Denominator.
  //                (0 = Denominator, 1 = Numerator).
  [llvm_anyfloat_ty, llvm_i1_ty],
  [LLVMMatchType<0>, LLVMMatchType<0>, llvm_i1_ty],
  [IntrNoMem, IntrSpeculatable, ImmArg<ArgIndex<2>>]
>;

def int_amdgcn_div_fmas : DefaultAttrsIntrinsic<[llvm_anyfloat_ty],
  [LLVMMatchType<0>, LLVMMatchType<0>, LLVMMatchType<0>, llvm_i1_ty],
  [IntrNoMem, IntrSpeculatable]
>;

def int_amdgcn_div_fixup : DefaultAttrsIntrinsic<[llvm_anyfloat_ty],
  [LLVMMatchType<0>, LLVMMatchType<0>, LLVMMatchType<0>],
  [IntrNoMem, IntrSpeculatable]
>;

// Look Up 2.0 / pi src0 with segment select src1[4:0]
def int_amdgcn_trig_preop : DefaultAttrsIntrinsic<
  [llvm_anyfloat_ty], [LLVMMatchType<0>, llvm_i32_ty],
  [IntrNoMem, IntrSpeculatable]
>;

def int_amdgcn_sin : DefaultAttrsIntrinsic<
  [llvm_anyfloat_ty], [LLVMMatchType<0>],
  [IntrNoMem, IntrSpeculatable]
>;

def int_amdgcn_cos : DefaultAttrsIntrinsic<
  [llvm_anyfloat_ty], [LLVMMatchType<0>], [IntrNoMem, IntrSpeculatable]
>;

// v_log_{f16|f32}, performs log2. f32 version does not handle
// denormals. There is no reason to use this for f16 as it does
// support denormals, and the generic log2 intrinsic should be
// preferred.
def int_amdgcn_log : DefaultAttrsIntrinsic<
  [llvm_anyfloat_ty], [LLVMMatchType<0>], [IntrNoMem, IntrSpeculatable]
>;

// v_exp_{f16|f32} (int_amdgcn_exp was taken by export
// already). Performs exp2. f32 version does not handle
// denormals. There is no reason to use this for f16 as it does
// support denormals, and the generic exp2 intrinsic should be
// preferred.
def int_amdgcn_exp2 : DefaultAttrsIntrinsic<
  [llvm_anyfloat_ty], [LLVMMatchType<0>], [IntrNoMem, IntrSpeculatable]
>;

def int_amdgcn_log_clamp : DefaultAttrsIntrinsic<
  [llvm_anyfloat_ty], [LLVMMatchType<0>], [IntrNoMem, IntrSpeculatable]
>;

def int_amdgcn_fmul_legacy : ClangBuiltin<"__builtin_amdgcn_fmul_legacy">,
  DefaultAttrsIntrinsic<[llvm_float_ty], [llvm_float_ty, llvm_float_ty],
  [IntrNoMem, IntrSpeculatable, Commutative]
>;

// Fused single-precision multiply-add with legacy behaviour for the multiply,
// which is that +/- 0.0 * anything (even NaN or infinity) is +0.0. This is
// intended for use on subtargets that have the v_fma_legacy_f32 and/or
// v_fmac_legacy_f32 instructions. (Note that v_fma_legacy_f16 is unrelated and
// has a completely different kind of legacy behaviour.)
def int_amdgcn_fma_legacy :
  DefaultAttrsIntrinsic<[llvm_float_ty], [llvm_float_ty, llvm_float_ty, llvm_float_ty],
  [IntrNoMem, IntrSpeculatable, Commutative]
>;

def int_amdgcn_rcp : DefaultAttrsIntrinsic<
  [llvm_anyfloat_ty], [LLVMMatchType<0>], [IntrNoMem, IntrSpeculatable]
>;

def int_amdgcn_rcp_legacy : ClangBuiltin<"__builtin_amdgcn_rcp_legacy">,
  DefaultAttrsIntrinsic<[llvm_float_ty], [llvm_float_ty],
  [IntrNoMem, IntrSpeculatable]
>;

def int_amdgcn_sqrt :  DefaultAttrsIntrinsic<
  [llvm_anyfloat_ty], [LLVMMatchType<0>], [IntrNoMem, IntrSpeculatable]
>;

def int_amdgcn_rsq :  DefaultAttrsIntrinsic<
  [llvm_anyfloat_ty], [LLVMMatchType<0>], [IntrNoMem, IntrSpeculatable]
>;

def int_amdgcn_rsq_legacy :  ClangBuiltin<"__builtin_amdgcn_rsq_legacy">,
  DefaultAttrsIntrinsic<
  [llvm_float_ty], [llvm_float_ty], [IntrNoMem, IntrSpeculatable]
>;

// out = 1.0 / sqrt(a) result clamped to +/- max_float.
def int_amdgcn_rsq_clamp : DefaultAttrsIntrinsic<
  [llvm_anyfloat_ty], [LLVMMatchType<0>], [IntrNoMem, IntrSpeculatable]>;

def int_amdgcn_frexp_mant : DefaultAttrsIntrinsic<
  [llvm_anyfloat_ty], [LLVMMatchType<0>], [IntrNoMem, IntrSpeculatable]
>;

def int_amdgcn_frexp_exp : DefaultAttrsIntrinsic<
  [llvm_anyint_ty], [llvm_anyfloat_ty], [IntrNoMem, IntrSpeculatable]
>;

// v_fract is buggy on SI/CI. It mishandles infinities, may return 1.0
// and always uses rtz, so is not suitable for implementing the OpenCL
// fract function. It should be ok on VI.
def int_amdgcn_fract : DefaultAttrsIntrinsic<
  [llvm_anyfloat_ty], [LLVMMatchType<0>], [IntrNoMem, IntrSpeculatable]
>;

def int_amdgcn_cvt_pkrtz : ClangBuiltin<"__builtin_amdgcn_cvt_pkrtz">,
  DefaultAttrsIntrinsic<[llvm_v2f16_ty], [llvm_float_ty, llvm_float_ty],
            [IntrNoMem, IntrSpeculatable]
>;

def int_amdgcn_cvt_pknorm_i16 :
  ClangBuiltin<"__builtin_amdgcn_cvt_pknorm_i16">,
  DefaultAttrsIntrinsic<[llvm_v2i16_ty], [llvm_float_ty, llvm_float_ty],
            [IntrNoMem, IntrSpeculatable]
>;

def int_amdgcn_cvt_pknorm_u16 :
  ClangBuiltin<"__builtin_amdgcn_cvt_pknorm_u16">,
  DefaultAttrsIntrinsic<[llvm_v2i16_ty], [llvm_float_ty, llvm_float_ty],
            [IntrNoMem, IntrSpeculatable]
>;

def int_amdgcn_cvt_pk_i16 :
    ClangBuiltin<"__builtin_amdgcn_cvt_pk_i16">,
    DefaultAttrsIntrinsic<
  [llvm_v2i16_ty], [llvm_i32_ty, llvm_i32_ty],
  [IntrNoMem, IntrSpeculatable]
>;

def int_amdgcn_cvt_pk_u16 : ClangBuiltin<"__builtin_amdgcn_cvt_pk_u16">,
  DefaultAttrsIntrinsic<[llvm_v2i16_ty], [llvm_i32_ty, llvm_i32_ty],
    [IntrNoMem, IntrSpeculatable]
>;

def int_amdgcn_class : DefaultAttrsIntrinsic<
  [llvm_i1_ty], [llvm_anyfloat_ty, llvm_i32_ty],
  [IntrNoMem, IntrSpeculatable]
>;

def int_amdgcn_fmed3 :
  DefaultAttrsIntrinsic<[llvm_anyfloat_ty],
    [LLVMMatchType<0>, LLVMMatchType<0>, LLVMMatchType<0>],
    [IntrNoMem, IntrSpeculatable]
>;

def int_amdgcn_cubeid : ClangBuiltin<"__builtin_amdgcn_cubeid">,
  DefaultAttrsIntrinsic<[llvm_float_ty],
    [llvm_float_ty, llvm_float_ty, llvm_float_ty],
    [IntrNoMem, IntrSpeculatable]
>;

def int_amdgcn_cubema : ClangBuiltin<"__builtin_amdgcn_cubema">,
  DefaultAttrsIntrinsic<[llvm_float_ty],
  [llvm_float_ty, llvm_float_ty, llvm_float_ty],
  [IntrNoMem, IntrSpeculatable]
>;

def int_amdgcn_cubesc : ClangBuiltin<"__builtin_amdgcn_cubesc">,
  DefaultAttrsIntrinsic<[llvm_float_ty],
    [llvm_float_ty, llvm_float_ty, llvm_float_ty],
    [IntrNoMem, IntrSpeculatable]
>;

def int_amdgcn_cubetc : ClangBuiltin<"__builtin_amdgcn_cubetc">,
  DefaultAttrsIntrinsic<[llvm_float_ty],
    [llvm_float_ty, llvm_float_ty, llvm_float_ty],
    [IntrNoMem, IntrSpeculatable]
>;

// v_ffbh_i32, as opposed to v_ffbh_u32. For v_ffbh_u32, llvm.ctlz
// should be used.
def int_amdgcn_sffbh :
  DefaultAttrsIntrinsic<[llvm_anyint_ty], [LLVMMatchType<0>],
  [IntrNoMem, IntrSpeculatable]
>;

// v_mad_f32|f16/v_mac_f32|f16, selected regardless of denorm support.
def int_amdgcn_fmad_ftz :
  DefaultAttrsIntrinsic<[llvm_anyfloat_ty],
            [LLVMMatchType<0>, LLVMMatchType<0>, LLVMMatchType<0>],
            [IntrNoMem, IntrSpeculatable]
>;

class AMDGPULDSIntrin :
  Intrinsic<[llvm_any_ty],
    [LLVMQualPointerType<LLVMMatchType<0>, 3>,
    LLVMMatchType<0>,
    llvm_i32_ty, // ordering
    llvm_i32_ty, // scope
    llvm_i1_ty], // isVolatile
    [IntrArgMemOnly, IntrWillReturn, NoCapture<ArgIndex<0>>,
     ImmArg<ArgIndex<2>>, ImmArg<ArgIndex<3>>, ImmArg<ArgIndex<4>>, IntrNoCallback, IntrNoFree]
>;

// FIXME: The m0 argument should be moved after the normal arguments
class AMDGPUDSOrderedIntrinsic : Intrinsic<
  [llvm_i32_ty],
  // M0 = {hi16:address, lo16:waveID}. Allow passing M0 as a pointer, so that
  // the bit packing can be optimized at the IR level.
  [LLVMQualPointerType<llvm_i32_ty, 2>, // IntToPtr(M0)
   llvm_i32_ty, // value to add or swap
   llvm_i32_ty, // ordering
   llvm_i32_ty, // scope
   llvm_i1_ty,  // isVolatile
   llvm_i32_ty, // ordered count index (OA index), also added to the address
                // gfx10: bits 24-27 indicate the number of active threads/dwords
   llvm_i1_ty,  // wave release, usually set to 1
   llvm_i1_ty], // wave done, set to 1 for the last ordered instruction
  [IntrWillReturn, NoCapture<ArgIndex<0>>,
   ImmArg<ArgIndex<2>>, ImmArg<ArgIndex<3>>, ImmArg<ArgIndex<4>>,
   ImmArg<ArgIndex<5>>, ImmArg<ArgIndex<6>>, ImmArg<ArgIndex<7>>, IntrNoCallback, IntrNoFree
  ]
>;

class AMDGPUDSAppendConsumedIntrinsic : Intrinsic<
  [llvm_i32_ty],
  [llvm_anyptr_ty, // LDS or GDS ptr
   llvm_i1_ty], // isVolatile
   [IntrConvergent, IntrWillReturn, IntrArgMemOnly,
    NoCapture<ArgIndex<0>>, ImmArg<ArgIndex<1>>, IntrNoCallback, IntrNoFree],
   "",
   [SDNPMemOperand]
>;

def int_amdgcn_ds_ordered_add : AMDGPUDSOrderedIntrinsic;
def int_amdgcn_ds_ordered_swap : AMDGPUDSOrderedIntrinsic;

// The pointer argument is assumed to be dynamically uniform if a VGPR.
def int_amdgcn_ds_append : AMDGPUDSAppendConsumedIntrinsic;
def int_amdgcn_ds_consume : AMDGPUDSAppendConsumedIntrinsic;

def int_amdgcn_ds_fadd : AMDGPULDSIntrin;
def int_amdgcn_ds_fmin : AMDGPULDSIntrin;
def int_amdgcn_ds_fmax : AMDGPULDSIntrin;

} // TargetPrefix = "amdgcn"

// New-style image intrinsics

//////////////////////////////////////////////////////////////////////////
// Dimension-aware image intrinsics framework
//////////////////////////////////////////////////////////////////////////

// Helper class to represent (type, name) combinations of arguments. The
// argument names are explanatory and used as DAG operand names for codegen
// pattern matching.
class AMDGPUArg<LLVMType ty, string name> {
  LLVMType Type = ty;
  string Name = name;
}

// Return [AMDGPUArg<basety, names[0]>, AMDGPUArg<LLVMMatchType<0>, names[1]>, ...]
class makeArgList<list<string> names, LLVMType basety> {
  list<AMDGPUArg> ret =
    !listconcat([AMDGPUArg<basety, names[0]>],
                !foreach(name, !tail(names), AMDGPUArg<LLVMMatchType<0>, name>));
}

// Return arglist, with LLVMMatchType's references shifted by 'shift'.
class arglistmatchshift<list<AMDGPUArg> arglist, int shift> {
  list<AMDGPUArg> ret =
    !foreach(arg, arglist,
             !if(!isa<LLVMMatchType>(arg.Type),
                 AMDGPUArg<LLVMMatchType<!add(!cast<LLVMMatchType>(arg.Type).Number, shift)>,
                           arg.Name>,
                 arg));
}

// Return the concatenation of the given arglists. LLVMMatchType's are adjusted
// accordingly, and shifted by an additional 'shift'.
class arglistconcat<list<list<AMDGPUArg>> arglists, int shift = 0> {
  list<AMDGPUArg> ret =
    !foldl([]<AMDGPUArg>, arglists, lhs, rhs,
           !listconcat(
             lhs,
             arglistmatchshift<rhs,
                               !add(shift, !foldl(0, lhs, a, b,
                                                  !add(a, b.Type.isAny)))>.ret));
}

// Represent texture/image types / dimensionality.
class AMDGPUDimProps<bits<3> enc, string name, string asmsuffix,
                     list<string> coord_names, list<string> slice_names,
                     bit msaa = 0> {
  AMDGPUDimProps Dim = !cast<AMDGPUDimProps>(NAME);
  string Name = name; // e.g. "2darraymsaa"
  string AsmSuffix = asmsuffix; // e.g. 2D_MSAA_ARRAY (used in assembly strings)
  bits<3> Encoding = enc;
  bit DA = 0; // DA bit in MIMG encoding
  bit MSAA = msaa;

  list<AMDGPUArg> CoordSliceArgs =
    makeArgList<!listconcat(coord_names, slice_names), llvm_anyfloat_ty>.ret;
  list<AMDGPUArg> CoordSliceIntArgs =
    makeArgList<!listconcat(coord_names, slice_names), llvm_anyint_ty>.ret;
  list<AMDGPUArg> GradientArgs =
    makeArgList<!listconcat(!foreach(name, coord_names, "d" # name # "dh"),
                            !foreach(name, coord_names, "d" # name # "dv")),
                llvm_anyfloat_ty>.ret;

  bits<8> NumCoords = !size(CoordSliceArgs);
  bits<8> NumGradients = !size(GradientArgs);
}

def AMDGPUDim1D : AMDGPUDimProps<0x0, "1d", "1D", ["s"], []>;
def AMDGPUDim2D : AMDGPUDimProps<0x1, "2d", "2D", ["s", "t"], []>;
def AMDGPUDim3D : AMDGPUDimProps<0x2, "3d", "3D", ["s", "t", "r"], []>;
let DA = 1 in {
  def AMDGPUDimCube : AMDGPUDimProps<0x3, "cube", "CUBE", ["s", "t"], ["face"]>;
  def AMDGPUDim1DArray : AMDGPUDimProps<0x4, "1darray", "1D_ARRAY", ["s"], ["slice"]>;
  def AMDGPUDim2DArray : AMDGPUDimProps<0x5, "2darray", "2D_ARRAY", ["s", "t"], ["slice"]>;
}
def AMDGPUDim2DMsaa : AMDGPUDimProps<0x6, "2dmsaa", "2D_MSAA", ["s", "t"], ["fragid"], 1>;
let DA = 1 in {
  def AMDGPUDim2DArrayMsaa : AMDGPUDimProps<0x7, "2darraymsaa", "2D_MSAA_ARRAY", ["s", "t"], ["slice", "fragid"], 1>;
}

def AMDGPUDims {
  list<AMDGPUDimProps> NoMsaa = [AMDGPUDim1D, AMDGPUDim2D, AMDGPUDim3D,
                                 AMDGPUDimCube, AMDGPUDim1DArray,
                                 AMDGPUDim2DArray];
  list<AMDGPUDimProps> Msaa = [AMDGPUDim2DMsaa, AMDGPUDim2DArrayMsaa];
  list<AMDGPUDimProps> All = !listconcat(NoMsaa, Msaa);
}

// Represent sample variants, i.e. _C, _O, _B, ... and combinations thereof.
class AMDGPUSampleVariant<string ucmod, string lcmod, list<AMDGPUArg> extra_addr> {
  string UpperCaseMod = ucmod;
  string LowerCaseMod = lcmod;

  // {offset} {bias} {z-compare}
  list<AMDGPUArg> ExtraAddrArgs = extra_addr;
  bit Offset = false;
  bit Bias = false;
  bit ZCompare = false;
  bit Gradients = false;

  // Name of the {lod} or {clamp} argument that is appended to the coordinates,
  // if any.
  string LodOrClamp = "";
}

// AMDGPUSampleVariants: all variants supported by IMAGE_SAMPLE
// AMDGPUSampleVariantsNoGradients: variants supported by IMAGE_GATHER4
defset list<AMDGPUSampleVariant> AMDGPUSampleVariants = {
  multiclass AMDGPUSampleHelper_Offset<string ucmod, string lcmod,
                                       list<AMDGPUArg> extra_addr> {
    def NAME#lcmod : AMDGPUSampleVariant<ucmod, lcmod, extra_addr>;
    let Offset = true in
    def NAME#lcmod#_o : AMDGPUSampleVariant<
        ucmod#"_O", lcmod#"_o", !listconcat([AMDGPUArg<llvm_i32_ty, "offset">], extra_addr)>;
  }

  multiclass AMDGPUSampleHelper_Compare<string ucmod, string lcmod,
                                        list<AMDGPUArg> extra_addr> {
    defm NAME : AMDGPUSampleHelper_Offset<ucmod, lcmod, extra_addr>;
    let ZCompare = true in
    defm NAME : AMDGPUSampleHelper_Offset<
        "_C"#ucmod, "_c"#lcmod, !listconcat(extra_addr, [AMDGPUArg<llvm_float_ty, "zcompare">])>;
  }

  multiclass AMDGPUSampleHelper_Clamp<string ucmod, string lcmod,
                                      list<AMDGPUArg> extra_addr> {
    defm NAME : AMDGPUSampleHelper_Compare<ucmod, lcmod, extra_addr>;
    let LodOrClamp = "clamp" in
    defm NAME : AMDGPUSampleHelper_Compare<ucmod#"_CL", lcmod#"_cl", extra_addr>;
  }

  defset list<AMDGPUSampleVariant> AMDGPUSampleVariantsNoGradients = {
    defm AMDGPUSample : AMDGPUSampleHelper_Clamp<"", "", []>;
    let Bias = true in
    defm AMDGPUSample : AMDGPUSampleHelper_Clamp<
        "_B", "_b", [AMDGPUArg<llvm_anyfloat_ty, "bias">]>;
    let LodOrClamp = "lod" in
    defm AMDGPUSample : AMDGPUSampleHelper_Compare<"_L", "_l", []>;
    defm AMDGPUSample : AMDGPUSampleHelper_Compare<"_LZ", "_lz", []>;
  }

  let Gradients = true in {
    defm AMDGPUSample : AMDGPUSampleHelper_Clamp<"_D", "_d", []>;
    defm AMDGPUSample : AMDGPUSampleHelper_Clamp<"_CD", "_cd", []>;
  }
}

// Helper class to capture the profile of a dimension-aware image intrinsic.
// This information is used to generate the intrinsic's type and to inform
// codegen pattern matching.
class AMDGPUDimProfile<string opmod,
                       AMDGPUDimProps dim> {
  AMDGPUDimProps Dim = dim;
  string OpMod = opmod; // the corresponding instruction is named IMAGE_OpMod

  // These are intended to be overwritten by subclasses
  bit IsSample = false;
  bit IsAtomic = false;
  list<LLVMType> RetTypes = [];
  list<AMDGPUArg> DataArgs = [];
  list<AMDGPUArg> ExtraAddrArgs = [];
  bit Offset = false;
  bit Bias = false;
  bit ZCompare = false;
  bit Gradients = false;
  string LodClampMip = "";

  int NumRetAndDataAnyTypes =
    !foldl(0, !listconcat(RetTypes, !foreach(arg, DataArgs, arg.Type)), a, b,
           !add(a, b.isAny));

  list<AMDGPUArg> AddrArgs =
    arglistconcat<[ExtraAddrArgs,
                   !if(Gradients, dim.GradientArgs, []),
                   !listconcat(!if(IsSample, dim.CoordSliceArgs, dim.CoordSliceIntArgs),
                               !if(!empty(LodClampMip),
                                   []<AMDGPUArg>,
                                   [AMDGPUArg<LLVMMatchType<0>, LodClampMip>]))],
                  NumRetAndDataAnyTypes>.ret;
  list<LLVMType> AddrTypes = !foreach(arg, AddrArgs, arg.Type);
  list<AMDGPUArg> AddrDefaultArgs =
    !foreach(arg, AddrArgs,
             AMDGPUArg<!if(!or(arg.Type.isAny, !isa<LLVMMatchType>(arg.Type)),
                           !if(IsSample, llvm_float_ty, llvm_i32_ty), arg.Type),
                       arg.Name>);
  list<AMDGPUArg> AddrA16Args =
    !foreach(arg, AddrArgs,
             AMDGPUArg<!if(!or(arg.Type.isAny, !isa<LLVMMatchType>(arg.Type)),
                           !if(IsSample, llvm_half_ty, llvm_i16_ty), arg.Type),
                       arg.Name>);
}

class AMDGPUDimProfileCopy<AMDGPUDimProfile base> : AMDGPUDimProfile<base.OpMod, base.Dim> {
  let IsSample = base.IsSample;
  let IsAtomic = base.IsAtomic;
  let RetTypes = base.RetTypes;
  let DataArgs = base.DataArgs;
  let ExtraAddrArgs = base.ExtraAddrArgs;
  let Offset = base.Offset;
  let Bias = base.Bias;
  let ZCompare = base.ZCompare;
  let Gradients = base.Gradients;
  let LodClampMip = base.LodClampMip;
}

class AMDGPUDimSampleProfile<string opmod,
                             AMDGPUDimProps dim,
                             AMDGPUSampleVariant sample> : AMDGPUDimProfile<opmod, dim> {
  let IsSample = true;
  let RetTypes = [llvm_any_ty];
  let ExtraAddrArgs = sample.ExtraAddrArgs;
  let Offset = sample.Offset;
  let Bias = sample.Bias;
  let ZCompare = sample.ZCompare;
  let Gradients = sample.Gradients;
  let LodClampMip = sample.LodOrClamp;
}

class AMDGPUDimNoSampleProfile<string opmod,
                               AMDGPUDimProps dim,
                               list<LLVMType> retty,
                               list<AMDGPUArg> dataargs,
                               bit Mip = false> : AMDGPUDimProfile<opmod, dim> {
  let RetTypes = retty;
  let DataArgs = dataargs;
  let LodClampMip = !if(Mip, "mip", "");
}

class AMDGPUDimAtomicProfile<string opmod,
                             AMDGPUDimProps dim,
                             list<AMDGPUArg> dataargs> : AMDGPUDimProfile<opmod, dim> {
  let RetTypes = [llvm_anyint_ty];
  let DataArgs = dataargs;
  let IsAtomic = true;
}

class AMDGPUDimAtomicFloatProfile<string opmod, AMDGPUDimProps dim,
                                  list<AMDGPUArg> dataargs>
    : AMDGPUDimAtomicProfile<opmod, dim, dataargs> {
  let RetTypes = [llvm_anyfloat_ty];
}

class AMDGPUDimGetResInfoProfile<AMDGPUDimProps dim>
    : AMDGPUDimProfile<"GET_RESINFO", dim> {
  let RetTypes = [llvm_anyfloat_ty];
  let DataArgs = [];
  let AddrArgs = [AMDGPUArg<llvm_anyint_ty, "mip">];
  let LodClampMip = "mip";
}

// Helper class for figuring out image intrinsic argument indexes.
class AMDGPUImageDimIntrinsicEval<AMDGPUDimProfile P_> {
  int NumDataArgs = !size(P_.DataArgs);
  int NumDmaskArgs = !not(P_.IsAtomic);
  int NumOffsetArgs = !if(P_.Offset, 1, 0);
  int NumBiasArgs = !if(P_.Bias, 1, 0);
  int NumZCompareArgs = !if(P_.ZCompare, 1, 0);
  int NumExtraAddrArgs = !add(NumOffsetArgs, NumBiasArgs, NumZCompareArgs);
  int NumVAddrArgs = !size(P_.AddrArgs);
  int NumGradientArgs = !if(P_.Gradients, !size(P_.Dim.GradientArgs), 0);
  int NumCoordArgs = !if(P_.IsSample, !size(P_.Dim.CoordSliceArgs), !size(P_.Dim.CoordSliceIntArgs));
  int NumRSrcArgs = 1;
  int NumSampArgs = !if(P_.IsSample, 2, 0);
  int DmaskArgIndex = NumDataArgs;
  int VAddrArgIndex = !add(DmaskArgIndex, NumDmaskArgs);
  int OffsetArgIndex = VAddrArgIndex;
  int BiasArgIndex = !add(VAddrArgIndex, NumOffsetArgs);
  int ZCompareArgIndex = !add(BiasArgIndex, NumBiasArgs);
  int GradientArgIndex = !add(VAddrArgIndex, NumExtraAddrArgs);
  int CoordArgIndex = !add(GradientArgIndex, NumGradientArgs);
  int LodArgIndex = !add(VAddrArgIndex, NumVAddrArgs, -1);
  int MipArgIndex = LodArgIndex;
  int RsrcArgIndex = !add(VAddrArgIndex, NumVAddrArgs);
  int SampArgIndex = !add(RsrcArgIndex, NumRSrcArgs);
  int UnormArgIndex = !add(SampArgIndex, 1);
  int TexFailCtrlArgIndex = !add(SampArgIndex, NumSampArgs);
  int CachePolicyArgIndex = !add(TexFailCtrlArgIndex, 1);
}

// All dimension-aware intrinsics are derived from this class.
class AMDGPUImageDimIntrinsic<AMDGPUDimProfile P_,
                              list<IntrinsicProperty> props,
                              list<SDNodeProperty> sdnodeprops> : DefaultAttrsIntrinsic<
    P_.RetTypes,        // vdata(VGPR) -- for load/atomic-with-return
    !listconcat(
      !foreach(arg, P_.DataArgs, arg.Type),      // vdata(VGPR) -- for store/atomic
      !if(P_.IsAtomic, [], [llvm_i32_ty]),       // dmask(imm)
      P_.AddrTypes,                              // vaddr(VGPR)
      [llvm_v8i32_ty],                           // rsrc(SGPR)
      !if(P_.IsSample, [llvm_v4i32_ty,           // samp(SGPR)
                        llvm_i1_ty], []),        // unorm(imm)
      [llvm_i32_ty,                              // texfailctrl(imm; bit 0 = tfe, bit 1 = lwe)
       llvm_i32_ty]),                            // cachepolicy(imm; bit 0 = glc, bit 1 = slc, bit 2 = dlc)

     !listconcat(props,
          !if(P_.IsAtomic, [], [ImmArg<ArgIndex<AMDGPUImageDimIntrinsicEval<P_>.DmaskArgIndex>>]),
          !if(P_.IsSample, [ImmArg<ArgIndex<AMDGPUImageDimIntrinsicEval<P_>.UnormArgIndex>>], []),
          [ImmArg<ArgIndex<AMDGPUImageDimIntrinsicEval<P_>.TexFailCtrlArgIndex>>,
           ImmArg<ArgIndex<AMDGPUImageDimIntrinsicEval<P_>.CachePolicyArgIndex>>]),


      "", sdnodeprops>,
  AMDGPURsrcIntrinsic<!add(!size(P_.DataArgs), !size(P_.AddrTypes),
                           !if(P_.IsAtomic, 0, 1)), 1> {
  AMDGPUDimProfile P = P_;

  AMDGPUImageDimIntrinsic Intr = !cast<AMDGPUImageDimIntrinsic>(NAME);

  let TargetPrefix = "amdgcn";
}

// Marker class for intrinsics with a DMask that determines the returned
// channels.
class AMDGPUImageDMaskIntrinsic;

defset list<AMDGPUImageDimIntrinsic> AMDGPUImageDimIntrinsics = {

  //////////////////////////////////////////////////////////////////////////
  // Load and store intrinsics
  //////////////////////////////////////////////////////////////////////////
  multiclass AMDGPUImageDimIntrinsicsNoMsaa<string opmod,
                                            list<LLVMType> retty,
                                            list<AMDGPUArg> dataargs,
                                            list<IntrinsicProperty> props,
                                            list<SDNodeProperty> sdnodeprops,
                                            bit Mip = false> {
    foreach dim = AMDGPUDims.NoMsaa in {
      def !strconcat(NAME, "_", dim.Name)
        : AMDGPUImageDimIntrinsic<
            AMDGPUDimNoSampleProfile<opmod, dim, retty, dataargs, Mip>,
            props, sdnodeprops>;
    }
  }

  multiclass AMDGPUImageDimIntrinsicsAll<string opmod,
                                         list<LLVMType> retty,
                                         list<AMDGPUArg> dataargs,
                                         list<IntrinsicProperty> props,
                                         list<SDNodeProperty> sdnodeprops,
                                         bit Mip = false> {
    foreach dim = AMDGPUDims.All in {
      def !strconcat(NAME, "_", dim.Name)
        : AMDGPUImageDimIntrinsic<
            AMDGPUDimNoSampleProfile<opmod, dim, retty, dataargs, Mip>,
            props, sdnodeprops>;
    }
  }

  defm int_amdgcn_image_load
    : AMDGPUImageDimIntrinsicsAll<"LOAD", [llvm_any_ty], [], [IntrReadMem],
                                  [SDNPMemOperand]>,
      AMDGPUImageDMaskIntrinsic;
  defm int_amdgcn_image_load_mip
    : AMDGPUImageDimIntrinsicsNoMsaa<"LOAD_MIP", [llvm_any_ty], [],
                                     [IntrReadMem, IntrWillReturn], [SDNPMemOperand], 1>,
      AMDGPUImageDMaskIntrinsic;

  defm int_amdgcn_image_store : AMDGPUImageDimIntrinsicsAll<
              "STORE", [], [AMDGPUArg<llvm_anyfloat_ty, "vdata">],
              [IntrWriteMem, IntrWillReturn], [SDNPMemOperand]>,
              AMDGPUImageDMaskIntrinsic;
  defm int_amdgcn_image_store_mip : AMDGPUImageDimIntrinsicsNoMsaa<
              "STORE_MIP", [], [AMDGPUArg<llvm_anyfloat_ty, "vdata">],
              [IntrWriteMem, IntrWillReturn], [SDNPMemOperand], 1>,
              AMDGPUImageDMaskIntrinsic;

  //////////////////////////////////////////////////////////////////////////
  // MSAA intrinsics
  //////////////////////////////////////////////////////////////////////////
  foreach dim = AMDGPUDims.Msaa in {
    def int_amdgcn_image_msaa_load_x # _ # dim.Name:
        AMDGPUImageDimIntrinsic<
            AMDGPUDimNoSampleProfile<"MSAA_LOAD_X", dim, [llvm_any_ty], []>,
            [IntrReadMem], [SDNPMemOperand]>;
  }

  foreach dim = AMDGPUDims.Msaa in {
    def int_amdgcn_image_msaa_load # _ # dim.Name:
        AMDGPUImageDimIntrinsic<
            AMDGPUDimNoSampleProfile<"MSAA_LOAD", dim, [llvm_any_ty], []>,
            [IntrReadMem], [SDNPMemOperand]>;
  }

  //////////////////////////////////////////////////////////////////////////
  // sample and getlod intrinsics
  //////////////////////////////////////////////////////////////////////////
  multiclass AMDGPUImageDimSampleDims<string opmod,
                                      AMDGPUSampleVariant sample,
                                      bit NoMem = false> {
    foreach dim = AMDGPUDims.NoMsaa in {
      def !strconcat(NAME, "_", dim.Name) : AMDGPUImageDimIntrinsic<
          AMDGPUDimSampleProfile<opmod, dim, sample>,
          !if(NoMem, [IntrNoMem], [IntrReadMem]),
          !if(NoMem, [], [SDNPMemOperand])>;
    }
  }

  foreach sample = AMDGPUSampleVariants in {
    defm int_amdgcn_image_sample # sample.LowerCaseMod
      : AMDGPUImageDimSampleDims<"SAMPLE" # sample.UpperCaseMod, sample>,
        AMDGPUImageDMaskIntrinsic;
  }

  defm int_amdgcn_image_getlod
    : AMDGPUImageDimSampleDims<"GET_LOD", AMDGPUSample, 1>,
      AMDGPUImageDMaskIntrinsic;

  //////////////////////////////////////////////////////////////////////////
  // getresinfo intrinsics
  //////////////////////////////////////////////////////////////////////////
  foreach dim = AMDGPUDims.All in {
    def !strconcat("int_amdgcn_image_getresinfo_", dim.Name)
      : AMDGPUImageDimIntrinsic<AMDGPUDimGetResInfoProfile<dim>, [IntrNoMem], []>,
        AMDGPUImageDMaskIntrinsic;
  }

  //////////////////////////////////////////////////////////////////////////
  // gather4 intrinsics
  //////////////////////////////////////////////////////////////////////////
  foreach sample = AMDGPUSampleVariantsNoGradients in {
    foreach dim = [AMDGPUDim2D, AMDGPUDimCube, AMDGPUDim2DArray] in {
      def int_amdgcn_image_gather4 # sample.LowerCaseMod # _ # dim.Name:
          AMDGPUImageDimIntrinsic<
              AMDGPUDimSampleProfile<"GATHER4" # sample.UpperCaseMod, dim, sample>,
              [IntrReadMem], [SDNPMemOperand]>;
    }
  }
}

//////////////////////////////////////////////////////////////////////////
// atomic intrinsics
//////////////////////////////////////////////////////////////////////////
defset list<AMDGPUImageDimIntrinsic> AMDGPUImageDimAtomicIntrinsics = {
  multiclass AMDGPUImageDimAtomicX<string opmod, list<AMDGPUArg> dataargs,
                                   int isFloat = 0> {
        foreach dim = AMDGPUDims.All in {
          def !strconcat(NAME, "_", dim.Name): AMDGPUImageDimIntrinsic<
              !if (isFloat, AMDGPUDimAtomicFloatProfile<opmod, dim, dataargs>,
                   AMDGPUDimAtomicProfile<opmod, dim, dataargs>),
              [], [SDNPMemOperand]>;
        }
  }

  multiclass AMDGPUImageDimAtomic<string opmod, int isFloat = 0> {
    defm ""
        : AMDGPUImageDimAtomicX<opmod, [AMDGPUArg<LLVMMatchType<0>, "vdata">],
                                isFloat>;
  }

  multiclass AMDGPUImageDimFloatAtomic<string opmod> {
    defm "" : AMDGPUImageDimAtomic<opmod, 1 /*isFloat*/>;
  }

  defm int_amdgcn_image_atomic_swap : AMDGPUImageDimAtomic<"ATOMIC_SWAP">;
  defm int_amdgcn_image_atomic_add : AMDGPUImageDimAtomic<"ATOMIC_ADD">;
  defm int_amdgcn_image_atomic_sub : AMDGPUImageDimAtomic<"ATOMIC_SUB">;
  defm int_amdgcn_image_atomic_smin : AMDGPUImageDimAtomic<"ATOMIC_SMIN">;
  defm int_amdgcn_image_atomic_umin : AMDGPUImageDimAtomic<"ATOMIC_UMIN">;
  defm int_amdgcn_image_atomic_fmin : AMDGPUImageDimFloatAtomic<"ATOMIC_FMIN">;
  defm int_amdgcn_image_atomic_smax : AMDGPUImageDimAtomic<"ATOMIC_SMAX">;
  defm int_amdgcn_image_atomic_umax : AMDGPUImageDimAtomic<"ATOMIC_UMAX">;
  defm int_amdgcn_image_atomic_fmax : AMDGPUImageDimFloatAtomic<"ATOMIC_FMAX">;
  defm int_amdgcn_image_atomic_and : AMDGPUImageDimAtomic<"ATOMIC_AND">;
  defm int_amdgcn_image_atomic_or : AMDGPUImageDimAtomic<"ATOMIC_OR">;
  defm int_amdgcn_image_atomic_xor : AMDGPUImageDimAtomic<"ATOMIC_XOR">;
  defm int_amdgcn_image_atomic_inc : AMDGPUImageDimAtomic<"ATOMIC_INC">;
  defm int_amdgcn_image_atomic_dec : AMDGPUImageDimAtomic<"ATOMIC_DEC">;

  defm int_amdgcn_image_atomic_cmpswap :
      AMDGPUImageDimAtomicX<"ATOMIC_CMPSWAP", [AMDGPUArg<LLVMMatchType<0>, "src">,
                                               AMDGPUArg<LLVMMatchType<0>, "cmp">]>;
}

//////////////////////////////////////////////////////////////////////////
// Buffer intrinsics
//////////////////////////////////////////////////////////////////////////

// Data type for buffer resources (V#). Maybe, in the future, we can create a
// similar one for textures (T#).
class AMDGPUBufferRsrcTy<LLVMType data_ty = llvm_any_ty>
  : LLVMQualPointerType<data_ty, 8>;

let TargetPrefix = "amdgcn" in {

def int_amdgcn_make_buffer_rsrc : DefaultAttrsIntrinsic <
  [AMDGPUBufferRsrcTy<llvm_i8_ty>],
  [llvm_anyptr_ty, // base
   llvm_i16_ty,    // stride (and swizzle control)
   llvm_i32_ty,    // NumRecords / extent
   llvm_i32_ty],   // flags
  // Attributes lifted from ptrmask + some extra argument attributes.
  [IntrNoMem, ReadNone<ArgIndex<0>>,
   IntrSpeculatable, IntrWillReturn]>;

defset list<AMDGPURsrcIntrinsic> AMDGPUBufferIntrinsics = {

class AMDGPUBufferLoad<LLVMType data_ty = llvm_any_ty> : DefaultAttrsIntrinsic <
  [data_ty],
  [llvm_v4i32_ty,     // rsrc(SGPR)
   llvm_i32_ty,       // vindex(VGPR)
   llvm_i32_ty,       // offset(SGPR/VGPR/imm)
   llvm_i1_ty,        // glc(imm)
   llvm_i1_ty],       // slc(imm)
  [IntrReadMem, ImmArg<ArgIndex<3>>, ImmArg<ArgIndex<4>>], "", [SDNPMemOperand]>,
  AMDGPURsrcIntrinsic<0>;
def int_amdgcn_buffer_load_format : AMDGPUBufferLoad<llvm_anyfloat_ty>;
def int_amdgcn_buffer_load : AMDGPUBufferLoad;

// Generate a buffer_load instruction that may be optimized to s_buffer_load if
// the offset argument is uniform.
def int_amdgcn_s_buffer_load : DefaultAttrsIntrinsic <
  [llvm_any_ty],
  [llvm_v4i32_ty,     // rsrc(SGPR)
   llvm_i32_ty,       // byte offset
   llvm_i32_ty],      // cachepolicy(imm; bit 0 = glc, bit 2 = dlc)
  [IntrNoMem, ImmArg<ArgIndex<2>>]>,
  AMDGPURsrcIntrinsic<0>;

class AMDGPUBufferStore<LLVMType data_ty = llvm_any_ty> : DefaultAttrsIntrinsic <
  [],
  [data_ty,          // vdata(VGPR)
   llvm_v4i32_ty,     // rsrc(SGPR)
   llvm_i32_ty,       // vindex(VGPR)
   llvm_i32_ty,       // offset(SGPR/VGPR/imm)
   llvm_i1_ty,        // glc(imm)
   llvm_i1_ty],       // slc(imm)
  [IntrWriteMem, ImmArg<ArgIndex<4>>, ImmArg<ArgIndex<5>>], "", [SDNPMemOperand]>,
  AMDGPURsrcIntrinsic<1>;
def int_amdgcn_buffer_store_format : AMDGPUBufferStore<llvm_anyfloat_ty>;
def int_amdgcn_buffer_store : AMDGPUBufferStore;

// New buffer intrinsics with separate raw and struct variants.  The raw
// variant never has an index. The struct variant always has an index, even if
// it is const 0. A struct intrinsic with constant 0 index is different to the
// corresponding raw intrinsic on gfx9+ because the behavior of bound checking
// and swizzling changes depending on whether idxen is set in the instruction.
// These new instrinsics also keep the offset and soffset arguments separate as
// they behave differently in bounds checking and swizzling.

// The versions of these intrinsics that take <4 x i32> arguments are deprecated
// in favor of their .ptr.buffer variants that take ptr addrspace(8) arguments,
// which allow for improved reasoning about memory accesses.
class AMDGPURawBufferLoad<LLVMType data_ty = llvm_any_ty> : DefaultAttrsIntrinsic <
  [data_ty],
  [llvm_v4i32_ty,     // rsrc(SGPR)
   llvm_i32_ty,       // offset(VGPR/imm, included in bounds checking and swizzling)
   llvm_i32_ty,       // soffset(SGPR/imm, excluded from bounds checking and swizzling)
   llvm_i32_ty],      // auxiliary data (imm, cachepolicy     (bit 0 = glc,
                      //                                       bit 1 = slc,
                      //                                       bit 2 = dlc on gfx10+),
                      //                      swizzled buffer (bit 3 = swz))
  [IntrReadMem, ImmArg<ArgIndex<3>>], "", [SDNPMemOperand]>,
  AMDGPURsrcIntrinsic<0>;
def int_amdgcn_raw_buffer_load_format : AMDGPURawBufferLoad<llvm_anyfloat_ty>;
def int_amdgcn_raw_buffer_load : AMDGPURawBufferLoad;

class AMDGPURawPtrBufferLoad<LLVMType data_ty = llvm_any_ty> : DefaultAttrsIntrinsic <
  [data_ty],
  [AMDGPUBufferRsrcTy<LLVMMatchType<0>>, // rsrc(SGPR)
   llvm_i32_ty,                 // offset(VGPR/imm, included in bounds checking and swizzling)
   llvm_i32_ty,                 // soffset(SGPR/imm, excluded from bounds checking and swizzling)
   llvm_i32_ty],                // auxiliary data (imm, cachepolicy (bit 0 = glc,
                                //                                   bit 1 = slc,
                                //                                   bit 2 = dlc on gfx10+),
                                //                      swizzled buffer (bit 3 = swz))
  [IntrArgMemOnly, IntrReadMem, ReadOnly<ArgIndex<0>>, NoCapture<ArgIndex<0>>,
  ImmArg<ArgIndex<3>>], "", [SDNPMemOperand]>,
  AMDGPURsrcIntrinsic<0>;
def int_amdgcn_raw_ptr_buffer_load_format : AMDGPURawPtrBufferLoad<llvm_anyfloat_ty>;
def int_amdgcn_raw_ptr_buffer_load : AMDGPURawPtrBufferLoad;

class AMDGPUStructBufferLoad<LLVMType data_ty = llvm_any_ty> : DefaultAttrsIntrinsic <
  [data_ty],
  [llvm_v4i32_ty,     // rsrc(SGPR)
   llvm_i32_ty,       // vindex(VGPR)
   llvm_i32_ty,       // offset(VGPR/imm, included in bounds checking and swizzling)
   llvm_i32_ty,       // soffset(SGPR/imm, excluded from bounds checking and swizzling)
   llvm_i32_ty],      // auxiliary data (imm, cachepolicy     (bit 0 = glc,
                      //                                       bit 1 = slc,
                      //                                       bit 2 = dlc on gfx10+),
                      //                      swizzled buffer (bit 3 = swz))
  [IntrReadMem, ImmArg<ArgIndex<4>>], "", [SDNPMemOperand]>,
  AMDGPURsrcIntrinsic<0>;
def int_amdgcn_struct_buffer_load_format : AMDGPUStructBufferLoad;
def int_amdgcn_struct_buffer_load : AMDGPUStructBufferLoad;

class AMDGPUStructPtrBufferLoad<LLVMType data_ty = llvm_any_ty> : DefaultAttrsIntrinsic <
  [data_ty],
  [AMDGPUBufferRsrcTy<LLVMMatchType<0>>, // rsrc(SGPR)
   llvm_i32_ty,                 // vindex(VGPR)
   llvm_i32_ty,                 // offset(VGPR/imm, included in bounds checking and swizzling)
   llvm_i32_ty,                 // soffset(SGPR/imm, excluded from bounds checking and swizzling)
   llvm_i32_ty],                // auxiliary data (imm, cachepolicy (bit 0 = glc,
                                //                                   bit 1 = slc,
                                //                                   bit 2 = dlc on gfx10+),
                                //                      swizzled buffer (bit 3 = swz))
  [IntrArgMemOnly, IntrReadMem, ReadOnly<ArgIndex<0>>, NoCapture<ArgIndex<0>>,
   ImmArg<ArgIndex<4>>], "", [SDNPMemOperand]>,
  AMDGPURsrcIntrinsic<0>;
def int_amdgcn_struct_ptr_buffer_load_format : AMDGPUStructPtrBufferLoad;
def int_amdgcn_struct_ptr_buffer_load : AMDGPUStructPtrBufferLoad;

class AMDGPURawBufferStore<LLVMType data_ty = llvm_any_ty> : DefaultAttrsIntrinsic <
  [],
  [data_ty,           // vdata(VGPR)
   llvm_v4i32_ty,     // rsrc(SGPR)
   llvm_i32_ty,       // offset(VGPR/imm, included in bounds checking and swizzling)
   llvm_i32_ty,       // soffset(SGPR/imm, excluded from bounds checking and swizzling)
   llvm_i32_ty],      // auxiliary data (imm, cachepolicy     (bit 0 = glc,
                      //                                       bit 1 = slc,
                      //                                       bit 2 = dlc on gfx10+),
                      //                      swizzled buffer (bit 3 = swz))
  [IntrWriteMem, ImmArg<ArgIndex<4>>], "", [SDNPMemOperand]>,
  AMDGPURsrcIntrinsic<1>;
def int_amdgcn_raw_buffer_store_format : AMDGPURawBufferStore<llvm_anyfloat_ty>;
def int_amdgcn_raw_buffer_store : AMDGPURawBufferStore;

class AMDGPURawPtrBufferStore<LLVMType data_ty = llvm_any_ty> : DefaultAttrsIntrinsic <
  [],
  [data_ty,                     // vdata(VGPR)
   AMDGPUBufferRsrcTy<LLVMMatchType<0>>, // rsrc(SGPR)
   llvm_i32_ty,                 // offset(VGPR/imm, included in bounds checking and swizzling)
   llvm_i32_ty,                 // soffset(SGPR/imm, excluded from bounds checking and swizzling)
   llvm_i32_ty],                // auxiliary data (imm, cachepolicy (bit 0 = glc,
                                //                                   bit 1 = slc,
                                //                                   bit 2 = dlc on gfx10+),
                                //                      swizzled buffer (bit 3 = swz))
  [IntrArgMemOnly, IntrWriteMem, WriteOnly<ArgIndex<1>>, NoCapture<ArgIndex<1>>,
  ImmArg<ArgIndex<4>>], "", [SDNPMemOperand]>,
  AMDGPURsrcIntrinsic<1>;
def int_amdgcn_raw_ptr_buffer_store_format : AMDGPURawPtrBufferStore<llvm_anyfloat_ty>;
def int_amdgcn_raw_ptr_buffer_store : AMDGPURawPtrBufferStore;

class AMDGPUStructBufferStore<LLVMType data_ty = llvm_any_ty> : DefaultAttrsIntrinsic <
  [],
  [data_ty,           // vdata(VGPR)
   llvm_v4i32_ty,     // rsrc(SGPR)
   llvm_i32_ty,       // vindex(VGPR)
   llvm_i32_ty,       // offset(VGPR/imm, included in bounds checking and swizzling)
   llvm_i32_ty,       // soffset(SGPR/imm, excluded from bounds checking and swizzling)
   llvm_i32_ty],      // auxiliary data (imm, cachepolicy     (bit 0 = glc,
                      //                                       bit 1 = slc,
                      //                                       bit 2 = dlc on gfx10+),
                      //                      swizzled buffer (bit 3 = swz))
  [IntrWriteMem, ImmArg<ArgIndex<5>>], "", [SDNPMemOperand]>,
  AMDGPURsrcIntrinsic<1>;
def int_amdgcn_struct_buffer_store_format : AMDGPUStructBufferStore;
def int_amdgcn_struct_buffer_store : AMDGPUStructBufferStore;

class AMDGPUStructPtrBufferStore<LLVMType data_ty = llvm_any_ty> : DefaultAttrsIntrinsic <
  [],
  [data_ty,                     // vdata(VGPR)
   AMDGPUBufferRsrcTy<LLVMMatchType<0>>, // rsrc(SGPR)
   llvm_i32_ty,                 // vindex(VGPR)
   llvm_i32_ty,                 // offset(VGPR/imm, included in bounds checking and swizzling)
   llvm_i32_ty,                 // soffset(SGPR/imm, excluded from bounds checking and swizzling)
   llvm_i32_ty],                // auxiliary data (imm, cachepolicy (bit 0 = glc,
                                //                                   bit 1 = slc,
                                //                                   bit 2 = dlc on gfx10+),
                                //                      swizzled buffer (bit 3 = swz))
  [IntrArgMemOnly, IntrWriteMem, WriteOnly<ArgIndex<1>>, NoCapture<ArgIndex<1>>,
   ImmArg<ArgIndex<5>>], "", [SDNPMemOperand]>,
  AMDGPURsrcIntrinsic<1>;
def int_amdgcn_struct_ptr_buffer_store_format : AMDGPUStructPtrBufferStore;
def int_amdgcn_struct_ptr_buffer_store : AMDGPUStructPtrBufferStore;

class AMDGPURawBufferAtomic<LLVMType data_ty = llvm_any_ty> : Intrinsic <
  [data_ty],
  [LLVMMatchType<0>,  // vdata(VGPR)
   llvm_v4i32_ty,     // rsrc(SGPR)
   llvm_i32_ty,       // offset(VGPR/imm, included in bounds checking and swizzling)
   llvm_i32_ty,       // soffset(SGPR/imm, excluded from bounds checking and swizzling)
   llvm_i32_ty],      // cachepolicy(imm; bit 1 = slc)
  [ImmArg<ArgIndex<4>>, IntrWillReturn, IntrNoCallback, IntrNoFree], "", [SDNPMemOperand]>,
  AMDGPURsrcIntrinsic<1, 0>;
def int_amdgcn_raw_buffer_atomic_swap : AMDGPURawBufferAtomic;
def int_amdgcn_raw_buffer_atomic_add : AMDGPURawBufferAtomic;
def int_amdgcn_raw_buffer_atomic_sub : AMDGPURawBufferAtomic;
def int_amdgcn_raw_buffer_atomic_smin : AMDGPURawBufferAtomic;
def int_amdgcn_raw_buffer_atomic_umin : AMDGPURawBufferAtomic;
def int_amdgcn_raw_buffer_atomic_fmin : AMDGPURawBufferAtomic<llvm_anyfloat_ty>;
def int_amdgcn_raw_buffer_atomic_smax : AMDGPURawBufferAtomic;
def int_amdgcn_raw_buffer_atomic_umax : AMDGPURawBufferAtomic;
def int_amdgcn_raw_buffer_atomic_fmax : AMDGPURawBufferAtomic<llvm_anyfloat_ty>;
def int_amdgcn_raw_buffer_atomic_and : AMDGPURawBufferAtomic;
def int_amdgcn_raw_buffer_atomic_or : AMDGPURawBufferAtomic;
def int_amdgcn_raw_buffer_atomic_xor : AMDGPURawBufferAtomic;
def int_amdgcn_raw_buffer_atomic_inc : AMDGPURawBufferAtomic;
def int_amdgcn_raw_buffer_atomic_dec : AMDGPURawBufferAtomic;
def int_amdgcn_raw_buffer_atomic_cmpswap : Intrinsic<
  [llvm_anyint_ty],
  [LLVMMatchType<0>,  // src(VGPR)
   LLVMMatchType<0>,  // cmp(VGPR)
   llvm_v4i32_ty,     // rsrc(SGPR)
   llvm_i32_ty,       // offset(VGPR/imm, included in bounds checking and swizzling)
   llvm_i32_ty,       // soffset(SGPR/imm, excluded from bounds checking and swizzling)
   llvm_i32_ty],      // cachepolicy(imm; bit 1 = slc)
  [ImmArg<ArgIndex<5>>, IntrWillReturn, IntrNoCallback, IntrNoFree], "", [SDNPMemOperand]>,
  AMDGPURsrcIntrinsic<2, 0>;

<<<<<<< HEAD
class AMDGPURawPtrBufferAtomic<LLVMType data_ty = llvm_any_ty, bit NoRtn = false> : Intrinsic <
  !if(NoRtn, [], [data_ty]),
  [!if(NoRtn, data_ty, LLVMMatchType<0>),  // vdata(VGPR)
   AMDGPUBufferRsrcTy<LLVMMatchType<0>>, // rsrc(SGPR)
=======
class AMDGPURawPtrBufferAtomic<LLVMType data_ty = llvm_any_ty> : Intrinsic <
  [data_ty],
  [LLVMMatchType<0>,            // vdata(VGPR)
   AMDGPUBufferRsrcTy,          // rsrc(SGPR)
>>>>>>> bff17f9f
   llvm_i32_ty,                 // offset(VGPR/imm, included in bounds checking and swizzling)
   llvm_i32_ty,                 // soffset(SGPR/imm, excluded from bounds checking and swizzling)
   llvm_i32_ty],                // cachepolicy(imm; bit 1 = slc)
  [IntrArgMemOnly, NoCapture<ArgIndex<1>>,
   ImmArg<ArgIndex<4>>, IntrWillReturn, IntrNoCallback, IntrNoFree], "", [SDNPMemOperand]>,
  AMDGPURsrcIntrinsic<1, 0>;

def int_amdgcn_raw_ptr_buffer_atomic_swap : AMDGPURawPtrBufferAtomic;
def int_amdgcn_raw_ptr_buffer_atomic_add : AMDGPURawPtrBufferAtomic;
def int_amdgcn_raw_ptr_buffer_atomic_sub : AMDGPURawPtrBufferAtomic;
def int_amdgcn_raw_ptr_buffer_atomic_smin : AMDGPURawPtrBufferAtomic;
def int_amdgcn_raw_ptr_buffer_atomic_umin : AMDGPURawPtrBufferAtomic;
def int_amdgcn_raw_ptr_buffer_atomic_fmin : AMDGPURawPtrBufferAtomic<llvm_anyfloat_ty>;
def int_amdgcn_raw_ptr_buffer_atomic_smax : AMDGPURawPtrBufferAtomic;
def int_amdgcn_raw_ptr_buffer_atomic_umax : AMDGPURawPtrBufferAtomic;
def int_amdgcn_raw_ptr_buffer_atomic_fmax : AMDGPURawPtrBufferAtomic<llvm_anyfloat_ty>;
def int_amdgcn_raw_ptr_buffer_atomic_and : AMDGPURawPtrBufferAtomic;
def int_amdgcn_raw_ptr_buffer_atomic_or : AMDGPURawPtrBufferAtomic;
def int_amdgcn_raw_ptr_buffer_atomic_xor : AMDGPURawPtrBufferAtomic;
def int_amdgcn_raw_ptr_buffer_atomic_inc : AMDGPURawPtrBufferAtomic;
def int_amdgcn_raw_ptr_buffer_atomic_dec : AMDGPURawPtrBufferAtomic;
def int_amdgcn_raw_ptr_buffer_atomic_cmpswap : Intrinsic<
  [llvm_anyint_ty],
  [LLVMMatchType<0>,  // src(VGPR)
   LLVMMatchType<0>,  // cmp(VGPR)
   AMDGPUBufferRsrcTy<LLVMMatchType<0>>, // rsrc(SGPR)
   llvm_i32_ty,       // offset(VGPR/imm, included in bounds checking and swizzling)
   llvm_i32_ty,       // soffset(SGPR/imm, excluded from bounds checking and swizzling)
   llvm_i32_ty],      // cachepolicy(imm; bit 1 = slc)
  [IntrArgMemOnly, NoCapture<ArgIndex<2>>,
   ImmArg<ArgIndex<5>>, IntrWillReturn, IntrNoCallback, IntrNoFree], "", [SDNPMemOperand]>,
  AMDGPURsrcIntrinsic<2, 0>;

// gfx908 intrinsic
def int_amdgcn_raw_buffer_atomic_fadd : AMDGPURawBufferAtomic<llvm_anyfloat_ty>;
def int_amdgcn_raw_ptr_buffer_atomic_fadd : AMDGPURawPtrBufferAtomic<llvm_anyfloat_ty>;

class AMDGPUStructBufferAtomic<LLVMType data_ty = llvm_any_ty> : Intrinsic <
  [data_ty],
  [LLVMMatchType<0>,  // vdata(VGPR)
   llvm_v4i32_ty,     // rsrc(SGPR)
   llvm_i32_ty,       // vindex(VGPR)
   llvm_i32_ty,       // offset(VGPR/imm, included in bounds checking and swizzling)
   llvm_i32_ty,       // soffset(SGPR/imm, excluded from bounds checking and swizzling)
   llvm_i32_ty],      // cachepolicy(imm; bit 1 = slc)
  [ImmArg<ArgIndex<5>>, IntrWillReturn, IntrNoCallback, IntrNoFree], "", [SDNPMemOperand]>,
  AMDGPURsrcIntrinsic<1, 0>;
def int_amdgcn_struct_buffer_atomic_swap : AMDGPUStructBufferAtomic;
def int_amdgcn_struct_buffer_atomic_add : AMDGPUStructBufferAtomic;
def int_amdgcn_struct_buffer_atomic_sub : AMDGPUStructBufferAtomic;
def int_amdgcn_struct_buffer_atomic_smin : AMDGPUStructBufferAtomic;
def int_amdgcn_struct_buffer_atomic_umin : AMDGPUStructBufferAtomic;
def int_amdgcn_struct_buffer_atomic_smax : AMDGPUStructBufferAtomic;
def int_amdgcn_struct_buffer_atomic_umax : AMDGPUStructBufferAtomic;
def int_amdgcn_struct_buffer_atomic_and : AMDGPUStructBufferAtomic;
def int_amdgcn_struct_buffer_atomic_or : AMDGPUStructBufferAtomic;
def int_amdgcn_struct_buffer_atomic_xor : AMDGPUStructBufferAtomic;
def int_amdgcn_struct_buffer_atomic_inc : AMDGPUStructBufferAtomic;
def int_amdgcn_struct_buffer_atomic_dec : AMDGPUStructBufferAtomic;
def int_amdgcn_struct_buffer_atomic_cmpswap : Intrinsic<
  [llvm_anyint_ty],
  [LLVMMatchType<0>,  // src(VGPR)
   LLVMMatchType<0>,  // cmp(VGPR)
   llvm_v4i32_ty,     // rsrc(SGPR)
   llvm_i32_ty,       // vindex(VGPR)
   llvm_i32_ty,       // offset(VGPR/imm, included in bounds checking and swizzling)
   llvm_i32_ty,       // soffset(SGPR/imm, excluded from bounds checking and swizzling)
   llvm_i32_ty],      // cachepolicy(imm; bit 1 = slc)
  [ImmArg<ArgIndex<6>>, IntrWillReturn, IntrNoCallback, IntrNoFree], "", [SDNPMemOperand]>,
  AMDGPURsrcIntrinsic<2, 0>;

<<<<<<< HEAD
class AMDGPUStructPtrBufferAtomic<LLVMType data_ty = llvm_any_ty, bit NoRtn = false> : Intrinsic <
  !if(NoRtn, [], [data_ty]),
  [!if(NoRtn, data_ty, LLVMMatchType<0>),  // vdata(VGPR)
   AMDGPUBufferRsrcTy<LLVMMatchType<0>>, // rsrc(SGPR)
=======
class AMDGPUStructPtrBufferAtomic<LLVMType data_ty = llvm_any_ty> : Intrinsic <
  [data_ty],
  [LLVMMatchType<0>,            // vdata(VGPR)
   AMDGPUBufferRsrcTy,          // rsrc(SGPR)
>>>>>>> bff17f9f
   llvm_i32_ty,                 // vindex(VGPR)
   llvm_i32_ty,                 // offset(VGPR/imm, included in bounds checking and swizzling)
   llvm_i32_ty,                 // soffset(SGPR/imm, excluded from bounds checking and swizzling)
   llvm_i32_ty],                // cachepolicy(imm; bit 1 = slc)
  [IntrArgMemOnly, NoCapture<ArgIndex<1>>,
   ImmArg<ArgIndex<5>>, IntrWillReturn, IntrNoCallback, IntrNoFree], "", [SDNPMemOperand]>,
  AMDGPURsrcIntrinsic<1, 0>;
def int_amdgcn_struct_ptr_buffer_atomic_swap : AMDGPUStructPtrBufferAtomic;
def int_amdgcn_struct_ptr_buffer_atomic_add : AMDGPUStructPtrBufferAtomic;
def int_amdgcn_struct_ptr_buffer_atomic_sub : AMDGPUStructPtrBufferAtomic;
def int_amdgcn_struct_ptr_buffer_atomic_smin : AMDGPUStructPtrBufferAtomic;
def int_amdgcn_struct_ptr_buffer_atomic_umin : AMDGPUStructPtrBufferAtomic;
def int_amdgcn_struct_ptr_buffer_atomic_smax : AMDGPUStructPtrBufferAtomic;
def int_amdgcn_struct_ptr_buffer_atomic_umax : AMDGPUStructPtrBufferAtomic;
def int_amdgcn_struct_ptr_buffer_atomic_and : AMDGPUStructPtrBufferAtomic;
def int_amdgcn_struct_ptr_buffer_atomic_or : AMDGPUStructPtrBufferAtomic;
def int_amdgcn_struct_ptr_buffer_atomic_xor : AMDGPUStructPtrBufferAtomic;
def int_amdgcn_struct_ptr_buffer_atomic_inc : AMDGPUStructPtrBufferAtomic;
def int_amdgcn_struct_ptr_buffer_atomic_dec : AMDGPUStructPtrBufferAtomic;
def int_amdgcn_struct_ptr_buffer_atomic_cmpswap : Intrinsic<
  [llvm_anyint_ty],
  [LLVMMatchType<0>,  // src(VGPR)
   LLVMMatchType<0>,  // cmp(VGPR)
   AMDGPUBufferRsrcTy<LLVMMatchType<0>>, // rsrc(SGPR)
   llvm_i32_ty,       // vindex(VGPR)
   llvm_i32_ty,       // offset(VGPR/imm, included in bounds checking and swizzling)
   llvm_i32_ty,       // soffset(SGPR/imm, excluded from bounds checking and swizzling)
   llvm_i32_ty],      // cachepolicy(imm; bit 1 = slc)
  [IntrArgMemOnly, NoCapture<ArgIndex<2>>,
   ImmArg<ArgIndex<6>>, IntrWillReturn, IntrNoCallback, IntrNoFree], "", [SDNPMemOperand]>,
  AMDGPURsrcIntrinsic<2, 0>;

// gfx908 intrinsic
def int_amdgcn_struct_buffer_atomic_fadd : AMDGPUStructBufferAtomic<llvm_anyfloat_ty>;
def int_amdgcn_struct_ptr_buffer_atomic_fadd : AMDGPUStructPtrBufferAtomic<llvm_anyfloat_ty>;

// gfx90a intrinsics
def int_amdgcn_struct_buffer_atomic_fmin : AMDGPUStructBufferAtomic<llvm_anyfloat_ty>;
def int_amdgcn_struct_buffer_atomic_fmax : AMDGPUStructBufferAtomic<llvm_anyfloat_ty>;

def int_amdgcn_struct_ptr_buffer_atomic_fmin : AMDGPUStructPtrBufferAtomic<llvm_anyfloat_ty>;
def int_amdgcn_struct_ptr_buffer_atomic_fmax : AMDGPUStructPtrBufferAtomic<llvm_anyfloat_ty>;

// Obsolescent tbuffer intrinsics.
def int_amdgcn_tbuffer_load : DefaultAttrsIntrinsic <
    [llvm_any_ty],    // overloaded for types f32/i32, v2f32/v2i32, v4f32/v4i32
    [llvm_v4i32_ty,   // rsrc(SGPR)
     llvm_i32_ty,     // vindex(VGPR)
     llvm_i32_ty,     // voffset(VGPR)
     llvm_i32_ty,     // soffset(SGPR)
     llvm_i32_ty,     // offset(imm)
     llvm_i32_ty,     // dfmt(imm)
     llvm_i32_ty,     // nfmt(imm)
     llvm_i1_ty,     // glc(imm)
     llvm_i1_ty],    // slc(imm)
    [IntrReadMem,
     ImmArg<ArgIndex<4>>, ImmArg<ArgIndex<5>>, ImmArg<ArgIndex<6>>,
     ImmArg<ArgIndex<7>>, ImmArg<ArgIndex<8>>], "", [SDNPMemOperand]>,
  AMDGPURsrcIntrinsic<0>;

def int_amdgcn_tbuffer_store : DefaultAttrsIntrinsic <
    [],
    [llvm_any_ty,    // vdata(VGPR), overloaded for types f32/i32, v2f32/v2i32, v4f32/v4i32
     llvm_v4i32_ty,  // rsrc(SGPR)
     llvm_i32_ty,    // vindex(VGPR)
     llvm_i32_ty,    // voffset(VGPR)
     llvm_i32_ty,    // soffset(SGPR)
     llvm_i32_ty,    // offset(imm)
     llvm_i32_ty,    // dfmt(imm)
     llvm_i32_ty,    // nfmt(imm)
     llvm_i1_ty,     // glc(imm)
     llvm_i1_ty],    // slc(imm)
    [IntrWriteMem, ImmArg<ArgIndex<5>>,
     ImmArg<ArgIndex<6>>, ImmArg<ArgIndex<7>>,
     ImmArg<ArgIndex<8>>, ImmArg<ArgIndex<9>>], "", [SDNPMemOperand]>,
  AMDGPURsrcIntrinsic<1>;

// New tbuffer intrinsics, with:
// - raw and struct variants
// - joint format field
// - joint cachepolicy field
def int_amdgcn_raw_tbuffer_load : DefaultAttrsIntrinsic <
    [llvm_any_ty],    // overloaded for types f32/i32, v2f32/v2i32, v4f32/v4i32
    [llvm_v4i32_ty,   // rsrc(SGPR)
     llvm_i32_ty,     // offset(VGPR/imm, included in bounds checking and swizzling)
     llvm_i32_ty,     // soffset(SGPR/imm, excluded from bounds checking and swizzling)
     llvm_i32_ty,     // format(imm; bits 3..0 = dfmt, bits 6..4 = nfmt)
     llvm_i32_ty],    // auxiliary data (imm, cachepolicy     (bit 0 = glc,
                      //                                       bit 1 = slc,
                      //                                       bit 2 = dlc on gfx10+),
                      //                      swizzled buffer (bit 3 = swz))
    [IntrReadMem,
     ImmArg<ArgIndex<3>>, ImmArg<ArgIndex<4>>], "", [SDNPMemOperand]>,
  AMDGPURsrcIntrinsic<0>;

def int_amdgcn_raw_ptr_tbuffer_load : DefaultAttrsIntrinsic <
    [llvm_any_ty],      // overloaded for types f32/i32, v2f32/v2i32, v4f32/v4i32
    [AMDGPUBufferRsrcTy<LLVMMatchType<0>>, // rsrc(SGPR)
     llvm_i32_ty,     // offset(VGPR/imm, included in bounds` checking and swizzling)
     llvm_i32_ty,     // soffset(SGPR/imm, excluded from bounds checking and swizzling)
     llvm_i32_ty,     // format(imm; bits 3..0 = dfmt, bits 6..4 = nfmt)
     llvm_i32_ty],    // auxiliary data (imm, cachepolicy     (bit 0 = glc,
                      //                                       bit 1 = slc,
                      //                                       bit 2 = dlc on gfx10+),
                      //                      swizzled buffer (bit 3 = swz))
    [IntrArgMemOnly, IntrReadMem, ReadOnly<ArgIndex<0>>, NoCapture<ArgIndex<0>>,
     ImmArg<ArgIndex<3>>, ImmArg<ArgIndex<4>>], "", [SDNPMemOperand]>,
  AMDGPURsrcIntrinsic<0>;

def int_amdgcn_raw_tbuffer_store : DefaultAttrsIntrinsic <
    [],
    [llvm_any_ty,    // vdata(VGPR), overloaded for types f32/i32, v2f32/v2i32, v4f32/v4i32
     llvm_v4i32_ty,  // rsrc(SGPR)
     llvm_i32_ty,    // offset(VGPR/imm, included in bounds checking and swizzling)
     llvm_i32_ty,    // soffset(SGPR/imm, excluded from bounds checking and swizzling)
     llvm_i32_ty,    // format(imm; bits 3..0 = dfmt, bits 6..4 = nfmt)
     llvm_i32_ty],   // auxiliary data (imm, cachepolicy     (bit 0 = glc,
                     //                                       bit 1 = slc,
                     //                                       bit 2 = dlc on gfx10+),
                     //                      swizzled buffer (bit 3 = swz))
    [IntrWriteMem,
     ImmArg<ArgIndex<4>>, ImmArg<ArgIndex<5>>], "", [SDNPMemOperand]>,
  AMDGPURsrcIntrinsic<1>;

def int_amdgcn_raw_ptr_tbuffer_store : DefaultAttrsIntrinsic <
    [],
    [llvm_any_ty,    // vdata(VGPR), overloaded for types f32/i32, v2f32/v2i32, v4f32/v4i32
     AMDGPUBufferRsrcTy<LLVMMatchType<0>>, // rsrc(SGPR)
     llvm_i32_ty,    // offset(VGPR/imm, included in bounds checking and swizzling)
     llvm_i32_ty,    // soffset(SGPR/imm, excluded from bounds checking and swizzling)
     llvm_i32_ty,    // format(imm; bits 3..0 = dfmt, bits 6..4 = nfmt)
     llvm_i32_ty],   // auxiliary data (imm, cachepolicy     (bit 0 = glc,
                     //                                       bit 1 = slc,
                     //                                       bit 2 = dlc on gfx10+),
                     //                      swizzled buffer (bit 3 = swz))
    [IntrArgMemOnly, IntrWriteMem, WriteOnly<ArgIndex<1>>, NoCapture<ArgIndex<1>>,
     ImmArg<ArgIndex<4>>, ImmArg<ArgIndex<5>>], "", [SDNPMemOperand]>,
  AMDGPURsrcIntrinsic<1>;

def int_amdgcn_struct_tbuffer_load : DefaultAttrsIntrinsic <
    [llvm_any_ty],    // overloaded for types f32/i32, v2f32/v2i32, v4f32/v4i32
    [llvm_v4i32_ty,   // rsrc(SGPR)
     llvm_i32_ty,     // vindex(VGPR)
     llvm_i32_ty,     // offset(VGPR/imm, included in bounds checking and swizzling)
     llvm_i32_ty,     // soffset(SGPR/imm, excluded from bounds checking and swizzling)
     llvm_i32_ty,     // format(imm; bits 3..0 = dfmt, bits 6..4 = nfmt)
     llvm_i32_ty],    // auxiliary data (imm, cachepolicy     (bit 0 = glc,
                      //                                       bit 1 = slc,
                      //                                       bit 2 = dlc on gfx10+),
                      //                      swizzled buffer (bit 3 = swz))
    [IntrReadMem,
     ImmArg<ArgIndex<4>>, ImmArg<ArgIndex<5>>], "", [SDNPMemOperand]>,
  AMDGPURsrcIntrinsic<0>;

def int_amdgcn_struct_ptr_tbuffer_load : DefaultAttrsIntrinsic <
    [llvm_any_ty],    // overloaded for types f32/i32, v2f32/v2i32, v4f32/v4i32
    [AMDGPUBufferRsrcTy<LLVMMatchType<0>>, // rsrc(SGPR)
     llvm_i32_ty,     // vindex(VGPR)
     llvm_i32_ty,     // offset(VGPR/imm, included in bounds checking and swizzling)
     llvm_i32_ty,     // soffset(SGPR/imm, excluded from bounds checking and swizzling)
     llvm_i32_ty,     // format(imm; bits 3..0 = dfmt, bits 6..4 = nfmt)
     llvm_i32_ty],    // auxiliary data (imm, cachepolicy     (bit 0 = glc,
                      //                                       bit 1 = slc,
                      //                                       bit 2 = dlc on gfx10+),
                      //                      swizzled buffer (bit 3 = swz))
    [IntrArgMemOnly, IntrReadMem, ReadOnly<ArgIndex<0>>, NoCapture<ArgIndex<0>>,
     ImmArg<ArgIndex<4>>, ImmArg<ArgIndex<5>>], "", [SDNPMemOperand]>,
  AMDGPURsrcIntrinsic<0>;

def int_amdgcn_struct_ptr_tbuffer_store : DefaultAttrsIntrinsic <
    [],
    [llvm_any_ty,    // vdata(VGPR), overloaded for types f32/i32, v2f32/v2i32, v4f32/v4i32
     AMDGPUBufferRsrcTy<LLVMMatchType<0>>, // rsrc(SGPR)
     llvm_i32_ty,    // vindex(VGPR)
     llvm_i32_ty,    // offset(VGPR/imm, included in bounds checking and swizzling)
     llvm_i32_ty,    // soffset(SGPR/imm, excluded from bounds checking and swizzling)
     llvm_i32_ty,    // format(imm; bits 3..0 = dfmt, bits 6..4 = nfmt)
     llvm_i32_ty],   // auxiliary data (imm, cachepolicy     (bit 0 = glc,
                     //                                       bit 1 = slc,
                     //                                       bit 2 = dlc on gfx10+),
                     //                      swizzled buffer (bit 3 = swz))
    [IntrArgMemOnly, IntrWriteMem, WriteOnly<ArgIndex<1>>, NoCapture<ArgIndex<1>>,
     ImmArg<ArgIndex<5>>, ImmArg<ArgIndex<6>>], "", [SDNPMemOperand]>,
  AMDGPURsrcIntrinsic<1>;

def int_amdgcn_struct_tbuffer_store : DefaultAttrsIntrinsic <
    [],
    [llvm_any_ty,    // vdata(VGPR), overloaded for types f32/i32, v2f32/v2i32, v4f32/v4i32
     llvm_v4i32_ty,  // rsrc(SGPR)
     llvm_i32_ty,    // vindex(VGPR)
     llvm_i32_ty,    // offset(VGPR/imm, included in bounds checking and swizzling)
     llvm_i32_ty,    // soffset(SGPR/imm, excluded from bounds checking and swizzling)
     llvm_i32_ty,    // format(imm; bits 3..0 = dfmt, bits 6..4 = nfmt)
     llvm_i32_ty],   // auxiliary data (imm, cachepolicy     (bit 0 = glc,
                     //                                       bit 1 = slc,
                     //                                       bit 2 = dlc on gfx10+),
                     //                      swizzled buffer (bit 3 = swz))
    [IntrWriteMem,
     ImmArg<ArgIndex<5>>, ImmArg<ArgIndex<6>>], "", [SDNPMemOperand]>,
  AMDGPURsrcIntrinsic<1>;

class AMDGPUBufferAtomic : Intrinsic <
  [llvm_anyint_ty],
  [LLVMMatchType<0>,       // vdata(VGPR)
   llvm_v4i32_ty,     // rsrc(SGPR)
   llvm_i32_ty,       // vindex(VGPR)
   llvm_i32_ty,       // offset(SGPR/VGPR/imm)
   llvm_i1_ty],       // slc(imm)
  [ImmArg<ArgIndex<4>>, IntrWillReturn, IntrNoCallback, IntrNoFree], "", [SDNPMemOperand]>,
  AMDGPURsrcIntrinsic<1, 0>;
def int_amdgcn_buffer_atomic_swap : AMDGPUBufferAtomic;
def int_amdgcn_buffer_atomic_add : AMDGPUBufferAtomic;
def int_amdgcn_buffer_atomic_sub : AMDGPUBufferAtomic;
def int_amdgcn_buffer_atomic_smin : AMDGPUBufferAtomic;
def int_amdgcn_buffer_atomic_umin : AMDGPUBufferAtomic;
def int_amdgcn_buffer_atomic_smax : AMDGPUBufferAtomic;
def int_amdgcn_buffer_atomic_umax : AMDGPUBufferAtomic;
def int_amdgcn_buffer_atomic_and : AMDGPUBufferAtomic;
def int_amdgcn_buffer_atomic_or : AMDGPUBufferAtomic;
def int_amdgcn_buffer_atomic_xor : AMDGPUBufferAtomic;
def int_amdgcn_buffer_atomic_cmpswap : Intrinsic<
  [llvm_i32_ty],
  [llvm_i32_ty,       // src(VGPR)
   llvm_i32_ty,       // cmp(VGPR)
   llvm_v4i32_ty,     // rsrc(SGPR)
   llvm_i32_ty,       // vindex(VGPR)
   llvm_i32_ty,       // offset(SGPR/VGPR/imm)
   llvm_i1_ty],       // slc(imm)
  [ImmArg<ArgIndex<5>>, IntrWillReturn, IntrNoCallback, IntrNoFree], "", [SDNPMemOperand]>,
  AMDGPURsrcIntrinsic<2, 0>;

def int_amdgcn_buffer_atomic_csub : AMDGPUBufferAtomic;

class AMDGPUBufferAtomicFP : Intrinsic <
  [llvm_anyfloat_ty],
  [LLVMMatchType<0>, // vdata(VGPR)
   llvm_v4i32_ty,    // rsrc(SGPR)
   llvm_i32_ty,      // vindex(VGPR)
   llvm_i32_ty,      // offset(SGPR/VGPR/imm)
   llvm_i1_ty],      // slc(imm)
  [ImmArg<ArgIndex<4>>, IntrWillReturn, IntrNoCallback, IntrNoFree], "", [SDNPMemOperand]>,
  AMDGPURsrcIntrinsic<1, 0>;

// Legacy form of the intrinsic. raw and struct forms should be preferred.
def int_amdgcn_buffer_atomic_fadd : AMDGPUBufferAtomicFP;

class AMDGPURawBufferLoadLDS : Intrinsic <
  [],
  [llvm_v4i32_ty,                      // rsrc(SGPR)
   LLVMQualPointerType<llvm_i8_ty, 3>, // LDS base offset
   llvm_i32_ty,                        // Data byte size: 1/2/4
   llvm_i32_ty,                        // voffset(VGPR, included in bounds checking and swizzling)
   llvm_i32_ty,                        // soffset(SGPR/imm, excluded from bounds checking and swizzling)
   llvm_i32_ty,                        // imm offset(imm, included in bounds checking and swizzling)
   llvm_i32_ty],                       // auxiliary data (imm, cachepolicy     (bit 0 = glc,
                                       //                                       bit 1 = slc,
                                       //                                       bit 2 = dlc on gfx10+))
                                       //                      swizzled buffer (bit 3 = swz))
  [IntrWillReturn, NoCapture<ArgIndex<1>>, ImmArg<ArgIndex<2>>, ImmArg<ArgIndex<5>>,
   ImmArg<ArgIndex<6>>, IntrNoCallback, IntrNoFree], "", [SDNPMemOperand]>, AMDGPURsrcIntrinsic<0>;
def int_amdgcn_raw_buffer_load_lds : AMDGPURawBufferLoadLDS;

class AMDGPURawPtrBufferLoadLDS : Intrinsic <
  [],
  [AMDGPUBufferRsrcTy<llvm_i8_ty>,     // rsrc(SGPR)
   LLVMQualPointerType<llvm_i8_ty, 3>, // LDS base offset
   llvm_i32_ty,                        // Data byte size: 1/2/4
   llvm_i32_ty,                        // voffset(VGPR, included in bounds checking and swizzling)
   llvm_i32_ty,                        // soffset(SGPR/imm, excluded from bounds checking and swizzling)
   llvm_i32_ty,                        // imm offset(imm, included in bounds checking and swizzling)
   llvm_i32_ty],                       // auxiliary data (imm, cachepolicy     (bit 0 = glc,
                                       //                                       bit 1 = slc,
                                       //                                       bit 2 = dlc on gfx10+))
                                       //                      swizzled buffer (bit 3 = swz))
  [IntrWillReturn, IntrArgMemOnly,
   ReadOnly<ArgIndex<0>>, NoCapture<ArgIndex<0>>,
   WriteOnly<ArgIndex<1>>, NoCapture<ArgIndex<1>>,
   ImmArg<ArgIndex<2>>, ImmArg<ArgIndex<5>>,
   ImmArg<ArgIndex<6>>, IntrNoCallback, IntrNoFree], "", [SDNPMemOperand]>, AMDGPURsrcIntrinsic<0>;
def int_amdgcn_raw_ptr_buffer_load_lds : AMDGPURawPtrBufferLoadLDS;

class AMDGPUStructBufferLoadLDS : Intrinsic <
  [],
  [llvm_v4i32_ty,                      // rsrc(SGPR)
   LLVMQualPointerType<llvm_i8_ty, 3>, // LDS base offset
   llvm_i32_ty,                        // Data byte size: 1/2/4
   llvm_i32_ty,                        // vindex(VGPR)
   llvm_i32_ty,                        // voffset(VGPR, included in bounds checking and swizzling)
   llvm_i32_ty,                        // soffset(SGPR/imm, excluded from bounds checking and swizzling)
   llvm_i32_ty,                        // imm offset(imm, included in bounds checking and swizzling)
   llvm_i32_ty],                       // auxiliary data (imm, cachepolicy     (bit 0 = glc,
                                       //                                       bit 1 = slc,
                                       //                                       bit 2 = dlc on gfx10+))
                                       //                      swizzled buffer (bit 3 = swz))
  [IntrWillReturn, NoCapture<ArgIndex<1>>, ImmArg<ArgIndex<2>>, ImmArg<ArgIndex<6>>,
   ImmArg<ArgIndex<7>>, IntrNoCallback, IntrNoFree], "", [SDNPMemOperand]>, AMDGPURsrcIntrinsic<0>;
def int_amdgcn_struct_buffer_load_lds : AMDGPUStructBufferLoadLDS;

class AMDGPUStructPtrBufferLoadLDS : Intrinsic <
  [],
  [AMDGPUBufferRsrcTy<llvm_i8_ty>,     // rsrc(SGPR)
   LLVMQualPointerType<llvm_i8_ty, 3>, // LDS base offset
   llvm_i32_ty,                        // Data byte size: 1/2/4
   llvm_i32_ty,                        // vindex(VGPR)
   llvm_i32_ty,                        // voffset(VGPR, included in bounds checking and swizzling)
   llvm_i32_ty,                        // soffset(SGPR/imm, excluded from bounds checking and swizzling)
   llvm_i32_ty,                        // imm offset(imm, included in bounds checking and swizzling)
   llvm_i32_ty],                       // auxiliary data (imm, cachepolicy     (bit 0 = glc,
                                       //                                       bit 1 = slc,
                                       //                                       bit 2 = dlc on gfx10+))
                                       //                      swizzled buffer (bit 3 = swz))
  [IntrWillReturn, IntrArgMemOnly,
   ReadOnly<ArgIndex<0>>, NoCapture<ArgIndex<0>>,
   WriteOnly<ArgIndex<1>>, NoCapture<ArgIndex<1>>,
   ImmArg<ArgIndex<2>>, ImmArg<ArgIndex<6>>,
   ImmArg<ArgIndex<7>>, IntrNoCallback, IntrNoFree], "", [SDNPMemOperand]>, AMDGPURsrcIntrinsic<0>;
def int_amdgcn_struct_ptr_buffer_load_lds : AMDGPUStructPtrBufferLoadLDS;

} // defset AMDGPUBufferIntrinsics

// Uses that do not set the done bit should set IntrWriteMem on the
// call site.
def int_amdgcn_exp : DefaultAttrsIntrinsic <[], [
  llvm_i32_ty,       // tgt,
  llvm_i32_ty,       // en
  llvm_any_ty,       // src0 (f32 or i32)
  LLVMMatchType<0>,  // src1
  LLVMMatchType<0>,  // src2
  LLVMMatchType<0>,  // src3
  llvm_i1_ty,        // done
  llvm_i1_ty         // vm (ignored on GFX11+)
  ],
  [ImmArg<ArgIndex<0>>, ImmArg<ArgIndex<1>>, ImmArg<ArgIndex<6>>,
   ImmArg<ArgIndex<7>>, IntrWriteMem, IntrInaccessibleMemOnly]
>;

// exp with row_en bit set. Only supported on GFX11+.
def int_amdgcn_exp_row : DefaultAttrsIntrinsic <[], [
  llvm_i32_ty,       // tgt,
  llvm_i32_ty,       // en
  llvm_any_ty,       // src0 (f32 or i32)
  LLVMMatchType<0>,  // src1
  LLVMMatchType<0>,  // src2
  LLVMMatchType<0>,  // src3
  llvm_i1_ty,        // done
  llvm_i32_ty],      // row number
  [ImmArg<ArgIndex<0>>, ImmArg<ArgIndex<1>>, ImmArg<ArgIndex<6>>,
   IntrWriteMem, IntrInaccessibleMemOnly]
>;

// exp with compr bit set. Not supported on GFX11+.
def int_amdgcn_exp_compr : DefaultAttrsIntrinsic <[], [
  llvm_i32_ty,       // tgt,
  llvm_i32_ty,       // en
  llvm_anyvector_ty, // src0 (v2f16 or v2i16)
  LLVMMatchType<0>,  // src1
  llvm_i1_ty,        // done
  llvm_i1_ty],       // vm
  [ImmArg<ArgIndex<0>>, ImmArg<ArgIndex<1>>, ImmArg<ArgIndex<4>>,
   ImmArg<ArgIndex<5>>, IntrWriteMem, IntrInaccessibleMemOnly]
>;

def int_amdgcn_buffer_wbinvl1_sc :
  ClangBuiltin<"__builtin_amdgcn_buffer_wbinvl1_sc">,
  DefaultAttrsIntrinsic<[], [], [IntrNoMem, IntrHasSideEffects]>;

def int_amdgcn_buffer_wbinvl1 :
  ClangBuiltin<"__builtin_amdgcn_buffer_wbinvl1">,
  DefaultAttrsIntrinsic<[], [], [IntrNoMem, IntrHasSideEffects]>;

def int_amdgcn_s_dcache_inv :
  ClangBuiltin<"__builtin_amdgcn_s_dcache_inv">,
  DefaultAttrsIntrinsic<[], [], [IntrNoMem, IntrHasSideEffects]>;

def int_amdgcn_s_memtime :
  ClangBuiltin<"__builtin_amdgcn_s_memtime">,
  DefaultAttrsIntrinsic<[llvm_i64_ty], [], [IntrNoMem, IntrHasSideEffects]>;

def int_amdgcn_s_sleep :
  ClangBuiltin<"__builtin_amdgcn_s_sleep">,
  DefaultAttrsIntrinsic<[], [llvm_i32_ty], [ImmArg<ArgIndex<0>>, IntrNoMem,
                                IntrHasSideEffects]> {
}

def int_amdgcn_s_nop :
  DefaultAttrsIntrinsic<[], [llvm_i16_ty], [ImmArg<ArgIndex<0>>, IntrNoMem,
                                IntrHasSideEffects]> {
}

def int_amdgcn_s_incperflevel :
  ClangBuiltin<"__builtin_amdgcn_s_incperflevel">,
  DefaultAttrsIntrinsic<[], [llvm_i32_ty], [ImmArg<ArgIndex<0>>, IntrNoMem,
                                IntrHasSideEffects]> {
}

def int_amdgcn_s_decperflevel :
  ClangBuiltin<"__builtin_amdgcn_s_decperflevel">,
  DefaultAttrsIntrinsic<[], [llvm_i32_ty], [ImmArg<ArgIndex<0>>, IntrNoMem,
                                IntrHasSideEffects]> {
}

def int_amdgcn_s_sethalt :
  DefaultAttrsIntrinsic<[], [llvm_i32_ty], [ImmArg<ArgIndex<0>>, IntrNoMem,
                                IntrHasSideEffects]>;

def int_amdgcn_s_setprio :
  ClangBuiltin<"__builtin_amdgcn_s_setprio">,
  DefaultAttrsIntrinsic<[], [llvm_i16_ty], [ImmArg<ArgIndex<0>>, IntrNoMem,
                                IntrHasSideEffects]>;

// This is IntrHasSideEffects so it can be used to read cycle counters.
def int_amdgcn_s_getreg :
  ClangBuiltin<"__builtin_amdgcn_s_getreg">,
  DefaultAttrsIntrinsic<[llvm_i32_ty], [llvm_i32_ty],
  [IntrNoMem, IntrHasSideEffects, ImmArg<ArgIndex<0>>]
>;

// Note this can be used to set FP environment properties that are
// unsafe to change in non-strictfp functions. The register properties
// available (and value required to access them) may differ per
// subtarget. llvm.amdgcn.s.setreg(hwmode, value)
def int_amdgcn_s_setreg :
  ClangBuiltin<"__builtin_amdgcn_s_setreg">,
  DefaultAttrsIntrinsic<[], [llvm_i32_ty, llvm_i32_ty],
  [IntrNoMem, IntrHasSideEffects, ImmArg<ArgIndex<0>>]
>;

// int_amdgcn_s_getpc is provided to allow a specific style of position
// independent code to determine the high part of its address when it is
// known (through convention) that the code and any data of interest does
// not cross a 4Gb address boundary. Use for any other purpose may not
// produce the desired results as optimizations may cause code movement,
// especially as we explicitly use IntrNoMem to allow optimizations.
def int_amdgcn_s_getpc :
  ClangBuiltin<"__builtin_amdgcn_s_getpc">,
  DefaultAttrsIntrinsic<[llvm_i64_ty], [], [IntrNoMem, IntrSpeculatable,
                                IntrWillReturn]>;

// __builtin_amdgcn_interp_mov <param>, <attr_chan>, <attr>, <m0>
// param values: 0 = P10, 1 = P20, 2 = P0
def int_amdgcn_interp_mov :
  ClangBuiltin<"__builtin_amdgcn_interp_mov">,
  DefaultAttrsIntrinsic<[llvm_float_ty],
            [llvm_i32_ty, llvm_i32_ty, llvm_i32_ty, llvm_i32_ty],
            [IntrNoMem, IntrSpeculatable,
              ImmArg<ArgIndex<0>>, ImmArg<ArgIndex<1>>, ImmArg<ArgIndex<2>>]>;

// __builtin_amdgcn_interp_p1 <i>, <attr_chan>, <attr>, <m0>
// This intrinsic reads from lds, but the memory values are constant,
// so it behaves like IntrNoMem.
def int_amdgcn_interp_p1 :
  ClangBuiltin<"__builtin_amdgcn_interp_p1">,
  DefaultAttrsIntrinsic<[llvm_float_ty],
            [llvm_float_ty, llvm_i32_ty, llvm_i32_ty, llvm_i32_ty],
            [IntrNoMem, IntrSpeculatable,
             ImmArg<ArgIndex<1>>, ImmArg<ArgIndex<2>>]>;

// __builtin_amdgcn_interp_p2 <p1>, <j>, <attr_chan>, <attr>, <m0>
def int_amdgcn_interp_p2 :
  ClangBuiltin<"__builtin_amdgcn_interp_p2">,
  DefaultAttrsIntrinsic<[llvm_float_ty],
            [llvm_float_ty, llvm_float_ty, llvm_i32_ty, llvm_i32_ty, llvm_i32_ty],
            [IntrNoMem, IntrSpeculatable,
             ImmArg<ArgIndex<2>>, ImmArg<ArgIndex<3>>]>;
          // See int_amdgcn_v_interp_p1 for why this is IntrNoMem.

// __builtin_amdgcn_interp_p1_f16 <i>, <attr_chan>, <attr>, <high>, <m0>
// high selects whether high or low 16-bits are loaded from LDS
def int_amdgcn_interp_p1_f16 :
  ClangBuiltin<"__builtin_amdgcn_interp_p1_f16">,
  DefaultAttrsIntrinsic<[llvm_float_ty],
            [llvm_float_ty, llvm_i32_ty, llvm_i32_ty, llvm_i1_ty, llvm_i32_ty],
            [IntrNoMem, IntrSpeculatable,
             ImmArg<ArgIndex<1>>, ImmArg<ArgIndex<2>>, ImmArg<ArgIndex<3>>]>;

// __builtin_amdgcn_interp_p2_f16 <p1>, <j>, <attr_chan>, <attr>, <high>, <m0>
// high selects whether high or low 16-bits are loaded from LDS
def int_amdgcn_interp_p2_f16 :
  ClangBuiltin<"__builtin_amdgcn_interp_p2_f16">,
  DefaultAttrsIntrinsic<[llvm_half_ty],
            [llvm_float_ty, llvm_float_ty, llvm_i32_ty, llvm_i32_ty, llvm_i1_ty, llvm_i32_ty],
            [IntrNoMem, IntrSpeculatable,
             ImmArg<ArgIndex<2>>, ImmArg<ArgIndex<3>>, ImmArg<ArgIndex<4>>]>;

// llvm.amdgcn.lds.direct.load <m0>
// The input argument is m0, which contains a packed combination of address
// offset and flags describing the data type.
def int_amdgcn_lds_direct_load :
  DefaultAttrsIntrinsic<[llvm_any_ty], // overloaded for types u8, u16, i32/f32, i8, i16
            [llvm_i32_ty],
            [IntrReadMem, IntrSpeculatable]>;

// llvm.amdgcn.lds.param.load <attr_chan>, <attr>, <m0>
// Like interp intrinsics, this reads from lds, but the memory values are constant,
// so it behaves like IntrNoMem.
def int_amdgcn_lds_param_load :
  DefaultAttrsIntrinsic<[llvm_float_ty],
            [llvm_i32_ty, llvm_i32_ty, llvm_i32_ty],
            [IntrNoMem, IntrSpeculatable,
             ImmArg<ArgIndex<0>>, ImmArg<ArgIndex<1>>]>;

// llvm.amdgcn.interp.inreg.p10 <p>, <i>, <p0>
def int_amdgcn_interp_inreg_p10 :
  DefaultAttrsIntrinsic<[llvm_float_ty],
            [llvm_float_ty, llvm_float_ty, llvm_float_ty],
            [IntrNoMem, IntrSpeculatable]>;

// llvm.amdgcn.interp.inreg.p2 <p>, <j>, <tmp>
def int_amdgcn_interp_inreg_p2 :
  DefaultAttrsIntrinsic<[llvm_float_ty],
            [llvm_float_ty, llvm_float_ty, llvm_float_ty],
            [IntrNoMem, IntrSpeculatable]>;

// llvm.amdgcn.interp.inreg.p10.f16 <p>, <i>, <p0>, <high>
// high selects whether high or low 16-bits are used for p and p0 operands
def int_amdgcn_interp_inreg_p10_f16:
  DefaultAttrsIntrinsic<[llvm_float_ty],
            [llvm_float_ty, llvm_float_ty, llvm_float_ty, llvm_i1_ty],
            [IntrNoMem, IntrSpeculatable,
             ImmArg<ArgIndex<3>>]>;

// llvm.amdgcn.interp.inreg.p2.f16 <p>, <j>, <tmp>, <high>
// high selects whether high or low 16-bits are used for p operand
def int_amdgcn_interp_inreg_p2_f16 :
  DefaultAttrsIntrinsic<[llvm_half_ty],
            [llvm_float_ty, llvm_float_ty, llvm_float_ty, llvm_i1_ty],
            [IntrNoMem, IntrSpeculatable,
             ImmArg<ArgIndex<3>>]>;

// Deprecated: use llvm.amdgcn.live.mask instead.
def int_amdgcn_ps_live : DefaultAttrsIntrinsic <
  [llvm_i1_ty],
  [],
  [IntrNoMem]>;

// Query currently live lanes.
// Returns true if lane is live (and not a helper lane).
def int_amdgcn_live_mask : DefaultAttrsIntrinsic <[llvm_i1_ty],
  [], [IntrReadMem, IntrInaccessibleMemOnly]
>;

def int_amdgcn_mbcnt_lo :
  ClangBuiltin<"__builtin_amdgcn_mbcnt_lo">,
  DefaultAttrsIntrinsic<[llvm_i32_ty], [llvm_i32_ty, llvm_i32_ty],
   [IntrNoMem]>;

def int_amdgcn_mbcnt_hi :
  ClangBuiltin<"__builtin_amdgcn_mbcnt_hi">,
  DefaultAttrsIntrinsic<[llvm_i32_ty], [llvm_i32_ty, llvm_i32_ty],
            [IntrNoMem]>;

// llvm.amdgcn.ds.swizzle src offset
def int_amdgcn_ds_swizzle :
  ClangBuiltin<"__builtin_amdgcn_ds_swizzle">,
  Intrinsic<[llvm_i32_ty], [llvm_i32_ty, llvm_i32_ty],
            [IntrNoMem, IntrConvergent, IntrWillReturn, IntrNoCallback, IntrNoFree,
             ImmArg<ArgIndex<1>>]>;

def int_amdgcn_ubfe : DefaultAttrsIntrinsic<[llvm_anyint_ty],
    [LLVMMatchType<0>, llvm_i32_ty, llvm_i32_ty],
    [IntrNoMem, IntrSpeculatable]
>;

def int_amdgcn_sbfe : DefaultAttrsIntrinsic<[llvm_anyint_ty],
    [LLVMMatchType<0>, llvm_i32_ty, llvm_i32_ty],
    [IntrNoMem, IntrSpeculatable]
>;

def int_amdgcn_lerp :
  ClangBuiltin<"__builtin_amdgcn_lerp">,
  DefaultAttrsIntrinsic<[llvm_i32_ty], [llvm_i32_ty, llvm_i32_ty, llvm_i32_ty],
  [IntrNoMem, IntrSpeculatable]
>;

def int_amdgcn_sad_u8 :
  ClangBuiltin<"__builtin_amdgcn_sad_u8">,
  DefaultAttrsIntrinsic<[llvm_i32_ty], [llvm_i32_ty, llvm_i32_ty, llvm_i32_ty],
  [IntrNoMem, IntrSpeculatable]
>;

def int_amdgcn_msad_u8 :
  ClangBuiltin<"__builtin_amdgcn_msad_u8">,
  DefaultAttrsIntrinsic<[llvm_i32_ty], [llvm_i32_ty, llvm_i32_ty, llvm_i32_ty],
  [IntrNoMem, IntrSpeculatable]
>;

def int_amdgcn_sad_hi_u8 :
  ClangBuiltin<"__builtin_amdgcn_sad_hi_u8">,
  DefaultAttrsIntrinsic<[llvm_i32_ty], [llvm_i32_ty, llvm_i32_ty, llvm_i32_ty],
  [IntrNoMem, IntrSpeculatable]
>;

def int_amdgcn_sad_u16 :
  ClangBuiltin<"__builtin_amdgcn_sad_u16">,
  DefaultAttrsIntrinsic<[llvm_i32_ty], [llvm_i32_ty, llvm_i32_ty, llvm_i32_ty],
  [IntrNoMem, IntrSpeculatable]
>;

def int_amdgcn_qsad_pk_u16_u8 :
  ClangBuiltin<"__builtin_amdgcn_qsad_pk_u16_u8">,
  DefaultAttrsIntrinsic<[llvm_i64_ty], [llvm_i64_ty, llvm_i32_ty, llvm_i64_ty],
  [IntrNoMem, IntrSpeculatable]
>;

def int_amdgcn_mqsad_pk_u16_u8 :
  ClangBuiltin<"__builtin_amdgcn_mqsad_pk_u16_u8">,
  DefaultAttrsIntrinsic<[llvm_i64_ty], [llvm_i64_ty, llvm_i32_ty, llvm_i64_ty],
  [IntrNoMem, IntrSpeculatable]
>;

def int_amdgcn_mqsad_u32_u8 :
  ClangBuiltin<"__builtin_amdgcn_mqsad_u32_u8">,
  DefaultAttrsIntrinsic<[llvm_v4i32_ty], [llvm_i64_ty, llvm_i32_ty, llvm_v4i32_ty],
  [IntrNoMem, IntrSpeculatable]
>;

def int_amdgcn_cvt_pk_u8_f32 :
  ClangBuiltin<"__builtin_amdgcn_cvt_pk_u8_f32">,
  DefaultAttrsIntrinsic<[llvm_i32_ty], [llvm_float_ty, llvm_i32_ty, llvm_i32_ty],
  [IntrNoMem, IntrSpeculatable]
>;

def int_amdgcn_icmp :
  Intrinsic<[llvm_anyint_ty], [llvm_anyint_ty, LLVMMatchType<1>, llvm_i32_ty],
            [IntrNoMem, IntrConvergent,
             ImmArg<ArgIndex<2>>, IntrWillReturn, IntrNoCallback, IntrNoFree]>;

def int_amdgcn_fcmp :
  Intrinsic<[llvm_anyint_ty], [llvm_anyfloat_ty, LLVMMatchType<1>, llvm_i32_ty],
            [IntrNoMem, IntrConvergent,
             ImmArg<ArgIndex<2>>, IntrWillReturn, IntrNoCallback, IntrNoFree]>;

def int_amdgcn_ballot :
  Intrinsic<[llvm_anyint_ty], [llvm_i1_ty],
            [IntrNoMem, IntrConvergent, IntrWillReturn, IntrNoCallback, IntrNoFree]>;

def int_amdgcn_inverse_ballot :
  Intrinsic<[llvm_i1_ty], [llvm_anyint_ty],
            [IntrNoMem, IntrWillReturn, IntrNoCallback, IntrNoFree]>;

class AMDGPUWaveReduce<LLVMType data_ty = llvm_anyint_ty> : Intrinsic<
    [data_ty],
    [
      LLVMMatchType<0>,   // llvm value to reduce (SGPR/VGPR)
      llvm_i32_ty         // Reduction Strategy Switch for lowering ( 0: Default,
                          //                                          1: Iterative strategy, and
                          //                                          2. DPP)
    ],
    [IntrNoMem, IntrConvergent, IntrWillReturn, IntrNoCallback, IntrNoFree, ImmArg<ArgIndex<1>>]>;

def int_amdgcn_wave_reduce_umin : AMDGPUWaveReduce;
def int_amdgcn_wave_reduce_umax : AMDGPUWaveReduce;

def int_amdgcn_readfirstlane :
  ClangBuiltin<"__builtin_amdgcn_readfirstlane">,
  Intrinsic<[llvm_i32_ty], [llvm_i32_ty],
            [IntrNoMem, IntrConvergent, IntrWillReturn, IntrNoCallback, IntrNoFree]>;

// The lane argument must be uniform across the currently active threads of the
// current wave. Otherwise, the result is undefined.
def int_amdgcn_readlane :
  ClangBuiltin<"__builtin_amdgcn_readlane">,
  Intrinsic<[llvm_i32_ty], [llvm_i32_ty, llvm_i32_ty],
            [IntrNoMem, IntrConvergent, IntrWillReturn, IntrNoCallback, IntrNoFree]>;

// The value to write and lane select arguments must be uniform across the
// currently active threads of the current wave. Otherwise, the result is
// undefined.
def int_amdgcn_writelane :
  ClangBuiltin<"__builtin_amdgcn_writelane">,
  Intrinsic<[llvm_i32_ty], [
    llvm_i32_ty,    // uniform value to write: returned by the selected lane
    llvm_i32_ty,    // uniform lane select
    llvm_i32_ty     // returned by all lanes other than the selected one
  ],
  [IntrNoMem, IntrConvergent, IntrWillReturn, IntrNoCallback, IntrNoFree]
>;

def int_amdgcn_alignbyte : ClangBuiltin<"__builtin_amdgcn_alignbyte">,
  DefaultAttrsIntrinsic<[llvm_i32_ty], [llvm_i32_ty, llvm_i32_ty, llvm_i32_ty],
  [IntrNoMem, IntrSpeculatable]
>;

def int_amdgcn_mul_i24 : DefaultAttrsIntrinsic<[llvm_i32_ty],
  [llvm_i32_ty, llvm_i32_ty],
  [IntrNoMem, IntrSpeculatable]
>;

def int_amdgcn_mul_u24 : DefaultAttrsIntrinsic<[llvm_i32_ty],
  [llvm_i32_ty, llvm_i32_ty],
  [IntrNoMem, IntrSpeculatable]
>;

def int_amdgcn_mulhi_i24 : DefaultAttrsIntrinsic<[llvm_i32_ty],
  [llvm_i32_ty, llvm_i32_ty],
  [IntrNoMem, IntrSpeculatable]
>;

def int_amdgcn_mulhi_u24 : DefaultAttrsIntrinsic<[llvm_i32_ty],
  [llvm_i32_ty, llvm_i32_ty],
  [IntrNoMem, IntrSpeculatable]
>;

// llvm.amdgcn.ds.gws.init(i32 bar_val, i32 resource_id)
//
// bar_val is the total number of waves that will wait on this
// barrier, minus 1.
def int_amdgcn_ds_gws_init :
  ClangBuiltin<"__builtin_amdgcn_ds_gws_init">,
  Intrinsic<[],
  [llvm_i32_ty, llvm_i32_ty],
  [IntrConvergent, IntrWriteMem,
   IntrInaccessibleMemOnly, IntrWillReturn, IntrNoCallback, IntrNoFree], "",
  [SDNPMemOperand]
>;

// llvm.amdgcn.ds.gws.barrier(i32 vsrc0, i32 resource_id)
// bar_val is the total number of waves that will wait on this
// barrier, minus 1.
def int_amdgcn_ds_gws_barrier :
  ClangBuiltin<"__builtin_amdgcn_ds_gws_barrier">,
  Intrinsic<[],
  [llvm_i32_ty, llvm_i32_ty],
  [IntrConvergent, IntrInaccessibleMemOnly, IntrWillReturn, IntrNoCallback, IntrNoFree], "",
  [SDNPMemOperand]
>;

// llvm.amdgcn.ds.gws.sema.v(i32 resource_id)
def int_amdgcn_ds_gws_sema_v :
  ClangBuiltin<"__builtin_amdgcn_ds_gws_sema_v">,
  Intrinsic<[],
  [llvm_i32_ty],
  [IntrConvergent, IntrInaccessibleMemOnly, IntrWillReturn, IntrNoCallback, IntrNoFree], "",
  [SDNPMemOperand]
>;

// llvm.amdgcn.ds.gws.sema.br(i32 vsrc, i32 resource_id)
def int_amdgcn_ds_gws_sema_br :
  ClangBuiltin<"__builtin_amdgcn_ds_gws_sema_br">,
  Intrinsic<[],
  [llvm_i32_ty, llvm_i32_ty],
  [IntrConvergent, IntrInaccessibleMemOnly, IntrWillReturn, IntrNoCallback, IntrNoFree], "",
  [SDNPMemOperand]
>;

// llvm.amdgcn.ds.gws.sema.p(i32 resource_id)
def int_amdgcn_ds_gws_sema_p :
  ClangBuiltin<"__builtin_amdgcn_ds_gws_sema_p">,
  Intrinsic<[],
  [llvm_i32_ty],
  [IntrConvergent, IntrInaccessibleMemOnly, IntrWillReturn, IntrNoCallback, IntrNoFree], "",
  [SDNPMemOperand]
>;

// llvm.amdgcn.ds.gws.sema.release.all(i32 resource_id)
def int_amdgcn_ds_gws_sema_release_all :
  ClangBuiltin<"__builtin_amdgcn_ds_gws_sema_release_all">,
  Intrinsic<[],
  [llvm_i32_ty],
  [IntrConvergent, IntrInaccessibleMemOnly, IntrWillReturn, IntrNoCallback, IntrNoFree], "",
  [SDNPMemOperand]
>;


// Copies the source value to the destination value, with the guarantee that
// the source value is computed as if the entire program were executed in WQM.
def int_amdgcn_wqm : Intrinsic<[llvm_any_ty],
  [LLVMMatchType<0>], [IntrNoMem, IntrSpeculatable, IntrWillReturn, IntrNoCallback, IntrNoFree]
>;

// Copies the source value to the destination value, such that the source
// is computed as if the entire program were executed in WQM if any other
// program code executes in WQM.
def int_amdgcn_softwqm : Intrinsic<[llvm_any_ty],
  [LLVMMatchType<0>], [IntrNoMem, IntrSpeculatable, IntrWillReturn, IntrNoCallback, IntrNoFree]
>;

// Return true if at least one thread within the pixel quad passes true into
// the function.
def int_amdgcn_wqm_vote : Intrinsic<[llvm_i1_ty],
  [llvm_i1_ty], [IntrNoMem, IntrConvergent, IntrWillReturn, IntrNoCallback, IntrNoFree]
>;

// If false, set EXEC=0 for the current thread until the end of program.
// FIXME: Should this be IntrNoMem, IntrHasSideEffects, or IntrWillReturn?
def int_amdgcn_kill : Intrinsic<[], [llvm_i1_ty], [IntrNoCallback, IntrNoFree]>;

def int_amdgcn_endpgm : ClangBuiltin<"__builtin_amdgcn_endpgm">,
  Intrinsic<[], [], [IntrNoReturn, IntrCold, IntrNoMem, IntrHasSideEffects, IntrNoCallback, IntrNoFree]
>;

// If false, mark all active lanes as helper lanes until the end of program.
def int_amdgcn_wqm_demote : Intrinsic<[],
  [llvm_i1_ty], [IntrWriteMem, IntrInaccessibleMemOnly, IntrNoCallback, IntrNoFree]
>;

// Copies the active channels of the source value to the destination value,
// with the guarantee that the source value is computed as if the entire
// program were executed in Whole Wavefront Mode, i.e. with all channels
// enabled, with a few exceptions: - Phi nodes which require WWM return an
// undefined value.
def int_amdgcn_strict_wwm : Intrinsic<[llvm_any_ty],
  [LLVMMatchType<0>], [IntrNoMem, IntrSpeculatable,
                       IntrConvergent, IntrWillReturn, IntrNoCallback, IntrNoFree]
>;
// Deprecated. Use int_amdgcn_strict_wwm instead.
def int_amdgcn_wwm : Intrinsic<[llvm_any_ty],
  [LLVMMatchType<0>], [IntrNoMem, IntrSpeculatable,
                       IntrConvergent, IntrWillReturn, IntrNoCallback, IntrNoFree]
>;
def int_amdgcn_strict_wqm : Intrinsic<[llvm_any_ty],
  [LLVMMatchType<0>], [IntrNoMem, IntrSpeculatable,
                       IntrConvergent, IntrWillReturn, IntrNoCallback, IntrNoFree]
>;

// Given a value, copies it while setting all the inactive lanes to a given
// value. Note that OpenGL helper lanes are considered active, so if the
// program ever uses WQM, then the instruction and the first source will be
// computed in WQM.
def int_amdgcn_set_inactive :
  Intrinsic<[llvm_anyint_ty],
            [LLVMMatchType<0>, // value to be copied
             LLVMMatchType<0>], // value for the inactive lanes to take
            [IntrNoMem, IntrConvergent, IntrWillReturn, IntrNoCallback, IntrNoFree]>;

// Return if the given flat pointer points to a local memory address.
def int_amdgcn_is_shared : ClangBuiltin<"__builtin_amdgcn_is_shared">,
  DefaultAttrsIntrinsic<[llvm_i1_ty], [llvm_ptr_ty],
  [IntrNoMem, IntrSpeculatable, NoCapture<ArgIndex<0>>]
>;

// Return if the given flat pointer points to a prvate memory address.
def int_amdgcn_is_private : ClangBuiltin<"__builtin_amdgcn_is_private">,
  DefaultAttrsIntrinsic<[llvm_i1_ty], [llvm_ptr_ty],
  [IntrNoMem, IntrSpeculatable, NoCapture<ArgIndex<0>>]
>;

// A uniform tail call to a function with the `amdgpu_cs_chain` or
// `amdgpu_cs_chain_preserve` calling convention. It will populate the SGPRs
// starting at s0 and the VGPRs starting at v8, set EXEC and perform a jump to
// the given function.
// Can only be used in functions with the `amdgpu_cs`, `amdgpu_cs_chain` or
// `amdgpu_cs_chain_preserve` calling conventions, and only in uniform control
// flow.
def int_amdgcn_cs_chain:
  Intrinsic<[],
            [llvm_anyptr_ty, // The function to jump to.
             llvm_anyint_ty, // Value to put in EXEC (should be i32 or i64).
             llvm_any_ty, // Arguments that will be copied into SGPRs (s0+).
                          // Must be uniform.
             llvm_any_ty, // Arguments that will be copied into VGPRs (v8+).
                          // Need not be uniform.
             llvm_i32_ty, // Flags.
             llvm_vararg_ty // Additional arguments. Only present if Flags is
                            // non-zero.
            ],
            [IntrConvergent, IntrNoReturn, ImmArg<ArgIndex<4>>]>;


//===----------------------------------------------------------------------===//
// CI+ Intrinsics
//===----------------------------------------------------------------------===//

def int_amdgcn_s_dcache_inv_vol :
  ClangBuiltin<"__builtin_amdgcn_s_dcache_inv_vol">,
  DefaultAttrsIntrinsic<[], [], [IntrNoMem, IntrHasSideEffects]>;

def int_amdgcn_buffer_wbinvl1_vol :
  ClangBuiltin<"__builtin_amdgcn_buffer_wbinvl1_vol">,
  DefaultAttrsIntrinsic<[], [], [IntrNoMem, IntrHasSideEffects]>;

//===----------------------------------------------------------------------===//
// VI Intrinsics
//===----------------------------------------------------------------------===//

// llvm.amdgcn.mov.dpp.i32 <src> <dpp_ctrl> <row_mask> <bank_mask> <bound_ctrl>
def int_amdgcn_mov_dpp :
  Intrinsic<[llvm_anyint_ty],
            [LLVMMatchType<0>, llvm_i32_ty, llvm_i32_ty, llvm_i32_ty,
             llvm_i1_ty],
             [IntrNoMem, IntrConvergent, IntrWillReturn,
             ImmArg<ArgIndex<1>>, ImmArg<ArgIndex<2>>,
             ImmArg<ArgIndex<3>>, ImmArg<ArgIndex<4>>, IntrNoCallback, IntrNoFree]>;

// llvm.amdgcn.update.dpp.i32 <old> <src> <dpp_ctrl> <row_mask> <bank_mask> <bound_ctrl>
// Should be equivalent to:
// v_mov_b32 <dest> <old>
// v_mov_b32 <dest> <src> <dpp_ctrl> <row_mask> <bank_mask> <bound_ctrl>
def int_amdgcn_update_dpp :
  Intrinsic<[llvm_any_ty],
            [LLVMMatchType<0>, LLVMMatchType<0>, llvm_i32_ty,
            llvm_i32_ty, llvm_i32_ty, llvm_i1_ty],
             [IntrNoMem, IntrConvergent, IntrWillReturn,
              ImmArg<ArgIndex<2>>, ImmArg<ArgIndex<3>>,
              ImmArg<ArgIndex<4>>, ImmArg<ArgIndex<5>>, IntrNoCallback, IntrNoFree]>;

def int_amdgcn_s_dcache_wb :
  ClangBuiltin<"__builtin_amdgcn_s_dcache_wb">,
  Intrinsic<[], [], [IntrNoMem, IntrHasSideEffects, IntrWillReturn, IntrNoCallback, IntrNoFree]>;

def int_amdgcn_s_dcache_wb_vol :
  ClangBuiltin<"__builtin_amdgcn_s_dcache_wb_vol">,
  Intrinsic<[], [], [IntrNoMem, IntrHasSideEffects, IntrWillReturn, IntrNoCallback, IntrNoFree]>;

def int_amdgcn_s_memrealtime :
  ClangBuiltin<"__builtin_amdgcn_s_memrealtime">,
  Intrinsic<[llvm_i64_ty], [], [IntrNoMem, IntrHasSideEffects, IntrWillReturn, IntrNoCallback, IntrNoFree]>;

// llvm.amdgcn.ds.permute <index> <src>
def int_amdgcn_ds_permute :
  ClangBuiltin<"__builtin_amdgcn_ds_permute">,
  Intrinsic<[llvm_i32_ty], [llvm_i32_ty, llvm_i32_ty],
    [IntrNoMem, IntrConvergent, IntrWillReturn, IntrNoCallback, IntrNoFree]>;

// llvm.amdgcn.ds.bpermute <index> <src>
def int_amdgcn_ds_bpermute :
  ClangBuiltin<"__builtin_amdgcn_ds_bpermute">,
  Intrinsic<[llvm_i32_ty], [llvm_i32_ty, llvm_i32_ty],
     [IntrNoMem, IntrConvergent, IntrWillReturn, IntrNoCallback, IntrNoFree]>;

// llvm.amdgcn.perm <src0> <src1> <selector>
def int_amdgcn_perm :
  ClangBuiltin<"__builtin_amdgcn_perm">,
  Intrinsic<[llvm_i32_ty], [llvm_i32_ty, llvm_i32_ty, llvm_i32_ty],
     [IntrNoMem, IntrSpeculatable, IntrWillReturn, IntrNoCallback, IntrNoFree]>;

//===----------------------------------------------------------------------===//
// GFX9 Intrinsics
//===----------------------------------------------------------------------===//

class AMDGPUGlobalLoadLDS : Intrinsic <
  [],
  [LLVMQualPointerType<llvm_i8_ty, 1>, // Base global pointer to load from
   LLVMQualPointerType<llvm_i8_ty, 3>, // LDS base pointer to store to
   llvm_i32_ty,                        // Data byte size: 1/2/4
   llvm_i32_ty,                        // imm offset (applied to both global and LDS address)
   llvm_i32_ty],                       // auxiliary data (imm, cachepolicy (bit 0 = glc/sc0,
                                       //                                   bit 1 = slc/sc1,
                                       //                                   bit 2 = dlc on gfx10+))
                                       //                                   bit 4 = scc/nt on gfx90a+))
  [IntrWillReturn, NoCapture<ArgIndex<0>>, NoCapture<ArgIndex<1>>,
   ImmArg<ArgIndex<2>>, ImmArg<ArgIndex<3>>, ImmArg<ArgIndex<4>>, IntrNoCallback, IntrNoFree],
  "", [SDNPMemOperand]>;
def int_amdgcn_global_load_lds : AMDGPUGlobalLoadLDS;

//===----------------------------------------------------------------------===//
// GFX10 Intrinsics
//===----------------------------------------------------------------------===//

// llvm.amdgcn.permlane16 <old> <src0> <src1> <src2> <fi> <bound_control>
def int_amdgcn_permlane16 : ClangBuiltin<"__builtin_amdgcn_permlane16">,
  Intrinsic<[llvm_i32_ty],
            [llvm_i32_ty, llvm_i32_ty, llvm_i32_ty, llvm_i32_ty, llvm_i1_ty, llvm_i1_ty],
            [IntrNoMem, IntrConvergent, IntrWillReturn,
             ImmArg<ArgIndex<4>>, ImmArg<ArgIndex<5>>, IntrNoCallback, IntrNoFree]>;

// llvm.amdgcn.permlanex16 <old> <src0> <src1> <src2> <fi> <bound_control>
def int_amdgcn_permlanex16 : ClangBuiltin<"__builtin_amdgcn_permlanex16">,
  Intrinsic<[llvm_i32_ty],
            [llvm_i32_ty, llvm_i32_ty, llvm_i32_ty, llvm_i32_ty, llvm_i1_ty, llvm_i1_ty],
            [IntrNoMem, IntrConvergent, IntrWillReturn,
             ImmArg<ArgIndex<4>>, ImmArg<ArgIndex<5>>, IntrNoCallback, IntrNoFree]>;

// llvm.amdgcn.mov.dpp8.i32 <src> <sel>
// <sel> is a 32-bit constant whose high 8 bits must be zero which selects
// the lanes to read from.
def int_amdgcn_mov_dpp8 :
  Intrinsic<[llvm_anyint_ty],
            [LLVMMatchType<0>, llvm_i32_ty],
            [IntrNoMem, IntrConvergent, IntrWillReturn,
             ImmArg<ArgIndex<1>>, IntrNoCallback, IntrNoFree]>;

def int_amdgcn_s_get_waveid_in_workgroup :
  ClangBuiltin<"__builtin_amdgcn_s_get_waveid_in_workgroup">,
  Intrinsic<[llvm_i32_ty], [],
    [IntrNoMem, IntrHasSideEffects, IntrWillReturn, IntrNoCallback, IntrNoFree]>;

class AMDGPUGlobalAtomicRtn<LLVMType vt> : Intrinsic <
  [vt],
  [llvm_anyptr_ty,    // vaddr
   vt],               // vdata(VGPR)
  [IntrArgMemOnly, IntrWillReturn, NoCapture<ArgIndex<0>>, IntrNoCallback, IntrNoFree], "",
  [SDNPMemOperand]>;

def int_amdgcn_global_atomic_csub : AMDGPUGlobalAtomicRtn<llvm_i32_ty>;

// uint4 llvm.amdgcn.image.bvh.intersect.ray <node_ptr>, <ray_extent>, <ray_origin>,
//                                           <ray_dir>, <ray_inv_dir>, <texture_descr>
// <node_ptr> is i32 or i64.
// <ray_dir> and <ray_inv_dir> are both v3f16 or both v3f32.
def int_amdgcn_image_bvh_intersect_ray :
  DefaultAttrsIntrinsic<[llvm_v4i32_ty],
            [llvm_anyint_ty, llvm_float_ty, llvm_v3f32_ty, llvm_anyvector_ty,
             LLVMMatchType<1>, llvm_v4i32_ty],
            [IntrReadMem, IntrWillReturn, IntrNoCallback, IntrNoFree]>;

//===----------------------------------------------------------------------===//
// GFX11 Intrinsics
//===----------------------------------------------------------------------===//

// llvm.amdgcn.permlane64 <src0>
def int_amdgcn_permlane64 :
  ClangBuiltin<"__builtin_amdgcn_permlane64">,
  Intrinsic<[llvm_i32_ty], [llvm_i32_ty],
            [IntrNoMem, IntrConvergent, IntrWillReturn, IntrNoCallback, IntrNoFree]>;

def int_amdgcn_ds_add_gs_reg_rtn :
  ClangBuiltin<"__builtin_amdgcn_ds_add_gs_reg_rtn">,
  Intrinsic<[llvm_anyint_ty], [llvm_i32_ty, llvm_i32_ty],
            [ImmArg<ArgIndex<1>>, IntrHasSideEffects, IntrWillReturn, IntrNoCallback, IntrNoFree],
            "", [SDNPMemOperand]>;

def int_amdgcn_ds_sub_gs_reg_rtn :
  ClangBuiltin<"__builtin_amdgcn_ds_sub_gs_reg_rtn">,
  Intrinsic<[llvm_anyint_ty], [llvm_i32_ty, llvm_i32_ty],
            [ImmArg<ArgIndex<1>>, IntrHasSideEffects, IntrWillReturn, IntrNoCallback, IntrNoFree],
            "", [SDNPMemOperand]>;

def int_amdgcn_ds_bvh_stack_rtn :
  Intrinsic<
    [llvm_i32_ty, llvm_i32_ty], // %vdst, %addr
    [
      llvm_i32_ty,   // %addr
      llvm_i32_ty,   // %data0
      llvm_v4i32_ty, // %data1
      llvm_i32_ty,   // %offset
    ],
    [ImmArg<ArgIndex<3>>, IntrWillReturn, IntrNoCallback, IntrNoFree]
  >;

// WMMA (Wave Matrix Multiply-Accumulate) intrinsics
//
// These operations perform a matrix multiplication and accumulation of
// the form: D = A * B + C .

class AMDGPUWmmaIntrinsic<LLVMType AB, LLVMType CD> :
  Intrinsic<
    [CD],               // %D
    [
      AB,               // %A
      AB,               // %B
      LLVMMatchType<0>, // %C
    ],
    [IntrNoMem, IntrConvergent, IntrWillReturn, IntrNoCallback, IntrNoFree]
>;

class AMDGPUWmmaIntrinsicOPSEL<LLVMType AB, LLVMType CD> :
  Intrinsic<
    [CD],               // %D
    [
      AB,               // %A
      AB,               // %B
      LLVMMatchType<0>, // %C
      llvm_i1_ty,       // %high
    ],
    [IntrNoMem, IntrConvergent, ImmArg<ArgIndex<3>>, IntrWillReturn, IntrNoCallback, IntrNoFree]
>;

class AMDGPUWmmaIntrinsicIU<LLVMType AB, LLVMType CD> :
  Intrinsic<
    [CD],               // %D
    [
      llvm_i1_ty,       // %A_sign
      AB,               // %A
      llvm_i1_ty,       // %B_sign
      AB,               // %B
      LLVMMatchType<0>, // %C
      llvm_i1_ty,       // %clamp
    ],
    [IntrNoMem, IntrConvergent, ImmArg<ArgIndex<0>>, ImmArg<ArgIndex<2>>, ImmArg<ArgIndex<5>>, IntrWillReturn, IntrNoCallback, IntrNoFree]
>;

def int_amdgcn_wmma_f32_16x16x16_f16   : AMDGPUWmmaIntrinsic<llvm_v16f16_ty, llvm_anyfloat_ty>;
def int_amdgcn_wmma_f32_16x16x16_bf16  : AMDGPUWmmaIntrinsic<llvm_v16i16_ty, llvm_anyfloat_ty>;
def int_amdgcn_wmma_f16_16x16x16_f16   : AMDGPUWmmaIntrinsicOPSEL<llvm_v16f16_ty, llvm_anyfloat_ty>;
def int_amdgcn_wmma_bf16_16x16x16_bf16 : AMDGPUWmmaIntrinsicOPSEL<llvm_v16i16_ty, llvm_anyint_ty>;
def int_amdgcn_wmma_i32_16x16x16_iu8   : AMDGPUWmmaIntrinsicIU<llvm_v4i32_ty, llvm_anyint_ty>;
def int_amdgcn_wmma_i32_16x16x16_iu4   : AMDGPUWmmaIntrinsicIU<llvm_v2i32_ty, llvm_anyint_ty>;

def int_amdgcn_s_wait_event_export_ready :
  ClangBuiltin<"__builtin_amdgcn_s_wait_event_export_ready">,
  Intrinsic<[], [], [IntrNoMem, IntrHasSideEffects, IntrWillReturn]
>;

//===----------------------------------------------------------------------===//
// Deep learning intrinsics.
//===----------------------------------------------------------------------===//

// f32 %r = llvm.amdgcn.fdot2(v2f16 %a, v2f16 %b, f32 %c, i1 %clamp)
//   %r = %a[0] * %b[0] + %a[1] * %b[1] + %c
def int_amdgcn_fdot2 :
  ClangBuiltin<"__builtin_amdgcn_fdot2">,
  DefaultAttrsIntrinsic<
    [llvm_float_ty], // %r
    [
      llvm_v2f16_ty, // %a
      llvm_v2f16_ty, // %b
      llvm_float_ty, // %c
      llvm_i1_ty     // %clamp
    ],
    [IntrNoMem, IntrSpeculatable, ImmArg<ArgIndex<3>>]
  >;

// f16 %r = llvm.amdgcn.fdot2.f16.f16(v2f16 %a, v2f16 %b, f16 %c)
//   %r = %a[0] * %b[0] + %a[1] * %b[1] + %c
def int_amdgcn_fdot2_f16_f16 :
  ClangBuiltin<"__builtin_amdgcn_fdot2_f16_f16">,
  DefaultAttrsIntrinsic<
    [llvm_half_ty],  // %r
    [
      llvm_v2f16_ty, // %a
      llvm_v2f16_ty, // %b
      llvm_half_ty   // %c
    ],
    [IntrNoMem, IntrSpeculatable]
  >;

// bf16 %r = llvm.amdgcn.fdot2.bf16.bf16(v2bf16 %a, v2bf16 %b, bf16 %c)
//   %r = %a[0] * %b[0] + %a[1] * %b[1] + %c
def int_amdgcn_fdot2_bf16_bf16 :
  ClangBuiltin<"__builtin_amdgcn_fdot2_bf16_bf16">,
  DefaultAttrsIntrinsic<
    [llvm_i16_ty],   // %r
    [
      llvm_v2i16_ty, // %a
      llvm_v2i16_ty, // %b
      llvm_i16_ty    // %c
    ],
    [IntrNoMem, IntrSpeculatable]
  >;

// f32 %r = llvm.amdgcn.fdot2.f32.bf16(v2bf16 %a, v2bf16 %b, f32 %c, i1 %clamp)
//   %r = %a[0] * %b[0] + %a[1] * %b[1] + %c
def int_amdgcn_fdot2_f32_bf16 :
  ClangBuiltin<"__builtin_amdgcn_fdot2_f32_bf16">,
  DefaultAttrsIntrinsic<
    [llvm_float_ty], // %r
    [
      llvm_v2i16_ty, // %a
      llvm_v2i16_ty, // %b
      llvm_float_ty, // %c
      llvm_i1_ty     // %clamp
    ],
    [IntrNoMem, IntrSpeculatable, ImmArg<ArgIndex<3>>]
  >;

// i32 %r = llvm.amdgcn.sdot2(v2i16 %a, v2i16 %b, i32 %c, i1 %clamp)
//   %r = %a[0] * %b[0] + %a[1] * %b[1] + %c
def int_amdgcn_sdot2 :
  ClangBuiltin<"__builtin_amdgcn_sdot2">,
  DefaultAttrsIntrinsic<
    [llvm_i32_ty], // %r
    [
      llvm_v2i16_ty, // %a
      llvm_v2i16_ty, // %b
      llvm_i32_ty,   // %c
      llvm_i1_ty     // %clamp
    ],
    [IntrNoMem, IntrSpeculatable, ImmArg<ArgIndex<3>>]
  >;

// u32 %r = llvm.amdgcn.udot2(v2u16 %a, v2u16 %b, u32 %c, i1 %clamp)
//   %r = %a[0] * %b[0] + %a[1] * %b[1] + %c
def int_amdgcn_udot2 :
  ClangBuiltin<"__builtin_amdgcn_udot2">,
  DefaultAttrsIntrinsic<
    [llvm_i32_ty], // %r
    [
      llvm_v2i16_ty, // %a
      llvm_v2i16_ty, // %b
      llvm_i32_ty,   // %c
      llvm_i1_ty     // %clamp
    ],
    [IntrNoMem, IntrSpeculatable, ImmArg<ArgIndex<3>>]
  >;

// i32 %r = llvm.amdgcn.sdot4(v4i8 (as i32) %a, v4i8 (as i32) %b, i32 %c, i1 %clamp)
//   %r = %a[0] * %b[0] + %a[1] * %b[1] + %a[2] * %b[2] + %a[3] * %b[3] + %c
def int_amdgcn_sdot4 :
  ClangBuiltin<"__builtin_amdgcn_sdot4">,
  DefaultAttrsIntrinsic<
    [llvm_i32_ty], // %r
    [
      llvm_i32_ty, // %a
      llvm_i32_ty, // %b
      llvm_i32_ty, // %c
      llvm_i1_ty   // %clamp
    ],
    [IntrNoMem, IntrSpeculatable, ImmArg<ArgIndex<3>>]
  >;

// u32 %r = llvm.amdgcn.udot4(v4u8 (as u32) %a, v4u8 (as u32) %b, u32 %c, i1 %clamp)
//   %r = %a[0] * %b[0] + %a[1] * %b[1] + %a[2] * %b[2] + %a[3] * %b[3] + %c
def int_amdgcn_udot4 :
  ClangBuiltin<"__builtin_amdgcn_udot4">,
  DefaultAttrsIntrinsic<
    [llvm_i32_ty], // %r
    [
      llvm_i32_ty, // %a
      llvm_i32_ty, // %b
      llvm_i32_ty, // %c
      llvm_i1_ty   // %clamp
    ],
    [IntrNoMem, IntrSpeculatable, ImmArg<ArgIndex<3>>]
  >;

// i32 %r = llvm.amdgcn.sudot4(i1 %a_sign, v4i8 (as i32) %a, i1 %b_sign, v4i8 (as i32) %b, i32 %c, i1 %clamp)
// Treat input as signed (_sign = 1) or unsigned (_sign = 0).
// a[i in 0. . . 3] = (%a_sign ? a.i8[i] : promoteToSigned(a.u8[i]));
// b[i in 0. . . 3] = (%b_sign ? b.i8[i] : promoteToSigned(b.u8[i]));
//   %r = %a[0] * %b[0] + %a[1] * %b[1] + %a[2] * %b[2] + %a[3] * %b[3] + %c
def int_amdgcn_sudot4 :
  ClangBuiltin<"__builtin_amdgcn_sudot4">,
  DefaultAttrsIntrinsic<
    [llvm_i32_ty], // %r
    [
      llvm_i1_ty,  // %a_sign
      llvm_i32_ty, // %a
      llvm_i1_ty,  // %b_sign
      llvm_i32_ty, // %b
      llvm_i32_ty, // %c
      llvm_i1_ty   // %clamp
    ],
    [IntrNoMem, IntrSpeculatable,
     ImmArg<ArgIndex<0>>, ImmArg<ArgIndex<2>>, ImmArg<ArgIndex<5>>]
  >;

// i32 %r = llvm.amdgcn.sdot8(v8i4 (as i32) %a, v8i4 (as i32) %b, i32 %c, i1 %clamp)
//   %r = %a[0] * %b[0] + %a[1] * %b[1] + %a[2] * %b[2] + %a[3] * %b[3] +
//        %a[4] * %b[4] + %a[5] * %b[5] + %a[6] * %b[6] + %a[7] * %b[7] + %c
def int_amdgcn_sdot8 :
  ClangBuiltin<"__builtin_amdgcn_sdot8">,
  DefaultAttrsIntrinsic<
    [llvm_i32_ty], // %r
    [
      llvm_i32_ty, // %a
      llvm_i32_ty, // %b
      llvm_i32_ty, // %c
      llvm_i1_ty   // %clamp
    ],
    [IntrNoMem, IntrSpeculatable, ImmArg<ArgIndex<3>>]
  >;

// u32 %r = llvm.amdgcn.udot8(v8u4 (as u32) %a, v8u4 (as u32) %b, u32 %c, i1 %clamp)
//   %r = %a[0] * %b[0] + %a[1] * %b[1] + %a[2] * %b[2] + %a[3] * %b[3] +
//        %a[4] * %b[4] + %a[5] * %b[5] + %a[6] * %b[6] + %a[7] * %b[7] + %c
def int_amdgcn_udot8 :
  ClangBuiltin<"__builtin_amdgcn_udot8">,
  DefaultAttrsIntrinsic<
    [llvm_i32_ty], // %r
    [
      llvm_i32_ty, // %a
      llvm_i32_ty, // %b
      llvm_i32_ty, // %c
      llvm_i1_ty   // %clamp
    ],
    [IntrNoMem, IntrSpeculatable, ImmArg<ArgIndex<3>>]
  >;

// i32 %r = llvm.amdgcn.sudot8(i1 %a_sign, v8i4 (as i32) %a, i1 %b_sign, v8i4 (as i32) %b, i32 %c, i1 %clamp)
// Treat input as signed (_sign = 1) or unsigned (_sign = 0).
// a[i in 0. . . 7] = (%a_sign ? a.i4[i] : promoteToSigned(a.u4[i]));
// b[i in 0. . . 7] = (%b_sign ? b.i4[i] : promoteToSigned(b.u4[i]));
//   %r = %a[0] * %b[0] + %a[1] * %b[1] + %a[2] * %b[2] + %a[3] * %b[3] +
//        %a[4] * %b[4] + %a[5] * %b[5] + %a[6] * %b[6] + %a[7] * %b[7] + %c
  def int_amdgcn_sudot8 :
  ClangBuiltin<"__builtin_amdgcn_sudot8">,
  DefaultAttrsIntrinsic<
    [llvm_i32_ty], // %r
    [
      llvm_i1_ty,  // %a_sign
      llvm_i32_ty, // %a
      llvm_i1_ty,  // %b_sign
      llvm_i32_ty, // %b
      llvm_i32_ty, // %c
      llvm_i1_ty   // %clamp
    ],
    [IntrNoMem, IntrSpeculatable,
     ImmArg<ArgIndex<0>>,  ImmArg<ArgIndex<2>>, ImmArg<ArgIndex<5>>]
  >;

//===----------------------------------------------------------------------===//
// gfx908 intrinsics
// ===----------------------------------------------------------------------===//

def int_amdgcn_global_atomic_fadd : AMDGPUGlobalAtomicRtn<llvm_anyfloat_ty>;

// llvm.amdgcn.mfma.*.* vdst, srcA, srcB, srcC, cbsz, abid, blgp
class AMDGPUMfmaIntrinsic<LLVMType DestTy, LLVMType SrcABTy> :
  ClangBuiltin<!subst("int", "__builtin", NAME)>,
  DefaultAttrsIntrinsic<[DestTy],
            [SrcABTy, SrcABTy, DestTy,
             llvm_i32_ty, llvm_i32_ty, llvm_i32_ty],
            [IntrConvergent, IntrNoMem,
             ImmArg<ArgIndex<3>>, ImmArg<ArgIndex<4>>, ImmArg<ArgIndex<5>>]>;

def int_amdgcn_mfma_f32_32x32x1f32  : AMDGPUMfmaIntrinsic<llvm_v32f32_ty, llvm_float_ty>;
def int_amdgcn_mfma_f32_16x16x1f32  : AMDGPUMfmaIntrinsic<llvm_v16f32_ty, llvm_float_ty>;
def int_amdgcn_mfma_f32_4x4x1f32    : AMDGPUMfmaIntrinsic<llvm_v4f32_ty,  llvm_float_ty>;
def int_amdgcn_mfma_f32_32x32x2f32  : AMDGPUMfmaIntrinsic<llvm_v16f32_ty, llvm_float_ty>;
def int_amdgcn_mfma_f32_16x16x4f32  : AMDGPUMfmaIntrinsic<llvm_v4f32_ty,  llvm_float_ty>;
def int_amdgcn_mfma_f32_32x32x4f16  : AMDGPUMfmaIntrinsic<llvm_v32f32_ty, llvm_v4f16_ty>;
def int_amdgcn_mfma_f32_16x16x4f16  : AMDGPUMfmaIntrinsic<llvm_v16f32_ty, llvm_v4f16_ty>;
def int_amdgcn_mfma_f32_4x4x4f16    : AMDGPUMfmaIntrinsic<llvm_v4f32_ty,  llvm_v4f16_ty>;
def int_amdgcn_mfma_f32_32x32x8f16  : AMDGPUMfmaIntrinsic<llvm_v16f32_ty, llvm_v4f16_ty>;
def int_amdgcn_mfma_f32_16x16x16f16 : AMDGPUMfmaIntrinsic<llvm_v4f32_ty,  llvm_v4f16_ty>;
def int_amdgcn_mfma_i32_32x32x4i8   : AMDGPUMfmaIntrinsic<llvm_v32i32_ty, llvm_i32_ty>;
def int_amdgcn_mfma_i32_16x16x4i8   : AMDGPUMfmaIntrinsic<llvm_v16i32_ty, llvm_i32_ty>;
def int_amdgcn_mfma_i32_4x4x4i8     : AMDGPUMfmaIntrinsic<llvm_v4i32_ty,  llvm_i32_ty>;
def int_amdgcn_mfma_i32_32x32x8i8   : AMDGPUMfmaIntrinsic<llvm_v16i32_ty, llvm_i32_ty>;
def int_amdgcn_mfma_i32_16x16x16i8  : AMDGPUMfmaIntrinsic<llvm_v4i32_ty,  llvm_i32_ty>;
def int_amdgcn_mfma_f32_32x32x2bf16 : AMDGPUMfmaIntrinsic<llvm_v32f32_ty, llvm_v2i16_ty>;
def int_amdgcn_mfma_f32_16x16x2bf16 : AMDGPUMfmaIntrinsic<llvm_v16f32_ty, llvm_v2i16_ty>;
def int_amdgcn_mfma_f32_4x4x2bf16   : AMDGPUMfmaIntrinsic<llvm_v4f32_ty,  llvm_v2i16_ty>;
def int_amdgcn_mfma_f32_32x32x4bf16 : AMDGPUMfmaIntrinsic<llvm_v16f32_ty, llvm_v2i16_ty>;
def int_amdgcn_mfma_f32_16x16x8bf16 : AMDGPUMfmaIntrinsic<llvm_v4f32_ty,  llvm_v2i16_ty>;

//===----------------------------------------------------------------------===//
// gfx90a intrinsics
// ===----------------------------------------------------------------------===//

def int_amdgcn_global_atomic_fmin : AMDGPUGlobalAtomicRtn<llvm_anyfloat_ty>;
def int_amdgcn_global_atomic_fmax : AMDGPUGlobalAtomicRtn<llvm_anyfloat_ty>;
def int_amdgcn_flat_atomic_fadd   : AMDGPUGlobalAtomicRtn<llvm_anyfloat_ty>;
def int_amdgcn_flat_atomic_fmin   : AMDGPUGlobalAtomicRtn<llvm_anyfloat_ty>;
def int_amdgcn_flat_atomic_fmax   : AMDGPUGlobalAtomicRtn<llvm_anyfloat_ty>;

def int_amdgcn_mfma_f32_32x32x4bf16_1k  : AMDGPUMfmaIntrinsic<llvm_v32f32_ty, llvm_v4i16_ty>;
def int_amdgcn_mfma_f32_16x16x4bf16_1k  : AMDGPUMfmaIntrinsic<llvm_v16f32_ty, llvm_v4i16_ty>;
def int_amdgcn_mfma_f32_4x4x4bf16_1k    : AMDGPUMfmaIntrinsic<llvm_v4f32_ty,  llvm_v4i16_ty>;
def int_amdgcn_mfma_f32_32x32x8bf16_1k  : AMDGPUMfmaIntrinsic<llvm_v16f32_ty, llvm_v4i16_ty>;
def int_amdgcn_mfma_f32_16x16x16bf16_1k : AMDGPUMfmaIntrinsic<llvm_v4f32_ty,  llvm_v4i16_ty>;

// Note: in gfx940 BLGP argument is replaced by NEG bitfield in the DGEMM MFMA.
//       Three bits corresponding to the neg modifier applied to the respective
//       source operand.
def int_amdgcn_mfma_f64_16x16x4f64      : AMDGPUMfmaIntrinsic<llvm_v4f64_ty,  llvm_double_ty>;
def int_amdgcn_mfma_f64_4x4x4f64        : AMDGPUMfmaIntrinsic<llvm_double_ty, llvm_double_ty>;

//===----------------------------------------------------------------------===//
// gfx940 intrinsics
// ===----------------------------------------------------------------------===//

// bf16 atomics use v2i16 argument since there is no bf16 data type in the llvm.
def int_amdgcn_global_atomic_fadd_v2bf16 : AMDGPUGlobalAtomicRtn<llvm_v2i16_ty>;
def int_amdgcn_flat_atomic_fadd_v2bf16   : AMDGPUGlobalAtomicRtn<llvm_v2i16_ty>;
def int_amdgcn_ds_fadd_v2bf16 : DefaultAttrsIntrinsic<
    [llvm_v2i16_ty],
    [LLVMQualPointerType<llvm_v2i16_ty, 3>, llvm_v2i16_ty],
    [IntrArgMemOnly, NoCapture<ArgIndex<0>>]>,
    ClangBuiltin<"__builtin_amdgcn_ds_atomic_fadd_v2bf16">;

def int_amdgcn_mfma_i32_16x16x32_i8     : AMDGPUMfmaIntrinsic<llvm_v4i32_ty,  llvm_i64_ty>;
def int_amdgcn_mfma_i32_32x32x16_i8     : AMDGPUMfmaIntrinsic<llvm_v16i32_ty, llvm_i64_ty>;
def int_amdgcn_mfma_f32_16x16x8_xf32    : AMDGPUMfmaIntrinsic<llvm_v4f32_ty,  llvm_v2f32_ty>;
def int_amdgcn_mfma_f32_32x32x4_xf32    : AMDGPUMfmaIntrinsic<llvm_v16f32_ty, llvm_v2f32_ty>;

class AMDGPUMFp8MfmaIntrinsic<LLVMType DestTy> :
  AMDGPUMfmaIntrinsic<DestTy, llvm_i64_ty>;

multiclass AMDGPUMFp8MfmaIntrinsic<LLVMType DestTy> {
  foreach kind = ["bf8_bf8", "bf8_fp8", "fp8_bf8", "fp8_fp8"] in
    def NAME#"_"#kind : AMDGPUMFp8MfmaIntrinsic<DestTy>;
}

defm int_amdgcn_mfma_f32_16x16x32 : AMDGPUMFp8MfmaIntrinsic<llvm_v4f32_ty>;
defm int_amdgcn_mfma_f32_32x32x16 : AMDGPUMFp8MfmaIntrinsic<llvm_v16f32_ty>;

// llvm.amdgcn.smfmac.?32.* vdst, srcA, srcB, srcC, index, cbsz, abid
class AMDGPUMSmfmacIntrinsic<LLVMType DestTy, LLVMType SrcA, LLVMType SrcB> :
  ClangBuiltin<!subst("int", "__builtin", NAME)>,
  DefaultAttrsIntrinsic<[DestTy],
            [SrcA, SrcB, DestTy, llvm_i32_ty,
             llvm_i32_ty, llvm_i32_ty],
            [IntrConvergent, IntrNoMem,
             ImmArg<ArgIndex<4>>, ImmArg<ArgIndex<5>>]>;

def int_amdgcn_smfmac_f32_16x16x32_f16  : AMDGPUMSmfmacIntrinsic<llvm_v4f32_ty,  llvm_v4f16_ty, llvm_v8f16_ty>;
def int_amdgcn_smfmac_f32_32x32x16_f16  : AMDGPUMSmfmacIntrinsic<llvm_v16f32_ty, llvm_v4f16_ty, llvm_v8f16_ty>;
def int_amdgcn_smfmac_f32_16x16x32_bf16 : AMDGPUMSmfmacIntrinsic<llvm_v4f32_ty,  llvm_v4i16_ty, llvm_v8i16_ty>;
def int_amdgcn_smfmac_f32_32x32x16_bf16 : AMDGPUMSmfmacIntrinsic<llvm_v16f32_ty, llvm_v4i16_ty, llvm_v8i16_ty>;
def int_amdgcn_smfmac_i32_16x16x64_i8   : AMDGPUMSmfmacIntrinsic<llvm_v4i32_ty,  llvm_v2i32_ty, llvm_v4i32_ty>;
def int_amdgcn_smfmac_i32_32x32x32_i8   : AMDGPUMSmfmacIntrinsic<llvm_v16i32_ty, llvm_v2i32_ty, llvm_v4i32_ty>;

class AMDGPUMFp8SmfmacIntrinsic<LLVMType DestTy> :
  AMDGPUMSmfmacIntrinsic<DestTy, llvm_v2i32_ty, llvm_v4i32_ty>;

multiclass AMDGPUMFp8SmfmacIntrinsic<LLVMType DestTy> {
  foreach kind = ["bf8_bf8", "bf8_fp8", "fp8_bf8", "fp8_fp8"] in
    def NAME#"_"#kind : AMDGPUMFp8SmfmacIntrinsic<DestTy>;
}

defm int_amdgcn_smfmac_f32_16x16x64 : AMDGPUMFp8SmfmacIntrinsic<llvm_v4f32_ty>;
defm int_amdgcn_smfmac_f32_32x32x32 : AMDGPUMFp8SmfmacIntrinsic<llvm_v16f32_ty>;

// llvm.amdgcn.cvt.f32.bf8 float vdst, int srcA, imm byte_sel [0..3]
// byte_sel selects byte from srcA.
def int_amdgcn_cvt_f32_bf8 : ClangBuiltin<"__builtin_amdgcn_cvt_f32_bf8">,
  DefaultAttrsIntrinsic<[llvm_float_ty],
            [llvm_i32_ty, llvm_i32_ty],
            [IntrNoMem, ImmArg<ArgIndex<1>>]>;

// llvm.amdgcn.cvt.f32.fp8 float vdst, int srcA, imm byte_sel [0..3]
def int_amdgcn_cvt_f32_fp8 : ClangBuiltin<"__builtin_amdgcn_cvt_f32_fp8">,
  DefaultAttrsIntrinsic<[llvm_float_ty],
            [llvm_i32_ty, llvm_i32_ty],
            [IntrNoMem, ImmArg<ArgIndex<1>>]>;

// llvm.amdgcn.cvt.pk.f32.bf8 float2 vdst, int srcA, imm word_sel
// word_sel = 1 selects 2 high bytes, 0 selects 2 low bytes.
def int_amdgcn_cvt_pk_f32_bf8 : ClangBuiltin<"__builtin_amdgcn_cvt_pk_f32_bf8">,
  DefaultAttrsIntrinsic<[llvm_v2f32_ty],
            [llvm_i32_ty, llvm_i1_ty],
            [IntrNoMem, ImmArg<ArgIndex<1>>]>;

// llvm.amdgcn.cvt.pk.f32.fp8 float2 vdst, int srcA, imm word_sel.
def int_amdgcn_cvt_pk_f32_fp8 : ClangBuiltin<"__builtin_amdgcn_cvt_pk_f32_fp8">,
  DefaultAttrsIntrinsic<[llvm_v2f32_ty],
            [llvm_i32_ty, llvm_i1_ty],
            [IntrNoMem, ImmArg<ArgIndex<1>>]>;

// llvm.amdgcn.cvt.pk.bf8.f32 int vdst, float srcA, float srcB, int old, imm word_sel
// word_sel = 1 selects 2 high bytes in the vdst, 0 selects 2 low bytes.
def int_amdgcn_cvt_pk_bf8_f32 : ClangBuiltin<"__builtin_amdgcn_cvt_pk_bf8_f32">,
  DefaultAttrsIntrinsic<[llvm_i32_ty],
            [llvm_float_ty, llvm_float_ty, llvm_i32_ty, llvm_i1_ty],
            [IntrNoMem, ImmArg<ArgIndex<3>>]>;

// llvm.amdgcn.cvt.pk.fp8.f32 int vdst, float srcA, float srcB, int old, imm word_sel
def int_amdgcn_cvt_pk_fp8_f32 : ClangBuiltin<"__builtin_amdgcn_cvt_pk_fp8_f32">,
  DefaultAttrsIntrinsic<[llvm_i32_ty],
            [llvm_float_ty, llvm_float_ty, llvm_i32_ty, llvm_i1_ty],
            [IntrNoMem, ImmArg<ArgIndex<3>>]>;

// llvm.amdgcn.cvt.sr.bf8.f32 int vdst, float srcA, int srcB, int old, imm byte_sel [0..3]
// byte_sel selects byte to write into vdst.
def int_amdgcn_cvt_sr_bf8_f32 : ClangBuiltin<"__builtin_amdgcn_cvt_sr_bf8_f32">,
  DefaultAttrsIntrinsic<[llvm_i32_ty],
            [llvm_float_ty, llvm_i32_ty, llvm_i32_ty, llvm_i32_ty],
            [IntrNoMem, ImmArg<ArgIndex<3>>]>;

// llvm.amdgcn.cvt.sr.fp8.f32 int vdst, float srcA, int srcB, int old, imm byte_sel [0..3]
def int_amdgcn_cvt_sr_fp8_f32 : ClangBuiltin<"__builtin_amdgcn_cvt_sr_fp8_f32">,
  DefaultAttrsIntrinsic<[llvm_i32_ty],
            [llvm_float_ty, llvm_i32_ty, llvm_i32_ty, llvm_i32_ty],
            [IntrNoMem, ImmArg<ArgIndex<3>>]>;

// Represent a relocation constant.
def int_amdgcn_reloc_constant : DefaultAttrsIntrinsic<
  [llvm_i32_ty], [llvm_metadata_ty],
  [IntrNoMem, IntrSpeculatable]
>;

//===----------------------------------------------------------------------===//
// Special Intrinsics for backend internal use only. No frontend
// should emit calls to these.
// ===----------------------------------------------------------------------===//
def int_amdgcn_if : Intrinsic<[llvm_i1_ty, llvm_anyint_ty],
  [llvm_i1_ty], [IntrConvergent, IntrWillReturn, IntrNoCallback, IntrNoFree]
>;

def int_amdgcn_else : Intrinsic<[llvm_i1_ty, llvm_anyint_ty],
  [llvm_anyint_ty], [IntrConvergent, IntrWillReturn, IntrNoCallback, IntrNoFree]
>;

def int_amdgcn_if_break : Intrinsic<[llvm_anyint_ty],
  [llvm_i1_ty, LLVMMatchType<0>],
  [IntrNoMem, IntrConvergent, IntrWillReturn, IntrNoCallback, IntrNoFree]
>;

def int_amdgcn_loop : Intrinsic<[llvm_i1_ty],
  [llvm_anyint_ty], [IntrConvergent, IntrWillReturn, IntrNoCallback, IntrNoFree]
>;

def int_amdgcn_end_cf : Intrinsic<[], [llvm_anyint_ty],
  [IntrConvergent, IntrWillReturn, IntrNoCallback, IntrNoFree]>;

// Represent unreachable in a divergent region.
def int_amdgcn_unreachable : Intrinsic<[], [], [IntrConvergent, IntrNoCallback, IntrNoFree]>;

// Emit 2.5 ulp, no denormal division. Should only be inserted by
// pass based on !fpmath metadata.
def int_amdgcn_fdiv_fast : DefaultAttrsIntrinsic<
  [llvm_float_ty], [llvm_float_ty, llvm_float_ty],
  [IntrNoMem, IntrSpeculatable]
>;

// SYCL
def int_amdgcn_implicit_offset : ClangBuiltin<"__builtin_amdgcn_implicit_offset">,
  Intrinsic<[LLVMQualPointerType<llvm_i32_ty, 5>], [], [IntrNoMem, IntrSpeculatable]>;
}<|MERGE_RESOLUTION|>--- conflicted
+++ resolved
@@ -1209,17 +1209,10 @@
   [ImmArg<ArgIndex<5>>, IntrWillReturn, IntrNoCallback, IntrNoFree], "", [SDNPMemOperand]>,
   AMDGPURsrcIntrinsic<2, 0>;
 
-<<<<<<< HEAD
-class AMDGPURawPtrBufferAtomic<LLVMType data_ty = llvm_any_ty, bit NoRtn = false> : Intrinsic <
-  !if(NoRtn, [], [data_ty]),
-  [!if(NoRtn, data_ty, LLVMMatchType<0>),  // vdata(VGPR)
-   AMDGPUBufferRsrcTy<LLVMMatchType<0>>, // rsrc(SGPR)
-=======
 class AMDGPURawPtrBufferAtomic<LLVMType data_ty = llvm_any_ty> : Intrinsic <
   [data_ty],
   [LLVMMatchType<0>,            // vdata(VGPR)
-   AMDGPUBufferRsrcTy,          // rsrc(SGPR)
->>>>>>> bff17f9f
+  AMDGPUBufferRsrcTy<LLVMMatchType<0>>,          // rsrc(SGPR)
    llvm_i32_ty,                 // offset(VGPR/imm, included in bounds checking and swizzling)
    llvm_i32_ty,                 // soffset(SGPR/imm, excluded from bounds checking and swizzling)
    llvm_i32_ty],                // cachepolicy(imm; bit 1 = slc)
@@ -1291,17 +1284,10 @@
   [ImmArg<ArgIndex<6>>, IntrWillReturn, IntrNoCallback, IntrNoFree], "", [SDNPMemOperand]>,
   AMDGPURsrcIntrinsic<2, 0>;
 
-<<<<<<< HEAD
-class AMDGPUStructPtrBufferAtomic<LLVMType data_ty = llvm_any_ty, bit NoRtn = false> : Intrinsic <
-  !if(NoRtn, [], [data_ty]),
-  [!if(NoRtn, data_ty, LLVMMatchType<0>),  // vdata(VGPR)
-   AMDGPUBufferRsrcTy<LLVMMatchType<0>>, // rsrc(SGPR)
-=======
 class AMDGPUStructPtrBufferAtomic<LLVMType data_ty = llvm_any_ty> : Intrinsic <
   [data_ty],
   [LLVMMatchType<0>,            // vdata(VGPR)
-   AMDGPUBufferRsrcTy,          // rsrc(SGPR)
->>>>>>> bff17f9f
+  AMDGPUBufferRsrcTy<LLVMMatchType<0>>, // rsrc(SGPR)
    llvm_i32_ty,                 // vindex(VGPR)
    llvm_i32_ty,                 // offset(VGPR/imm, included in bounds checking and swizzling)
    llvm_i32_ty,                 // soffset(SGPR/imm, excluded from bounds checking and swizzling)
