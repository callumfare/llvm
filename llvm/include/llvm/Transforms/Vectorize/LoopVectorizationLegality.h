//===- llvm/Transforms/Vectorize/LoopVectorizationLegality.h ----*- C++ -*-===//
//
// Part of the LLVM Project, under the Apache License v2.0 with LLVM Exceptions.
// See https://llvm.org/LICENSE.txt for license information.
// SPDX-License-Identifier: Apache-2.0 WITH LLVM-exception
//
//===----------------------------------------------------------------------===//
//
/// \file
/// This file defines the LoopVectorizationLegality class. Original code
/// in Loop Vectorizer has been moved out to its own file for modularity
/// and reusability.
///
/// Currently, it works for innermost loop vectorization. Extending this to
/// outer loop vectorization is a TODO item.
///
/// Also provides:
/// 1) LoopVectorizeHints class which keeps a number of loop annotations
/// locally for easy look up. It has the ability to write them back as
/// loop metadata, upon request.
/// 2) LoopVectorizationRequirements class for lazy bail out for the purpose
/// of reporting useful failure to vectorize message.
//
//===----------------------------------------------------------------------===//

#ifndef LLVM_TRANSFORMS_VECTORIZE_LOOPVECTORIZATIONLEGALITY_H
#define LLVM_TRANSFORMS_VECTORIZE_LOOPVECTORIZATIONLEGALITY_H

#include "llvm/ADT/MapVector.h"
#include "llvm/Analysis/LoopAccessAnalysis.h"
#include "llvm/Support/TypeSize.h"
#include "llvm/Transforms/Utils/LoopUtils.h"

namespace llvm {
class AAResults;
class AssumptionCache;
class BasicBlock;
class BlockFrequencyInfo;
class DemandedBits;
class DominatorTree;
class Function;
class Loop;
class LoopInfo;
class Metadata;
class OptimizationRemarkEmitter;
class PredicatedScalarEvolution;
class ProfileSummaryInfo;
class TargetLibraryInfo;
class TargetTransformInfo;
class Type;

/// Utility class for getting and setting loop vectorizer hints in the form
/// of loop metadata.
/// This class keeps a number of loop annotations locally (as member variables)
/// and can, upon request, write them back as metadata on the loop. It will
/// initially scan the loop for existing metadata, and will update the local
/// values based on information in the loop.
/// We cannot write all values to metadata, as the mere presence of some info,
/// for example 'force', means a decision has been made. So, we need to be
/// careful NOT to add them if the user hasn't specifically asked so.
class LoopVectorizeHints {
  enum HintKind {
    HK_WIDTH,
    HK_INTERLEAVE,
    HK_FORCE,
    HK_ISVECTORIZED,
    HK_PREDICATE,
    HK_SCALABLE
  };

  /// Hint - associates name and validation with the hint value.
  struct Hint {
    const char *Name;
    unsigned Value; // This may have to change for non-numeric values.
    HintKind Kind;

    Hint(const char *Name, unsigned Value, HintKind Kind)
        : Name(Name), Value(Value), Kind(Kind) {}

    bool validate(unsigned Val);
  };

  /// Vectorization width.
  Hint Width;

  /// Vectorization interleave factor.
  Hint Interleave;

  /// Vectorization forced
  Hint Force;

  /// Already Vectorized
  Hint IsVectorized;

  /// Vector Predicate
  Hint Predicate;

  /// Says whether we should use fixed width or scalable vectorization.
  Hint Scalable;

  /// Return the loop metadata prefix.
  static StringRef Prefix() { return "llvm.loop."; }

  /// True if there is any unsafe math in the loop.
  bool PotentiallyUnsafe = false;

public:
  enum ForceKind {
    FK_Undefined = -1, ///< Not selected.
    FK_Disabled = 0,   ///< Forcing disabled.
    FK_Enabled = 1,    ///< Forcing enabled.
  };

  enum ScalableForceKind {
    /// Not selected.
    SK_Unspecified = -1,
    /// Disables vectorization with scalable vectors.
    SK_FixedWidthOnly = 0,
    /// Vectorize loops using scalable vectors or fixed-width vectors, but favor
    /// scalable vectors when the cost-model is inconclusive. This is the
    /// default when the scalable.enable hint is enabled through a pragma.
    SK_PreferScalable = 1
  };

  LoopVectorizeHints(const Loop *L, bool InterleaveOnlyWhenForced,
                     OptimizationRemarkEmitter &ORE,
                     const TargetTransformInfo *TTI = nullptr);

  /// Mark the loop L as already vectorized by setting the width to 1.
  void setAlreadyVectorized();

  bool allowVectorization(Function *F, Loop *L,
                          bool VectorizeOnlyWhenForced) const;

  /// Dumps all the hint information.
  void emitRemarkWithHints() const;

  ElementCount getWidth() const {
    return ElementCount::get(Width.Value, (ScalableForceKind)Scalable.Value ==
                                              SK_PreferScalable);
  }

  unsigned getInterleave() const {
    if (Interleave.Value)
      return Interleave.Value;
    // If interleaving is not explicitly set, assume that if we do not want
    // unrolling, we also don't want any interleaving.
    if (llvm::hasUnrollTransformation(TheLoop) & TM_Disable)
      return 1;
    return 0;
  }
  unsigned getIsVectorized() const { return IsVectorized.Value; }
  unsigned getPredicate() const { return Predicate.Value; }
  enum ForceKind getForce() const {
    if ((ForceKind)Force.Value == FK_Undefined &&
        hasDisableAllTransformsHint(TheLoop))
      return FK_Disabled;
    return (ForceKind)Force.Value;
  }

  /// \return true if scalable vectorization has been explicitly disabled.
  bool isScalableVectorizationDisabled() const {
    return (ScalableForceKind)Scalable.Value == SK_FixedWidthOnly;
  }

  /// If hints are provided that force vectorization, use the AlwaysPrint
  /// pass name to force the frontend to print the diagnostic.
  const char *vectorizeAnalysisPassName() const;

  /// When enabling loop hints are provided we allow the vectorizer to change
  /// the order of operations that is given by the scalar loop. This is not
  /// enabled by default because can be unsafe or inefficient. For example,
  /// reordering floating-point operations will change the way round-off
  /// error accumulates in the loop.
  bool allowReordering() const;

  bool isPotentiallyUnsafe() const {
    // Avoid FP vectorization if the target is unsure about proper support.
    // This may be related to the SIMD unit in the target not handling
    // IEEE 754 FP ops properly, or bad single-to-double promotions.
    // Otherwise, a sequence of vectorized loops, even without reduction,
    // could lead to different end results on the destination vectors.
    return getForce() != LoopVectorizeHints::FK_Enabled && PotentiallyUnsafe;
  }

  void setPotentiallyUnsafe() { PotentiallyUnsafe = true; }

private:
  /// Find hints specified in the loop metadata and update local values.
  void getHintsFromMetadata();

  /// Checks string hint with one operand and set value if valid.
  void setHint(StringRef Name, Metadata *Arg);

  /// The loop these hints belong to.
  const Loop *TheLoop;

  /// Interface to emit optimization remarks.
  OptimizationRemarkEmitter &ORE;
};

/// This holds vectorization requirements that must be verified late in
/// the process. The requirements are set by legalize and costmodel. Once
/// vectorization has been determined to be possible and profitable the
/// requirements can be verified by looking for metadata or compiler options.
/// For example, some loops require FP commutativity which is only allowed if
/// vectorization is explicitly specified or if the fast-math compiler option
/// has been provided.
/// Late evaluation of these requirements allows helpful diagnostics to be
/// composed that tells the user what need to be done to vectorize the loop. For
/// example, by specifying #pragma clang loop vectorize or -ffast-math. Late
/// evaluation should be used only when diagnostics can generated that can be
/// followed by a non-expert user.
class LoopVectorizationRequirements {
public:
  /// Track the 1st floating-point instruction that can not be reassociated.
  void addExactFPMathInst(Instruction *I) {
    if (I && !ExactFPMathInst)
      ExactFPMathInst = I;
  }

  Instruction *getExactFPInst() { return ExactFPMathInst; }

private:
  Instruction *ExactFPMathInst = nullptr;
};

/// LoopVectorizationLegality checks if it is legal to vectorize a loop, and
/// to what vectorization factor.
/// This class does not look at the profitability of vectorization, only the
/// legality. This class has two main kinds of checks:
/// * Memory checks - The code in canVectorizeMemory checks if vectorization
///   will change the order of memory accesses in a way that will change the
///   correctness of the program.
/// * Scalars checks - The code in canVectorizeInstrs and canVectorizeMemory
/// checks for a number of different conditions, such as the availability of a
/// single induction variable, that all types are supported and vectorize-able,
/// etc. This code reflects the capabilities of InnerLoopVectorizer.
/// This class is also used by InnerLoopVectorizer for identifying
/// induction variable and the different reduction variables.
class LoopVectorizationLegality {
public:
  LoopVectorizationLegality(
      Loop *L, PredicatedScalarEvolution &PSE, DominatorTree *DT,
      TargetTransformInfo *TTI, TargetLibraryInfo *TLI, Function *F,
      LoopAccessInfoManager &LAIs, LoopInfo *LI, OptimizationRemarkEmitter *ORE,
      LoopVectorizationRequirements *R, LoopVectorizeHints *H, DemandedBits *DB,
      AssumptionCache *AC, BlockFrequencyInfo *BFI, ProfileSummaryInfo *PSI)
      : TheLoop(L), LI(LI), PSE(PSE), TTI(TTI), TLI(TLI), DT(DT), LAIs(LAIs),
        ORE(ORE), Requirements(R), Hints(H), DB(DB), AC(AC), BFI(BFI),
        PSI(PSI) {}

  /// ReductionList contains the reduction descriptors for all
  /// of the reductions that were found in the loop.
  using ReductionList = MapVector<PHINode *, RecurrenceDescriptor>;

  /// InductionList saves induction variables and maps them to the
  /// induction descriptor.
  using InductionList = MapVector<PHINode *, InductionDescriptor>;

  /// RecurrenceSet contains the phi nodes that are recurrences other than
  /// inductions and reductions.
  using RecurrenceSet = SmallPtrSet<const PHINode *, 8>;

  /// Returns true if it is legal to vectorize this loop.
  /// This does not mean that it is profitable to vectorize this
  /// loop, only that it is legal to do so.
  /// Temporarily taking UseVPlanNativePath parameter. If true, take
  /// the new code path being implemented for outer loop vectorization
  /// (should be functional for inner loop vectorization) based on VPlan.
  /// If false, good old LV code.
  bool canVectorize(bool UseVPlanNativePath);

  /// Returns true if it is legal to vectorize the FP math operations in this
  /// loop. Vectorizing is legal if we allow reordering of FP operations, or if
  /// we can use in-order reductions.
  bool canVectorizeFPMath(bool EnableStrictReductions);

  /// Return true if we can vectorize this loop while folding its tail by
  /// masking, and mark all respective loads/stores for masking.
  /// This object's state is only modified iff this function returns true.
  bool prepareToFoldTailByMasking();

  /// Returns the primary induction variable.
  PHINode *getPrimaryInduction() { return PrimaryInduction; }

  /// Returns the reduction variables found in the loop.
  const ReductionList &getReductionVars() const { return Reductions; }

  /// Returns the induction variables found in the loop.
  const InductionList &getInductionVars() const { return Inductions; }

  /// Return the fixed-order recurrences found in the loop.
  RecurrenceSet &getFixedOrderRecurrences() { return FixedOrderRecurrences; }

  /// Returns the widest induction type.
  Type *getWidestInductionType() { return WidestIndTy; }

  /// Returns True if given store is a final invariant store of one of the
  /// reductions found in the loop.
  bool isInvariantStoreOfReduction(StoreInst *SI);

  /// Returns True if given address is invariant and is used to store recurrent
  /// expression
  bool isInvariantAddressOfReduction(Value *V);

  /// Returns True if V is a Phi node of an induction variable in this loop.
  bool isInductionPhi(const Value *V) const;

  /// Returns a pointer to the induction descriptor, if \p Phi is an integer or
  /// floating point induction.
  const InductionDescriptor *getIntOrFpInductionDescriptor(PHINode *Phi) const;

  /// Returns a pointer to the induction descriptor, if \p Phi is pointer
  /// induction.
  const InductionDescriptor *getPointerInductionDescriptor(PHINode *Phi) const;

  /// Returns True if V is a cast that is part of an induction def-use chain,
  /// and had been proven to be redundant under a runtime guard (in other
  /// words, the cast has the same SCEV expression as the induction phi).
  bool isCastedInductionVariable(const Value *V) const;

  /// Returns True if V can be considered as an induction variable in this
  /// loop. V can be the induction phi, or some redundant cast in the def-use
  /// chain of the inducion phi.
  bool isInductionVariable(const Value *V) const;

  /// Returns True if PN is a reduction variable in this loop.
  bool isReductionVariable(PHINode *PN) const { return Reductions.count(PN); }

  /// Returns True if Phi is a fixed-order recurrence in this loop.
  bool isFixedOrderRecurrence(const PHINode *Phi) const;

  /// Return true if the block BB needs to be predicated in order for the loop
  /// to be vectorized.
  bool blockNeedsPredication(BasicBlock *BB) const;

  /// Check if this pointer is consecutive when vectorizing. This happens
  /// when the last index of the GEP is the induction variable, or that the
  /// pointer itself is an induction variable.
  /// This check allows us to vectorize A[idx] into a wide load/store.
  /// Returns:
  /// 0 - Stride is unknown or non-consecutive.
  /// 1 - Address is consecutive.
  /// -1 - Address is consecutive, and decreasing.
  /// NOTE: This method must only be used before modifying the original scalar
  /// loop. Do not use after invoking 'createVectorizedLoopSkeleton' (PR34965).
  int isConsecutivePtr(Type *AccessTy, Value *Ptr) const;

  /// Returns true if value V is uniform across \p VF lanes, when \p VF is
  /// provided, and otherwise if \p V is invariant across all loop iterations.
<<<<<<< HEAD
  bool isUniform(Value *V, std::optional<ElementCount> VF = std::nullopt) const;
=======
  bool isInvariant(Value *V) const;

  /// Returns true if value V is uniform across \p VF lanes, when \p VF is
  /// provided, and otherwise if \p V is invariant across all loop iterations.
  bool isUniform(Value *V, ElementCount VF) const;
>>>>>>> cd92bbcb

  /// A uniform memory op is a load or store which accesses the same memory
  /// location on all \p VF lanes, if \p VF is provided and otherwise if the
  /// memory location is invariant.
<<<<<<< HEAD
  bool isUniformMemOp(Instruction &I,
                      std::optional<ElementCount> VF = std::nullopt) const;
=======
  bool isUniformMemOp(Instruction &I, ElementCount VF) const;
>>>>>>> cd92bbcb

  /// Returns the information that we collected about runtime memory check.
  const RuntimePointerChecking *getRuntimePointerChecking() const {
    return LAI->getRuntimePointerChecking();
  }

  const LoopAccessInfo *getLAI() const { return LAI; }

  bool isSafeForAnyVectorWidth() const {
    return LAI->getDepChecker().isSafeForAnyVectorWidth();
  }

  unsigned getMaxSafeDepDistBytes() { return LAI->getMaxSafeDepDistBytes(); }

  uint64_t getMaxSafeVectorWidthInBits() const {
    return LAI->getDepChecker().getMaxSafeVectorWidthInBits();
  }

  /// Returns true if vector representation of the instruction \p I
  /// requires mask.
  bool isMaskRequired(const Instruction *I) const {
    return MaskedOp.contains(I);
  }

  unsigned getNumStores() const { return LAI->getNumStores(); }
  unsigned getNumLoads() const { return LAI->getNumLoads(); }

  /// Returns all assume calls in predicated blocks. They need to be dropped
  /// when flattening the CFG.
  const SmallPtrSetImpl<Instruction *> &getConditionalAssumes() const {
    return ConditionalAssumes;
  }

  PredicatedScalarEvolution *getPredicatedScalarEvolution() const {
    return &PSE;
  }

  Loop *getLoop() const { return TheLoop; }

  LoopInfo *getLoopInfo() const { return LI; }

  AssumptionCache *getAssumptionCache() const { return AC; }

  ScalarEvolution *getScalarEvolution() const { return PSE.getSE(); }

  DominatorTree *getDominatorTree() const { return DT; }

private:
  /// Return true if the pre-header, exiting and latch blocks of \p Lp and all
  /// its nested loops are considered legal for vectorization. These legal
  /// checks are common for inner and outer loop vectorization.
  /// Temporarily taking UseVPlanNativePath parameter. If true, take
  /// the new code path being implemented for outer loop vectorization
  /// (should be functional for inner loop vectorization) based on VPlan.
  /// If false, good old LV code.
  bool canVectorizeLoopNestCFG(Loop *Lp, bool UseVPlanNativePath);

  /// Set up outer loop inductions by checking Phis in outer loop header for
  /// supported inductions (int inductions). Return false if any of these Phis
  /// is not a supported induction or if we fail to find an induction.
  bool setupOuterLoopInductions();

  /// Return true if the pre-header, exiting and latch blocks of \p Lp
  /// (non-recursive) are considered legal for vectorization.
  /// Temporarily taking UseVPlanNativePath parameter. If true, take
  /// the new code path being implemented for outer loop vectorization
  /// (should be functional for inner loop vectorization) based on VPlan.
  /// If false, good old LV code.
  bool canVectorizeLoopCFG(Loop *Lp, bool UseVPlanNativePath);

  /// Check if a single basic block loop is vectorizable.
  /// At this point we know that this is a loop with a constant trip count
  /// and we only need to check individual instructions.
  bool canVectorizeInstrs();

  /// When we vectorize loops we may change the order in which
  /// we read and write from memory. This method checks if it is
  /// legal to vectorize the code, considering only memory constrains.
  /// Returns true if the loop is vectorizable
  bool canVectorizeMemory();

  /// Return true if we can vectorize this loop using the IF-conversion
  /// transformation.
  bool canVectorizeWithIfConvert();

  /// Return true if we can vectorize this outer loop. The method performs
  /// specific checks for outer loop vectorization.
  bool canVectorizeOuterLoop();

  /// Return true if all of the instructions in the block can be speculatively
  /// executed, and record the loads/stores that require masking.
  /// \p SafePtrs is a list of addresses that are known to be legal and we know
  /// that we can read from them without segfault.
  /// \p MaskedOp is a list of instructions that have to be transformed into
  /// calls to the appropriate masked intrinsic when the loop is vectorized.
  /// \p ConditionalAssumes is a list of assume instructions in predicated
  /// blocks that must be dropped if the CFG gets flattened.
  bool blockCanBePredicated(
      BasicBlock *BB, SmallPtrSetImpl<Value *> &SafePtrs,
      SmallPtrSetImpl<const Instruction *> &MaskedOp,
      SmallPtrSetImpl<Instruction *> &ConditionalAssumes) const;

  /// Updates the vectorization state by adding \p Phi to the inductions list.
  /// This can set \p Phi as the main induction of the loop if \p Phi is a
  /// better choice for the main induction than the existing one.
  void addInductionPhi(PHINode *Phi, const InductionDescriptor &ID,
                       SmallPtrSetImpl<Value *> &AllowedExit);

  /// The loop that we evaluate.
  Loop *TheLoop;

  /// Loop Info analysis.
  LoopInfo *LI;

  /// A wrapper around ScalarEvolution used to add runtime SCEV checks.
  /// Applies dynamic knowledge to simplify SCEV expressions in the context
  /// of existing SCEV assumptions. The analysis will also add a minimal set
  /// of new predicates if this is required to enable vectorization and
  /// unrolling.
  PredicatedScalarEvolution &PSE;

  /// Target Transform Info.
  TargetTransformInfo *TTI;

  /// Target Library Info.
  TargetLibraryInfo *TLI;

  /// Dominator Tree.
  DominatorTree *DT;

  // LoopAccess analysis.
  LoopAccessInfoManager &LAIs;

  const LoopAccessInfo *LAI = nullptr;

  /// Interface to emit optimization remarks.
  OptimizationRemarkEmitter *ORE;

  //  ---  vectorization state --- //

  /// Holds the primary induction variable. This is the counter of the
  /// loop.
  PHINode *PrimaryInduction = nullptr;

  /// Holds the reduction variables.
  ReductionList Reductions;

  /// Holds all of the induction variables that we found in the loop.
  /// Notice that inductions don't need to start at zero and that induction
  /// variables can be pointers.
  InductionList Inductions;

  /// Holds all the casts that participate in the update chain of the induction
  /// variables, and that have been proven to be redundant (possibly under a
  /// runtime guard). These casts can be ignored when creating the vectorized
  /// loop body.
  SmallPtrSet<Instruction *, 4> InductionCastsToIgnore;

  /// Holds the phi nodes that are fixed-order recurrences.
  RecurrenceSet FixedOrderRecurrences;

  /// Holds the widest induction type encountered.
  Type *WidestIndTy = nullptr;

  /// Allowed outside users. This holds the variables that can be accessed from
  /// outside the loop.
  SmallPtrSet<Value *, 4> AllowedExit;

  /// Vectorization requirements that will go through late-evaluation.
  LoopVectorizationRequirements *Requirements;

  /// Used to emit an analysis of any legality issues.
  LoopVectorizeHints *Hints;

  /// The demanded bits analysis is used to compute the minimum type size in
  /// which a reduction can be computed.
  DemandedBits *DB;

  /// The assumption cache analysis is used to compute the minimum type size in
  /// which a reduction can be computed.
  AssumptionCache *AC;

  /// While vectorizing these instructions we have to generate a
  /// call to the appropriate masked intrinsic
  SmallPtrSet<const Instruction *, 8> MaskedOp;

  /// Assume instructions in predicated blocks must be dropped if the CFG gets
  /// flattened.
  SmallPtrSet<Instruction *, 8> ConditionalAssumes;

  /// BFI and PSI are used to check for profile guided size optimizations.
  BlockFrequencyInfo *BFI;
  ProfileSummaryInfo *PSI;
};

} // namespace llvm

#endif // LLVM_TRANSFORMS_VECTORIZE_LOOPVECTORIZATIONLEGALITY_H<|MERGE_RESOLUTION|>--- conflicted
+++ resolved
@@ -349,25 +349,16 @@
 
   /// Returns true if value V is uniform across \p VF lanes, when \p VF is
   /// provided, and otherwise if \p V is invariant across all loop iterations.
-<<<<<<< HEAD
-  bool isUniform(Value *V, std::optional<ElementCount> VF = std::nullopt) const;
-=======
   bool isInvariant(Value *V) const;
 
   /// Returns true if value V is uniform across \p VF lanes, when \p VF is
   /// provided, and otherwise if \p V is invariant across all loop iterations.
   bool isUniform(Value *V, ElementCount VF) const;
->>>>>>> cd92bbcb
 
   /// A uniform memory op is a load or store which accesses the same memory
   /// location on all \p VF lanes, if \p VF is provided and otherwise if the
   /// memory location is invariant.
-<<<<<<< HEAD
-  bool isUniformMemOp(Instruction &I,
-                      std::optional<ElementCount> VF = std::nullopt) const;
-=======
   bool isUniformMemOp(Instruction &I, ElementCount VF) const;
->>>>>>> cd92bbcb
 
   /// Returns the information that we collected about runtime memory check.
   const RuntimePointerChecking *getRuntimePointerChecking() const {
