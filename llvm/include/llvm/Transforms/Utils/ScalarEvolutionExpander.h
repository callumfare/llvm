//===---- llvm/Analysis/ScalarEvolutionExpander.h - SCEV Exprs --*- C++ -*-===//
//
// Part of the LLVM Project, under the Apache License v2.0 with LLVM Exceptions.
// See https://llvm.org/LICENSE.txt for license information.
// SPDX-License-Identifier: Apache-2.0 WITH LLVM-exception
//
//===----------------------------------------------------------------------===//
//
// This file defines the classes used to generate code from scalar expressions.
//
//===----------------------------------------------------------------------===//

#ifndef LLVM_TRANSFORMS_UTILS_SCALAREVOLUTIONEXPANDER_H
#define LLVM_TRANSFORMS_UTILS_SCALAREVOLUTIONEXPANDER_H

#include "llvm/ADT/DenseMap.h"
#include "llvm/ADT/DenseSet.h"
#include "llvm/ADT/SmallVector.h"
#include "llvm/Analysis/InstSimplifyFolder.h"
#include "llvm/Analysis/ScalarEvolutionExpressions.h"
#include "llvm/Analysis/ScalarEvolutionNormalization.h"
#include "llvm/Analysis/TargetTransformInfo.h"
#include "llvm/IR/IRBuilder.h"
#include "llvm/IR/ValueHandle.h"
#include "llvm/Support/CommandLine.h"
#include "llvm/Support/InstructionCost.h"

namespace llvm {
extern cl::opt<unsigned> SCEVCheapExpansionBudget;

/// struct for holding enough information to help calculate the cost of the
/// given SCEV when expanded into IR.
struct SCEVOperand {
  explicit SCEVOperand(unsigned Opc, int Idx, const SCEV *S) :
    ParentOpcode(Opc), OperandIdx(Idx), S(S) { }
  /// LLVM instruction opcode that uses the operand.
  unsigned ParentOpcode;
  /// The use index of an expanded instruction.
  int OperandIdx;
  /// The SCEV operand to be costed.
  const SCEV* S;
};

/// This class uses information about analyze scalars to rewrite expressions
/// in canonical form.
///
/// Clients should create an instance of this class when rewriting is needed,
/// and destroy it when finished to allow the release of the associated
/// memory.
class SCEVExpander : public SCEVVisitor<SCEVExpander, Value *> {
  ScalarEvolution &SE;
  const DataLayout &DL;

  // New instructions receive a name to identify them with the current pass.
  const char *IVName;

  /// Indicates whether LCSSA phis should be created for inserted values.
  bool PreserveLCSSA;

  // InsertedExpressions caches Values for reuse, so must track RAUW.
  DenseMap<std::pair<const SCEV *, Instruction *>, TrackingVH<Value>>
      InsertedExpressions;

  // InsertedValues only flags inserted instructions so needs no RAUW.
  DenseSet<AssertingVH<Value>> InsertedValues;
  DenseSet<AssertingVH<Value>> InsertedPostIncValues;

  /// Keep track of the existing IR values re-used during expansion.
  /// FIXME: Ideally re-used instructions would not be added to
  /// InsertedValues/InsertedPostIncValues.
  SmallPtrSet<Value *, 16> ReusedValues;

  // The induction variables generated.
  SmallVector<WeakVH, 2> InsertedIVs;

  /// A memoization of the "relevant" loop for a given SCEV.
  DenseMap<const SCEV *, const Loop *> RelevantLoops;

  /// Addrecs referring to any of the given loops are expanded in post-inc
  /// mode. For example, expanding {1,+,1}<L> in post-inc mode returns the add
  /// instruction that adds one to the phi for {0,+,1}<L>, as opposed to a new
  /// phi starting at 1. This is only supported in non-canonical mode.
  PostIncLoopSet PostIncLoops;

  /// When this is non-null, addrecs expanded in the loop it indicates should
  /// be inserted with increments at IVIncInsertPos.
  const Loop *IVIncInsertLoop;

  /// When expanding addrecs in the IVIncInsertLoop loop, insert the IV
  /// increment at this position.
  Instruction *IVIncInsertPos;

  /// Phis that complete an IV chain. Reuse
  DenseSet<AssertingVH<PHINode>> ChainedPhis;

  /// When true, SCEVExpander tries to expand expressions in "canonical" form.
  /// When false, expressions are expanded in a more literal form.
  ///
  /// In "canonical" form addrecs are expanded as arithmetic based on a
  /// canonical induction variable. Note that CanonicalMode doesn't guarantee
  /// that all expressions are expanded in "canonical" form. For some
  /// expressions literal mode can be preferred.
  bool CanonicalMode;

  /// When invoked from LSR, the expander is in "strength reduction" mode. The
  /// only difference is that phi's are only reused if they are already in
  /// "expanded" form.
  bool LSRMode;

  typedef IRBuilder<InstSimplifyFolder, IRBuilderCallbackInserter> BuilderType;
  BuilderType Builder;

  // RAII object that stores the current insertion point and restores it when
  // the object is destroyed. This includes the debug location.  Duplicated
  // from InsertPointGuard to add SetInsertPoint() which is used to updated
  // InsertPointGuards stack when insert points are moved during SCEV
  // expansion.
  class SCEVInsertPointGuard {
    IRBuilderBase &Builder;
    AssertingVH<BasicBlock> Block;
    BasicBlock::iterator Point;
    DebugLoc DbgLoc;
    SCEVExpander *SE;

    SCEVInsertPointGuard(const SCEVInsertPointGuard &) = delete;
    SCEVInsertPointGuard &operator=(const SCEVInsertPointGuard &) = delete;

  public:
    SCEVInsertPointGuard(IRBuilderBase &B, SCEVExpander *SE)
        : Builder(B), Block(B.GetInsertBlock()), Point(B.GetInsertPoint()),
          DbgLoc(B.getCurrentDebugLocation()), SE(SE) {
      SE->InsertPointGuards.push_back(this);
    }

    ~SCEVInsertPointGuard() {
      // These guards should always created/destroyed in FIFO order since they
      // are used to guard lexically scoped blocks of code in
      // ScalarEvolutionExpander.
      assert(SE->InsertPointGuards.back() == this);
      SE->InsertPointGuards.pop_back();
      Builder.restoreIP(IRBuilderBase::InsertPoint(Block, Point));
      Builder.SetCurrentDebugLocation(DbgLoc);
    }

    BasicBlock::iterator GetInsertPoint() const { return Point; }
    void SetInsertPoint(BasicBlock::iterator I) { Point = I; }
  };

  /// Stack of pointers to saved insert points, used to keep insert points
  /// consistent when instructions are moved.
  SmallVector<SCEVInsertPointGuard *, 8> InsertPointGuards;

#ifdef LLVM_ENABLE_ABI_BREAKING_CHECKS
  const char *DebugType;
#endif

  friend struct SCEVVisitor<SCEVExpander, Value *>;

public:
  /// Construct a SCEVExpander in "canonical" mode.
  explicit SCEVExpander(ScalarEvolution &se, const DataLayout &DL,
                        const char *name, bool PreserveLCSSA = true)
      : SE(se), DL(DL), IVName(name), PreserveLCSSA(PreserveLCSSA),
        IVIncInsertLoop(nullptr), IVIncInsertPos(nullptr), CanonicalMode(true),
        LSRMode(false),
        Builder(se.getContext(), InstSimplifyFolder(DL),
                IRBuilderCallbackInserter(
                    [this](Instruction *I) { rememberInstruction(I); })) {
#ifdef LLVM_ENABLE_ABI_BREAKING_CHECKS
    DebugType = "";
#endif
  }

  ~SCEVExpander() {
    // Make sure the insert point guard stack is consistent.
    assert(InsertPointGuards.empty());
  }

#ifdef LLVM_ENABLE_ABI_BREAKING_CHECKS
  void setDebugType(const char *s) { DebugType = s; }
#endif

  /// Erase the contents of the InsertedExpressions map so that users trying
  /// to expand the same expression into multiple BasicBlocks or different
  /// places within the same BasicBlock can do so.
  void clear() {
    InsertedExpressions.clear();
    InsertedValues.clear();
    InsertedPostIncValues.clear();
    ReusedValues.clear();
    ChainedPhis.clear();
    InsertedIVs.clear();
  }

  ScalarEvolution *getSE() { return &SE; }
  const SmallVectorImpl<WeakVH> &getInsertedIVs() const { return InsertedIVs; }

  /// Return a vector containing all instructions inserted during expansion.
  SmallVector<Instruction *, 32> getAllInsertedInstructions() const {
    SmallVector<Instruction *, 32> Result;
    for (const auto &VH : InsertedValues) {
      Value *V = VH;
      if (ReusedValues.contains(V))
        continue;
      if (auto *Inst = dyn_cast<Instruction>(V))
        Result.push_back(Inst);
    }
    for (const auto &VH : InsertedPostIncValues) {
      Value *V = VH;
      if (ReusedValues.contains(V))
        continue;
      if (auto *Inst = dyn_cast<Instruction>(V))
        Result.push_back(Inst);
    }

    return Result;
  }

  /// Return true for expressions that can't be evaluated at runtime
  /// within given \b Budget.
  ///
  /// \p At is a parameter which specifies point in code where user is going to
  /// expand these expressions. Sometimes this knowledge can lead to
  /// a less pessimistic cost estimation.
  bool isHighCostExpansion(ArrayRef<const SCEV *> Exprs, Loop *L,
                           unsigned Budget, const TargetTransformInfo *TTI,
                           const Instruction *At) {
    assert(TTI && "This function requires TTI to be provided.");
    assert(At && "This function requires At instruction to be provided.");
    if (!TTI)      // In assert-less builds, avoid crashing
      return true; // by always claiming to be high-cost.
    SmallVector<SCEVOperand, 8> Worklist;
    SmallPtrSet<const SCEV *, 8> Processed;
    InstructionCost Cost = 0;
    unsigned ScaledBudget = Budget * TargetTransformInfo::TCC_Basic;
    for (auto *Expr : Exprs)
      Worklist.emplace_back(-1, -1, Expr);
    while (!Worklist.empty()) {
      const SCEVOperand WorkItem = Worklist.pop_back_val();
      if (isHighCostExpansionHelper(WorkItem, L, *At, Cost, ScaledBudget, *TTI,
                                    Processed, Worklist))
        return true;
    }
    assert(Cost <= ScaledBudget && "Should have returned from inner loop.");
    return false;
  }

  /// Return the induction variable increment's IV operand.
  Instruction *getIVIncOperand(Instruction *IncV, Instruction *InsertPos,
                               bool allowScale);

  /// Utility for hoisting \p IncV (with all subexpressions requried for its
  /// computation) before \p InsertPos. If \p RecomputePoisonFlags is set, drops
  /// all poison-generating flags from instructions being hoisted and tries to
  /// re-infer them in the new location. It should be used when we are going to
  /// introduce a new use in the new position that didn't exist before, and may
  /// trigger new UB in case of poison.
  bool hoistIVInc(Instruction *IncV, Instruction *InsertPos,
                  bool RecomputePoisonFlags = false);

  /// replace congruent phis with their most canonical representative. Return
  /// the number of phis eliminated.
  unsigned replaceCongruentIVs(Loop *L, const DominatorTree *DT,
                               SmallVectorImpl<WeakTrackingVH> &DeadInsts,
                               const TargetTransformInfo *TTI = nullptr);

  /// Return true if the given expression is safe to expand in the sense that
  /// all materialized values are safe to speculate anywhere their operands are
  /// defined, and the expander is capable of expanding the expression.
  bool isSafeToExpand(const SCEV *S) const;

  /// Return true if the given expression is safe to expand in the sense that
  /// all materialized values are defined and safe to speculate at the specified
  /// location and their operands are defined at this location.
  bool isSafeToExpandAt(const SCEV *S, const Instruction *InsertionPoint) const;

  /// Insert code to directly compute the specified SCEV expression into the
  /// program.  The code is inserted into the specified block.
  Value *expandCodeFor(const SCEV *SH, Type *Ty, Instruction *I) {
    return expandCodeForImpl(SH, Ty, I);
  }

  /// Insert code to directly compute the specified SCEV expression into the
  /// program.  The code is inserted into the SCEVExpander's current
  /// insertion point. If a type is specified, the result will be expanded to
  /// have that type, with a cast if necessary.
  Value *expandCodeFor(const SCEV *SH, Type *Ty = nullptr) {
    return expandCodeForImpl(SH, Ty);
  }

  /// Generates a code sequence that evaluates this predicate.  The inserted
  /// instructions will be at position \p Loc.  The result will be of type i1
  /// and will have a value of 0 when the predicate is false and 1 otherwise.
  Value *expandCodeForPredicate(const SCEVPredicate *Pred, Instruction *Loc);

  /// A specialized variant of expandCodeForPredicate, handling the case when
  /// we are expanding code for a SCEVComparePredicate.
  Value *expandComparePredicate(const SCEVComparePredicate *Pred,
                                Instruction *Loc);

  /// Generates code that evaluates if the \p AR expression will overflow.
  Value *generateOverflowCheck(const SCEVAddRecExpr *AR, Instruction *Loc,
                               bool Signed);

  /// A specialized variant of expandCodeForPredicate, handling the case when
  /// we are expanding code for a SCEVWrapPredicate.
  Value *expandWrapPredicate(const SCEVWrapPredicate *P, Instruction *Loc);

  /// A specialized variant of expandCodeForPredicate, handling the case when
  /// we are expanding code for a SCEVUnionPredicate.
  Value *expandUnionPredicate(const SCEVUnionPredicate *Pred, Instruction *Loc);

  /// Set the current IV increment loop and position.
  void setIVIncInsertPos(const Loop *L, Instruction *Pos) {
    assert(!CanonicalMode &&
           "IV increment positions are not supported in CanonicalMode");
    IVIncInsertLoop = L;
    IVIncInsertPos = Pos;
  }

  /// Enable post-inc expansion for addrecs referring to the given
  /// loops. Post-inc expansion is only supported in non-canonical mode.
  void setPostInc(const PostIncLoopSet &L) {
    assert(!CanonicalMode &&
           "Post-inc expansion is not supported in CanonicalMode");
    PostIncLoops = L;
  }

  /// Disable all post-inc expansion.
  void clearPostInc() {
    PostIncLoops.clear();

    // When we change the post-inc loop set, cached expansions may no
    // longer be valid.
    InsertedPostIncValues.clear();
  }

  /// Disable the behavior of expanding expressions in canonical form rather
  /// than in a more literal form. Non-canonical mode is useful for late
  /// optimization passes.
  void disableCanonicalMode() { CanonicalMode = false; }

  void enableLSRMode() { LSRMode = true; }

  /// Set the current insertion point. This is useful if multiple calls to
  /// expandCodeFor() are going to be made with the same insert point and the
  /// insert point may be moved during one of the expansions (e.g. if the
  /// insert point is not a block terminator).
  void setInsertPoint(Instruction *IP) {
    assert(IP);
    Builder.SetInsertPoint(IP);
  }

  /// Clear the current insertion point. This is useful if the instruction
  /// that had been serving as the insertion point may have been deleted.
  void clearInsertPoint() { Builder.ClearInsertionPoint(); }

  /// Set location information used by debugging information.
  void SetCurrentDebugLocation(DebugLoc L) {
    Builder.SetCurrentDebugLocation(std::move(L));
  }

  /// Get location information used by debugging information.
  DebugLoc getCurrentDebugLocation() const {
    return Builder.getCurrentDebugLocation();
  }

  /// Return true if the specified instruction was inserted by the code
  /// rewriter.  If so, the client should not modify the instruction. Note that
  /// this also includes instructions re-used during expansion.
  bool isInsertedInstruction(Instruction *I) const {
    return InsertedValues.count(I) || InsertedPostIncValues.count(I);
  }

  void setChainedPhi(PHINode *PN) { ChainedPhis.insert(PN); }

  /// Try to find the ValueOffsetPair for S. The function is mainly used to
  /// check whether S can be expanded cheaply.  If this returns a non-None
  /// value, we know we can codegen the `ValueOffsetPair` into a suitable
  /// expansion identical with S so that S can be expanded cheaply.
  ///
  /// L is a hint which tells in which loop to look for the suitable value.
  /// On success return value which is equivalent to the expanded S at point
  /// At. Return nullptr if value was not found.
  ///
  /// Note that this function does not perform an exhaustive search. I.e if it
  /// didn't find any value it does not mean that there is no such value.
  ///
  Value *getRelatedExistingExpansion(const SCEV *S, const Instruction *At,
                                     Loop *L);

  /// Returns a suitable insert point after \p I, that dominates \p
  /// MustDominate. Skips instructions inserted by the expander.
  BasicBlock::iterator findInsertPointAfter(Instruction *I,
                                            Instruction *MustDominate) const;

private:
  LLVMContext &getContext() const { return SE.getContext(); }

  /// Insert code to directly compute the specified SCEV expression into the
  /// program. The code is inserted into the SCEVExpander's current
  /// insertion point. If a type is specified, the result will be expanded to
  /// have that type, with a cast if necessary. If \p Root is true, this
  /// indicates that \p SH is the top-level expression to expand passed from
  /// an external client call.
  Value *expandCodeForImpl(const SCEV *SH, Type *Ty);

  /// Insert code to directly compute the specified SCEV expression into the
  /// program. The code is inserted into the specified block. If \p
  /// Root is true, this indicates that \p SH is the top-level expression to
  /// expand passed from an external client call.
  Value *expandCodeForImpl(const SCEV *SH, Type *Ty, Instruction *I);

  /// Recursive helper function for isHighCostExpansion.
  bool isHighCostExpansionHelper(const SCEVOperand &WorkItem, Loop *L,
                                 const Instruction &At, InstructionCost &Cost,
                                 unsigned Budget,
                                 const TargetTransformInfo &TTI,
                                 SmallPtrSetImpl<const SCEV *> &Processed,
                                 SmallVectorImpl<SCEVOperand> &Worklist);

  /// Insert the specified binary operator, doing a small amount of work to
  /// avoid inserting an obviously redundant operation, and hoisting to an
  /// outer loop when the opportunity is there and it is safe.
  Value *InsertBinop(Instruction::BinaryOps Opcode, Value *LHS, Value *RHS,
                     SCEV::NoWrapFlags Flags, bool IsSafeToHoist);

  /// We want to cast \p V. What would be the best place for such a cast?
  BasicBlock::iterator GetOptimalInsertionPointForCastOf(Value *V) const;

  /// Arrange for there to be a cast of V to Ty at IP, reusing an existing
  /// cast if a suitable one exists, moving an existing cast if a suitable one
  /// exists but isn't in the right place, or creating a new one.
  Value *ReuseOrCreateCast(Value *V, Type *Ty, Instruction::CastOps Op,
                           BasicBlock::iterator IP);

  /// Insert a cast of V to the specified type, which must be possible with a
  /// noop cast, doing what we can to share the casts.
  Value *InsertNoopCastOfTo(Value *V, Type *Ty);

  /// Expand a SCEVAddExpr with a pointer type into a GEP instead of using
  /// ptrtoint+arithmetic+inttoptr.
<<<<<<< HEAD
  Value *expandAddToGEP(const SCEV *Op, Type *Ty, Value *V);
=======
#ifdef INTEL_SYCL_OPAQUEPOINTER_READY
  Value *expandAddToGEP(const SCEV *Op, Type *Ty, Value *V);
#else //INTEL_SYCL_OPAQUEPOINTER_READY
  Value *expandAddToGEP(const SCEV *const *op_begin, const SCEV *const *op_end,
                        PointerType *PTy, Type *Ty, Value *V);
  Value *expandAddToGEP(const SCEV *Op, PointerType *PTy, Type *Ty, Value *V);
#endif //INTEL_SYCL_OPAQUEPOINTER_READY
>>>>>>> 8e921930

  /// Find a previous Value in ExprValueMap for expand.
  Value *FindValueInExprValueMap(const SCEV *S, const Instruction *InsertPt);

  Value *expand(const SCEV *S);

  /// Determine the most "relevant" loop for the given SCEV.
  const Loop *getRelevantLoop(const SCEV *);

  Value *expandMinMaxExpr(const SCEVNAryExpr *S, Intrinsic::ID IntrinID,
                          Twine Name, bool IsSequential = false);

  Value *visitConstant(const SCEVConstant *S) { return S->getValue(); }

  Value *visitVScale(const SCEVVScale *S);

  Value *visitPtrToIntExpr(const SCEVPtrToIntExpr *S);

  Value *visitTruncateExpr(const SCEVTruncateExpr *S);

  Value *visitZeroExtendExpr(const SCEVZeroExtendExpr *S);

  Value *visitSignExtendExpr(const SCEVSignExtendExpr *S);

  Value *visitAddExpr(const SCEVAddExpr *S);

  Value *visitMulExpr(const SCEVMulExpr *S);

  Value *visitUDivExpr(const SCEVUDivExpr *S);

  Value *visitAddRecExpr(const SCEVAddRecExpr *S);

  Value *visitSMaxExpr(const SCEVSMaxExpr *S);

  Value *visitUMaxExpr(const SCEVUMaxExpr *S);

  Value *visitSMinExpr(const SCEVSMinExpr *S);

  Value *visitUMinExpr(const SCEVUMinExpr *S);

  Value *visitSequentialUMinExpr(const SCEVSequentialUMinExpr *S);

  Value *visitUnknown(const SCEVUnknown *S) { return S->getValue(); }

  void rememberInstruction(Value *I);

  bool isNormalAddRecExprPHI(PHINode *PN, Instruction *IncV, const Loop *L);

  bool isExpandedAddRecExprPHI(PHINode *PN, Instruction *IncV, const Loop *L);

  Value *expandAddRecExprLiterally(const SCEVAddRecExpr *);
  PHINode *getAddRecExprPHILiterally(const SCEVAddRecExpr *Normalized,
                                     const Loop *L, Type *ExpandTy, Type *IntTy,
                                     Type *&TruncTy, bool &InvertStep);
  Value *expandIVInc(PHINode *PN, Value *StepV, const Loop *L, Type *ExpandTy,
                     Type *IntTy, bool useSubtract);

  void fixupInsertPoints(Instruction *I);

  /// Create LCSSA PHIs for \p V, if it is required for uses at the Builder's
  /// current insertion point.
  Value *fixupLCSSAFormFor(Value *V);
};

/// Helper to remove instructions inserted during SCEV expansion, unless they
/// are marked as used.
class SCEVExpanderCleaner {
  SCEVExpander &Expander;

  /// Indicates whether the result of the expansion is used. If false, the
  /// instructions added during expansion are removed.
  bool ResultUsed;

public:
  SCEVExpanderCleaner(SCEVExpander &Expander)
      : Expander(Expander), ResultUsed(false) {}

  ~SCEVExpanderCleaner() { cleanup(); }

  /// Indicate that the result of the expansion is used.
  void markResultUsed() { ResultUsed = true; }

  void cleanup();
};
} // namespace llvm

#endif<|MERGE_RESOLUTION|>--- conflicted
+++ resolved
@@ -440,9 +440,6 @@
 
   /// Expand a SCEVAddExpr with a pointer type into a GEP instead of using
   /// ptrtoint+arithmetic+inttoptr.
-<<<<<<< HEAD
-  Value *expandAddToGEP(const SCEV *Op, Type *Ty, Value *V);
-=======
 #ifdef INTEL_SYCL_OPAQUEPOINTER_READY
   Value *expandAddToGEP(const SCEV *Op, Type *Ty, Value *V);
 #else //INTEL_SYCL_OPAQUEPOINTER_READY
@@ -450,7 +447,6 @@
                         PointerType *PTy, Type *Ty, Value *V);
   Value *expandAddToGEP(const SCEV *Op, PointerType *PTy, Type *Ty, Value *V);
 #endif //INTEL_SYCL_OPAQUEPOINTER_READY
->>>>>>> 8e921930
 
   /// Find a previous Value in ExprValueMap for expand.
   Value *FindValueInExprValueMap(const SCEV *S, const Instruction *InsertPt);
