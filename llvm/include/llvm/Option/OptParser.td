//===--- OptParser.td - Common Option Parsing Interfaces ------------------===//
//
// Part of the LLVM Project, under the Apache License v2.0 with LLVM Exceptions.
// See https://llvm.org/LICENSE.txt for license information.
// SPDX-License-Identifier: Apache-2.0 WITH LLVM-exception
//
//===----------------------------------------------------------------------===//
//
//  This file defines the common interfaces used by the option parsing TableGen
//  backend.
//
//===----------------------------------------------------------------------===//

// Define the kinds of options.

class OptionKind<string name, int precedence = 0, bit sentinel = false> {
  string Name = name;
  // The kind precedence, kinds with lower precedence are matched first.
  int Precedence = precedence;
  // Indicate a sentinel option.
  bit Sentinel = sentinel;
}

// An option group.
def KIND_GROUP : OptionKind<"Group">;
// The input option kind.
def KIND_INPUT : OptionKind<"Input", 1, true>;
// The unknown option kind.
def KIND_UNKNOWN : OptionKind<"Unknown", 2, true>;
// A flag with no values.
def KIND_FLAG : OptionKind<"Flag">;
// An option which prefixes its (single) value.
def KIND_JOINED : OptionKind<"Joined", 1>;
// An option which is followed by its value.
def KIND_SEPARATE : OptionKind<"Separate">;
// An option followed by its values, which are separated by commas.
def KIND_COMMAJOINED : OptionKind<"CommaJoined">;
// An option which is which takes multiple (separate) arguments.
def KIND_MULTIARG : OptionKind<"MultiArg">;
// An option which is either joined to its (non-empty) value, or followed by its
// value.
def KIND_JOINED_OR_SEPARATE : OptionKind<"JoinedOrSeparate">;
// An option which is both joined to its (first) value, and followed by its
// (second) value.
def KIND_JOINED_AND_SEPARATE : OptionKind<"JoinedAndSeparate">;
// An option which consumes all remaining arguments if there are any.
def KIND_REMAINING_ARGS : OptionKind<"RemainingArgs">;
// An option which consumes an optional joined argument and any other remaining
// arguments.
def KIND_REMAINING_ARGS_JOINED : OptionKind<"RemainingArgsJoined">;

// Define the option flags.

class OptionFlag {}

// HelpHidden - The option should not be displayed in --help, even if it has
// help text. Clients *can* use this in conjunction with the OptTable::PrintHelp
// arguments to implement hidden help groups.
def HelpHidden : OptionFlag;

// RenderAsInput - The option should not render the name when rendered as an
// input (i.e., the option is rendered as values).
def RenderAsInput : OptionFlag;

// RenderJoined - The option should be rendered joined, even if separate (only
// sensible on single value separate options).
def RenderJoined : OptionFlag;

// RenderSeparate - The option should be rendered separately, even if joined
// (only sensible on joined options).
def RenderSeparate : OptionFlag;

// Define the option group class.

class OptionGroup<string name> {
  string EnumName = ?; // Uses the def name if undefined.
  string Name = name;
  string HelpText = ?;
  OptionGroup Group = ?;
  list<OptionFlag> Flags = [];
}

// Define the option class.

class Option<list<string> prefixes, string name, OptionKind kind> {
  string EnumName = ?; // Uses the def name if undefined.
  list<string> Prefixes = prefixes;
  string Name = name;
  OptionKind Kind = kind;
  // Used by MultiArg option kind.
  int NumArgs = 0;
  string HelpText = ?;
  string MetaVarName = ?;
  string Values = ?;
  code ValuesCode = ?;
  list<OptionFlag> Flags = [];
  OptionGroup Group = ?;
  Option Alias = ?;
  list<string> AliasArgs = [];
  code KeyPath = ?;
  code DefaultValue = ?;
  code ImpliedValue = ?;
  code ImpliedCheck = "false";
  bit ShouldAlwaysEmit = false;
  code NormalizerRetTy = ?;
  code NormalizedValuesScope = "";
  code Normalizer = "";
  code Denormalizer = "";
  code ValueMerger = "mergeForwardValue";
  code ValueExtractor = "extractForwardValue";
  list<code> NormalizedValues = ?;
}

// Helpers for defining options.

class Flag<list<string> prefixes, string name>
  : Option<prefixes, name, KIND_FLAG>;
class Joined<list<string> prefixes, string name>
  : Option<prefixes, name, KIND_JOINED>;
class Separate<list<string> prefixes, string name>
  : Option<prefixes, name, KIND_SEPARATE>;
class CommaJoined<list<string> prefixes, string name>
  : Option<prefixes, name, KIND_COMMAJOINED>;
class MultiArg<list<string> prefixes, string name, int numargs>
  : Option<prefixes, name, KIND_MULTIARG> {
  int NumArgs = numargs;
}
class JoinedOrSeparate<list<string> prefixes, string name>
  : Option<prefixes, name, KIND_JOINED_OR_SEPARATE>;
class JoinedAndSeparate<list<string> prefixes, string name>
  : Option<prefixes, name, KIND_JOINED_AND_SEPARATE>;

// Mix-ins for adding optional attributes.

class Alias<Option alias> { Option Alias = alias; }
class AliasArgs<list<string> aliasargs> { list<string> AliasArgs = aliasargs; }
class EnumName<string name> { string EnumName = name; }
class Flags<list<OptionFlag> flags> { list<OptionFlag> Flags = flags; }
class Group<OptionGroup group> { OptionGroup Group = group; }
class HelpText<string text> { string HelpText = text; }
class MetaVarName<string name> { string MetaVarName = name; }
class Values<string value> { string Values = value; }
class ValuesCode<code valuecode> { code ValuesCode = valuecode; }

// Helpers for defining marshalling information.

class ImpliedByAnyOf<list<Option> options, code value = "true"> {
  code ImpliedCheck = !foldl("false", options, accumulator, option,
                             !strconcat(accumulator, " || ", !cast<string>(option.KeyPath)));
  code ImpliedValue = value;
}

class MarshallingInfo<code keypath, code defaultvalue> {
  code KeyPath = keypath;
  code DefaultValue = defaultvalue;
}

class MarshallingInfoString<code keypath, code defaultvalue="std::string()">
  : MarshallingInfo<keypath, defaultvalue> {
  code Normalizer = "normalizeString";
  code Denormalizer = "denormalizeString";
}

class MarshallingInfoStringInt<code keypath, code defaultvalue="0", code type="unsigned">
  : MarshallingInfo<keypath, defaultvalue> {
  code Normalizer = "normalizeStringIntegral<"#type#">";
  code Denormalizer = "denormalizeString";
}

class MarshallingInfoFlag<code keypath, code defaultvalue = "false">
  : MarshallingInfo<keypath, defaultvalue> {
  code Normalizer = "normalizeSimpleFlag";
  code Denormalizer = "denormalizeSimpleFlag";
}

class MarshallingInfoNegativeFlag<code keypath, code defaultvalue = "true">
  : MarshallingInfo<keypath, defaultvalue> {
  code Normalizer = "normalizeSimpleNegativeFlag";
  code Denormalizer = "denormalizeSimpleFlag";
}

class MarshallingInfoBitfieldFlag<code keypath, code value>
  : MarshallingInfoFlag<keypath, "0u"> {
  code Normalizer = "makeFlagToValueNormalizer("#value#")";
  code ValueMerger = "mergeMaskValue";
  code ValueExtractor = "(extractMaskValue<unsigned, decltype("#value#"), "#value#">)";
}

// Marshalling info for booleans. Applied to the flag setting keypath to false.
class MarshallingInfoBooleanFlag<code keypath, code defaultvalue, code value, code name,
<<<<<<< HEAD
                                 code other_value, code other_name, string other_spelling>
  : MarshallingInfoFlag<keypath, defaultvalue> {
  code Normalizer = "makeBooleanOptionNormalizer("#value#", "#other_value#", OPT_"#other_name#")";
  code Denormalizer = "makeBooleanOptionDenormalizer("#value#", \""#other_spelling#"\")";
=======
                                 code other_value, code other_name>
  : MarshallingInfoFlag<keypath, defaultvalue> {
  code Normalizer = "makeBooleanOptionNormalizer("#value#", "#other_value#", OPT_"#other_name#")";
  code Denormalizer = "makeBooleanOptionDenormalizer("#value#")";
>>>>>>> e1e3308f
}

// Mixins for additional marshalling attributes.

class AlwaysEmit { bit ShouldAlwaysEmit = true; }
class Normalizer<code normalizer> { code Normalizer = normalizer; }
class Denormalizer<code denormalizer> { code Denormalizer = denormalizer; }
class NormalizedValuesScope<code scope> { code NormalizedValuesScope = scope; }
class NormalizedValues<list<code> definitions> { list<code> NormalizedValues = definitions; } 
class AutoNormalizeEnum {
  code Normalizer = "normalizeSimpleEnum";
  code Denormalizer = "denormalizeSimpleEnum";
}
class ValueMerger<code merger> { code ValueMerger = merger; }
class ValueExtractor<code extractor> { code ValueExtractor = extractor; }

// Predefined options.

// FIXME: Have generator validate that these appear in correct position (and
// aren't duplicated).
def INPUT : Option<[], "<input>", KIND_INPUT>;
def UNKNOWN : Option<[], "<unknown>", KIND_UNKNOWN>;<|MERGE_RESOLUTION|>--- conflicted
+++ resolved
@@ -188,17 +188,10 @@
 
 // Marshalling info for booleans. Applied to the flag setting keypath to false.
 class MarshallingInfoBooleanFlag<code keypath, code defaultvalue, code value, code name,
-<<<<<<< HEAD
-                                 code other_value, code other_name, string other_spelling>
-  : MarshallingInfoFlag<keypath, defaultvalue> {
-  code Normalizer = "makeBooleanOptionNormalizer("#value#", "#other_value#", OPT_"#other_name#")";
-  code Denormalizer = "makeBooleanOptionDenormalizer("#value#", \""#other_spelling#"\")";
-=======
                                  code other_value, code other_name>
   : MarshallingInfoFlag<keypath, defaultvalue> {
   code Normalizer = "makeBooleanOptionNormalizer("#value#", "#other_value#", OPT_"#other_name#")";
   code Denormalizer = "makeBooleanOptionDenormalizer("#value#")";
->>>>>>> e1e3308f
 }
 
 // Mixins for additional marshalling attributes.
