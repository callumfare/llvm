//===-- llvm-objdump.cpp - Object file dumping utility for llvm -----------===//
//
// Part of the LLVM Project, under the Apache License v2.0 with LLVM Exceptions.
// See https://llvm.org/LICENSE.txt for license information.
// SPDX-License-Identifier: Apache-2.0 WITH LLVM-exception
//
//===----------------------------------------------------------------------===//
//
// This program is a utility that works like binutils "objdump", that is, it
// dumps out a plethora of information about an object file depending on the
// flags.
//
// The flags and output of this program should be near identical to those of
// binutils objdump.
//
//===----------------------------------------------------------------------===//

#include "llvm-objdump.h"
#include "COFFDump.h"
#include "ELFDump.h"
#include "MachODump.h"
#include "ObjdumpOptID.h"
#include "SourcePrinter.h"
#include "WasmDump.h"
#include "XCOFFDump.h"
#include "llvm/ADT/IndexedMap.h"
#include "llvm/ADT/Optional.h"
#include "llvm/ADT/STLExtras.h"
#include "llvm/ADT/SetOperations.h"
#include "llvm/ADT/SmallSet.h"
#include "llvm/ADT/StringExtras.h"
#include "llvm/ADT/StringSet.h"
#include "llvm/ADT/Triple.h"
#include "llvm/ADT/Twine.h"
#include "llvm/DebugInfo/DWARF/DWARFContext.h"
#include "llvm/DebugInfo/Symbolize/Symbolize.h"
#include "llvm/Demangle/Demangle.h"
#include "llvm/MC/MCAsmInfo.h"
#include "llvm/MC/MCContext.h"
#include "llvm/MC/MCDisassembler/MCDisassembler.h"
#include "llvm/MC/MCDisassembler/MCRelocationInfo.h"
#include "llvm/MC/MCInst.h"
#include "llvm/MC/MCInstPrinter.h"
#include "llvm/MC/MCInstrAnalysis.h"
#include "llvm/MC/MCInstrInfo.h"
#include "llvm/MC/MCObjectFileInfo.h"
#include "llvm/MC/MCRegisterInfo.h"
#include "llvm/MC/MCSubtargetInfo.h"
#include "llvm/MC/MCTargetOptions.h"
#include "llvm/Object/Archive.h"
#include "llvm/Object/COFF.h"
#include "llvm/Object/COFFImportFile.h"
#include "llvm/Object/ELFObjectFile.h"
#include "llvm/Object/FaultMapParser.h"
#include "llvm/Object/MachO.h"
#include "llvm/Object/MachOUniversal.h"
#include "llvm/Object/ObjectFile.h"
#include "llvm/Object/Wasm.h"
#include "llvm/Option/Arg.h"
#include "llvm/Option/ArgList.h"
#include "llvm/Option/Option.h"
#include "llvm/Support/Casting.h"
#include "llvm/Support/Debug.h"
#include "llvm/Support/Errc.h"
#include "llvm/Support/FileSystem.h"
#include "llvm/Support/Format.h"
#include "llvm/Support/FormatVariadic.h"
#include "llvm/Support/GraphWriter.h"
#include "llvm/Support/Host.h"
#include "llvm/Support/InitLLVM.h"
#include "llvm/Support/MemoryBuffer.h"
#include "llvm/Support/SourceMgr.h"
#include "llvm/Support/StringSaver.h"
#include "llvm/Support/TargetRegistry.h"
#include "llvm/Support/TargetSelect.h"
#include "llvm/Support/WithColor.h"
#include "llvm/Support/raw_ostream.h"
#include <algorithm>
#include <cctype>
#include <cstring>
#include <system_error>
#include <unordered_map>
#include <utility>

using namespace llvm;
using namespace llvm::object;
using namespace llvm::objdump;
using namespace llvm::opt;

namespace {

class CommonOptTable : public opt::OptTable {
public:
  CommonOptTable(ArrayRef<Info> OptionInfos, const char *Usage,
                 const char *Description)
      : OptTable(OptionInfos), Usage(Usage), Description(Description) {
    setGroupedShortOptions(true);
  }

  void printHelp(StringRef Argv0, bool ShowHidden = false) const {
    Argv0 = sys::path::filename(Argv0);
    PrintHelp(outs(), (Argv0 + Usage).str().c_str(), Description, ShowHidden,
              ShowHidden);
    // TODO Replace this with OptTable API once it adds extrahelp support.
    outs() << "\nPass @FILE as argument to read options from FILE.\n";
  }

private:
  const char *Usage;
  const char *Description;
};

// ObjdumpOptID is in ObjdumpOptID.h

#define PREFIX(NAME, VALUE) const char *const OBJDUMP_##NAME[] = VALUE;
#include "ObjdumpOpts.inc"
#undef PREFIX

static constexpr opt::OptTable::Info ObjdumpInfoTable[] = {
#define OBJDUMP_nullptr nullptr
#define OPTION(PREFIX, NAME, ID, KIND, GROUP, ALIAS, ALIASARGS, FLAGS, PARAM,  \
               HELPTEXT, METAVAR, VALUES)                                      \
  {OBJDUMP_##PREFIX, NAME,         HELPTEXT,                                   \
   METAVAR,          OBJDUMP_##ID, opt::Option::KIND##Class,                   \
   PARAM,            FLAGS,        OBJDUMP_##GROUP,                            \
   OBJDUMP_##ALIAS,  ALIASARGS,    VALUES},
#include "ObjdumpOpts.inc"
#undef OPTION
#undef OBJDUMP_nullptr
};

class ObjdumpOptTable : public CommonOptTable {
public:
  ObjdumpOptTable()
      : CommonOptTable(ObjdumpInfoTable, " [options] <input object files>",
                       "llvm object file dumper") {}
};

enum OtoolOptID {
  OTOOL_INVALID = 0, // This is not an option ID.
#define OPTION(PREFIX, NAME, ID, KIND, GROUP, ALIAS, ALIASARGS, FLAGS, PARAM,  \
               HELPTEXT, METAVAR, VALUES)                                      \
  OTOOL_##ID,
#include "OtoolOpts.inc"
#undef OPTION
};

#define PREFIX(NAME, VALUE) const char *const OTOOL_##NAME[] = VALUE;
#include "OtoolOpts.inc"
#undef PREFIX

static constexpr opt::OptTable::Info OtoolInfoTable[] = {
#define OTOOL_nullptr nullptr
#define OPTION(PREFIX, NAME, ID, KIND, GROUP, ALIAS, ALIASARGS, FLAGS, PARAM,  \
               HELPTEXT, METAVAR, VALUES)                                      \
  {OTOOL_##PREFIX, NAME,       HELPTEXT,                                       \
   METAVAR,        OTOOL_##ID, opt::Option::KIND##Class,                       \
   PARAM,          FLAGS,      OTOOL_##GROUP,                                  \
   OTOOL_##ALIAS,  ALIASARGS,  VALUES},
#include "OtoolOpts.inc"
#undef OPTION
#undef OTOOL_nullptr
};

class OtoolOptTable : public CommonOptTable {
public:
  OtoolOptTable()
      : CommonOptTable(OtoolInfoTable, " [option...] [file...]",
                       "Mach-O object file displaying tool") {}
};

} // namespace

#define DEBUG_TYPE "objdump"

static uint64_t AdjustVMA;
static bool AllHeaders;
static std::string ArchName;
bool objdump::ArchiveHeaders;
bool objdump::Demangle;
bool objdump::Disassemble;
bool objdump::DisassembleAll;
bool objdump::SymbolDescription;
static std::vector<std::string> DisassembleSymbols;
static bool DisassembleZeroes;
static std::vector<std::string> DisassemblerOptions;
DIDumpType objdump::DwarfDumpType;
static bool DynamicRelocations;
static bool FaultMapSection;
static bool FileHeaders;
bool objdump::SectionContents;
static std::vector<std::string> InputFilenames;
bool objdump::PrintLines;
static bool MachOOpt;
std::string objdump::MCPU;
std::vector<std::string> objdump::MAttrs;
bool objdump::ShowRawInsn;
bool objdump::LeadingAddr;
static bool RawClangAST;
bool objdump::Relocations;
bool objdump::PrintImmHex;
bool objdump::PrivateHeaders;
std::vector<std::string> objdump::FilterSections;
bool objdump::SectionHeaders;
static bool ShowLMA;
bool objdump::PrintSource;

static uint64_t StartAddress;
static bool HasStartAddressFlag;
static uint64_t StopAddress = UINT64_MAX;
static bool HasStopAddressFlag;

bool objdump::SymbolTable;
static bool SymbolizeOperands;
static bool DynamicSymbolTable;
std::string objdump::TripleName;
bool objdump::UnwindInfo;
static bool Wide;
std::string objdump::Prefix;
uint32_t objdump::PrefixStrip;

DebugVarsFormat objdump::DbgVariables = DVDisabled;

int objdump::DbgIndent = 40;

static StringSet<> DisasmSymbolSet;
StringSet<> objdump::FoundSectionSet;
static StringRef ToolName;

namespace {
struct FilterResult {
  // True if the section should not be skipped.
  bool Keep;

  // True if the index counter should be incremented, even if the section should
  // be skipped. For example, sections may be skipped if they are not included
  // in the --section flag, but we still want those to count toward the section
  // count.
  bool IncrementIndex;
};
} // namespace

static FilterResult checkSectionFilter(object::SectionRef S) {
  if (FilterSections.empty())
    return {/*Keep=*/true, /*IncrementIndex=*/true};

  Expected<StringRef> SecNameOrErr = S.getName();
  if (!SecNameOrErr) {
    consumeError(SecNameOrErr.takeError());
    return {/*Keep=*/false, /*IncrementIndex=*/false};
  }
  StringRef SecName = *SecNameOrErr;

  // StringSet does not allow empty key so avoid adding sections with
  // no name (such as the section with index 0) here.
  if (!SecName.empty())
    FoundSectionSet.insert(SecName);

  // Only show the section if it's in the FilterSections list, but always
  // increment so the indexing is stable.
  return {/*Keep=*/is_contained(FilterSections, SecName),
          /*IncrementIndex=*/true};
}

SectionFilter objdump::ToolSectionFilter(object::ObjectFile const &O,
                                         uint64_t *Idx) {
  // Start at UINT64_MAX so that the first index returned after an increment is
  // zero (after the unsigned wrap).
  if (Idx)
    *Idx = UINT64_MAX;
  return SectionFilter(
      [Idx](object::SectionRef S) {
        FilterResult Result = checkSectionFilter(S);
        if (Idx != nullptr && Result.IncrementIndex)
          *Idx += 1;
        return Result.Keep;
      },
      O);
}

std::string objdump::getFileNameForError(const object::Archive::Child &C,
                                         unsigned Index) {
  Expected<StringRef> NameOrErr = C.getName();
  if (NameOrErr)
    return std::string(NameOrErr.get());
  // If we have an error getting the name then we print the index of the archive
  // member. Since we are already in an error state, we just ignore this error.
  consumeError(NameOrErr.takeError());
  return "<file index: " + std::to_string(Index) + ">";
}

void objdump::reportWarning(const Twine &Message, StringRef File) {
  // Output order between errs() and outs() matters especially for archive
  // files where the output is per member object.
  outs().flush();
  WithColor::warning(errs(), ToolName)
      << "'" << File << "': " << Message << "\n";
}

LLVM_ATTRIBUTE_NORETURN void objdump::reportError(StringRef File,
                                                  const Twine &Message) {
  outs().flush();
  WithColor::error(errs(), ToolName) << "'" << File << "': " << Message << "\n";
  exit(1);
}

LLVM_ATTRIBUTE_NORETURN void objdump::reportError(Error E, StringRef FileName,
                                                  StringRef ArchiveName,
                                                  StringRef ArchitectureName) {
  assert(E);
  outs().flush();
  WithColor::error(errs(), ToolName);
  if (ArchiveName != "")
    errs() << ArchiveName << "(" << FileName << ")";
  else
    errs() << "'" << FileName << "'";
  if (!ArchitectureName.empty())
    errs() << " (for architecture " << ArchitectureName << ")";
  errs() << ": ";
  logAllUnhandledErrors(std::move(E), errs());
  exit(1);
}

static void reportCmdLineWarning(const Twine &Message) {
  WithColor::warning(errs(), ToolName) << Message << "\n";
}

LLVM_ATTRIBUTE_NORETURN static void reportCmdLineError(const Twine &Message) {
  WithColor::error(errs(), ToolName) << Message << "\n";
  exit(1);
}

static void warnOnNoMatchForSections() {
  SetVector<StringRef> MissingSections;
  for (StringRef S : FilterSections) {
    if (FoundSectionSet.count(S))
      return;
    // User may specify a unnamed section. Don't warn for it.
    if (!S.empty())
      MissingSections.insert(S);
  }

  // Warn only if no section in FilterSections is matched.
  for (StringRef S : MissingSections)
    reportCmdLineWarning("section '" + S +
                         "' mentioned in a -j/--section option, but not "
                         "found in any input file");
}

static const Target *getTarget(const ObjectFile *Obj) {
  // Figure out the target triple.
  Triple TheTriple("unknown-unknown-unknown");
  if (TripleName.empty()) {
    TheTriple = Obj->makeTriple();
  } else {
    TheTriple.setTriple(Triple::normalize(TripleName));
    auto Arch = Obj->getArch();
    if (Arch == Triple::arm || Arch == Triple::armeb)
      Obj->setARMSubArch(TheTriple);
  }

  // Get the target specific parser.
  std::string Error;
  const Target *TheTarget = TargetRegistry::lookupTarget(ArchName, TheTriple,
                                                         Error);
  if (!TheTarget)
    reportError(Obj->getFileName(), "can't find target: " + Error);

  // Update the triple name and return the found target.
  TripleName = TheTriple.getTriple();
  return TheTarget;
}

bool objdump::isRelocAddressLess(RelocationRef A, RelocationRef B) {
  return A.getOffset() < B.getOffset();
}

static Error getRelocationValueString(const RelocationRef &Rel,
                                      SmallVectorImpl<char> &Result) {
  const ObjectFile *Obj = Rel.getObject();
  if (auto *ELF = dyn_cast<ELFObjectFileBase>(Obj))
    return getELFRelocationValueString(ELF, Rel, Result);
  if (auto *COFF = dyn_cast<COFFObjectFile>(Obj))
    return getCOFFRelocationValueString(COFF, Rel, Result);
  if (auto *Wasm = dyn_cast<WasmObjectFile>(Obj))
    return getWasmRelocationValueString(Wasm, Rel, Result);
  if (auto *MachO = dyn_cast<MachOObjectFile>(Obj))
    return getMachORelocationValueString(MachO, Rel, Result);
  if (auto *XCOFF = dyn_cast<XCOFFObjectFile>(Obj))
    return getXCOFFRelocationValueString(XCOFF, Rel, Result);
  llvm_unreachable("unknown object file format");
}

/// Indicates whether this relocation should hidden when listing
/// relocations, usually because it is the trailing part of a multipart
/// relocation that will be printed as part of the leading relocation.
static bool getHidden(RelocationRef RelRef) {
  auto *MachO = dyn_cast<MachOObjectFile>(RelRef.getObject());
  if (!MachO)
    return false;

  unsigned Arch = MachO->getArch();
  DataRefImpl Rel = RelRef.getRawDataRefImpl();
  uint64_t Type = MachO->getRelocationType(Rel);

  // On arches that use the generic relocations, GENERIC_RELOC_PAIR
  // is always hidden.
  if (Arch == Triple::x86 || Arch == Triple::arm || Arch == Triple::ppc)
    return Type == MachO::GENERIC_RELOC_PAIR;

  if (Arch == Triple::x86_64) {
    // On x86_64, X86_64_RELOC_UNSIGNED is hidden only when it follows
    // an X86_64_RELOC_SUBTRACTOR.
    if (Type == MachO::X86_64_RELOC_UNSIGNED && Rel.d.a > 0) {
      DataRefImpl RelPrev = Rel;
      RelPrev.d.a--;
      uint64_t PrevType = MachO->getRelocationType(RelPrev);
      if (PrevType == MachO::X86_64_RELOC_SUBTRACTOR)
        return true;
    }
  }

  return false;
}

namespace {

/// Get the column at which we want to start printing the instruction
/// disassembly, taking into account anything which appears to the left of it.
unsigned getInstStartColumn(const MCSubtargetInfo &STI) {
  return !ShowRawInsn ? 16 : STI.getTargetTriple().isX86() ? 40 : 24;
}

static bool isAArch64Elf(const ObjectFile *Obj) {
  const auto *Elf = dyn_cast<ELFObjectFileBase>(Obj);
  return Elf && Elf->getEMachine() == ELF::EM_AARCH64;
}

static bool isArmElf(const ObjectFile *Obj) {
  const auto *Elf = dyn_cast<ELFObjectFileBase>(Obj);
  return Elf && Elf->getEMachine() == ELF::EM_ARM;
}

static bool hasMappingSymbols(const ObjectFile *Obj) {
  return isArmElf(Obj) || isAArch64Elf(Obj);
}

static void printRelocation(formatted_raw_ostream &OS, StringRef FileName,
                            const RelocationRef &Rel, uint64_t Address,
                            bool Is64Bits) {
  StringRef Fmt = Is64Bits ? "\t\t%016" PRIx64 ":  " : "\t\t\t%08" PRIx64 ":  ";
  SmallString<16> Name;
  SmallString<32> Val;
  Rel.getTypeName(Name);
  if (Error E = getRelocationValueString(Rel, Val))
    reportError(std::move(E), FileName);
  OS << format(Fmt.data(), Address) << Name << "\t" << Val;
}

class PrettyPrinter {
public:
  virtual ~PrettyPrinter() = default;
  virtual void
  printInst(MCInstPrinter &IP, const MCInst *MI, ArrayRef<uint8_t> Bytes,
            object::SectionedAddress Address, formatted_raw_ostream &OS,
            StringRef Annot, MCSubtargetInfo const &STI, SourcePrinter *SP,
            StringRef ObjectFilename, std::vector<RelocationRef> *Rels,
            LiveVariablePrinter &LVP) {
    if (SP && (PrintSource || PrintLines))
      SP->printSourceLine(OS, Address, ObjectFilename, LVP);
    LVP.printBetweenInsts(OS, false);

    size_t Start = OS.tell();
    if (LeadingAddr)
      OS << format("%8" PRIx64 ":", Address.Address);
    if (ShowRawInsn) {
      OS << ' ';
      dumpBytes(Bytes, OS);
    }

    // The output of printInst starts with a tab. Print some spaces so that
    // the tab has 1 column and advances to the target tab stop.
    unsigned TabStop = getInstStartColumn(STI);
    unsigned Column = OS.tell() - Start;
    OS.indent(Column < TabStop - 1 ? TabStop - 1 - Column : 7 - Column % 8);

    if (MI) {
      // See MCInstPrinter::printInst. On targets where a PC relative immediate
      // is relative to the next instruction and the length of a MCInst is
      // difficult to measure (x86), this is the address of the next
      // instruction.
      uint64_t Addr =
          Address.Address + (STI.getTargetTriple().isX86() ? Bytes.size() : 0);
      IP.printInst(MI, Addr, "", STI, OS);
    } else
      OS << "\t<unknown>";
  }
};
PrettyPrinter PrettyPrinterInst;

class HexagonPrettyPrinter : public PrettyPrinter {
public:
  void printLead(ArrayRef<uint8_t> Bytes, uint64_t Address,
                 formatted_raw_ostream &OS) {
    uint32_t opcode =
      (Bytes[3] << 24) | (Bytes[2] << 16) | (Bytes[1] << 8) | Bytes[0];
    if (LeadingAddr)
      OS << format("%8" PRIx64 ":", Address);
    if (ShowRawInsn) {
      OS << "\t";
      dumpBytes(Bytes.slice(0, 4), OS);
      OS << format("\t%08" PRIx32, opcode);
    }
  }
  void printInst(MCInstPrinter &IP, const MCInst *MI, ArrayRef<uint8_t> Bytes,
                 object::SectionedAddress Address, formatted_raw_ostream &OS,
                 StringRef Annot, MCSubtargetInfo const &STI, SourcePrinter *SP,
                 StringRef ObjectFilename, std::vector<RelocationRef> *Rels,
                 LiveVariablePrinter &LVP) override {
    if (SP && (PrintSource || PrintLines))
      SP->printSourceLine(OS, Address, ObjectFilename, LVP, "");
    if (!MI) {
      printLead(Bytes, Address.Address, OS);
      OS << " <unknown>";
      return;
    }
    std::string Buffer;
    {
      raw_string_ostream TempStream(Buffer);
      IP.printInst(MI, Address.Address, "", STI, TempStream);
    }
    StringRef Contents(Buffer);
    // Split off bundle attributes
    auto PacketBundle = Contents.rsplit('\n');
    // Split off first instruction from the rest
    auto HeadTail = PacketBundle.first.split('\n');
    auto Preamble = " { ";
    auto Separator = "";

    // Hexagon's packets require relocations to be inline rather than
    // clustered at the end of the packet.
    std::vector<RelocationRef>::const_iterator RelCur = Rels->begin();
    std::vector<RelocationRef>::const_iterator RelEnd = Rels->end();
    auto PrintReloc = [&]() -> void {
      while ((RelCur != RelEnd) && (RelCur->getOffset() <= Address.Address)) {
        if (RelCur->getOffset() == Address.Address) {
          printRelocation(OS, ObjectFilename, *RelCur, Address.Address, false);
          return;
        }
        ++RelCur;
      }
    };

    while (!HeadTail.first.empty()) {
      OS << Separator;
      Separator = "\n";
      if (SP && (PrintSource || PrintLines))
        SP->printSourceLine(OS, Address, ObjectFilename, LVP, "");
      printLead(Bytes, Address.Address, OS);
      OS << Preamble;
      Preamble = "   ";
      StringRef Inst;
      auto Duplex = HeadTail.first.split('\v');
      if (!Duplex.second.empty()) {
        OS << Duplex.first;
        OS << "; ";
        Inst = Duplex.second;
      }
      else
        Inst = HeadTail.first;
      OS << Inst;
      HeadTail = HeadTail.second.split('\n');
      if (HeadTail.first.empty())
        OS << " } " << PacketBundle.second;
      PrintReloc();
      Bytes = Bytes.slice(4);
      Address.Address += 4;
    }
  }
};
HexagonPrettyPrinter HexagonPrettyPrinterInst;

class AMDGCNPrettyPrinter : public PrettyPrinter {
public:
  void printInst(MCInstPrinter &IP, const MCInst *MI, ArrayRef<uint8_t> Bytes,
                 object::SectionedAddress Address, formatted_raw_ostream &OS,
                 StringRef Annot, MCSubtargetInfo const &STI, SourcePrinter *SP,
                 StringRef ObjectFilename, std::vector<RelocationRef> *Rels,
                 LiveVariablePrinter &LVP) override {
    if (SP && (PrintSource || PrintLines))
      SP->printSourceLine(OS, Address, ObjectFilename, LVP);

    if (MI) {
      SmallString<40> InstStr;
      raw_svector_ostream IS(InstStr);

      IP.printInst(MI, Address.Address, "", STI, IS);

      OS << left_justify(IS.str(), 60);
    } else {
      // an unrecognized encoding - this is probably data so represent it
      // using the .long directive, or .byte directive if fewer than 4 bytes
      // remaining
      if (Bytes.size() >= 4) {
        OS << format("\t.long 0x%08" PRIx32 " ",
                     support::endian::read32<support::little>(Bytes.data()));
        OS.indent(42);
      } else {
          OS << format("\t.byte 0x%02" PRIx8, Bytes[0]);
          for (unsigned int i = 1; i < Bytes.size(); i++)
            OS << format(", 0x%02" PRIx8, Bytes[i]);
          OS.indent(55 - (6 * Bytes.size()));
      }
    }

    OS << format("// %012" PRIX64 ":", Address.Address);
    if (Bytes.size() >= 4) {
      // D should be casted to uint32_t here as it is passed by format to
      // snprintf as vararg.
      for (uint32_t D : makeArrayRef(
               reinterpret_cast<const support::little32_t *>(Bytes.data()),
               Bytes.size() / 4))
        OS << format(" %08" PRIX32, D);
    } else {
      for (unsigned char B : Bytes)
        OS << format(" %02" PRIX8, B);
    }

    if (!Annot.empty())
      OS << " // " << Annot;
  }
};
AMDGCNPrettyPrinter AMDGCNPrettyPrinterInst;

class BPFPrettyPrinter : public PrettyPrinter {
public:
  void printInst(MCInstPrinter &IP, const MCInst *MI, ArrayRef<uint8_t> Bytes,
                 object::SectionedAddress Address, formatted_raw_ostream &OS,
                 StringRef Annot, MCSubtargetInfo const &STI, SourcePrinter *SP,
                 StringRef ObjectFilename, std::vector<RelocationRef> *Rels,
                 LiveVariablePrinter &LVP) override {
    if (SP && (PrintSource || PrintLines))
      SP->printSourceLine(OS, Address, ObjectFilename, LVP);
    if (LeadingAddr)
      OS << format("%8" PRId64 ":", Address.Address / 8);
    if (ShowRawInsn) {
      OS << "\t";
      dumpBytes(Bytes, OS);
    }
    if (MI)
      IP.printInst(MI, Address.Address, "", STI, OS);
    else
      OS << "\t<unknown>";
  }
};
BPFPrettyPrinter BPFPrettyPrinterInst;

PrettyPrinter &selectPrettyPrinter(Triple const &Triple) {
  switch(Triple.getArch()) {
  default:
    return PrettyPrinterInst;
  case Triple::hexagon:
    return HexagonPrettyPrinterInst;
  case Triple::amdgcn:
    return AMDGCNPrettyPrinterInst;
  case Triple::bpfel:
  case Triple::bpfeb:
    return BPFPrettyPrinterInst;
  }
}
}

static uint8_t getElfSymbolType(const ObjectFile *Obj, const SymbolRef &Sym) {
  assert(Obj->isELF());
  if (auto *Elf32LEObj = dyn_cast<ELF32LEObjectFile>(Obj))
    return unwrapOrError(Elf32LEObj->getSymbol(Sym.getRawDataRefImpl()),
                         Obj->getFileName())
        ->getType();
  if (auto *Elf64LEObj = dyn_cast<ELF64LEObjectFile>(Obj))
    return unwrapOrError(Elf64LEObj->getSymbol(Sym.getRawDataRefImpl()),
                         Obj->getFileName())
        ->getType();
  if (auto *Elf32BEObj = dyn_cast<ELF32BEObjectFile>(Obj))
    return unwrapOrError(Elf32BEObj->getSymbol(Sym.getRawDataRefImpl()),
                         Obj->getFileName())
        ->getType();
  if (auto *Elf64BEObj = cast<ELF64BEObjectFile>(Obj))
    return unwrapOrError(Elf64BEObj->getSymbol(Sym.getRawDataRefImpl()),
                         Obj->getFileName())
        ->getType();
  llvm_unreachable("Unsupported binary format");
}

template <class ELFT> static void
addDynamicElfSymbols(const ELFObjectFile<ELFT> *Obj,
                     std::map<SectionRef, SectionSymbolsTy> &AllSymbols) {
  for (auto Symbol : Obj->getDynamicSymbolIterators()) {
    uint8_t SymbolType = Symbol.getELFType();
    if (SymbolType == ELF::STT_SECTION)
      continue;

    uint64_t Address = unwrapOrError(Symbol.getAddress(), Obj->getFileName());
    // ELFSymbolRef::getAddress() returns size instead of value for common
    // symbols which is not desirable for disassembly output. Overriding.
    if (SymbolType == ELF::STT_COMMON)
      Address = unwrapOrError(Obj->getSymbol(Symbol.getRawDataRefImpl()),
                              Obj->getFileName())
                    ->st_value;

    StringRef Name = unwrapOrError(Symbol.getName(), Obj->getFileName());
    if (Name.empty())
      continue;

    section_iterator SecI =
        unwrapOrError(Symbol.getSection(), Obj->getFileName());
    if (SecI == Obj->section_end())
      continue;

    AllSymbols[*SecI].emplace_back(Address, Name, SymbolType);
  }
}

static void
addDynamicElfSymbols(const ObjectFile *Obj,
                     std::map<SectionRef, SectionSymbolsTy> &AllSymbols) {
  assert(Obj->isELF());
  if (auto *Elf32LEObj = dyn_cast<ELF32LEObjectFile>(Obj))
    addDynamicElfSymbols(Elf32LEObj, AllSymbols);
  else if (auto *Elf64LEObj = dyn_cast<ELF64LEObjectFile>(Obj))
    addDynamicElfSymbols(Elf64LEObj, AllSymbols);
  else if (auto *Elf32BEObj = dyn_cast<ELF32BEObjectFile>(Obj))
    addDynamicElfSymbols(Elf32BEObj, AllSymbols);
  else if (auto *Elf64BEObj = cast<ELF64BEObjectFile>(Obj))
    addDynamicElfSymbols(Elf64BEObj, AllSymbols);
  else
    llvm_unreachable("Unsupported binary format");
}

static void addPltEntries(const ObjectFile *Obj,
                          std::map<SectionRef, SectionSymbolsTy> &AllSymbols,
                          StringSaver &Saver) {
  Optional<SectionRef> Plt = None;
  for (const SectionRef &Section : Obj->sections()) {
    Expected<StringRef> SecNameOrErr = Section.getName();
    if (!SecNameOrErr) {
      consumeError(SecNameOrErr.takeError());
      continue;
    }
    if (*SecNameOrErr == ".plt")
      Plt = Section;
  }
  if (!Plt)
    return;
  if (auto *ElfObj = dyn_cast<ELFObjectFileBase>(Obj)) {
    for (auto PltEntry : ElfObj->getPltAddresses()) {
      if (PltEntry.first) {
        SymbolRef Symbol(*PltEntry.first, ElfObj);
        uint8_t SymbolType = getElfSymbolType(Obj, Symbol);
        if (Expected<StringRef> NameOrErr = Symbol.getName()) {
          if (!NameOrErr->empty())
            AllSymbols[*Plt].emplace_back(
                PltEntry.second, Saver.save((*NameOrErr + "@plt").str()),
                SymbolType);
          continue;
        } else {
          // The warning has been reported in disassembleObject().
          consumeError(NameOrErr.takeError());
        }
      }
      reportWarning("PLT entry at 0x" + Twine::utohexstr(PltEntry.second) +
                        " references an invalid symbol",
                    Obj->getFileName());
    }
  }
}

// Normally the disassembly output will skip blocks of zeroes. This function
// returns the number of zero bytes that can be skipped when dumping the
// disassembly of the instructions in Buf.
static size_t countSkippableZeroBytes(ArrayRef<uint8_t> Buf) {
  // Find the number of leading zeroes.
  size_t N = 0;
  while (N < Buf.size() && !Buf[N])
    ++N;

  // We may want to skip blocks of zero bytes, but unless we see
  // at least 8 of them in a row.
  if (N < 8)
    return 0;

  // We skip zeroes in multiples of 4 because do not want to truncate an
  // instruction if it starts with a zero byte.
  return N & ~0x3;
}

// Returns a map from sections to their relocations.
static std::map<SectionRef, std::vector<RelocationRef>>
getRelocsMap(object::ObjectFile const &Obj) {
  std::map<SectionRef, std::vector<RelocationRef>> Ret;
  uint64_t I = (uint64_t)-1;
  for (SectionRef Sec : Obj.sections()) {
    ++I;
    Expected<section_iterator> RelocatedOrErr = Sec.getRelocatedSection();
    if (!RelocatedOrErr)
      reportError(Obj.getFileName(),
                  "section (" + Twine(I) +
                      "): failed to get a relocated section: " +
                      toString(RelocatedOrErr.takeError()));

    section_iterator Relocated = *RelocatedOrErr;
    if (Relocated == Obj.section_end() || !checkSectionFilter(*Relocated).Keep)
      continue;
    std::vector<RelocationRef> &V = Ret[*Relocated];
    append_range(V, Sec.relocations());
    // Sort relocations by address.
    llvm::stable_sort(V, isRelocAddressLess);
  }
  return Ret;
}

// Used for --adjust-vma to check if address should be adjusted by the
// specified value for a given section.
// For ELF we do not adjust non-allocatable sections like debug ones,
// because they are not loadable.
// TODO: implement for other file formats.
static bool shouldAdjustVA(const SectionRef &Section) {
  const ObjectFile *Obj = Section.getObject();
  if (Obj->isELF())
    return ELFSectionRef(Section).getFlags() & ELF::SHF_ALLOC;
  return false;
}


typedef std::pair<uint64_t, char> MappingSymbolPair;
static char getMappingSymbolKind(ArrayRef<MappingSymbolPair> MappingSymbols,
                                 uint64_t Address) {
  auto It =
      partition_point(MappingSymbols, [Address](const MappingSymbolPair &Val) {
        return Val.first <= Address;
      });
  // Return zero for any address before the first mapping symbol; this means
  // we should use the default disassembly mode, depending on the target.
  if (It == MappingSymbols.begin())
    return '\x00';
  return (It - 1)->second;
}

static uint64_t dumpARMELFData(uint64_t SectionAddr, uint64_t Index,
                               uint64_t End, const ObjectFile *Obj,
                               ArrayRef<uint8_t> Bytes,
                               ArrayRef<MappingSymbolPair> MappingSymbols,
                               raw_ostream &OS) {
  support::endianness Endian =
      Obj->isLittleEndian() ? support::little : support::big;
  OS << format("%8" PRIx64 ":\t", SectionAddr + Index);
  if (Index + 4 <= End) {
    dumpBytes(Bytes.slice(Index, 4), OS);
    OS << "\t.word\t"
           << format_hex(support::endian::read32(Bytes.data() + Index, Endian),
                         10);
    return 4;
  }
  if (Index + 2 <= End) {
    dumpBytes(Bytes.slice(Index, 2), OS);
    OS << "\t\t.short\t"
           << format_hex(support::endian::read16(Bytes.data() + Index, Endian),
                         6);
    return 2;
  }
  dumpBytes(Bytes.slice(Index, 1), OS);
  OS << "\t\t.byte\t" << format_hex(Bytes[0], 4);
  return 1;
}

static void dumpELFData(uint64_t SectionAddr, uint64_t Index, uint64_t End,
                        ArrayRef<uint8_t> Bytes) {
  // print out data up to 8 bytes at a time in hex and ascii
  uint8_t AsciiData[9] = {'\0'};
  uint8_t Byte;
  int NumBytes = 0;

  for (; Index < End; ++Index) {
    if (NumBytes == 0)
      outs() << format("%8" PRIx64 ":", SectionAddr + Index);
    Byte = Bytes.slice(Index)[0];
    outs() << format(" %02x", Byte);
    AsciiData[NumBytes] = isPrint(Byte) ? Byte : '.';

    uint8_t IndentOffset = 0;
    NumBytes++;
    if (Index == End - 1 || NumBytes > 8) {
      // Indent the space for less than 8 bytes data.
      // 2 spaces for byte and one for space between bytes
      IndentOffset = 3 * (8 - NumBytes);
      for (int Excess = NumBytes; Excess < 8; Excess++)
        AsciiData[Excess] = '\0';
      NumBytes = 8;
    }
    if (NumBytes == 8) {
      AsciiData[8] = '\0';
      outs() << std::string(IndentOffset, ' ') << "         ";
      outs() << reinterpret_cast<char *>(AsciiData);
      outs() << '\n';
      NumBytes = 0;
    }
  }
}

SymbolInfoTy objdump::createSymbolInfo(const ObjectFile *Obj,
                                       const SymbolRef &Symbol) {
  const StringRef FileName = Obj->getFileName();
  const uint64_t Addr = unwrapOrError(Symbol.getAddress(), FileName);
  const StringRef Name = unwrapOrError(Symbol.getName(), FileName);

  if (Obj->isXCOFF() && SymbolDescription) {
    const auto *XCOFFObj = cast<XCOFFObjectFile>(Obj);
    DataRefImpl SymbolDRI = Symbol.getRawDataRefImpl();

    const uint32_t SymbolIndex = XCOFFObj->getSymbolIndex(SymbolDRI.p);
    Optional<XCOFF::StorageMappingClass> Smc =
        getXCOFFSymbolCsectSMC(XCOFFObj, Symbol);
    return SymbolInfoTy(Addr, Name, Smc, SymbolIndex,
                        isLabel(XCOFFObj, Symbol));
  } else
    return SymbolInfoTy(Addr, Name,
                        Obj->isELF() ? getElfSymbolType(Obj, Symbol)
                                     : (uint8_t)ELF::STT_NOTYPE);
}

static SymbolInfoTy createDummySymbolInfo(const ObjectFile *Obj,
                                          const uint64_t Addr, StringRef &Name,
                                          uint8_t Type) {
  if (Obj->isXCOFF() && SymbolDescription)
    return SymbolInfoTy(Addr, Name, None, None, false);
  else
    return SymbolInfoTy(Addr, Name, Type);
}

static void
collectLocalBranchTargets(ArrayRef<uint8_t> Bytes, const MCInstrAnalysis *MIA,
                          MCDisassembler *DisAsm, MCInstPrinter *IP,
                          const MCSubtargetInfo *STI, uint64_t SectionAddr,
                          uint64_t Start, uint64_t End,
                          std::unordered_map<uint64_t, std::string> &Labels) {
  // So far only supports X86.
  if (!STI->getTargetTriple().isX86())
    return;

  Labels.clear();
  unsigned LabelCount = 0;
  Start += SectionAddr;
  End += SectionAddr;
  uint64_t Index = Start;
  while (Index < End) {
    // Disassemble a real instruction and record function-local branch labels.
    MCInst Inst;
    uint64_t Size;
    bool Disassembled = DisAsm->getInstruction(
        Inst, Size, Bytes.slice(Index - SectionAddr), Index, nulls());
    if (Size == 0)
      Size = 1;

    if (Disassembled && MIA) {
      uint64_t Target;
      bool TargetKnown = MIA->evaluateBranch(Inst, Index, Size, Target);
      if (TargetKnown && (Target >= Start && Target < End) &&
          !Labels.count(Target))
        Labels[Target] = ("L" + Twine(LabelCount++)).str();
    }

    Index += Size;
  }
}

// Create an MCSymbolizer for the target and add it to the MCDisassembler.
// This is currently only used on AMDGPU, and assumes the format of the
// void * argument passed to AMDGPU's createMCSymbolizer.
static void addSymbolizer(
    MCContext &Ctx, const Target *Target, StringRef TripleName,
    MCDisassembler *DisAsm, uint64_t SectionAddr, ArrayRef<uint8_t> Bytes,
    SectionSymbolsTy &Symbols,
    std::vector<std::unique_ptr<std::string>> &SynthesizedLabelNames) {

  std::unique_ptr<MCRelocationInfo> RelInfo(
      Target->createMCRelocationInfo(TripleName, Ctx));
  if (!RelInfo)
    return;
  std::unique_ptr<MCSymbolizer> Symbolizer(Target->createMCSymbolizer(
      TripleName, nullptr, nullptr, &Symbols, &Ctx, std::move(RelInfo)));
  MCSymbolizer *SymbolizerPtr = &*Symbolizer;
  DisAsm->setSymbolizer(std::move(Symbolizer));

  if (!SymbolizeOperands)
    return;

  // Synthesize labels referenced by branch instructions by
  // disassembling, discarding the output, and collecting the referenced
  // addresses from the symbolizer.
  for (size_t Index = 0; Index != Bytes.size();) {
    MCInst Inst;
    uint64_t Size;
    DisAsm->getInstruction(Inst, Size, Bytes.slice(Index), SectionAddr + Index,
                           nulls());
    if (Size == 0)
      Size = 1;
    Index += Size;
  }
  ArrayRef<uint64_t> LabelAddrsRef = SymbolizerPtr->getReferencedAddresses();
  // Copy and sort to remove duplicates.
  std::vector<uint64_t> LabelAddrs;
  LabelAddrs.insert(LabelAddrs.end(), LabelAddrsRef.begin(),
                    LabelAddrsRef.end());
  llvm::sort(LabelAddrs);
  LabelAddrs.resize(std::unique(LabelAddrs.begin(), LabelAddrs.end()) -
                    LabelAddrs.begin());
  // Add the labels.
  for (unsigned LabelNum = 0; LabelNum != LabelAddrs.size(); ++LabelNum) {
<<<<<<< HEAD
    std::unique_ptr<std::string> Name(new std::string);
=======
    auto Name = std::make_unique<std::string>();
>>>>>>> 3f9ee3c9
    *Name = (Twine("L") + Twine(LabelNum)).str();
    SynthesizedLabelNames.push_back(std::move(Name));
    Symbols.push_back(SymbolInfoTy(
        LabelAddrs[LabelNum], *SynthesizedLabelNames.back(), ELF::STT_NOTYPE));
  }
  llvm::stable_sort(Symbols);
  // Recreate the symbolizer with the new symbols list.
  RelInfo.reset(Target->createMCRelocationInfo(TripleName, Ctx));
  Symbolizer.reset(Target->createMCSymbolizer(
      TripleName, nullptr, nullptr, &Symbols, &Ctx, std::move(RelInfo)));
  DisAsm->setSymbolizer(std::move(Symbolizer));
}

static StringRef getSegmentName(const MachOObjectFile *MachO,
                                const SectionRef &Section) {
  if (MachO) {
    DataRefImpl DR = Section.getRawDataRefImpl();
    StringRef SegmentName = MachO->getSectionFinalSegmentName(DR);
    return SegmentName;
  }
  return "";
}

static void disassembleObject(const Target *TheTarget, const ObjectFile *Obj,
                              MCContext &Ctx, MCDisassembler *PrimaryDisAsm,
                              MCDisassembler *SecondaryDisAsm,
                              const MCInstrAnalysis *MIA, MCInstPrinter *IP,
                              const MCSubtargetInfo *PrimarySTI,
                              const MCSubtargetInfo *SecondarySTI,
                              PrettyPrinter &PIP,
                              SourcePrinter &SP, bool InlineRelocs) {
  const MCSubtargetInfo *STI = PrimarySTI;
  MCDisassembler *DisAsm = PrimaryDisAsm;
  bool PrimaryIsThumb = false;
  if (isArmElf(Obj))
    PrimaryIsThumb = STI->checkFeatures("+thumb-mode");

  std::map<SectionRef, std::vector<RelocationRef>> RelocMap;
  if (InlineRelocs)
    RelocMap = getRelocsMap(*Obj);
  bool Is64Bits = Obj->getBytesInAddress() > 4;

  // Create a mapping from virtual address to symbol name.  This is used to
  // pretty print the symbols while disassembling.
  std::map<SectionRef, SectionSymbolsTy> AllSymbols;
  SectionSymbolsTy AbsoluteSymbols;
  const StringRef FileName = Obj->getFileName();
  const MachOObjectFile *MachO = dyn_cast<const MachOObjectFile>(Obj);
  for (const SymbolRef &Symbol : Obj->symbols()) {
    Expected<StringRef> NameOrErr = Symbol.getName();
    if (!NameOrErr) {
      reportWarning(toString(NameOrErr.takeError()), FileName);
      continue;
    }
    if (NameOrErr->empty() && !(Obj->isXCOFF() && SymbolDescription))
      continue;

    if (Obj->isELF() && getElfSymbolType(Obj, Symbol) == ELF::STT_SECTION)
      continue;

    if (MachO) {
      // __mh_(execute|dylib|dylinker|bundle|preload|object)_header are special
      // symbols that support MachO header introspection. They do not bind to
      // code locations and are irrelevant for disassembly.
      if (NameOrErr->startswith("__mh_") && NameOrErr->endswith("_header"))
        continue;
      // Don't ask a Mach-O STAB symbol for its section unless you know that
      // STAB symbol's section field refers to a valid section index. Otherwise
      // the symbol may error trying to load a section that does not exist.
      DataRefImpl SymDRI = Symbol.getRawDataRefImpl();
      uint8_t NType = (MachO->is64Bit() ?
                       MachO->getSymbol64TableEntry(SymDRI).n_type:
                       MachO->getSymbolTableEntry(SymDRI).n_type);
      if (NType & MachO::N_STAB)
        continue;
    }

    section_iterator SecI = unwrapOrError(Symbol.getSection(), FileName);
    if (SecI != Obj->section_end())
      AllSymbols[*SecI].push_back(createSymbolInfo(Obj, Symbol));
    else
      AbsoluteSymbols.push_back(createSymbolInfo(Obj, Symbol));
  }

  if (AllSymbols.empty() && Obj->isELF())
    addDynamicElfSymbols(Obj, AllSymbols);

  BumpPtrAllocator A;
  StringSaver Saver(A);
  addPltEntries(Obj, AllSymbols, Saver);

  // Create a mapping from virtual address to section. An empty section can
  // cause more than one section at the same address. Sort such sections to be
  // before same-addressed non-empty sections so that symbol lookups prefer the
  // non-empty section.
  std::vector<std::pair<uint64_t, SectionRef>> SectionAddresses;
  for (SectionRef Sec : Obj->sections())
    SectionAddresses.emplace_back(Sec.getAddress(), Sec);
  llvm::stable_sort(SectionAddresses, [](const auto &LHS, const auto &RHS) {
    if (LHS.first != RHS.first)
      return LHS.first < RHS.first;
    return LHS.second.getSize() < RHS.second.getSize();
  });

  // Linked executables (.exe and .dll files) typically don't include a real
  // symbol table but they might contain an export table.
  if (const auto *COFFObj = dyn_cast<COFFObjectFile>(Obj)) {
    for (const auto &ExportEntry : COFFObj->export_directories()) {
      StringRef Name;
      if (Error E = ExportEntry.getSymbolName(Name))
        reportError(std::move(E), Obj->getFileName());
      if (Name.empty())
        continue;

      uint32_t RVA;
      if (Error E = ExportEntry.getExportRVA(RVA))
        reportError(std::move(E), Obj->getFileName());

      uint64_t VA = COFFObj->getImageBase() + RVA;
      auto Sec = partition_point(
          SectionAddresses, [VA](const std::pair<uint64_t, SectionRef> &O) {
            return O.first <= VA;
          });
      if (Sec != SectionAddresses.begin()) {
        --Sec;
        AllSymbols[Sec->second].emplace_back(VA, Name, ELF::STT_NOTYPE);
      } else
        AbsoluteSymbols.emplace_back(VA, Name, ELF::STT_NOTYPE);
    }
  }

  // Sort all the symbols, this allows us to use a simple binary search to find
  // Multiple symbols can have the same address. Use a stable sort to stabilize
  // the output.
  StringSet<> FoundDisasmSymbolSet;
  for (std::pair<const SectionRef, SectionSymbolsTy> &SecSyms : AllSymbols)
    llvm::stable_sort(SecSyms.second);
  llvm::stable_sort(AbsoluteSymbols);

  std::unique_ptr<DWARFContext> DICtx;
  LiveVariablePrinter LVP(*Ctx.getRegisterInfo(), *STI);

  if (DbgVariables != DVDisabled) {
    DICtx = DWARFContext::create(*Obj);
    for (const std::unique_ptr<DWARFUnit> &CU : DICtx->compile_units())
      LVP.addCompileUnit(CU->getUnitDIE(false));
  }

  LLVM_DEBUG(LVP.dump());

  for (const SectionRef &Section : ToolSectionFilter(*Obj)) {
    if (FilterSections.empty() && !DisassembleAll &&
        (!Section.isText() || Section.isVirtual()))
      continue;

    uint64_t SectionAddr = Section.getAddress();
    uint64_t SectSize = Section.getSize();
    if (!SectSize)
      continue;

    // Get the list of all the symbols in this section.
    SectionSymbolsTy &Symbols = AllSymbols[Section];
    std::vector<MappingSymbolPair> MappingSymbols;
    if (hasMappingSymbols(Obj)) {
      for (const auto &Symb : Symbols) {
        uint64_t Address = Symb.Addr;
        StringRef Name = Symb.Name;
        if (Name.startswith("$d"))
          MappingSymbols.emplace_back(Address - SectionAddr, 'd');
        if (Name.startswith("$x"))
          MappingSymbols.emplace_back(Address - SectionAddr, 'x');
        if (Name.startswith("$a"))
          MappingSymbols.emplace_back(Address - SectionAddr, 'a');
        if (Name.startswith("$t"))
          MappingSymbols.emplace_back(Address - SectionAddr, 't');
      }
    }

    llvm::sort(MappingSymbols);

    ArrayRef<uint8_t> Bytes = arrayRefFromStringRef(
        unwrapOrError(Section.getContents(), Obj->getFileName()));

    std::vector<std::unique_ptr<std::string>> SynthesizedLabelNames;
    if (Obj->isELF() && Obj->getArch() == Triple::amdgcn) {
      // AMDGPU disassembler uses symbolizer for printing labels
      addSymbolizer(Ctx, TheTarget, TripleName, DisAsm, SectionAddr, Bytes,
                    Symbols, SynthesizedLabelNames);
    }

    StringRef SegmentName = getSegmentName(MachO, Section);
    StringRef SectionName = unwrapOrError(Section.getName(), Obj->getFileName());
    // If the section has no symbol at the start, just insert a dummy one.
    if (Symbols.empty() || Symbols[0].Addr != 0) {
      Symbols.insert(Symbols.begin(),
                     createDummySymbolInfo(Obj, SectionAddr, SectionName,
                                           Section.isText() ? ELF::STT_FUNC
                                                            : ELF::STT_OBJECT));
    }

    SmallString<40> Comments;
    raw_svector_ostream CommentStream(Comments);

    uint64_t VMAAdjustment = 0;
    if (shouldAdjustVA(Section))
      VMAAdjustment = AdjustVMA;

    uint64_t Size;
    uint64_t Index;
    bool PrintedSection = false;
    std::vector<RelocationRef> Rels = RelocMap[Section];
    std::vector<RelocationRef>::const_iterator RelCur = Rels.begin();
    std::vector<RelocationRef>::const_iterator RelEnd = Rels.end();
    // Disassemble symbol by symbol.
    for (unsigned SI = 0, SE = Symbols.size(); SI != SE; ++SI) {
      std::string SymbolName = Symbols[SI].Name.str();
      if (Demangle)
        SymbolName = demangle(SymbolName);

      // Skip if --disassemble-symbols is not empty and the symbol is not in
      // the list.
      if (!DisasmSymbolSet.empty() && !DisasmSymbolSet.count(SymbolName))
        continue;

      uint64_t Start = Symbols[SI].Addr;
      if (Start < SectionAddr || StopAddress <= Start)
        continue;
      else
        FoundDisasmSymbolSet.insert(SymbolName);

      // The end is the section end, the beginning of the next symbol, or
      // --stop-address.
      uint64_t End = std::min<uint64_t>(SectionAddr + SectSize, StopAddress);
      if (SI + 1 < SE)
        End = std::min(End, Symbols[SI + 1].Addr);
      if (Start >= End || End <= StartAddress)
        continue;
      Start -= SectionAddr;
      End -= SectionAddr;

      if (!PrintedSection) {
        PrintedSection = true;
        outs() << "\nDisassembly of section ";
        if (!SegmentName.empty())
          outs() << SegmentName << ",";
        outs() << SectionName << ":\n";
      }

      outs() << '\n';
      if (LeadingAddr)
        outs() << format(Is64Bits ? "%016" PRIx64 " " : "%08" PRIx64 " ",
                         SectionAddr + Start + VMAAdjustment);
      if (Obj->isXCOFF() && SymbolDescription) {
        outs() << getXCOFFSymbolDescription(Symbols[SI], SymbolName) << ":\n";
      } else
        outs() << '<' << SymbolName << ">:\n";

      // Don't print raw contents of a virtual section. A virtual section
      // doesn't have any contents in the file.
      if (Section.isVirtual()) {
        outs() << "...\n";
        continue;
      }

      auto Status = DisAsm->onSymbolStart(Symbols[SI], Size,
                                          Bytes.slice(Start, End - Start),
                                          SectionAddr + Start, CommentStream);
      // To have round trippable disassembly, we fall back to decoding the
      // remaining bytes as instructions.
      //
      // If there is a failure, we disassemble the failed region as bytes before
      // falling back. The target is expected to print nothing in this case.
      //
      // If there is Success or SoftFail i.e no 'real' failure, we go ahead by
      // Size bytes before falling back.
      // So if the entire symbol is 'eaten' by the target:
      //   Start += Size  // Now Start = End and we will never decode as
      //                  // instructions
      //
      // Right now, most targets return None i.e ignore to treat a symbol
      // separately. But WebAssembly decodes preludes for some symbols.
      //
      if (Status.hasValue()) {
        if (Status.getValue() == MCDisassembler::Fail) {
          outs() << "// Error in decoding " << SymbolName
                 << " : Decoding failed region as bytes.\n";
          for (uint64_t I = 0; I < Size; ++I) {
            outs() << "\t.byte\t " << format_hex(Bytes[I], 1, /*Upper=*/true)
                   << "\n";
          }
        }
      } else {
        Size = 0;
      }

      Start += Size;

      Index = Start;
      if (SectionAddr < StartAddress)
        Index = std::max<uint64_t>(Index, StartAddress - SectionAddr);

      // If there is a data/common symbol inside an ELF text section and we are
      // only disassembling text (applicable all architectures), we are in a
      // situation where we must print the data and not disassemble it.
      if (Obj->isELF() && !DisassembleAll && Section.isText()) {
        uint8_t SymTy = Symbols[SI].Type;
        if (SymTy == ELF::STT_OBJECT || SymTy == ELF::STT_COMMON) {
          dumpELFData(SectionAddr, Index, End, Bytes);
          Index = End;
        }
      }

      bool CheckARMELFData = hasMappingSymbols(Obj) &&
                             Symbols[SI].Type != ELF::STT_OBJECT &&
                             !DisassembleAll;
      bool DumpARMELFData = false;
      formatted_raw_ostream FOS(outs());

      std::unordered_map<uint64_t, std::string> AllLabels;
      if (SymbolizeOperands)
        collectLocalBranchTargets(Bytes, MIA, DisAsm, IP, PrimarySTI,
                                  SectionAddr, Index, End, AllLabels);

      while (Index < End) {
        // ARM and AArch64 ELF binaries can interleave data and text in the
        // same section. We rely on the markers introduced to understand what
        // we need to dump. If the data marker is within a function, it is
        // denoted as a word/short etc.
        if (CheckARMELFData) {
          char Kind = getMappingSymbolKind(MappingSymbols, Index);
          DumpARMELFData = Kind == 'd';
          if (SecondarySTI) {
            if (Kind == 'a') {
              STI = PrimaryIsThumb ? SecondarySTI : PrimarySTI;
              DisAsm = PrimaryIsThumb ? SecondaryDisAsm : PrimaryDisAsm;
            } else if (Kind == 't') {
              STI = PrimaryIsThumb ? PrimarySTI : SecondarySTI;
              DisAsm = PrimaryIsThumb ? PrimaryDisAsm : SecondaryDisAsm;
            }
          }
        }

        if (DumpARMELFData) {
          Size = dumpARMELFData(SectionAddr, Index, End, Obj, Bytes,
                                MappingSymbols, FOS);
        } else {
          // When -z or --disassemble-zeroes are given we always dissasemble
          // them. Otherwise we might want to skip zero bytes we see.
          if (!DisassembleZeroes) {
            uint64_t MaxOffset = End - Index;
            // For --reloc: print zero blocks patched by relocations, so that
            // relocations can be shown in the dump.
            if (RelCur != RelEnd)
              MaxOffset = RelCur->getOffset() - Index;

            if (size_t N =
                    countSkippableZeroBytes(Bytes.slice(Index, MaxOffset))) {
              FOS << "\t\t..." << '\n';
              Index += N;
              continue;
            }
          }

          // Print local label if there's any.
          auto Iter = AllLabels.find(SectionAddr + Index);
          if (Iter != AllLabels.end())
            FOS << "<" << Iter->second << ">:\n";

          // Disassemble a real instruction or a data when disassemble all is
          // provided
          MCInst Inst;
          bool Disassembled =
              DisAsm->getInstruction(Inst, Size, Bytes.slice(Index),
                                     SectionAddr + Index, CommentStream);
          if (Size == 0)
            Size = 1;

          LVP.update({Index, Section.getIndex()},
                     {Index + Size, Section.getIndex()}, Index + Size != End);

          PIP.printInst(
              *IP, Disassembled ? &Inst : nullptr, Bytes.slice(Index, Size),
              {SectionAddr + Index + VMAAdjustment, Section.getIndex()}, FOS,
              "", *STI, &SP, Obj->getFileName(), &Rels, LVP);
          FOS << CommentStream.str();
          Comments.clear();

          // If disassembly has failed, avoid analysing invalid/incomplete
          // instruction information. Otherwise, try to resolve the target
          // address (jump target or memory operand address) and print it on the
          // right of the instruction.
          if (Disassembled && MIA) {
            uint64_t Target;
            bool PrintTarget =
                MIA->evaluateBranch(Inst, SectionAddr + Index, Size, Target);
            if (!PrintTarget)
              if (Optional<uint64_t> MaybeTarget =
                      MIA->evaluateMemoryOperandAddress(
                          Inst, SectionAddr + Index, Size)) {
                Target = *MaybeTarget;
                PrintTarget = true;
                // Do not print real address when symbolizing.
                if (!SymbolizeOperands)
                  FOS << "  # " << Twine::utohexstr(Target);
              }
            if (PrintTarget) {
              // In a relocatable object, the target's section must reside in
              // the same section as the call instruction or it is accessed
              // through a relocation.
              //
              // In a non-relocatable object, the target may be in any section.
              // In that case, locate the section(s) containing the target
              // address and find the symbol in one of those, if possible.
              //
              // N.B. We don't walk the relocations in the relocatable case yet.
              std::vector<const SectionSymbolsTy *> TargetSectionSymbols;
              if (!Obj->isRelocatableObject()) {
                auto It = llvm::partition_point(
                    SectionAddresses,
                    [=](const std::pair<uint64_t, SectionRef> &O) {
                      return O.first <= Target;
                    });
                uint64_t TargetSecAddr = 0;
                while (It != SectionAddresses.begin()) {
                  --It;
                  if (TargetSecAddr == 0)
                    TargetSecAddr = It->first;
                  if (It->first != TargetSecAddr)
                    break;
                  TargetSectionSymbols.push_back(&AllSymbols[It->second]);
                }
              } else {
                TargetSectionSymbols.push_back(&Symbols);
              }
              TargetSectionSymbols.push_back(&AbsoluteSymbols);

              // Find the last symbol in the first candidate section whose
              // offset is less than or equal to the target. If there are no
              // such symbols, try in the next section and so on, before finally
              // using the nearest preceding absolute symbol (if any), if there
              // are no other valid symbols.
              const SymbolInfoTy *TargetSym = nullptr;
              for (const SectionSymbolsTy *TargetSymbols :
                   TargetSectionSymbols) {
                auto It = llvm::partition_point(
                    *TargetSymbols,
                    [=](const SymbolInfoTy &O) { return O.Addr <= Target; });
                if (It != TargetSymbols->begin()) {
                  TargetSym = &*(It - 1);
                  break;
                }
              }

              // Print the labels corresponding to the target if there's any.
              bool LabelAvailable = AllLabels.count(Target);
              if (TargetSym != nullptr) {
                uint64_t TargetAddress = TargetSym->Addr;
                uint64_t Disp = Target - TargetAddress;
                std::string TargetName = TargetSym->Name.str();
                if (Demangle)
                  TargetName = demangle(TargetName);

                FOS << " <";
                if (!Disp) {
                  // Always Print the binary symbol precisely corresponding to
                  // the target address.
                  FOS << TargetName;
                } else if (!LabelAvailable) {
                  // Always Print the binary symbol plus an offset if there's no
                  // local label corresponding to the target address.
                  FOS << TargetName << "+0x" << Twine::utohexstr(Disp);
                } else {
                  FOS << AllLabels[Target];
                }
                FOS << ">";
              } else if (LabelAvailable) {
                FOS << " <" << AllLabels[Target] << ">";
              }
            }
          }
        }

        LVP.printAfterInst(FOS);
        FOS << "\n";

        // Hexagon does this in pretty printer
        if (Obj->getArch() != Triple::hexagon) {
          // Print relocation for instruction and data.
          while (RelCur != RelEnd) {
            uint64_t Offset = RelCur->getOffset();
            // If this relocation is hidden, skip it.
            if (getHidden(*RelCur) || SectionAddr + Offset < StartAddress) {
              ++RelCur;
              continue;
            }

            // Stop when RelCur's offset is past the disassembled
            // instruction/data. Note that it's possible the disassembled data
            // is not the complete data: we might see the relocation printed in
            // the middle of the data, but this matches the binutils objdump
            // output.
            if (Offset >= Index + Size)
              break;

            // When --adjust-vma is used, update the address printed.
            if (RelCur->getSymbol() != Obj->symbol_end()) {
              Expected<section_iterator> SymSI =
                  RelCur->getSymbol()->getSection();
              if (SymSI && *SymSI != Obj->section_end() &&
                  shouldAdjustVA(**SymSI))
                Offset += AdjustVMA;
            }

            printRelocation(FOS, Obj->getFileName(), *RelCur,
                            SectionAddr + Offset, Is64Bits);
            LVP.printAfterOtherLine(FOS, true);
            ++RelCur;
          }
        }

        Index += Size;
      }
    }
  }
  StringSet<> MissingDisasmSymbolSet =
      set_difference(DisasmSymbolSet, FoundDisasmSymbolSet);
  for (StringRef Sym : MissingDisasmSymbolSet.keys())
    reportWarning("failed to disassemble missing symbol " + Sym, FileName);
}

static void disassembleObject(const ObjectFile *Obj, bool InlineRelocs) {
  const Target *TheTarget = getTarget(Obj);

  // Package up features to be passed to target/subtarget
  SubtargetFeatures Features = Obj->getFeatures();
  if (!MAttrs.empty())
    for (unsigned I = 0; I != MAttrs.size(); ++I)
      Features.AddFeature(MAttrs[I]);

  std::unique_ptr<const MCRegisterInfo> MRI(
      TheTarget->createMCRegInfo(TripleName));
  if (!MRI)
    reportError(Obj->getFileName(),
                "no register info for target " + TripleName);

  // Set up disassembler.
  MCTargetOptions MCOptions;
  std::unique_ptr<const MCAsmInfo> AsmInfo(
      TheTarget->createMCAsmInfo(*MRI, TripleName, MCOptions));
  if (!AsmInfo)
    reportError(Obj->getFileName(),
                "no assembly info for target " + TripleName);

  if (MCPU.empty())
    MCPU = Obj->tryGetCPUName().getValueOr("").str();

  std::unique_ptr<const MCSubtargetInfo> STI(
      TheTarget->createMCSubtargetInfo(TripleName, MCPU, Features.getString()));
  if (!STI)
    reportError(Obj->getFileName(),
                "no subtarget info for target " + TripleName);
  std::unique_ptr<const MCInstrInfo> MII(TheTarget->createMCInstrInfo());
  if (!MII)
    reportError(Obj->getFileName(),
                "no instruction info for target " + TripleName);
  MCObjectFileInfo MOFI;
  MCContext Ctx(Triple(TripleName), AsmInfo.get(), MRI.get(), &MOFI, STI.get());
  // FIXME: for now initialize MCObjectFileInfo with default values
  MOFI.initMCObjectFileInfo(Ctx, /*PIC=*/false);

  std::unique_ptr<MCDisassembler> DisAsm(
      TheTarget->createMCDisassembler(*STI, Ctx));
  if (!DisAsm)
    reportError(Obj->getFileName(), "no disassembler for target " + TripleName);

  // If we have an ARM object file, we need a second disassembler, because
  // ARM CPUs have two different instruction sets: ARM mode, and Thumb mode.
  // We use mapping symbols to switch between the two assemblers, where
  // appropriate.
  std::unique_ptr<MCDisassembler> SecondaryDisAsm;
  std::unique_ptr<const MCSubtargetInfo> SecondarySTI;
  if (isArmElf(Obj) && !STI->checkFeatures("+mclass")) {
    if (STI->checkFeatures("+thumb-mode"))
      Features.AddFeature("-thumb-mode");
    else
      Features.AddFeature("+thumb-mode");
    SecondarySTI.reset(TheTarget->createMCSubtargetInfo(TripleName, MCPU,
                                                        Features.getString()));
    SecondaryDisAsm.reset(TheTarget->createMCDisassembler(*SecondarySTI, Ctx));
  }

  std::unique_ptr<const MCInstrAnalysis> MIA(
      TheTarget->createMCInstrAnalysis(MII.get()));

  int AsmPrinterVariant = AsmInfo->getAssemblerDialect();
  std::unique_ptr<MCInstPrinter> IP(TheTarget->createMCInstPrinter(
      Triple(TripleName), AsmPrinterVariant, *AsmInfo, *MII, *MRI));
  if (!IP)
    reportError(Obj->getFileName(),
                "no instruction printer for target " + TripleName);
  IP->setPrintImmHex(PrintImmHex);
  IP->setPrintBranchImmAsAddress(true);
  IP->setSymbolizeOperands(SymbolizeOperands);
  IP->setMCInstrAnalysis(MIA.get());

  PrettyPrinter &PIP = selectPrettyPrinter(Triple(TripleName));
  SourcePrinter SP(Obj, TheTarget->getName());

  for (StringRef Opt : DisassemblerOptions)
    if (!IP->applyTargetSpecificCLOption(Opt))
      reportError(Obj->getFileName(),
                  "Unrecognized disassembler option: " + Opt);

  disassembleObject(TheTarget, Obj, Ctx, DisAsm.get(), SecondaryDisAsm.get(),
                    MIA.get(), IP.get(), STI.get(), SecondarySTI.get(), PIP,
                    SP, InlineRelocs);
}

void objdump::printRelocations(const ObjectFile *Obj) {
  StringRef Fmt = Obj->getBytesInAddress() > 4 ? "%016" PRIx64 :
                                                 "%08" PRIx64;
  // Regular objdump doesn't print relocations in non-relocatable object
  // files.
  if (!Obj->isRelocatableObject())
    return;

  // Build a mapping from relocation target to a vector of relocation
  // sections. Usually, there is an only one relocation section for
  // each relocated section.
  MapVector<SectionRef, std::vector<SectionRef>> SecToRelSec;
  uint64_t Ndx;
  for (const SectionRef &Section : ToolSectionFilter(*Obj, &Ndx)) {
    if (Section.relocation_begin() == Section.relocation_end())
      continue;
    Expected<section_iterator> SecOrErr = Section.getRelocatedSection();
    if (!SecOrErr)
      reportError(Obj->getFileName(),
                  "section (" + Twine(Ndx) +
                      "): unable to get a relocation target: " +
                      toString(SecOrErr.takeError()));
    SecToRelSec[**SecOrErr].push_back(Section);
  }

  for (std::pair<SectionRef, std::vector<SectionRef>> &P : SecToRelSec) {
    StringRef SecName = unwrapOrError(P.first.getName(), Obj->getFileName());
    outs() << "\nRELOCATION RECORDS FOR [" << SecName << "]:\n";
    uint32_t OffsetPadding = (Obj->getBytesInAddress() > 4 ? 16 : 8);
    uint32_t TypePadding = 24;
    outs() << left_justify("OFFSET", OffsetPadding) << " "
           << left_justify("TYPE", TypePadding) << " "
           << "VALUE\n";

    for (SectionRef Section : P.second) {
      for (const RelocationRef &Reloc : Section.relocations()) {
        uint64_t Address = Reloc.getOffset();
        SmallString<32> RelocName;
        SmallString<32> ValueStr;
        if (Address < StartAddress || Address > StopAddress || getHidden(Reloc))
          continue;
        Reloc.getTypeName(RelocName);
        if (Error E = getRelocationValueString(Reloc, ValueStr))
          reportError(std::move(E), Obj->getFileName());

        outs() << format(Fmt.data(), Address) << " "
               << left_justify(RelocName, TypePadding) << " " << ValueStr
               << "\n";
      }
    }
  }
}

void objdump::printDynamicRelocations(const ObjectFile *Obj) {
  // For the moment, this option is for ELF only
  if (!Obj->isELF())
    return;

  const auto *Elf = dyn_cast<ELFObjectFileBase>(Obj);
  if (!Elf || Elf->getEType() != ELF::ET_DYN) {
    reportError(Obj->getFileName(), "not a dynamic object");
    return;
  }

  std::vector<SectionRef> DynRelSec = Obj->dynamic_relocation_sections();
  if (DynRelSec.empty())
    return;

  outs() << "DYNAMIC RELOCATION RECORDS\n";
  StringRef Fmt = Obj->getBytesInAddress() > 4 ? "%016" PRIx64 : "%08" PRIx64;
  for (const SectionRef &Section : DynRelSec)
    for (const RelocationRef &Reloc : Section.relocations()) {
      uint64_t Address = Reloc.getOffset();
      SmallString<32> RelocName;
      SmallString<32> ValueStr;
      Reloc.getTypeName(RelocName);
      if (Error E = getRelocationValueString(Reloc, ValueStr))
        reportError(std::move(E), Obj->getFileName());
      outs() << format(Fmt.data(), Address) << " " << RelocName << " "
             << ValueStr << "\n";
    }
}

// Returns true if we need to show LMA column when dumping section headers. We
// show it only when the platform is ELF and either we have at least one section
// whose VMA and LMA are different and/or when --show-lma flag is used.
static bool shouldDisplayLMA(const ObjectFile *Obj) {
  if (!Obj->isELF())
    return false;
  for (const SectionRef &S : ToolSectionFilter(*Obj))
    if (S.getAddress() != getELFSectionLMA(S))
      return true;
  return ShowLMA;
}

static size_t getMaxSectionNameWidth(const ObjectFile *Obj) {
  // Default column width for names is 13 even if no names are that long.
  size_t MaxWidth = 13;
  for (const SectionRef &Section : ToolSectionFilter(*Obj)) {
    StringRef Name = unwrapOrError(Section.getName(), Obj->getFileName());
    MaxWidth = std::max(MaxWidth, Name.size());
  }
  return MaxWidth;
}

void objdump::printSectionHeaders(const ObjectFile *Obj) {
  size_t NameWidth = getMaxSectionNameWidth(Obj);
  size_t AddressWidth = 2 * Obj->getBytesInAddress();
  bool HasLMAColumn = shouldDisplayLMA(Obj);
  outs() << "\nSections:\n";
  if (HasLMAColumn)
    outs() << "Idx " << left_justify("Name", NameWidth) << " Size     "
           << left_justify("VMA", AddressWidth) << " "
           << left_justify("LMA", AddressWidth) << " Type\n";
  else
    outs() << "Idx " << left_justify("Name", NameWidth) << " Size     "
           << left_justify("VMA", AddressWidth) << " Type\n";

  uint64_t Idx;
  for (const SectionRef &Section : ToolSectionFilter(*Obj, &Idx)) {
    StringRef Name = unwrapOrError(Section.getName(), Obj->getFileName());
    uint64_t VMA = Section.getAddress();
    if (shouldAdjustVA(Section))
      VMA += AdjustVMA;

    uint64_t Size = Section.getSize();

    std::string Type = Section.isText() ? "TEXT" : "";
    if (Section.isData())
      Type += Type.empty() ? "DATA" : " DATA";
    if (Section.isBSS())
      Type += Type.empty() ? "BSS" : " BSS";

    if (HasLMAColumn)
      outs() << format("%3" PRIu64 " %-*s %08" PRIx64 " ", Idx, NameWidth,
                       Name.str().c_str(), Size)
             << format_hex_no_prefix(VMA, AddressWidth) << " "
             << format_hex_no_prefix(getELFSectionLMA(Section), AddressWidth)
             << " " << Type << "\n";
    else
      outs() << format("%3" PRIu64 " %-*s %08" PRIx64 " ", Idx, NameWidth,
                       Name.str().c_str(), Size)
             << format_hex_no_prefix(VMA, AddressWidth) << " " << Type << "\n";
  }
}

void objdump::printSectionContents(const ObjectFile *Obj) {
  const MachOObjectFile *MachO = dyn_cast<const MachOObjectFile>(Obj);

  for (const SectionRef &Section : ToolSectionFilter(*Obj)) {
    StringRef Name = unwrapOrError(Section.getName(), Obj->getFileName());
    uint64_t BaseAddr = Section.getAddress();
    uint64_t Size = Section.getSize();
    if (!Size)
      continue;

    outs() << "Contents of section ";
    StringRef SegmentName = getSegmentName(MachO, Section);
    if (!SegmentName.empty())
      outs() << SegmentName << ",";
    outs() << Name << ":\n";
    if (Section.isBSS()) {
      outs() << format("<skipping contents of bss section at [%04" PRIx64
                       ", %04" PRIx64 ")>\n",
                       BaseAddr, BaseAddr + Size);
      continue;
    }

    StringRef Contents = unwrapOrError(Section.getContents(), Obj->getFileName());

    // Dump out the content as hex and printable ascii characters.
    for (std::size_t Addr = 0, End = Contents.size(); Addr < End; Addr += 16) {
      outs() << format(" %04" PRIx64 " ", BaseAddr + Addr);
      // Dump line of hex.
      for (std::size_t I = 0; I < 16; ++I) {
        if (I != 0 && I % 4 == 0)
          outs() << ' ';
        if (Addr + I < End)
          outs() << hexdigit((Contents[Addr + I] >> 4) & 0xF, true)
                 << hexdigit(Contents[Addr + I] & 0xF, true);
        else
          outs() << "  ";
      }
      // Print ascii.
      outs() << "  ";
      for (std::size_t I = 0; I < 16 && Addr + I < End; ++I) {
        if (isPrint(static_cast<unsigned char>(Contents[Addr + I]) & 0xFF))
          outs() << Contents[Addr + I];
        else
          outs() << ".";
      }
      outs() << "\n";
    }
  }
}

void objdump::printSymbolTable(const ObjectFile *O, StringRef ArchiveName,
                               StringRef ArchitectureName, bool DumpDynamic) {
  if (O->isCOFF() && !DumpDynamic) {
    outs() << "\nSYMBOL TABLE:\n";
    printCOFFSymbolTable(cast<const COFFObjectFile>(O));
    return;
  }

  const StringRef FileName = O->getFileName();

  if (!DumpDynamic) {
    outs() << "\nSYMBOL TABLE:\n";
    for (auto I = O->symbol_begin(); I != O->symbol_end(); ++I)
      printSymbol(O, *I, FileName, ArchiveName, ArchitectureName, DumpDynamic);
    return;
  }

  outs() << "\nDYNAMIC SYMBOL TABLE:\n";
  if (!O->isELF()) {
    reportWarning(
        "this operation is not currently supported for this file format",
        FileName);
    return;
  }

  const ELFObjectFileBase *ELF = cast<const ELFObjectFileBase>(O);
  for (auto I = ELF->getDynamicSymbolIterators().begin();
       I != ELF->getDynamicSymbolIterators().end(); ++I)
    printSymbol(O, *I, FileName, ArchiveName, ArchitectureName, DumpDynamic);
}

void objdump::printSymbol(const ObjectFile *O, const SymbolRef &Symbol,
                          StringRef FileName, StringRef ArchiveName,
                          StringRef ArchitectureName, bool DumpDynamic) {
  const MachOObjectFile *MachO = dyn_cast<const MachOObjectFile>(O);
  uint64_t Address = unwrapOrError(Symbol.getAddress(), FileName, ArchiveName,
                                   ArchitectureName);
  if ((Address < StartAddress) || (Address > StopAddress))
    return;
  SymbolRef::Type Type =
      unwrapOrError(Symbol.getType(), FileName, ArchiveName, ArchitectureName);
  uint32_t Flags =
      unwrapOrError(Symbol.getFlags(), FileName, ArchiveName, ArchitectureName);

  // Don't ask a Mach-O STAB symbol for its section unless you know that
  // STAB symbol's section field refers to a valid section index. Otherwise
  // the symbol may error trying to load a section that does not exist.
  bool IsSTAB = false;
  if (MachO) {
    DataRefImpl SymDRI = Symbol.getRawDataRefImpl();
    uint8_t NType =
        (MachO->is64Bit() ? MachO->getSymbol64TableEntry(SymDRI).n_type
                          : MachO->getSymbolTableEntry(SymDRI).n_type);
    if (NType & MachO::N_STAB)
      IsSTAB = true;
  }
  section_iterator Section = IsSTAB
                                 ? O->section_end()
                                 : unwrapOrError(Symbol.getSection(), FileName,
                                                 ArchiveName, ArchitectureName);

  StringRef Name;
  if (Type == SymbolRef::ST_Debug && Section != O->section_end()) {
    if (Expected<StringRef> NameOrErr = Section->getName())
      Name = *NameOrErr;
    else
      consumeError(NameOrErr.takeError());

  } else {
    Name = unwrapOrError(Symbol.getName(), FileName, ArchiveName,
                         ArchitectureName);
  }

  bool Global = Flags & SymbolRef::SF_Global;
  bool Weak = Flags & SymbolRef::SF_Weak;
  bool Absolute = Flags & SymbolRef::SF_Absolute;
  bool Common = Flags & SymbolRef::SF_Common;
  bool Hidden = Flags & SymbolRef::SF_Hidden;

  char GlobLoc = ' ';
  if ((Section != O->section_end() || Absolute) && !Weak)
    GlobLoc = Global ? 'g' : 'l';
  char IFunc = ' ';
  if (O->isELF()) {
    if (ELFSymbolRef(Symbol).getELFType() == ELF::STT_GNU_IFUNC)
      IFunc = 'i';
    if (ELFSymbolRef(Symbol).getBinding() == ELF::STB_GNU_UNIQUE)
      GlobLoc = 'u';
  }

  char Debug = ' ';
  if (DumpDynamic)
    Debug = 'D';
  else if (Type == SymbolRef::ST_Debug || Type == SymbolRef::ST_File)
    Debug = 'd';

  char FileFunc = ' ';
  if (Type == SymbolRef::ST_File)
    FileFunc = 'f';
  else if (Type == SymbolRef::ST_Function)
    FileFunc = 'F';
  else if (Type == SymbolRef::ST_Data)
    FileFunc = 'O';

  const char *Fmt = O->getBytesInAddress() > 4 ? "%016" PRIx64 : "%08" PRIx64;

  outs() << format(Fmt, Address) << " "
         << GlobLoc            // Local -> 'l', Global -> 'g', Neither -> ' '
         << (Weak ? 'w' : ' ') // Weak?
         << ' '                // Constructor. Not supported yet.
         << ' '                // Warning. Not supported yet.
         << IFunc              // Indirect reference to another symbol.
         << Debug              // Debugging (d) or dynamic (D) symbol.
         << FileFunc           // Name of function (F), file (f) or object (O).
         << ' ';
  if (Absolute) {
    outs() << "*ABS*";
  } else if (Common) {
    outs() << "*COM*";
  } else if (Section == O->section_end()) {
    outs() << "*UND*";
  } else {
    StringRef SegmentName = getSegmentName(MachO, *Section);
    if (!SegmentName.empty())
      outs() << SegmentName << ",";
    StringRef SectionName = unwrapOrError(Section->getName(), FileName);
    outs() << SectionName;
  }

  if (Common || O->isELF()) {
    uint64_t Val =
        Common ? Symbol.getAlignment() : ELFSymbolRef(Symbol).getSize();
    outs() << '\t' << format(Fmt, Val);
  }

  if (O->isELF()) {
    uint8_t Other = ELFSymbolRef(Symbol).getOther();
    switch (Other) {
    case ELF::STV_DEFAULT:
      break;
    case ELF::STV_INTERNAL:
      outs() << " .internal";
      break;
    case ELF::STV_HIDDEN:
      outs() << " .hidden";
      break;
    case ELF::STV_PROTECTED:
      outs() << " .protected";
      break;
    default:
      outs() << format(" 0x%02x", Other);
      break;
    }
  } else if (Hidden) {
    outs() << " .hidden";
  }

  if (Demangle)
    outs() << ' ' << demangle(std::string(Name)) << '\n';
  else
    outs() << ' ' << Name << '\n';
}

static void printUnwindInfo(const ObjectFile *O) {
  outs() << "Unwind info:\n\n";

  if (const COFFObjectFile *Coff = dyn_cast<COFFObjectFile>(O))
    printCOFFUnwindInfo(Coff);
  else if (const MachOObjectFile *MachO = dyn_cast<MachOObjectFile>(O))
    printMachOUnwindInfo(MachO);
  else
    // TODO: Extract DWARF dump tool to objdump.
    WithColor::error(errs(), ToolName)
        << "This operation is only currently supported "
           "for COFF and MachO object files.\n";
}

/// Dump the raw contents of the __clangast section so the output can be piped
/// into llvm-bcanalyzer.
static void printRawClangAST(const ObjectFile *Obj) {
  if (outs().is_displayed()) {
    WithColor::error(errs(), ToolName)
        << "The -raw-clang-ast option will dump the raw binary contents of "
           "the clang ast section.\n"
           "Please redirect the output to a file or another program such as "
           "llvm-bcanalyzer.\n";
    return;
  }

  StringRef ClangASTSectionName("__clangast");
  if (Obj->isCOFF()) {
    ClangASTSectionName = "clangast";
  }

  Optional<object::SectionRef> ClangASTSection;
  for (auto Sec : ToolSectionFilter(*Obj)) {
    StringRef Name;
    if (Expected<StringRef> NameOrErr = Sec.getName())
      Name = *NameOrErr;
    else
      consumeError(NameOrErr.takeError());

    if (Name == ClangASTSectionName) {
      ClangASTSection = Sec;
      break;
    }
  }
  if (!ClangASTSection)
    return;

  StringRef ClangASTContents = unwrapOrError(
      ClangASTSection.getValue().getContents(), Obj->getFileName());
  outs().write(ClangASTContents.data(), ClangASTContents.size());
}

static void printFaultMaps(const ObjectFile *Obj) {
  StringRef FaultMapSectionName;

  if (Obj->isELF()) {
    FaultMapSectionName = ".llvm_faultmaps";
  } else if (Obj->isMachO()) {
    FaultMapSectionName = "__llvm_faultmaps";
  } else {
    WithColor::error(errs(), ToolName)
        << "This operation is only currently supported "
           "for ELF and Mach-O executable files.\n";
    return;
  }

  Optional<object::SectionRef> FaultMapSection;

  for (auto Sec : ToolSectionFilter(*Obj)) {
    StringRef Name;
    if (Expected<StringRef> NameOrErr = Sec.getName())
      Name = *NameOrErr;
    else
      consumeError(NameOrErr.takeError());

    if (Name == FaultMapSectionName) {
      FaultMapSection = Sec;
      break;
    }
  }

  outs() << "FaultMap table:\n";

  if (!FaultMapSection.hasValue()) {
    outs() << "<not found>\n";
    return;
  }

  StringRef FaultMapContents =
      unwrapOrError(FaultMapSection.getValue().getContents(), Obj->getFileName());
  FaultMapParser FMP(FaultMapContents.bytes_begin(),
                     FaultMapContents.bytes_end());

  outs() << FMP;
}

static void printPrivateFileHeaders(const ObjectFile *O, bool OnlyFirst) {
  if (O->isELF()) {
    printELFFileHeader(O);
    printELFDynamicSection(O);
    printELFSymbolVersionInfo(O);
    return;
  }
  if (O->isCOFF())
    return printCOFFFileHeader(O);
  if (O->isWasm())
    return printWasmFileHeader(O);
  if (O->isMachO()) {
    printMachOFileHeader(O);
    if (!OnlyFirst)
      printMachOLoadCommands(O);
    return;
  }
  reportError(O->getFileName(), "Invalid/Unsupported object file format");
}

static void printFileHeaders(const ObjectFile *O) {
  if (!O->isELF() && !O->isCOFF())
    reportError(O->getFileName(), "Invalid/Unsupported object file format");

  Triple::ArchType AT = O->getArch();
  outs() << "architecture: " << Triple::getArchTypeName(AT) << "\n";
  uint64_t Address = unwrapOrError(O->getStartAddress(), O->getFileName());

  StringRef Fmt = O->getBytesInAddress() > 4 ? "%016" PRIx64 : "%08" PRIx64;
  outs() << "start address: "
         << "0x" << format(Fmt.data(), Address) << "\n";
}

static void printArchiveChild(StringRef Filename, const Archive::Child &C) {
  Expected<sys::fs::perms> ModeOrErr = C.getAccessMode();
  if (!ModeOrErr) {
    WithColor::error(errs(), ToolName) << "ill-formed archive entry.\n";
    consumeError(ModeOrErr.takeError());
    return;
  }
  sys::fs::perms Mode = ModeOrErr.get();
  outs() << ((Mode & sys::fs::owner_read) ? "r" : "-");
  outs() << ((Mode & sys::fs::owner_write) ? "w" : "-");
  outs() << ((Mode & sys::fs::owner_exe) ? "x" : "-");
  outs() << ((Mode & sys::fs::group_read) ? "r" : "-");
  outs() << ((Mode & sys::fs::group_write) ? "w" : "-");
  outs() << ((Mode & sys::fs::group_exe) ? "x" : "-");
  outs() << ((Mode & sys::fs::others_read) ? "r" : "-");
  outs() << ((Mode & sys::fs::others_write) ? "w" : "-");
  outs() << ((Mode & sys::fs::others_exe) ? "x" : "-");

  outs() << " ";

  outs() << format("%d/%d %6" PRId64 " ", unwrapOrError(C.getUID(), Filename),
                   unwrapOrError(C.getGID(), Filename),
                   unwrapOrError(C.getRawSize(), Filename));

  StringRef RawLastModified = C.getRawLastModified();
  unsigned Seconds;
  if (RawLastModified.getAsInteger(10, Seconds))
    outs() << "(date: \"" << RawLastModified
           << "\" contains non-decimal chars) ";
  else {
    // Since ctime(3) returns a 26 character string of the form:
    // "Sun Sep 16 01:03:52 1973\n\0"
    // just print 24 characters.
    time_t t = Seconds;
    outs() << format("%.24s ", ctime(&t));
  }

  StringRef Name = "";
  Expected<StringRef> NameOrErr = C.getName();
  if (!NameOrErr) {
    consumeError(NameOrErr.takeError());
    Name = unwrapOrError(C.getRawName(), Filename);
  } else {
    Name = NameOrErr.get();
  }
  outs() << Name << "\n";
}

// For ELF only now.
static bool shouldWarnForInvalidStartStopAddress(ObjectFile *Obj) {
  if (const auto *Elf = dyn_cast<ELFObjectFileBase>(Obj)) {
    if (Elf->getEType() != ELF::ET_REL)
      return true;
  }
  return false;
}

static void checkForInvalidStartStopAddress(ObjectFile *Obj,
                                            uint64_t Start, uint64_t Stop) {
  if (!shouldWarnForInvalidStartStopAddress(Obj))
    return;

  for (const SectionRef &Section : Obj->sections())
    if (ELFSectionRef(Section).getFlags() & ELF::SHF_ALLOC) {
      uint64_t BaseAddr = Section.getAddress();
      uint64_t Size = Section.getSize();
      if ((Start < BaseAddr + Size) && Stop > BaseAddr)
        return;
    }

  if (!HasStartAddressFlag)
    reportWarning("no section has address less than 0x" +
                      Twine::utohexstr(Stop) + " specified by --stop-address",
                  Obj->getFileName());
  else if (!HasStopAddressFlag)
    reportWarning("no section has address greater than or equal to 0x" +
                      Twine::utohexstr(Start) + " specified by --start-address",
                  Obj->getFileName());
  else
    reportWarning("no section overlaps the range [0x" +
                      Twine::utohexstr(Start) + ",0x" + Twine::utohexstr(Stop) +
                      ") specified by --start-address/--stop-address",
                  Obj->getFileName());
}

static void dumpObject(ObjectFile *O, const Archive *A = nullptr,
                       const Archive::Child *C = nullptr) {
  // Avoid other output when using a raw option.
  if (!RawClangAST) {
    outs() << '\n';
    if (A)
      outs() << A->getFileName() << "(" << O->getFileName() << ")";
    else
      outs() << O->getFileName();
    outs() << ":\tfile format " << O->getFileFormatName().lower() << "\n";
  }

  if (HasStartAddressFlag || HasStopAddressFlag)
    checkForInvalidStartStopAddress(O, StartAddress, StopAddress);

  // Note: the order here matches GNU objdump for compatability.
  StringRef ArchiveName = A ? A->getFileName() : "";
  if (ArchiveHeaders && !MachOOpt && C)
    printArchiveChild(ArchiveName, *C);
  if (FileHeaders)
    printFileHeaders(O);
  if (PrivateHeaders || FirstPrivateHeader)
    printPrivateFileHeaders(O, FirstPrivateHeader);
  if (SectionHeaders)
    printSectionHeaders(O);
  if (SymbolTable)
    printSymbolTable(O, ArchiveName);
  if (DynamicSymbolTable)
    printSymbolTable(O, ArchiveName, /*ArchitectureName=*/"",
                     /*DumpDynamic=*/true);
  if (DwarfDumpType != DIDT_Null) {
    std::unique_ptr<DIContext> DICtx = DWARFContext::create(*O);
    // Dump the complete DWARF structure.
    DIDumpOptions DumpOpts;
    DumpOpts.DumpType = DwarfDumpType;
    DICtx->dump(outs(), DumpOpts);
  }
  if (Relocations && !Disassemble)
    printRelocations(O);
  if (DynamicRelocations)
    printDynamicRelocations(O);
  if (SectionContents)
    printSectionContents(O);
  if (Disassemble)
    disassembleObject(O, Relocations);
  if (UnwindInfo)
    printUnwindInfo(O);

  // Mach-O specific options:
  if (ExportsTrie)
    printExportsTrie(O);
  if (Rebase)
    printRebaseTable(O);
  if (Bind)
    printBindTable(O);
  if (LazyBind)
    printLazyBindTable(O);
  if (WeakBind)
    printWeakBindTable(O);

  // Other special sections:
  if (RawClangAST)
    printRawClangAST(O);
  if (FaultMapSection)
    printFaultMaps(O);
}

static void dumpObject(const COFFImportFile *I, const Archive *A,
                       const Archive::Child *C = nullptr) {
  StringRef ArchiveName = A ? A->getFileName() : "";

  // Avoid other output when using a raw option.
  if (!RawClangAST)
    outs() << '\n'
           << ArchiveName << "(" << I->getFileName() << ")"
           << ":\tfile format COFF-import-file"
           << "\n\n";

  if (ArchiveHeaders && !MachOOpt && C)
    printArchiveChild(ArchiveName, *C);
  if (SymbolTable)
    printCOFFSymbolTable(I);
}

/// Dump each object file in \a a;
static void dumpArchive(const Archive *A) {
  Error Err = Error::success();
  unsigned I = -1;
  for (auto &C : A->children(Err)) {
    ++I;
    Expected<std::unique_ptr<Binary>> ChildOrErr = C.getAsBinary();
    if (!ChildOrErr) {
      if (auto E = isNotObjectErrorInvalidFileType(ChildOrErr.takeError()))
        reportError(std::move(E), getFileNameForError(C, I), A->getFileName());
      continue;
    }
    if (ObjectFile *O = dyn_cast<ObjectFile>(&*ChildOrErr.get()))
      dumpObject(O, A, &C);
    else if (COFFImportFile *I = dyn_cast<COFFImportFile>(&*ChildOrErr.get()))
      dumpObject(I, A, &C);
    else
      reportError(errorCodeToError(object_error::invalid_file_type),
                  A->getFileName());
  }
  if (Err)
    reportError(std::move(Err), A->getFileName());
}

/// Open file and figure out how to dump it.
static void dumpInput(StringRef file) {
  // If we are using the Mach-O specific object file parser, then let it parse
  // the file and process the command line options.  So the -arch flags can
  // be used to select specific slices, etc.
  if (MachOOpt) {
    parseInputMachO(file);
    return;
  }

  // Attempt to open the binary.
  OwningBinary<Binary> OBinary = unwrapOrError(createBinary(file), file);
  Binary &Binary = *OBinary.getBinary();

  if (Archive *A = dyn_cast<Archive>(&Binary))
    dumpArchive(A);
  else if (ObjectFile *O = dyn_cast<ObjectFile>(&Binary))
    dumpObject(O);
  else if (MachOUniversalBinary *UB = dyn_cast<MachOUniversalBinary>(&Binary))
    parseInputMachO(UB);
  else
    reportError(errorCodeToError(object_error::invalid_file_type), file);
}

template <typename T>
static void parseIntArg(const llvm::opt::InputArgList &InputArgs, int ID,
                        T &Value) {
  if (const opt::Arg *A = InputArgs.getLastArg(ID)) {
    StringRef V(A->getValue());
    if (!llvm::to_integer(V, Value, 0)) {
      reportCmdLineError(A->getSpelling() +
                         ": expected a non-negative integer, but got '" + V +
                         "'");
    }
  }
}

static std::vector<std::string>
commaSeparatedValues(const llvm::opt::InputArgList &InputArgs, int ID) {
  std::vector<std::string> Values;
  for (StringRef Value : InputArgs.getAllArgValues(ID)) {
    llvm::SmallVector<StringRef, 2> SplitValues;
    llvm::SplitString(Value, SplitValues, ",");
    for (StringRef SplitValue : SplitValues)
      Values.push_back(SplitValue.str());
  }
  return Values;
}

static void parseOtoolOptions(const llvm::opt::InputArgList &InputArgs) {
  MachOOpt = true;
  FullLeadingAddr = true;
  PrintImmHex = true;

  ArchName = InputArgs.getLastArgValue(OTOOL_arch).str();
  LinkOptHints = InputArgs.hasArg(OTOOL_C);
  if (InputArgs.hasArg(OTOOL_d))
    FilterSections.push_back("__DATA,__data");
  DylibId = InputArgs.hasArg(OTOOL_D);
  UniversalHeaders = InputArgs.hasArg(OTOOL_f);
  DataInCode = InputArgs.hasArg(OTOOL_G);
  FirstPrivateHeader = InputArgs.hasArg(OTOOL_h);
  IndirectSymbols = InputArgs.hasArg(OTOOL_I);
  ShowRawInsn = InputArgs.hasArg(OTOOL_j);
  PrivateHeaders = InputArgs.hasArg(OTOOL_l);
  DylibsUsed = InputArgs.hasArg(OTOOL_L);
  MCPU = InputArgs.getLastArgValue(OTOOL_mcpu_EQ).str();
  ObjcMetaData = InputArgs.hasArg(OTOOL_o);
  DisSymName = InputArgs.getLastArgValue(OTOOL_p).str();
  InfoPlist = InputArgs.hasArg(OTOOL_P);
  Relocations = InputArgs.hasArg(OTOOL_r);
  if (const Arg *A = InputArgs.getLastArg(OTOOL_s)) {
    auto Filter = (A->getValue(0) + StringRef(",") + A->getValue(1)).str();
    FilterSections.push_back(Filter);
  }
  if (InputArgs.hasArg(OTOOL_t))
    FilterSections.push_back("__TEXT,__text");
  Verbose = InputArgs.hasArg(OTOOL_v) || InputArgs.hasArg(OTOOL_V) ||
            InputArgs.hasArg(OTOOL_o);
  SymbolicOperands = InputArgs.hasArg(OTOOL_V);
  if (InputArgs.hasArg(OTOOL_x))
    FilterSections.push_back(",__text");
  LeadingAddr = LeadingHeaders = !InputArgs.hasArg(OTOOL_X);

  InputFilenames = InputArgs.getAllArgValues(OTOOL_INPUT);
  if (InputFilenames.empty())
    reportCmdLineError("no input file");

  for (const Arg *A : InputArgs) {
    const Option &O = A->getOption();
    if (O.getGroup().isValid() && O.getGroup().getID() == OTOOL_grp_obsolete) {
      reportCmdLineWarning(O.getPrefixedName() +
                           " is obsolete and not implemented");
    }
  }
}

static void parseObjdumpOptions(const llvm::opt::InputArgList &InputArgs) {
  parseIntArg(InputArgs, OBJDUMP_adjust_vma_EQ, AdjustVMA);
  AllHeaders = InputArgs.hasArg(OBJDUMP_all_headers);
  ArchName = InputArgs.getLastArgValue(OBJDUMP_arch_name_EQ).str();
  ArchiveHeaders = InputArgs.hasArg(OBJDUMP_archive_headers);
  Demangle = InputArgs.hasArg(OBJDUMP_demangle);
  Disassemble = InputArgs.hasArg(OBJDUMP_disassemble);
  DisassembleAll = InputArgs.hasArg(OBJDUMP_disassemble_all);
  SymbolDescription = InputArgs.hasArg(OBJDUMP_symbol_description);
  DisassembleSymbols =
      commaSeparatedValues(InputArgs, OBJDUMP_disassemble_symbols_EQ);
  DisassembleZeroes = InputArgs.hasArg(OBJDUMP_disassemble_zeroes);
  if (const opt::Arg *A = InputArgs.getLastArg(OBJDUMP_dwarf_EQ)) {
    DwarfDumpType =
        StringSwitch<DIDumpType>(A->getValue()).Case("frames", DIDT_DebugFrame);
  }
  DynamicRelocations = InputArgs.hasArg(OBJDUMP_dynamic_reloc);
  FaultMapSection = InputArgs.hasArg(OBJDUMP_fault_map_section);
  FileHeaders = InputArgs.hasArg(OBJDUMP_file_headers);
  SectionContents = InputArgs.hasArg(OBJDUMP_full_contents);
  PrintLines = InputArgs.hasArg(OBJDUMP_line_numbers);
  InputFilenames = InputArgs.getAllArgValues(OBJDUMP_INPUT);
  MachOOpt = InputArgs.hasArg(OBJDUMP_macho);
  MCPU = InputArgs.getLastArgValue(OBJDUMP_mcpu_EQ).str();
  MAttrs = commaSeparatedValues(InputArgs, OBJDUMP_mattr_EQ);
  ShowRawInsn = !InputArgs.hasArg(OBJDUMP_no_show_raw_insn);
  LeadingAddr = !InputArgs.hasArg(OBJDUMP_no_leading_addr);
  RawClangAST = InputArgs.hasArg(OBJDUMP_raw_clang_ast);
  Relocations = InputArgs.hasArg(OBJDUMP_reloc);
  PrintImmHex =
      InputArgs.hasFlag(OBJDUMP_print_imm_hex, OBJDUMP_no_print_imm_hex, false);
  PrivateHeaders = InputArgs.hasArg(OBJDUMP_private_headers);
  FilterSections = InputArgs.getAllArgValues(OBJDUMP_section_EQ);
  SectionHeaders = InputArgs.hasArg(OBJDUMP_section_headers);
  ShowLMA = InputArgs.hasArg(OBJDUMP_show_lma);
  PrintSource = InputArgs.hasArg(OBJDUMP_source);
  parseIntArg(InputArgs, OBJDUMP_start_address_EQ, StartAddress);
  HasStartAddressFlag = InputArgs.hasArg(OBJDUMP_start_address_EQ);
  parseIntArg(InputArgs, OBJDUMP_stop_address_EQ, StopAddress);
  HasStopAddressFlag = InputArgs.hasArg(OBJDUMP_stop_address_EQ);
  SymbolTable = InputArgs.hasArg(OBJDUMP_syms);
  SymbolizeOperands = InputArgs.hasArg(OBJDUMP_symbolize_operands);
  DynamicSymbolTable = InputArgs.hasArg(OBJDUMP_dynamic_syms);
  TripleName = InputArgs.getLastArgValue(OBJDUMP_triple_EQ).str();
  UnwindInfo = InputArgs.hasArg(OBJDUMP_unwind_info);
  Wide = InputArgs.hasArg(OBJDUMP_wide);
  Prefix = InputArgs.getLastArgValue(OBJDUMP_prefix).str();
  parseIntArg(InputArgs, OBJDUMP_prefix_strip, PrefixStrip);
  if (const opt::Arg *A = InputArgs.getLastArg(OBJDUMP_debug_vars_EQ)) {
    DbgVariables = StringSwitch<DebugVarsFormat>(A->getValue())
                       .Case("ascii", DVASCII)
                       .Case("unicode", DVUnicode);
  }
  parseIntArg(InputArgs, OBJDUMP_debug_vars_indent_EQ, DbgIndent);

  parseMachOOptions(InputArgs);

  // Parse -M (--disassembler-options) and deprecated
  // --x86-asm-syntax={att,intel}.
  //
  // Note, for x86, the asm dialect (AssemblerDialect) is initialized when the
  // MCAsmInfo is constructed. MCInstPrinter::applyTargetSpecificCLOption is
  // called too late. For now we have to use the internal cl::opt option.
  const char *AsmSyntax = nullptr;
  for (const auto *A : InputArgs.filtered(OBJDUMP_disassembler_options_EQ,
                                          OBJDUMP_x86_asm_syntax_att,
                                          OBJDUMP_x86_asm_syntax_intel)) {
    switch (A->getOption().getID()) {
    case OBJDUMP_x86_asm_syntax_att:
      AsmSyntax = "--x86-asm-syntax=att";
      continue;
    case OBJDUMP_x86_asm_syntax_intel:
      AsmSyntax = "--x86-asm-syntax=intel";
      continue;
    }

    SmallVector<StringRef, 2> Values;
    llvm::SplitString(A->getValue(), Values, ",");
    for (StringRef V : Values) {
      if (V == "att")
        AsmSyntax = "--x86-asm-syntax=att";
      else if (V == "intel")
        AsmSyntax = "--x86-asm-syntax=intel";
      else
        DisassemblerOptions.push_back(V.str());
    }
  }
  if (AsmSyntax) {
    const char *Argv[] = {"llvm-objdump", AsmSyntax};
    llvm::cl::ParseCommandLineOptions(2, Argv);
  }

  // objdump defaults to a.out if no filenames specified.
  if (InputFilenames.empty())
    InputFilenames.push_back("a.out");
}

int main(int argc, char **argv) {
  using namespace llvm;
  InitLLVM X(argc, argv);

  ToolName = argv[0];
  std::unique_ptr<CommonOptTable> T;
  OptSpecifier Unknown, HelpFlag, HelpHiddenFlag, VersionFlag;

  StringRef Stem = sys::path::stem(ToolName);
  auto Is = [=](StringRef Tool) {
    // We need to recognize the following filenames:
    //
    // llvm-objdump -> objdump
    // llvm-otool-10.exe -> otool
    // powerpc64-unknown-freebsd13-objdump -> objdump
    auto I = Stem.rfind_lower(Tool);
    return I != StringRef::npos &&
           (I + Tool.size() == Stem.size() || !isAlnum(Stem[I + Tool.size()]));
  };
  if (Is("otool")) {
    T = std::make_unique<OtoolOptTable>();
    Unknown = OTOOL_UNKNOWN;
    HelpFlag = OTOOL_help;
    HelpHiddenFlag = OTOOL_help_hidden;
    VersionFlag = OTOOL_version;
  } else {
    T = std::make_unique<ObjdumpOptTable>();
    Unknown = OBJDUMP_UNKNOWN;
    HelpFlag = OBJDUMP_help;
    HelpHiddenFlag = OBJDUMP_help_hidden;
    VersionFlag = OBJDUMP_version;
  }

  BumpPtrAllocator A;
  StringSaver Saver(A);
  opt::InputArgList InputArgs =
      T->parseArgs(argc, argv, Unknown, Saver,
                   [&](StringRef Msg) { reportCmdLineError(Msg); });

  if (InputArgs.size() == 0 || InputArgs.hasArg(HelpFlag)) {
    T->printHelp(ToolName);
    return 0;
  }
  if (InputArgs.hasArg(HelpHiddenFlag)) {
    T->printHelp(ToolName, /*show_hidden=*/true);
    return 0;
  }

  // Initialize targets and assembly printers/parsers.
  InitializeAllTargetInfos();
  InitializeAllTargetMCs();
  InitializeAllDisassemblers();

  if (InputArgs.hasArg(VersionFlag)) {
    cl::PrintVersionMessage();
    if (!Is("otool")) {
      outs() << '\n';
      TargetRegistry::printRegisteredTargetsForVersion(outs());
    }
    return 0;
  }

  if (Is("otool"))
    parseOtoolOptions(InputArgs);
  else
    parseObjdumpOptions(InputArgs);

  if (StartAddress >= StopAddress)
    reportCmdLineError("start address should be less than stop address");

  // Removes trailing separators from prefix.
  while (!Prefix.empty() && sys::path::is_separator(Prefix.back()))
    Prefix.pop_back();

  if (AllHeaders)
    ArchiveHeaders = FileHeaders = PrivateHeaders = Relocations =
        SectionHeaders = SymbolTable = true;

  if (DisassembleAll || PrintSource || PrintLines ||
      !DisassembleSymbols.empty())
    Disassemble = true;

  if (!ArchiveHeaders && !Disassemble && DwarfDumpType == DIDT_Null &&
      !DynamicRelocations && !FileHeaders && !PrivateHeaders && !RawClangAST &&
      !Relocations && !SectionHeaders && !SectionContents && !SymbolTable &&
      !DynamicSymbolTable && !UnwindInfo && !FaultMapSection &&
      !(MachOOpt &&
        (Bind || DataInCode || DylibId || DylibsUsed || ExportsTrie ||
         FirstPrivateHeader || FunctionStarts || IndirectSymbols || InfoPlist ||
         LazyBind || LinkOptHints || ObjcMetaData || Rebase || Rpaths ||
         UniversalHeaders || WeakBind || !FilterSections.empty()))) {
    T->printHelp(ToolName);
    return 2;
  }

  DisasmSymbolSet.insert(DisassembleSymbols.begin(), DisassembleSymbols.end());

  llvm::for_each(InputFilenames, dumpInput);

  warnOnNoMatchForSections();

  return EXIT_SUCCESS;
}<|MERGE_RESOLUTION|>--- conflicted
+++ resolved
@@ -1015,11 +1015,7 @@
                     LabelAddrs.begin());
   // Add the labels.
   for (unsigned LabelNum = 0; LabelNum != LabelAddrs.size(); ++LabelNum) {
-<<<<<<< HEAD
-    std::unique_ptr<std::string> Name(new std::string);
-=======
     auto Name = std::make_unique<std::string>();
->>>>>>> 3f9ee3c9
     *Name = (Twine("L") + Twine(LabelNum)).str();
     SynthesizedLabelNames.push_back(std::move(Name));
     Symbols.push_back(SymbolInfoTy(
