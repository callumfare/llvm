--- conflicted
+++ resolved
@@ -176,15 +176,9 @@
       Triple(FirstPoint.LLVMTriple), 0 /*default variant*/, *AsmInfo_,
       *InstrInfo_, *RegInfo_));
 
-<<<<<<< HEAD
-  Context_ = std::make_unique<MCContext>(
-      Triple(FirstPoint.LLVMTriple), AsmInfo_.get(), RegInfo_.get(),
-      &ObjectFileInfo_, SubtargetInfo_.get());
-=======
   Context_ =
       std::make_unique<MCContext>(Triple(FirstPoint.LLVMTriple), AsmInfo_.get(),
                                   RegInfo_.get(), SubtargetInfo_.get());
->>>>>>> 21f3f750
   Disasm_.reset(Target.createMCDisassembler(*SubtargetInfo_, *Context_));
   assert(Disasm_ && "cannot create MCDisassembler. missing call to "
                     "InitializeXXXTargetDisassembler ?");
