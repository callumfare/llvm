--- conflicted
+++ resolved
@@ -2263,15 +2263,12 @@
     return SymbolList;
 
   LLVMContext Context;
-<<<<<<< HEAD
-=======
 #ifndef INTEL_SYCL_OPAQUEPOINTER_READY
   // Always enable opaque pointers, to handle archives with mixed typed and
   // opaque pointer bitcode files gracefully. As we're only reading symbols,
   // the used pointer types don't matter.
   Context.setOpaquePointers(true);
 #endif // INTEL_SYCL_OPAQUEPOINTER_READY
->>>>>>> 8e921930
   LLVMContext *ContextPtr = NoLLVMBitcode ? nullptr : &Context;
   Expected<std::unique_ptr<Binary>> BinaryOrErr =
       createBinary(BufferOrErr.get()->getMemBufferRef(), ContextPtr);
