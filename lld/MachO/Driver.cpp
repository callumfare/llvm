--- conflicted
+++ resolved
@@ -522,8 +522,6 @@
                            /*isWeakDef=*/false,
                            /*isExternal=*/true, common->privateExtern,
                            /*isThumb=*/false);
-<<<<<<< HEAD
-=======
   }
 }
 
@@ -546,7 +544,6 @@
     for (StringRef s : v)
       config->sectionRenameMap[{segment_names::data, s}] = {
           segment_names::dataConst, s};
->>>>>>> 3f9ee3c9
   }
   config->sectionRenameMap[{segment_names::text, section_names::staticInit}] = {
       segment_names::text, section_names::text};
@@ -904,10 +901,7 @@
       "too many errors emitted, stopping now "
       "(use --error-limit=0 to see all errors)";
   errorHandler().errorLimit = args::getInteger(args, OPT_error_limit_eq, 20);
-<<<<<<< HEAD
-=======
   errorHandler().verbose = args.hasArg(OPT_verbose);
->>>>>>> 3f9ee3c9
 
   if (args.hasArg(OPT_help_hidden)) {
     parser.printHelp(argsArr[0], /*showHidden=*/true);
