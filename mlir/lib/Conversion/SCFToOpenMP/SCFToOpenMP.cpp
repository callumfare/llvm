//===- SCFToOpenMP.cpp - Structured Control Flow to OpenMP conversion -----===//
//
// Part of the LLVM Project, under the Apache License v2.0 with LLVM Exceptions.
// See https://llvm.org/LICENSE.txt for license information.
// SPDX-License-Identifier: Apache-2.0 WITH LLVM-exception
//
//===----------------------------------------------------------------------===//
//
// This file implements a pass to convert scf.parallel operations into OpenMP
// parallel loops.
//
//===----------------------------------------------------------------------===//

#include "mlir/Conversion/SCFToOpenMP/SCFToOpenMP.h"

#include "mlir/Analysis/SliceAnalysis.h"
#include "mlir/Dialect/Affine/Analysis/LoopAnalysis.h"
#include "mlir/Dialect/Arith/IR/Arith.h"
#include "mlir/Dialect/LLVMIR/LLVMDialect.h"
#include "mlir/Dialect/MemRef/IR/MemRef.h"
#include "mlir/Dialect/OpenMP/OpenMPDialect.h"
#include "mlir/Dialect/SCF/IR/SCF.h"
#include "mlir/IR/ImplicitLocOpBuilder.h"
#include "mlir/IR/SymbolTable.h"
#include "mlir/Pass/Pass.h"
#include "mlir/Transforms/DialectConversion.h"

namespace mlir {
#define GEN_PASS_DEF_CONVERTSCFTOOPENMPPASS
#include "mlir/Conversion/Passes.h.inc"
} // namespace mlir

using namespace mlir;

/// Matches a block containing a "simple" reduction. The expected shape of the
/// block is as follows.
///
///   ^bb(%arg0, %arg1):
///     %0 = OpTy(%arg0, %arg1)
///     scf.reduce.return %0
template <typename... OpTy>
static bool matchSimpleReduction(Block &block) {
  if (block.empty() || llvm::hasSingleElement(block) ||
      std::next(block.begin(), 2) != block.end())
    return false;

  if (block.getNumArguments() != 2)
    return false;

  SmallVector<Operation *, 4> combinerOps;
  Value reducedVal = matchReduction({block.getArguments()[1]},
                                    /*redPos=*/0, combinerOps);

  if (!reducedVal || !isa<BlockArgument>(reducedVal) || combinerOps.size() != 1)
    return false;

  return isa<OpTy...>(combinerOps[0]) &&
         isa<scf::ReduceReturnOp>(block.back()) &&
         block.front().getOperands() == block.getArguments();
}

/// Matches a block containing a select-based min/max reduction. The types of
/// select and compare operations are provided as template arguments. The
/// comparison predicates suitable for min and max are provided as function
/// arguments. If a reduction is matched, `ifMin` will be set if the reduction
/// compute the minimum and unset if it computes the maximum, otherwise it
/// remains unmodified. The expected shape of the block is as follows.
///
///   ^bb(%arg0, %arg1):
///     %0 = CompareOpTy(<one-of-predicates>, %arg0, %arg1)
///     %1 = SelectOpTy(%0, %arg0, %arg1)  // %arg0, %arg1 may be swapped here.
///     scf.reduce.return %1
template <
    typename CompareOpTy, typename SelectOpTy,
    typename Predicate = decltype(std::declval<CompareOpTy>().getPredicate())>
static bool
matchSelectReduction(Block &block, ArrayRef<Predicate> lessThanPredicates,
                     ArrayRef<Predicate> greaterThanPredicates, bool &isMin) {
  static_assert(
      llvm::is_one_of<SelectOpTy, arith::SelectOp, LLVM::SelectOp>::value,
      "only arithmetic and llvm select ops are supported");

  // Expect exactly three operations in the block.
  if (block.empty() || llvm::hasSingleElement(block) ||
      std::next(block.begin(), 2) == block.end() ||
      std::next(block.begin(), 3) != block.end())
    return false;

  // Check op kinds.
  auto compare = dyn_cast<CompareOpTy>(block.front());
  auto select = dyn_cast<SelectOpTy>(block.front().getNextNode());
  auto terminator = dyn_cast<scf::ReduceReturnOp>(block.back());
  if (!compare || !select || !terminator)
    return false;

  // Block arguments must be compared.
  if (compare->getOperands() != block.getArguments())
    return false;

  // Detect whether the comparison is less-than or greater-than, otherwise bail.
  bool isLess;
  if (llvm::is_contained(lessThanPredicates, compare.getPredicate())) {
    isLess = true;
  } else if (llvm::is_contained(greaterThanPredicates,
                                compare.getPredicate())) {
    isLess = false;
  } else {
    return false;
  }

  if (select.getCondition() != compare.getResult())
    return false;

  // Detect if the operands are swapped between cmpf and select. Match the
  // comparison type with the requested type or with the opposite of the
  // requested type if the operands are swapped. Use generic accessors because
  // std and LLVM versions of select have different operand names but identical
  // positions.
  constexpr unsigned kTrueValue = 1;
  constexpr unsigned kFalseValue = 2;
  bool sameOperands = select.getOperand(kTrueValue) == compare.getLhs() &&
                      select.getOperand(kFalseValue) == compare.getRhs();
  bool swappedOperands = select.getOperand(kTrueValue) == compare.getRhs() &&
                         select.getOperand(kFalseValue) == compare.getLhs();
  if (!sameOperands && !swappedOperands)
    return false;

  if (select.getResult() != terminator.getResult())
    return false;

  // The reduction is a min if it uses less-than predicates with same operands
  // or greather-than predicates with swapped operands. Similarly for max.
  isMin = (isLess && sameOperands) || (!isLess && swappedOperands);
  return isMin || (isLess & swappedOperands) || (!isLess && sameOperands);
}

/// Returns the float semantics for the given float type.
static const llvm::fltSemantics &fltSemanticsForType(FloatType type) {
  if (type.isF16())
    return llvm::APFloat::IEEEhalf();
  if (type.isF32())
    return llvm::APFloat::IEEEsingle();
  if (type.isF64())
    return llvm::APFloat::IEEEdouble();
  if (type.isF128())
    return llvm::APFloat::IEEEquad();
  if (type.isBF16())
    return llvm::APFloat::BFloat();
  if (type.isF80())
    return llvm::APFloat::x87DoubleExtended();
  llvm_unreachable("unknown float type");
}

/// Returns an attribute with the minimum (if `min` is set) or the maximum value
/// (otherwise) for the given float type.
static Attribute minMaxValueForFloat(Type type, bool min) {
  auto fltType = cast<FloatType>(type);
  return FloatAttr::get(
      type, llvm::APFloat::getLargest(fltSemanticsForType(fltType), min));
}

/// Returns an attribute with the signed integer minimum (if `min` is set) or
/// the maximum value (otherwise) for the given integer type, regardless of its
/// signedness semantics (only the width is considered).
static Attribute minMaxValueForSignedInt(Type type, bool min) {
  auto intType = cast<IntegerType>(type);
  unsigned bitwidth = intType.getWidth();
  return IntegerAttr::get(type, min ? llvm::APInt::getSignedMinValue(bitwidth)
                                    : llvm::APInt::getSignedMaxValue(bitwidth));
}

/// Returns an attribute with the unsigned integer minimum (if `min` is set) or
/// the maximum value (otherwise) for the given integer type, regardless of its
/// signedness semantics (only the width is considered).
static Attribute minMaxValueForUnsignedInt(Type type, bool min) {
  auto intType = cast<IntegerType>(type);
  unsigned bitwidth = intType.getWidth();
  return IntegerAttr::get(type, min ? llvm::APInt::getZero(bitwidth)
                                    : llvm::APInt::getAllOnes(bitwidth));
}

/// Creates an OpenMP reduction declaration and inserts it into the provided
/// symbol table. The declaration has a constant initializer with the neutral
/// value `initValue`, and the `reductionIndex`-th reduction combiner carried
/// over from `reduce`.
static omp::DeclareReductionOp
createDecl(PatternRewriter &builder, SymbolTable &symbolTable,
           scf::ReduceOp reduce, int64_t reductionIndex, Attribute initValue) {
  OpBuilder::InsertionGuard guard(builder);
  Type type = reduce.getOperands()[reductionIndex].getType();
  auto decl = builder.create<omp::DeclareReductionOp>(reduce.getLoc(),
                                                      "__scf_reduction", type);
  symbolTable.insert(decl);

  builder.createBlock(&decl.getInitializerRegion(),
                      decl.getInitializerRegion().end(), {type},
                      {reduce.getOperands()[reductionIndex].getLoc()});
  builder.setInsertionPointToEnd(&decl.getInitializerRegion().back());
  Value init =
      builder.create<LLVM::ConstantOp>(reduce.getLoc(), type, initValue);
  builder.create<omp::YieldOp>(reduce.getLoc(), init);

  Operation *terminator =
      &reduce.getReductions()[reductionIndex].front().back();
  assert(isa<scf::ReduceReturnOp>(terminator) &&
         "expected reduce op to be terminated by redure return");
  builder.setInsertionPoint(terminator);
  builder.replaceOpWithNewOp<omp::YieldOp>(terminator,
                                           terminator->getOperands());
  builder.inlineRegionBefore(reduce.getReductions()[reductionIndex],
                             decl.getReductionRegion(),
                             decl.getReductionRegion().end());
  return decl;
}

/// Adds an atomic reduction combiner to the given OpenMP reduction declaration
/// using llvm.atomicrmw of the given kind.
static omp::DeclareReductionOp addAtomicRMW(OpBuilder &builder,
                                            LLVM::AtomicBinOp atomicKind,
                                            omp::DeclareReductionOp decl,
                                            scf::ReduceOp reduce,
                                            int64_t reductionIndex) {
  OpBuilder::InsertionGuard guard(builder);
  auto ptrType = LLVM::LLVMPointerType::get(builder.getContext());
  Location reduceOperandLoc = reduce.getOperands()[reductionIndex].getLoc();
  builder.createBlock(&decl.getAtomicReductionRegion(),
                      decl.getAtomicReductionRegion().end(), {ptrType, ptrType},
                      {reduceOperandLoc, reduceOperandLoc});
  Block *atomicBlock = &decl.getAtomicReductionRegion().back();
  builder.setInsertionPointToEnd(atomicBlock);
  Value loaded = builder.create<LLVM::LoadOp>(reduce.getLoc(), decl.getType(),
                                              atomicBlock->getArgument(1));
  builder.create<LLVM::AtomicRMWOp>(reduce.getLoc(), atomicKind,
                                    atomicBlock->getArgument(0), loaded,
                                    LLVM::AtomicOrdering::monotonic);
  builder.create<omp::YieldOp>(reduce.getLoc(), ArrayRef<Value>());
  return decl;
}

/// Creates an OpenMP reduction declaration that corresponds to the given SCF
/// reduction and returns it. Recognizes common reductions in order to identify
/// the neutral value, necessary for the OpenMP declaration. If the reduction
/// cannot be recognized, returns null.
static omp::DeclareReductionOp declareReduction(PatternRewriter &builder,
                                                scf::ReduceOp reduce,
                                                int64_t reductionIndex) {
  Operation *container = SymbolTable::getNearestSymbolTable(reduce);
  SymbolTable symbolTable(container);

  // Insert reduction declarations in the symbol-table ancestor before the
  // ancestor of the current insertion point.
  Operation *insertionPoint = reduce;
  while (insertionPoint->getParentOp() != container)
    insertionPoint = insertionPoint->getParentOp();
  OpBuilder::InsertionGuard guard(builder);
  builder.setInsertionPoint(insertionPoint);

  assert(llvm::hasSingleElement(reduce.getReductions()[reductionIndex]) &&
         "expected reduction region to have a single element");

  // Match simple binary reductions that can be expressed with atomicrmw.
  Type type = reduce.getOperands()[reductionIndex].getType();
  Block &reduction = reduce.getReductions()[reductionIndex].front();
  if (matchSimpleReduction<arith::AddFOp, LLVM::FAddOp>(reduction)) {
    omp::DeclareReductionOp decl =
        createDecl(builder, symbolTable, reduce, reductionIndex,
                   builder.getFloatAttr(type, 0.0));
    return addAtomicRMW(builder, LLVM::AtomicBinOp::fadd, decl, reduce,
                        reductionIndex);
  }
  if (matchSimpleReduction<arith::AddIOp, LLVM::AddOp>(reduction)) {
    omp::DeclareReductionOp decl =
        createDecl(builder, symbolTable, reduce, reductionIndex,
                   builder.getIntegerAttr(type, 0));
    return addAtomicRMW(builder, LLVM::AtomicBinOp::add, decl, reduce,
                        reductionIndex);
  }
  if (matchSimpleReduction<arith::OrIOp, LLVM::OrOp>(reduction)) {
    omp::DeclareReductionOp decl =
        createDecl(builder, symbolTable, reduce, reductionIndex,
                   builder.getIntegerAttr(type, 0));
    return addAtomicRMW(builder, LLVM::AtomicBinOp::_or, decl, reduce,
                        reductionIndex);
  }
  if (matchSimpleReduction<arith::XOrIOp, LLVM::XOrOp>(reduction)) {
    omp::DeclareReductionOp decl =
        createDecl(builder, symbolTable, reduce, reductionIndex,
                   builder.getIntegerAttr(type, 0));
    return addAtomicRMW(builder, LLVM::AtomicBinOp::_xor, decl, reduce,
                        reductionIndex);
  }
  if (matchSimpleReduction<arith::AndIOp, LLVM::AndOp>(reduction)) {
    omp::DeclareReductionOp decl = createDecl(
        builder, symbolTable, reduce, reductionIndex,
        builder.getIntegerAttr(
            type, llvm::APInt::getAllOnes(type.getIntOrFloatBitWidth())));
    return addAtomicRMW(builder, LLVM::AtomicBinOp::_and, decl, reduce,
                        reductionIndex);
  }

  // Match simple binary reductions that cannot be expressed with atomicrmw.
  // TODO: add atomic region using cmpxchg (which needs atomic load to be
  // available as an op).
  if (matchSimpleReduction<arith::MulFOp, LLVM::FMulOp>(reduction)) {
    return createDecl(builder, symbolTable, reduce, reductionIndex,
                      builder.getFloatAttr(type, 1.0));
  }
  if (matchSimpleReduction<arith::MulIOp, LLVM::MulOp>(reduction)) {
    return createDecl(builder, symbolTable, reduce, reductionIndex,
                      builder.getIntegerAttr(type, 1));
  }

  // Match select-based min/max reductions.
  bool isMin;
  if (matchSelectReduction<arith::CmpFOp, arith::SelectOp>(
          reduction, {arith::CmpFPredicate::OLT, arith::CmpFPredicate::OLE},
          {arith::CmpFPredicate::OGT, arith::CmpFPredicate::OGE}, isMin) ||
      matchSelectReduction<LLVM::FCmpOp, LLVM::SelectOp>(
          reduction, {LLVM::FCmpPredicate::olt, LLVM::FCmpPredicate::ole},
          {LLVM::FCmpPredicate::ogt, LLVM::FCmpPredicate::oge}, isMin)) {
    return createDecl(builder, symbolTable, reduce, reductionIndex,
                      minMaxValueForFloat(type, !isMin));
  }
  if (matchSelectReduction<arith::CmpIOp, arith::SelectOp>(
          reduction, {arith::CmpIPredicate::slt, arith::CmpIPredicate::sle},
          {arith::CmpIPredicate::sgt, arith::CmpIPredicate::sge}, isMin) ||
      matchSelectReduction<LLVM::ICmpOp, LLVM::SelectOp>(
          reduction, {LLVM::ICmpPredicate::slt, LLVM::ICmpPredicate::sle},
          {LLVM::ICmpPredicate::sgt, LLVM::ICmpPredicate::sge}, isMin)) {
    omp::DeclareReductionOp decl =
        createDecl(builder, symbolTable, reduce, reductionIndex,
                   minMaxValueForSignedInt(type, !isMin));
    return addAtomicRMW(builder,
                        isMin ? LLVM::AtomicBinOp::min : LLVM::AtomicBinOp::max,
                        decl, reduce, reductionIndex);
  }
  if (matchSelectReduction<arith::CmpIOp, arith::SelectOp>(
          reduction, {arith::CmpIPredicate::ult, arith::CmpIPredicate::ule},
          {arith::CmpIPredicate::ugt, arith::CmpIPredicate::uge}, isMin) ||
      matchSelectReduction<LLVM::ICmpOp, LLVM::SelectOp>(
          reduction, {LLVM::ICmpPredicate::ugt, LLVM::ICmpPredicate::ule},
          {LLVM::ICmpPredicate::ugt, LLVM::ICmpPredicate::uge}, isMin)) {
    omp::DeclareReductionOp decl =
        createDecl(builder, symbolTable, reduce, reductionIndex,
                   minMaxValueForUnsignedInt(type, !isMin));
    return addAtomicRMW(
        builder, isMin ? LLVM::AtomicBinOp::umin : LLVM::AtomicBinOp::umax,
        decl, reduce, reductionIndex);
  }

  return nullptr;
}

namespace {

struct ParallelOpLowering : public OpRewritePattern<scf::ParallelOp> {
  static constexpr unsigned kUseOpenMPDefaultNumThreads = 0;
  unsigned numThreads;

  ParallelOpLowering(MLIRContext *context,
                     unsigned numThreads = kUseOpenMPDefaultNumThreads)
      : OpRewritePattern<scf::ParallelOp>(context), numThreads(numThreads) {}

  LogicalResult matchAndRewrite(scf::ParallelOp parallelOp,
                                PatternRewriter &rewriter) const override {
    // Declare reductions.
    // TODO: consider checking it here is already a compatible reduction
    // declaration and use it instead of redeclaring.
    SmallVector<Attribute> reductionSyms;
    SmallVector<omp::DeclareReductionOp> ompReductionDecls;
    auto reduce = cast<scf::ReduceOp>(parallelOp.getBody()->getTerminator());
    for (int64_t i = 0, e = parallelOp.getNumReductions(); i < e; ++i) {
      omp::DeclareReductionOp decl = declareReduction(rewriter, reduce, i);
      ompReductionDecls.push_back(decl);
      if (!decl)
        return failure();
      reductionSyms.push_back(
          SymbolRefAttr::get(rewriter.getContext(), decl.getSymName()));
    }

    // Allocate reduction variables. Make sure the we don't overflow the stack
    // with local `alloca`s by saving and restoring the stack pointer.
    Location loc = parallelOp.getLoc();
    Value one = rewriter.create<LLVM::ConstantOp>(
        loc, rewriter.getIntegerType(64), rewriter.getI64IntegerAttr(1));
    SmallVector<Value> reductionVariables;
    reductionVariables.reserve(parallelOp.getNumReductions());
    auto ptrType = LLVM::LLVMPointerType::get(parallelOp.getContext());
    for (Value init : parallelOp.getInitVals()) {
      assert((LLVM::isCompatibleType(init.getType()) ||
              isa<LLVM::PointerElementTypeInterface>(init.getType())) &&
             "cannot create a reduction variable if the type is not an LLVM "
             "pointer element");
      Value storage =
          rewriter.create<LLVM::AllocaOp>(loc, ptrType, init.getType(), one, 0);
      rewriter.create<LLVM::StoreOp>(loc, init, storage);
      reductionVariables.push_back(storage);
    }

    // Replace the reduction operations contained in this loop. Must be done
    // here rather than in a separate pattern to have access to the list of
    // reduction variables.
    for (auto [x, y, rD] : llvm::zip_equal(
             reductionVariables, reduce.getOperands(), ompReductionDecls)) {
      OpBuilder::InsertionGuard guard(rewriter);
      rewriter.setInsertionPoint(reduce);
      Region &redRegion = rD.getReductionRegion();
      // The SCF dialect by definition contains only structured operations
      // and hence the SCF reduction region will contain a single block.
      // The ompReductionDecls region is a copy of the SCF reduction region
      // and hence has the same property.
      assert(redRegion.hasOneBlock() &&
             "expect reduction region to have one block");
      Value pvtRedVar = parallelOp.getRegion().addArgument(x.getType(), loc);
      Value pvtRedVal = rewriter.create<LLVM::LoadOp>(reduce.getLoc(),
                                                      rD.getType(), pvtRedVar);
      // Make a copy of the reduction combiner region in the body
      mlir::OpBuilder builder(rewriter.getContext());
      builder.setInsertionPoint(reduce);
      mlir::IRMapping mapper;
      assert(redRegion.getNumArguments() == 2 &&
             "expect reduction region to have two arguments");
      mapper.map(redRegion.getArgument(0), pvtRedVal);
      mapper.map(redRegion.getArgument(1), y);
      for (auto &op : redRegion.getOps()) {
        Operation *cloneOp = builder.clone(op, mapper);
        if (auto yieldOp = dyn_cast<omp::YieldOp>(*cloneOp)) {
          assert(yieldOp && yieldOp.getResults().size() == 1 &&
                 "expect YieldOp in reduction region to return one result");
          Value redVal = yieldOp.getResults()[0];
          rewriter.create<LLVM::StoreOp>(loc, redVal, pvtRedVar);
          rewriter.eraseOp(yieldOp);
          break;
        }
      }
    }
    rewriter.eraseOp(reduce);

    Value numThreadsVar;
    if (numThreads > 0) {
      numThreadsVar = rewriter.create<LLVM::ConstantOp>(
          loc, rewriter.getI32IntegerAttr(numThreads));
    }
    // Create the parallel wrapper.
    auto ompParallel = rewriter.create<omp::ParallelOp>(
        loc,
<<<<<<< HEAD
        /* if_expr = */ Value{},
        /* num_threads_var = */ numThreadsVar,
=======
>>>>>>> 9c4aab8c
        /* allocate_vars = */ llvm::SmallVector<Value>{},
        /* allocator_vars = */ llvm::SmallVector<Value>{},
        /* if_expr = */ Value{},
        /* num_threads = */ numThreadsVar,
        /* private_vars = */ ValueRange(),
        /* private_syms = */ nullptr,
        /* proc_bind_kind = */ omp::ClauseProcBindKindAttr{},
        /* reduction_vars = */ llvm::SmallVector<Value>{},
        /* reduction_byref = */ DenseBoolArrayAttr{},
        /* reduction_syms = */ ArrayAttr{});
    {

      OpBuilder::InsertionGuard guard(rewriter);
      rewriter.createBlock(&ompParallel.getRegion());

      // Replace the loop.
      {
        OpBuilder::InsertionGuard allocaGuard(rewriter);
        // Create worksharing loop wrapper.
        auto wsloopOp = rewriter.create<omp::WsloopOp>(parallelOp.getLoc());
        if (!reductionVariables.empty()) {
          wsloopOp.setReductionSymsAttr(
              ArrayAttr::get(rewriter.getContext(), reductionSyms));
          wsloopOp.getReductionVarsMutable().append(reductionVariables);
          llvm::SmallVector<bool> reductionByRef;
          // false because these reductions always reduce scalars and so do
          // not need to pass by reference
          reductionByRef.resize(reductionVariables.size(), false);
          wsloopOp.setReductionByref(
              DenseBoolArrayAttr::get(rewriter.getContext(), reductionByRef));
        }
        rewriter.create<omp::TerminatorOp>(loc); // omp.parallel terminator.

        // The wrapper's entry block arguments will define the reduction
        // variables.
        llvm::SmallVector<mlir::Type> reductionTypes;
        reductionTypes.reserve(reductionVariables.size());
        llvm::transform(reductionVariables, std::back_inserter(reductionTypes),
                        [](mlir::Value v) { return v.getType(); });
        rewriter.createBlock(
            &wsloopOp.getRegion(), {}, reductionTypes,
            llvm::SmallVector<mlir::Location>(reductionVariables.size(),
                                              parallelOp.getLoc()));

        rewriter.setInsertionPoint(
            rewriter.create<omp::TerminatorOp>(parallelOp.getLoc()));

        // Create loop nest and populate region with contents of scf.parallel.
        auto loopOp = rewriter.create<omp::LoopNestOp>(
            parallelOp.getLoc(), parallelOp.getLowerBound(),
            parallelOp.getUpperBound(), parallelOp.getStep());

        rewriter.inlineRegionBefore(parallelOp.getRegion(), loopOp.getRegion(),
                                    loopOp.getRegion().begin());

        // Remove reduction-related block arguments from omp.loop_nest and
        // redirect uses to the corresponding omp.wsloop block argument.
        mlir::Block &loopOpEntryBlock = loopOp.getRegion().front();
        unsigned numLoops = parallelOp.getNumLoops();
        rewriter.replaceAllUsesWith(
            loopOpEntryBlock.getArguments().drop_front(numLoops),
            wsloopOp.getRegion().getArguments());
        loopOpEntryBlock.eraseArguments(
            numLoops, loopOpEntryBlock.getNumArguments() - numLoops);

        Block *ops =
            rewriter.splitBlock(&loopOpEntryBlock, loopOpEntryBlock.begin());
        rewriter.setInsertionPointToStart(&loopOpEntryBlock);

        auto scope = rewriter.create<memref::AllocaScopeOp>(parallelOp.getLoc(),
                                                            TypeRange());
        rewriter.create<omp::YieldOp>(loc, ValueRange());
        Block *scopeBlock = rewriter.createBlock(&scope.getBodyRegion());
        rewriter.mergeBlocks(ops, scopeBlock);
        rewriter.setInsertionPointToEnd(&*scope.getBodyRegion().begin());
        rewriter.create<memref::AllocaScopeReturnOp>(loc, ValueRange());
      }
    }

    // Load loop results.
    SmallVector<Value> results;
    results.reserve(reductionVariables.size());
    for (auto [variable, type] :
         llvm::zip(reductionVariables, parallelOp.getResultTypes())) {
      Value res = rewriter.create<LLVM::LoadOp>(loc, type, variable);
      results.push_back(res);
    }
    rewriter.replaceOp(parallelOp, results);

    return success();
  }
};

/// Applies the conversion patterns in the given function.
static LogicalResult applyPatterns(ModuleOp module, unsigned numThreads) {
  ConversionTarget target(*module.getContext());
  target.addIllegalOp<scf::ReduceOp, scf::ReduceReturnOp, scf::ParallelOp>();
  target.addLegalDialect<omp::OpenMPDialect, LLVM::LLVMDialect,
                         memref::MemRefDialect>();

  RewritePatternSet patterns(module.getContext());
  patterns.add<ParallelOpLowering>(module.getContext(), numThreads);
  FrozenRewritePatternSet frozen(std::move(patterns));
  return applyPartialConversion(module, target, frozen);
}

/// A pass converting SCF operations to OpenMP operations.
struct SCFToOpenMPPass
    : public impl::ConvertSCFToOpenMPPassBase<SCFToOpenMPPass> {

  using Base::Base;

  /// Pass entry point.
  void runOnOperation() override {
    if (failed(applyPatterns(getOperation(), numThreads)))
      signalPassFailure();
  }
};

} // namespace<|MERGE_RESOLUTION|>--- conflicted
+++ resolved
@@ -444,11 +444,6 @@
     // Create the parallel wrapper.
     auto ompParallel = rewriter.create<omp::ParallelOp>(
         loc,
-<<<<<<< HEAD
-        /* if_expr = */ Value{},
-        /* num_threads_var = */ numThreadsVar,
-=======
->>>>>>> 9c4aab8c
         /* allocate_vars = */ llvm::SmallVector<Value>{},
         /* allocator_vars = */ llvm::SmallVector<Value>{},
         /* if_expr = */ Value{},
