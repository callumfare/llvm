//===- RegionUtils.cpp - Region-related transformation utilities ----------===//
//
// Part of the LLVM Project, under the Apache License v2.0 with LLVM Exceptions.
// See https://llvm.org/LICENSE.txt for license information.
// SPDX-License-Identifier: Apache-2.0 WITH LLVM-exception
//
//===----------------------------------------------------------------------===//

#include "mlir/Transforms/RegionUtils.h"
#include "mlir/Analysis/TopologicalSortUtils.h"
#include "mlir/IR/Block.h"
#include "mlir/IR/IRMapping.h"
#include "mlir/IR/Operation.h"
#include "mlir/IR/PatternMatch.h"
#include "mlir/IR/RegionGraphTraits.h"
#include "mlir/IR/Value.h"
#include "mlir/Interfaces/ControlFlowInterfaces.h"
#include "mlir/Interfaces/SideEffectInterfaces.h"

#include "llvm/ADT/DepthFirstIterator.h"
#include "llvm/ADT/PostOrderIterator.h"

#include <deque>

using namespace mlir;

void mlir::replaceAllUsesInRegionWith(Value orig, Value replacement,
                                      Region &region) {
  for (auto &use : llvm::make_early_inc_range(orig.getUses())) {
    if (region.isAncestor(use.getOwner()->getParentRegion()))
      use.set(replacement);
  }
}

void mlir::visitUsedValuesDefinedAbove(
    Region &region, Region &limit, function_ref<void(OpOperand *)> callback) {
  assert(limit.isAncestor(&region) &&
         "expected isolation limit to be an ancestor of the given region");

  // Collect proper ancestors of `limit` upfront to avoid traversing the region
  // tree for every value.
  SmallPtrSet<Region *, 4> properAncestors;
  for (auto *reg = limit.getParentRegion(); reg != nullptr;
       reg = reg->getParentRegion()) {
    properAncestors.insert(reg);
  }

  region.walk([callback, &properAncestors](Operation *op) {
    for (OpOperand &operand : op->getOpOperands())
      // Callback on values defined in a proper ancestor of region.
      if (properAncestors.count(operand.get().getParentRegion()))
        callback(&operand);
  });
}

void mlir::visitUsedValuesDefinedAbove(
    MutableArrayRef<Region> regions, function_ref<void(OpOperand *)> callback) {
  for (Region &region : regions)
    visitUsedValuesDefinedAbove(region, region, callback);
}

void mlir::getUsedValuesDefinedAbove(Region &region, Region &limit,
                                     SetVector<Value> &values) {
  visitUsedValuesDefinedAbove(region, limit, [&](OpOperand *operand) {
    values.insert(operand->get());
  });
}

void mlir::getUsedValuesDefinedAbove(MutableArrayRef<Region> regions,
                                     SetVector<Value> &values) {
  for (Region &region : regions)
    getUsedValuesDefinedAbove(region, region, values);
}

//===----------------------------------------------------------------------===//
// Make block isolated from above.
//===----------------------------------------------------------------------===//

SmallVector<Value> mlir::makeRegionIsolatedFromAbove(
    RewriterBase &rewriter, Region &region,
    llvm::function_ref<bool(Operation *)> cloneOperationIntoRegion) {

  // Get initial list of values used within region but defined above.
  llvm::SetVector<Value> initialCapturedValues;
  mlir::getUsedValuesDefinedAbove(region, initialCapturedValues);

  std::deque<Value> worklist(initialCapturedValues.begin(),
                             initialCapturedValues.end());
  llvm::DenseSet<Value> visited;
  llvm::DenseSet<Operation *> visitedOps;

  llvm::SetVector<Value> finalCapturedValues;
  SmallVector<Operation *> clonedOperations;
  while (!worklist.empty()) {
    Value currValue = worklist.front();
    worklist.pop_front();
    if (visited.count(currValue))
      continue;
    visited.insert(currValue);

    Operation *definingOp = currValue.getDefiningOp();
    if (!definingOp || visitedOps.count(definingOp)) {
      finalCapturedValues.insert(currValue);
      continue;
    }
    visitedOps.insert(definingOp);

    if (!cloneOperationIntoRegion(definingOp)) {
      // Defining operation isnt cloned, so add the current value to final
      // captured values list.
      finalCapturedValues.insert(currValue);
      continue;
    }

    // Add all operands of the operation to the worklist and mark the op as to
    // be cloned.
    for (Value operand : definingOp->getOperands()) {
      if (visited.count(operand))
        continue;
      worklist.push_back(operand);
    }
    clonedOperations.push_back(definingOp);
  }

  // The operations to be cloned need to be ordered in topological order
  // so that they can be cloned into the region without violating use-def
  // chains.
  mlir::computeTopologicalSorting(clonedOperations);

  OpBuilder::InsertionGuard g(rewriter);
  // Collect types of existing block
  Block *entryBlock = &region.front();
  SmallVector<Type> newArgTypes =
      llvm::to_vector(entryBlock->getArgumentTypes());
  SmallVector<Location> newArgLocs = llvm::to_vector(llvm::map_range(
      entryBlock->getArguments(), [](BlockArgument b) { return b.getLoc(); }));

  // Append the types of the captured values.
  for (auto value : finalCapturedValues) {
    newArgTypes.push_back(value.getType());
    newArgLocs.push_back(value.getLoc());
  }

  // Create a new entry block.
  Block *newEntryBlock =
      rewriter.createBlock(&region, region.begin(), newArgTypes, newArgLocs);
  auto newEntryBlockArgs = newEntryBlock->getArguments();

  // Create a mapping between the captured values and the new arguments added.
  IRMapping map;
  auto replaceIfFn = [&](OpOperand &use) {
    return use.getOwner()->getBlock()->getParent() == &region;
  };
  for (auto [arg, capturedVal] :
       llvm::zip(newEntryBlockArgs.take_back(finalCapturedValues.size()),
                 finalCapturedValues)) {
    map.map(capturedVal, arg);
    rewriter.replaceUsesWithIf(capturedVal, arg, replaceIfFn);
  }
  rewriter.setInsertionPointToStart(newEntryBlock);
  for (auto *clonedOp : clonedOperations) {
    Operation *newOp = rewriter.clone(*clonedOp, map);
    rewriter.replaceOpUsesWithIf(clonedOp, newOp->getResults(), replaceIfFn);
  }
  rewriter.mergeBlocks(
      entryBlock, newEntryBlock,
      newEntryBlock->getArguments().take_front(entryBlock->getNumArguments()));
  return llvm::to_vector(finalCapturedValues);
}

//===----------------------------------------------------------------------===//
// Unreachable Block Elimination
//===----------------------------------------------------------------------===//

/// Erase the unreachable blocks within the provided regions. Returns success
/// if any blocks were erased, failure otherwise.
// TODO: We could likely merge this with the DCE algorithm below.
LogicalResult mlir::eraseUnreachableBlocks(RewriterBase &rewriter,
                                           MutableArrayRef<Region> regions) {
  // Set of blocks found to be reachable within a given region.
  llvm::df_iterator_default_set<Block *, 16> reachable;
  // If any blocks were found to be dead.
  bool erasedDeadBlocks = false;

  SmallVector<Region *, 1> worklist;
  worklist.reserve(regions.size());
  for (Region &region : regions)
    worklist.push_back(&region);
  while (!worklist.empty()) {
    Region *region = worklist.pop_back_val();
    if (region->empty())
      continue;

    // If this is a single block region, just collect the nested regions.
    if (std::next(region->begin()) == region->end()) {
      for (Operation &op : region->front())
        for (Region &region : op.getRegions())
          worklist.push_back(&region);
      continue;
    }

    // Mark all reachable blocks.
    reachable.clear();
    for (Block *block : depth_first_ext(&region->front(), reachable))
      (void)block /* Mark all reachable blocks */;

    // Collect all of the dead blocks and push the live regions onto the
    // worklist.
    for (Block &block : llvm::make_early_inc_range(*region)) {
      if (!reachable.count(&block)) {
        block.dropAllDefinedValueUses();
        rewriter.eraseBlock(&block);
        erasedDeadBlocks = true;
        continue;
      }

      // Walk any regions within this block.
      for (Operation &op : block)
        for (Region &region : op.getRegions())
          worklist.push_back(&region);
    }
  }

  return success(erasedDeadBlocks);
}

//===----------------------------------------------------------------------===//
// Dead Code Elimination
//===----------------------------------------------------------------------===//

namespace {
/// Data structure used to track which values have already been proved live.
///
/// Because Operation's can have multiple results, this data structure tracks
/// liveness for both Value's and Operation's to avoid having to look through
/// all Operation results when analyzing a use.
///
/// This data structure essentially tracks the dataflow lattice.
/// The set of values/ops proved live increases monotonically to a fixed-point.
class LiveMap {
public:
  /// Value methods.
  bool wasProvenLive(Value value) {
    // TODO: For results that are removable, e.g. for region based control flow,
    // we could allow for these values to be tracked independently.
    if (OpResult result = dyn_cast<OpResult>(value))
      return wasProvenLive(result.getOwner());
    return wasProvenLive(cast<BlockArgument>(value));
  }
  bool wasProvenLive(BlockArgument arg) { return liveValues.count(arg); }
  void setProvedLive(Value value) {
    // TODO: For results that are removable, e.g. for region based control flow,
    // we could allow for these values to be tracked independently.
    if (OpResult result = dyn_cast<OpResult>(value))
      return setProvedLive(result.getOwner());
    setProvedLive(cast<BlockArgument>(value));
  }
  void setProvedLive(BlockArgument arg) {
    changed |= liveValues.insert(arg).second;
  }

  /// Operation methods.
  bool wasProvenLive(Operation *op) { return liveOps.count(op); }
  void setProvedLive(Operation *op) { changed |= liveOps.insert(op).second; }

  /// Methods for tracking if we have reached a fixed-point.
  void resetChanged() { changed = false; }
  bool hasChanged() { return changed; }

private:
  bool changed = false;
  DenseSet<Value> liveValues;
  DenseSet<Operation *> liveOps;
};
} // namespace

static bool isUseSpeciallyKnownDead(OpOperand &use, LiveMap &liveMap) {
  Operation *owner = use.getOwner();
  unsigned operandIndex = use.getOperandNumber();
  // This pass generally treats all uses of an op as live if the op itself is
  // considered live. However, for successor operands to terminators we need a
  // finer-grained notion where we deduce liveness for operands individually.
  // The reason for this is easiest to think about in terms of a classical phi
  // node based SSA IR, where each successor operand is really an operand to a
  // *separate* phi node, rather than all operands to the branch itself as with
  // the block argument representation that MLIR uses.
  //
  // And similarly, because each successor operand is really an operand to a phi
  // node, rather than to the terminator op itself, a terminator op can't e.g.
  // "print" the value of a successor operand.
  if (owner->hasTrait<OpTrait::IsTerminator>()) {
    if (BranchOpInterface branchInterface = dyn_cast<BranchOpInterface>(owner))
      if (auto arg = branchInterface.getSuccessorBlockArgument(operandIndex))
        return !liveMap.wasProvenLive(*arg);
    return false;
  }
  return false;
}

static void processValue(Value value, LiveMap &liveMap) {
  bool provedLive = llvm::any_of(value.getUses(), [&](OpOperand &use) {
    if (isUseSpeciallyKnownDead(use, liveMap))
      return false;
    return liveMap.wasProvenLive(use.getOwner());
  });
  if (provedLive)
    liveMap.setProvedLive(value);
}

static void propagateLiveness(Region &region, LiveMap &liveMap);

static void propagateTerminatorLiveness(Operation *op, LiveMap &liveMap) {
  // Terminators are always live.
  liveMap.setProvedLive(op);

  // Check to see if we can reason about the successor operands and mutate them.
  BranchOpInterface branchInterface = dyn_cast<BranchOpInterface>(op);
  if (!branchInterface) {
    for (Block *successor : op->getSuccessors())
      for (BlockArgument arg : successor->getArguments())
        liveMap.setProvedLive(arg);
    return;
  }

  // If we can't reason about the operand to a successor, conservatively mark
  // it as live.
  for (unsigned i = 0, e = op->getNumSuccessors(); i != e; ++i) {
    SuccessorOperands successorOperands =
        branchInterface.getSuccessorOperands(i);
    for (unsigned opI = 0, opE = successorOperands.getProducedOperandCount();
         opI != opE; ++opI)
      liveMap.setProvedLive(op->getSuccessor(i)->getArgument(opI));
  }
}

static void propagateLiveness(Operation *op, LiveMap &liveMap) {
  // Recurse on any regions the op has.
  for (Region &region : op->getRegions())
    propagateLiveness(region, liveMap);

  // Process terminator operations.
  if (op->hasTrait<OpTrait::IsTerminator>())
    return propagateTerminatorLiveness(op, liveMap);

  // Don't reprocess live operations.
  if (liveMap.wasProvenLive(op))
    return;

  // Process the op itself.
  if (!wouldOpBeTriviallyDead(op))
    return liveMap.setProvedLive(op);

  // If the op isn't intrinsically alive, check it's results.
  for (Value value : op->getResults())
    processValue(value, liveMap);
}

static void propagateLiveness(Region &region, LiveMap &liveMap) {
  if (region.empty())
    return;

  for (Block *block : llvm::post_order(&region.front())) {
    // We process block arguments after the ops in the block, to promote
    // faster convergence to a fixed point (we try to visit uses before defs).
    for (Operation &op : llvm::reverse(block->getOperations()))
      propagateLiveness(&op, liveMap);

    // We currently do not remove entry block arguments, so there is no need to
    // track their liveness.
    // TODO: We could track these and enable removing dead operands/arguments
    // from region control flow operations.
    if (block->isEntryBlock())
      continue;

    for (Value value : block->getArguments()) {
      if (!liveMap.wasProvenLive(value))
        processValue(value, liveMap);
    }
  }
}

static void eraseTerminatorSuccessorOperands(Operation *terminator,
                                             LiveMap &liveMap) {
  BranchOpInterface branchOp = dyn_cast<BranchOpInterface>(terminator);
  if (!branchOp)
    return;

  for (unsigned succI = 0, succE = terminator->getNumSuccessors();
       succI < succE; succI++) {
    // Iterating successors in reverse is not strictly needed, since we
    // aren't erasing any successors. But it is slightly more efficient
    // since it will promote later operands of the terminator being erased
    // first, reducing the quadratic-ness.
    unsigned succ = succE - succI - 1;
    SuccessorOperands succOperands = branchOp.getSuccessorOperands(succ);
    Block *successor = terminator->getSuccessor(succ);

    for (unsigned argI = 0, argE = succOperands.size(); argI < argE; ++argI) {
      // Iterating args in reverse is needed for correctness, to avoid
      // shifting later args when earlier args are erased.
      unsigned arg = argE - argI - 1;
      if (!liveMap.wasProvenLive(successor->getArgument(arg)))
        succOperands.erase(arg);
    }
  }
}

static LogicalResult deleteDeadness(RewriterBase &rewriter,
                                    MutableArrayRef<Region> regions,
                                    LiveMap &liveMap) {
  bool erasedAnything = false;
  for (Region &region : regions) {
    if (region.empty())
      continue;
    bool hasSingleBlock = llvm::hasSingleElement(region);

    // Delete every operation that is not live. Graph regions may have cycles
    // in the use-def graph, so we must explicitly dropAllUses() from each
    // operation as we erase it. Visiting the operations in post-order
    // guarantees that in SSA CFG regions value uses are removed before defs,
    // which makes dropAllUses() a no-op.
    for (Block *block : llvm::post_order(&region.front())) {
      if (!hasSingleBlock)
        eraseTerminatorSuccessorOperands(block->getTerminator(), liveMap);
      for (Operation &childOp :
           llvm::make_early_inc_range(llvm::reverse(block->getOperations()))) {
        if (!liveMap.wasProvenLive(&childOp)) {
          erasedAnything = true;
          childOp.dropAllUses();
          rewriter.eraseOp(&childOp);
        } else {
          erasedAnything |= succeeded(
              deleteDeadness(rewriter, childOp.getRegions(), liveMap));
        }
      }
    }
    // Delete block arguments.
    // The entry block has an unknown contract with their enclosing block, so
    // skip it.
    for (Block &block : llvm::drop_begin(region.getBlocks(), 1)) {
      block.eraseArguments(
          [&](BlockArgument arg) { return !liveMap.wasProvenLive(arg); });
    }
  }
  return success(erasedAnything);
}

// This function performs a simple dead code elimination algorithm over the
// given regions.
//
// The overall goal is to prove that Values are dead, which allows deleting ops
// and block arguments.
//
// This uses an optimistic algorithm that assumes everything is dead until
// proved otherwise, allowing it to delete recursively dead cycles.
//
// This is a simple fixed-point dataflow analysis algorithm on a lattice
// {Dead,Alive}. Because liveness flows backward, we generally try to
// iterate everything backward to speed up convergence to the fixed-point. This
// allows for being able to delete recursively dead cycles of the use-def graph,
// including block arguments.
//
// This function returns success if any operations or arguments were deleted,
// failure otherwise.
LogicalResult mlir::runRegionDCE(RewriterBase &rewriter,
                                 MutableArrayRef<Region> regions) {
  LiveMap liveMap;
  do {
    liveMap.resetChanged();

    for (Region &region : regions)
      propagateLiveness(region, liveMap);
  } while (liveMap.hasChanged());

  return deleteDeadness(rewriter, regions, liveMap);
}

//===----------------------------------------------------------------------===//
// Block Merging
//===----------------------------------------------------------------------===//

//===----------------------------------------------------------------------===//
// BlockEquivalenceData

namespace {
/// This class contains the information for comparing the equivalencies of two
/// blocks. Blocks are considered equivalent if they contain the same operations
/// in the same order. The only allowed divergence is for operands that come
/// from sources outside of the parent block, i.e. the uses of values produced
/// within the block must be equivalent.
///   e.g.,
/// Equivalent:
///  ^bb1(%arg0: i32)
///    return %arg0, %foo : i32, i32
///  ^bb2(%arg1: i32)
///    return %arg1, %bar : i32, i32
/// Not Equivalent:
///  ^bb1(%arg0: i32)
///    return %foo, %arg0 : i32, i32
///  ^bb2(%arg1: i32)
///    return %arg1, %bar : i32, i32
struct BlockEquivalenceData {
  BlockEquivalenceData(Block *block);

  /// Return the order index for the given value that is within the block of
  /// this data.
  unsigned getOrderOf(Value value) const;

  /// The block this data refers to.
  Block *block;
  /// A hash value for this block.
  llvm::hash_code hash;
  /// A map of result producing operations to their relative orders within this
  /// block. The order of an operation is the number of defined values that are
  /// produced within the block before this operation.
  DenseMap<Operation *, unsigned> opOrderIndex;
};
} // namespace

BlockEquivalenceData::BlockEquivalenceData(Block *block)
    : block(block), hash(0) {
  unsigned orderIt = block->getNumArguments();
  for (Operation &op : *block) {
    if (unsigned numResults = op.getNumResults()) {
      opOrderIndex.try_emplace(&op, orderIt);
      orderIt += numResults;
    }
    auto opHash = OperationEquivalence::computeHash(
        &op, OperationEquivalence::ignoreHashValue,
        OperationEquivalence::ignoreHashValue,
        OperationEquivalence::IgnoreLocations);
    hash = llvm::hash_combine(hash, opHash);
  }
}

unsigned BlockEquivalenceData::getOrderOf(Value value) const {
  assert(value.getParentBlock() == block && "expected value of this block");

  // Arguments use the argument number as the order index.
  if (BlockArgument arg = dyn_cast<BlockArgument>(value))
    return arg.getArgNumber();

  // Otherwise, the result order is offset from the parent op's order.
  OpResult result = cast<OpResult>(value);
  auto opOrderIt = opOrderIndex.find(result.getDefiningOp());
  assert(opOrderIt != opOrderIndex.end() && "expected op to have an order");
  return opOrderIt->second + result.getResultNumber();
}

//===----------------------------------------------------------------------===//
// BlockMergeCluster

namespace {
/// This class represents a cluster of blocks to be merged together.
class BlockMergeCluster {
public:
  BlockMergeCluster(BlockEquivalenceData &&leaderData)
      : leaderData(std::move(leaderData)) {}

  /// Attempt to add the given block to this cluster. Returns success if the
  /// block was merged, failure otherwise.
  LogicalResult addToCluster(BlockEquivalenceData &blockData);

  /// Try to merge all of the blocks within this cluster into the leader block.
  LogicalResult merge(RewriterBase &rewriter);

private:
  /// The equivalence data for the leader of the cluster.
  BlockEquivalenceData leaderData;

  /// The set of blocks that can be merged into the leader.
  llvm::SmallSetVector<Block *, 1> blocksToMerge;

  /// A set of operand+index pairs that correspond to operands that need to be
  /// replaced by arguments when the cluster gets merged.
  std::set<std::pair<int, int>> operandsToMerge;
};
} // namespace

LogicalResult BlockMergeCluster::addToCluster(BlockEquivalenceData &blockData) {
  if (leaderData.hash != blockData.hash)
    return failure();
  Block *leaderBlock = leaderData.block, *mergeBlock = blockData.block;
  if (leaderBlock->getArgumentTypes() != mergeBlock->getArgumentTypes())
    return failure();

  // A set of operands that mismatch between the leader and the new block.
  SmallVector<std::pair<int, int>, 8> mismatchedOperands;
  auto lhsIt = leaderBlock->begin(), lhsE = leaderBlock->end();
  auto rhsIt = blockData.block->begin(), rhsE = blockData.block->end();
  for (int opI = 0; lhsIt != lhsE && rhsIt != rhsE; ++lhsIt, ++rhsIt, ++opI) {
    // Check that the operations are equivalent.
    if (!OperationEquivalence::isEquivalentTo(
            &*lhsIt, &*rhsIt, OperationEquivalence::ignoreValueEquivalence,
            /*markEquivalent=*/nullptr,
            OperationEquivalence::Flags::IgnoreLocations))
      return failure();

    // Compare the operands of the two operations. If the operand is within
    // the block, it must refer to the same operation.
    auto lhsOperands = lhsIt->getOperands(), rhsOperands = rhsIt->getOperands();
    for (int operand : llvm::seq<int>(0, lhsIt->getNumOperands())) {
      Value lhsOperand = lhsOperands[operand];
      Value rhsOperand = rhsOperands[operand];
      if (lhsOperand == rhsOperand)
        continue;
      // Check that the types of the operands match.
      if (lhsOperand.getType() != rhsOperand.getType())
        return failure();

      // Check that these uses are both external, or both internal.
      bool lhsIsInBlock = lhsOperand.getParentBlock() == leaderBlock;
      bool rhsIsInBlock = rhsOperand.getParentBlock() == mergeBlock;
      if (lhsIsInBlock != rhsIsInBlock)
        return failure();
      // Let the operands differ if they are defined in a different block. These
      // will become new arguments if the blocks get merged.
      if (!lhsIsInBlock) {

        // Check whether the operands aren't the result of an immediate
        // predecessors terminator. In that case we are not able to use it as a
        // successor operand when branching to the merged block as it does not
        // dominate its producing operation.
        auto isValidSuccessorArg = [](Block *block, Value operand) {
          if (operand.getDefiningOp() !=
              operand.getParentBlock()->getTerminator())
            return true;
          return !llvm::is_contained(block->getPredecessors(),
                                     operand.getParentBlock());
        };

        if (!isValidSuccessorArg(leaderBlock, lhsOperand) ||
            !isValidSuccessorArg(mergeBlock, rhsOperand))
          return failure();

        mismatchedOperands.emplace_back(opI, operand);
        continue;
      }

      // Otherwise, these operands must have the same logical order within the
      // parent block.
      if (leaderData.getOrderOf(lhsOperand) != blockData.getOrderOf(rhsOperand))
        return failure();
    }

    // If the lhs or rhs has external uses, the blocks cannot be merged as the
    // merged version of this operation will not be either the lhs or rhs
    // alone (thus semantically incorrect), but some mix dependending on which
    // block preceeded this.
    // TODO allow merging of operations when one block does not dominate the
    // other
    if (rhsIt->isUsedOutsideOfBlock(mergeBlock) ||
        lhsIt->isUsedOutsideOfBlock(leaderBlock)) {
      return failure();
    }
  }
  // Make sure that the block sizes are equivalent.
  if (lhsIt != lhsE || rhsIt != rhsE)
    return failure();

  // If we get here, the blocks are equivalent and can be merged.
  operandsToMerge.insert(mismatchedOperands.begin(), mismatchedOperands.end());
  blocksToMerge.insert(blockData.block);
  return success();
}

/// Returns true if the predecessor terminators of the given block can not have
/// their operands updated.
static bool ableToUpdatePredOperands(Block *block) {
  for (auto it = block->pred_begin(), e = block->pred_end(); it != e; ++it) {
    if (!isa<BranchOpInterface>((*it)->getTerminator()))
      return false;
  }
  return true;
}

<<<<<<< HEAD
=======
/// Prunes the redundant list of new arguments. E.g., if we are passing an
/// argument list like [x, y, z, x] this would return [x, y, z] and it would
/// update the `block` (to whom the argument are passed to) accordingly. The new
/// arguments are passed as arguments at the back of the block, hence we need to
/// know how many `numOldArguments` were before, in order to correctly replace
/// the new arguments in the block
static SmallVector<SmallVector<Value, 8>, 2> pruneRedundantArguments(
    const SmallVector<SmallVector<Value, 8>, 2> &newArguments,
    RewriterBase &rewriter, unsigned numOldArguments, Block *block) {

  SmallVector<SmallVector<Value, 8>, 2> newArgumentsPruned(
      newArguments.size(), SmallVector<Value, 8>());

  if (newArguments.empty())
    return newArguments;

  // `newArguments` is a 2D array of size `numLists` x `numArgs`
  unsigned numLists = newArguments.size();
  unsigned numArgs = newArguments[0].size();

  // Map that for each arg index contains the index that we can use in place of
  // the original index. E.g., if we have newArgs = [x, y, z, x], we will have
  // idxToReplacement[3] = 0
  llvm::DenseMap<unsigned, unsigned> idxToReplacement;

  // This is a useful data structure to track the first appearance of a Value
  // on a given list of arguments
  DenseMap<Value, unsigned> firstValueToIdx;
  for (unsigned j = 0; j < numArgs; ++j) {
    Value newArg = newArguments[0][j];
    if (!firstValueToIdx.contains(newArg))
      firstValueToIdx[newArg] = j;
  }

  // Go through the first list of arguments (list 0).
  for (unsigned j = 0; j < numArgs; ++j) {
    // Look back to see if there are possible redundancies in list 0. Please
    // note that we are using a map to annotate when an argument was seen first
    // to avoid a O(N^2) algorithm. This has the drawback that if we have two
    // lists like:
    // list0: [%a, %a, %a]
    // list1: [%c, %b, %b]
    // We cannot simplify it, because firstValueToIdx[%a] = 0, but we cannot
    // point list1[1](==%b) or list1[2](==%b) to list1[0](==%c).  However, since
    // the number of arguments can be potentially unbounded we cannot afford a
    // O(N^2) algorithm (to search to all the possible pairs) and we need to
    // accept the trade-off.
    unsigned k = firstValueToIdx[newArguments[0][j]];
    if (k == j)
      continue;

    bool shouldReplaceJ = true;
    unsigned replacement = k;
    // If a possible redundancy is found, then scan the other lists: we
    // can prune the arguments if and only if they are redundant in every
    // list.
    for (unsigned i = 1; i < numLists; ++i)
      shouldReplaceJ =
          shouldReplaceJ && (newArguments[i][k] == newArguments[i][j]);
    // Save the replacement.
    if (shouldReplaceJ)
      idxToReplacement[j] = replacement;
  }

  // Populate the pruned argument list.
  for (unsigned i = 0; i < numLists; ++i)
    for (unsigned j = 0; j < numArgs; ++j)
      if (!idxToReplacement.contains(j))
        newArgumentsPruned[i].push_back(newArguments[i][j]);

  // Replace the block's redundant arguments.
  SmallVector<unsigned> toErase;
  for (auto [idx, arg] : llvm::enumerate(block->getArguments())) {
    if (idxToReplacement.contains(idx)) {
      Value oldArg = block->getArgument(numOldArguments + idx);
      Value newArg =
          block->getArgument(numOldArguments + idxToReplacement[idx]);
      rewriter.replaceAllUsesWith(oldArg, newArg);
      toErase.push_back(numOldArguments + idx);
    }
  }

  // Erase the block's redundant arguments.
  for (unsigned idxToErase : llvm::reverse(toErase))
    block->eraseArgument(idxToErase);
  return newArgumentsPruned;
}

>>>>>>> 98391913
LogicalResult BlockMergeCluster::merge(RewriterBase &rewriter) {
  // Don't consider clusters that don't have blocks to merge.
  if (blocksToMerge.empty())
    return failure();

  Block *leaderBlock = leaderData.block;
  if (!operandsToMerge.empty()) {
    // If the cluster has operands to merge, verify that the predecessor
    // terminators of each of the blocks can have their successor operands
    // updated.
    // TODO: We could try and sub-partition this cluster if only some blocks
    // cause the mismatch.
    if (!ableToUpdatePredOperands(leaderBlock) ||
        !llvm::all_of(blocksToMerge, ableToUpdatePredOperands))
      return failure();

    // Collect the iterators for each of the blocks to merge. We will walk all
    // of the iterators at once to avoid operand index invalidation.
    SmallVector<Block::iterator, 2> blockIterators;
    blockIterators.reserve(blocksToMerge.size() + 1);
    blockIterators.push_back(leaderBlock->begin());
    for (Block *mergeBlock : blocksToMerge)
      blockIterators.push_back(mergeBlock->begin());

    // Update each of the predecessor terminators with the new arguments.
    SmallVector<SmallVector<Value, 8>, 2> newArguments(
        1 + blocksToMerge.size(),
        SmallVector<Value, 8>(operandsToMerge.size()));
    unsigned curOpIndex = 0;
    unsigned numOldArguments = leaderBlock->getNumArguments();
    for (const auto &it : llvm::enumerate(operandsToMerge)) {
      unsigned nextOpOffset = it.value().first - curOpIndex;
      curOpIndex = it.value().first;

      // Process the operand for each of the block iterators.
      for (unsigned i = 0, e = blockIterators.size(); i != e; ++i) {
        Block::iterator &blockIter = blockIterators[i];
        std::advance(blockIter, nextOpOffset);
        auto &operand = blockIter->getOpOperand(it.value().second);
        newArguments[i][it.index()] = operand.get();

        // Update the operand and insert an argument if this is the leader.
        if (i == 0) {
          Value operandVal = operand.get();
          operand.set(leaderBlock->addArgument(operandVal.getType(),
                                               operandVal.getLoc()));
        }
      }
    }
<<<<<<< HEAD
=======

    // Prune redundant arguments and update the leader block argument list
    newArguments = pruneRedundantArguments(newArguments, rewriter,
                                           numOldArguments, leaderBlock);

>>>>>>> 98391913
    // Update the predecessors for each of the blocks.
    auto updatePredecessors = [&](Block *block, unsigned clusterIndex) {
      for (auto predIt = block->pred_begin(), predE = block->pred_end();
           predIt != predE; ++predIt) {
        auto branch = cast<BranchOpInterface>((*predIt)->getTerminator());
        unsigned succIndex = predIt.getSuccessorIndex();
        branch.getSuccessorOperands(succIndex).append(
            newArguments[clusterIndex]);
      }
    };
    updatePredecessors(leaderBlock, /*clusterIndex=*/0);
    for (unsigned i = 0, e = blocksToMerge.size(); i != e; ++i)
      updatePredecessors(blocksToMerge[i], /*clusterIndex=*/i + 1);
  }

  // Replace all uses of the merged blocks with the leader and erase them.
  for (Block *block : blocksToMerge) {
    block->replaceAllUsesWith(leaderBlock);
    rewriter.eraseBlock(block);
  }
  return success();
}

/// Identify identical blocks within the given region and merge them, inserting
/// new block arguments as necessary. Returns success if any blocks were merged,
/// failure otherwise.
static LogicalResult mergeIdenticalBlocks(RewriterBase &rewriter,
                                          Region &region) {
  if (region.empty() || llvm::hasSingleElement(region))
    return failure();

  // Identify sets of blocks, other than the entry block, that branch to the
  // same successors. We will use these groups to create clusters of equivalent
  // blocks.
  DenseMap<SuccessorRange, SmallVector<Block *, 1>> matchingSuccessors;
  for (Block &block : llvm::drop_begin(region, 1))
    matchingSuccessors[block.getSuccessors()].push_back(&block);

  bool mergedAnyBlocks = false;
  for (ArrayRef<Block *> blocks : llvm::make_second_range(matchingSuccessors)) {
    if (blocks.size() == 1)
      continue;

    SmallVector<BlockMergeCluster, 1> clusters;
    for (Block *block : blocks) {
      BlockEquivalenceData data(block);

      // Don't allow merging if this block has any regions.
      // TODO: Add support for regions if necessary.
      bool hasNonEmptyRegion = llvm::any_of(*block, [](Operation &op) {
        return llvm::any_of(op.getRegions(),
                            [](Region &region) { return !region.empty(); });
      });
      if (hasNonEmptyRegion)
        continue;

      // Try to add this block to an existing cluster.
      bool addedToCluster = false;
      for (auto &cluster : clusters)
        if ((addedToCluster = succeeded(cluster.addToCluster(data))))
          break;
      if (!addedToCluster)
        clusters.emplace_back(std::move(data));
    }
    for (auto &cluster : clusters)
      mergedAnyBlocks |= succeeded(cluster.merge(rewriter));
  }

  return success(mergedAnyBlocks);
}

/// Identify identical blocks within the given regions and merge them, inserting
/// new block arguments as necessary.
static LogicalResult mergeIdenticalBlocks(RewriterBase &rewriter,
                                          MutableArrayRef<Region> regions) {
  llvm::SmallSetVector<Region *, 1> worklist;
  for (auto &region : regions)
    worklist.insert(&region);
  bool anyChanged = false;
  while (!worklist.empty()) {
    Region *region = worklist.pop_back_val();
    if (succeeded(mergeIdenticalBlocks(rewriter, *region))) {
      worklist.insert(region);
      anyChanged = true;
    }

    // Add any nested regions to the worklist.
    for (Block &block : *region)
      for (auto &op : block)
        for (auto &nestedRegion : op.getRegions())
          worklist.insert(&nestedRegion);
  }

  return success(anyChanged);
}

<<<<<<< HEAD
=======
/// If a block's argument is always the same across different invocations, then
/// drop the argument and use the value directly inside the block
static LogicalResult dropRedundantArguments(RewriterBase &rewriter,
                                            Block &block) {
  SmallVector<size_t> argsToErase;

  // Go through the arguments of the block.
  for (auto [argIdx, blockOperand] : llvm::enumerate(block.getArguments())) {
    bool sameArg = true;
    Value commonValue;

    // Go through the block predecessor and flag if they pass to the block
    // different values for the same argument.
    for (Block::pred_iterator predIt = block.pred_begin(),
                              predE = block.pred_end();
         predIt != predE; ++predIt) {
      auto branch = dyn_cast<BranchOpInterface>((*predIt)->getTerminator());
      if (!branch) {
        sameArg = false;
        break;
      }
      unsigned succIndex = predIt.getSuccessorIndex();
      SuccessorOperands succOperands = branch.getSuccessorOperands(succIndex);
      auto branchOperands = succOperands.getForwardedOperands();
      if (!commonValue) {
        commonValue = branchOperands[argIdx];
        continue;
      }
      if (branchOperands[argIdx] != commonValue) {
        sameArg = false;
        break;
      }
    }

    // If they are passing the same value, drop the argument.
    if (commonValue && sameArg) {
      argsToErase.push_back(argIdx);

      // Remove the argument from the block.
      rewriter.replaceAllUsesWith(blockOperand, commonValue);
    }
  }

  // Remove the arguments.
  for (size_t argIdx : llvm::reverse(argsToErase)) {
    block.eraseArgument(argIdx);

    // Remove the argument from the branch ops.
    for (auto predIt = block.pred_begin(), predE = block.pred_end();
         predIt != predE; ++predIt) {
      auto branch = cast<BranchOpInterface>((*predIt)->getTerminator());
      unsigned succIndex = predIt.getSuccessorIndex();
      SuccessorOperands succOperands = branch.getSuccessorOperands(succIndex);
      succOperands.erase(argIdx);
    }
  }
  return success(!argsToErase.empty());
}

/// This optimization drops redundant argument to blocks. I.e., if a given
/// argument to a block receives the same value from each of the block
/// predecessors, we can remove the argument from the block and use directly the
/// original value. This is a simple example:
///
/// %cond = llvm.call @rand() : () -> i1
/// %val0 = llvm.mlir.constant(1 : i64) : i64
/// %val1 = llvm.mlir.constant(2 : i64) : i64
/// %val2 = llvm.mlir.constant(3 : i64) : i64
/// llvm.cond_br %cond, ^bb1(%val0 : i64, %val1 : i64), ^bb2(%val0 : i64, %val2
/// : i64)
///
/// ^bb1(%arg0 : i64, %arg1 : i64):
///    llvm.call @foo(%arg0, %arg1)
///
/// The previous IR can be rewritten as:
/// %cond = llvm.call @rand() : () -> i1
/// %val0 = llvm.mlir.constant(1 : i64) : i64
/// %val1 = llvm.mlir.constant(2 : i64) : i64
/// %val2 = llvm.mlir.constant(3 : i64) : i64
/// llvm.cond_br %cond, ^bb1(%val1 : i64), ^bb2(%val2 : i64)
///
/// ^bb1(%arg0 : i64):
///    llvm.call @foo(%val0, %arg0)
///
static LogicalResult dropRedundantArguments(RewriterBase &rewriter,
                                            MutableArrayRef<Region> regions) {
  llvm::SmallSetVector<Region *, 1> worklist;
  for (Region &region : regions)
    worklist.insert(&region);
  bool anyChanged = false;
  while (!worklist.empty()) {
    Region *region = worklist.pop_back_val();

    // Add any nested regions to the worklist.
    for (Block &block : *region) {
      anyChanged =
          succeeded(dropRedundantArguments(rewriter, block)) || anyChanged;

      for (Operation &op : block)
        for (Region &nestedRegion : op.getRegions())
          worklist.insert(&nestedRegion);
    }
  }
  return success(anyChanged);
}

>>>>>>> 98391913
//===----------------------------------------------------------------------===//
// Region Simplification
//===----------------------------------------------------------------------===//

/// Run a set of structural simplifications over the given regions. This
/// includes transformations like unreachable block elimination, dead argument
/// elimination, as well as some other DCE. This function returns success if any
/// of the regions were simplified, failure otherwise.
LogicalResult mlir::simplifyRegions(RewriterBase &rewriter,
                                    MutableArrayRef<Region> regions,
                                    bool mergeBlocks) {
  bool eliminatedBlocks = succeeded(eraseUnreachableBlocks(rewriter, regions));
  bool eliminatedOpsOrArgs = succeeded(runRegionDCE(rewriter, regions));
  bool mergedIdenticalBlocks = false;
  if (mergeBlocks)
    mergedIdenticalBlocks = succeeded(mergeIdenticalBlocks(rewriter, regions));
  return success(eliminatedBlocks || eliminatedOpsOrArgs ||
                 mergedIdenticalBlocks);
}<|MERGE_RESOLUTION|>--- conflicted
+++ resolved
@@ -9,6 +9,7 @@
 #include "mlir/Transforms/RegionUtils.h"
 #include "mlir/Analysis/TopologicalSortUtils.h"
 #include "mlir/IR/Block.h"
+#include "mlir/IR/BuiltinOps.h"
 #include "mlir/IR/IRMapping.h"
 #include "mlir/IR/Operation.h"
 #include "mlir/IR/PatternMatch.h"
@@ -16,11 +17,15 @@
 #include "mlir/IR/Value.h"
 #include "mlir/Interfaces/ControlFlowInterfaces.h"
 #include "mlir/Interfaces/SideEffectInterfaces.h"
+#include "mlir/Support/LogicalResult.h"
 
 #include "llvm/ADT/DepthFirstIterator.h"
 #include "llvm/ADT/PostOrderIterator.h"
+#include "llvm/ADT/STLExtras.h"
+#include "llvm/ADT/SmallSet.h"
 
 #include <deque>
+#include <iterator>
 
 using namespace mlir;
 
@@ -674,8 +679,6 @@
   return true;
 }
 
-<<<<<<< HEAD
-=======
 /// Prunes the redundant list of new arguments. E.g., if we are passing an
 /// argument list like [x, y, z, x] this would return [x, y, z] and it would
 /// update the `block` (to whom the argument are passed to) accordingly. The new
@@ -764,7 +767,6 @@
   return newArgumentsPruned;
 }
 
->>>>>>> 98391913
 LogicalResult BlockMergeCluster::merge(RewriterBase &rewriter) {
   // Don't consider clusters that don't have blocks to merge.
   if (blocksToMerge.empty())
@@ -814,14 +816,11 @@
         }
       }
     }
-<<<<<<< HEAD
-=======
 
     // Prune redundant arguments and update the leader block argument list
     newArguments = pruneRedundantArguments(newArguments, rewriter,
                                            numOldArguments, leaderBlock);
 
->>>>>>> 98391913
     // Update the predecessors for each of the blocks.
     auto updatePredecessors = [&](Block *block, unsigned clusterIndex) {
       for (auto predIt = block->pred_begin(), predE = block->pred_end();
@@ -918,8 +917,6 @@
   return success(anyChanged);
 }
 
-<<<<<<< HEAD
-=======
 /// If a block's argument is always the same across different invocations, then
 /// drop the argument and use the value directly inside the block
 static LogicalResult dropRedundantArguments(RewriterBase &rewriter,
@@ -1026,7 +1023,6 @@
   return success(anyChanged);
 }
 
->>>>>>> 98391913
 //===----------------------------------------------------------------------===//
 // Region Simplification
 //===----------------------------------------------------------------------===//
@@ -1041,8 +1037,12 @@
   bool eliminatedBlocks = succeeded(eraseUnreachableBlocks(rewriter, regions));
   bool eliminatedOpsOrArgs = succeeded(runRegionDCE(rewriter, regions));
   bool mergedIdenticalBlocks = false;
-  if (mergeBlocks)
+  bool droppedRedundantArguments = false;
+  if (mergeBlocks) {
     mergedIdenticalBlocks = succeeded(mergeIdenticalBlocks(rewriter, regions));
+    droppedRedundantArguments =
+        succeeded(dropRedundantArguments(rewriter, regions));
+  }
   return success(eliminatedBlocks || eliminatedOpsOrArgs ||
-                 mergedIdenticalBlocks);
+                 mergedIdenticalBlocks || droppedRedundantArguments);
 }