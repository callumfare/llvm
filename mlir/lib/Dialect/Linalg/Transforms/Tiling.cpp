--- conflicted
+++ resolved
@@ -324,11 +324,7 @@
   Operation *clonedOp = b.clone(*op.getOperation());
   auto destinationStyleOp = dyn_cast<DestinationStyleOpInterface>(clonedOp);
   if (destinationStyleOp) {
-<<<<<<< HEAD
-    for (OpOperand *outOperand : destinationStyleOp.getOutputOperands()) {
-=======
     for (OpOperand *outOperand : destinationStyleOp.getDpsInitOperands()) {
->>>>>>> e7aa6127
       auto *it = llvm::find(dest, outOperand->get());
       assert(it != dest.end() && "dest operand not found in dest");
       unsigned destNum = std::distance(dest.begin(), it);
