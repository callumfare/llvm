--- conflicted
+++ resolved
@@ -410,73 +410,6 @@
 // pdl::RewriteOp
 //===----------------------------------------------------------------------===//
 
-<<<<<<< HEAD
-static ParseResult parseRewriteOp(OpAsmParser &p, OperationState &state) {
-  // Parse the root operand.
-  OpAsmParser::OperandType rootOperand;
-  if (p.parseOperand(rootOperand) ||
-      p.resolveOperand(rootOperand, p.getBuilder().getType<OperationType>(),
-                       state.operands))
-    return failure();
-
-  // Parse an external rewrite.
-  StringAttr nameAttr;
-  if (succeeded(p.parseOptionalKeyword("with"))) {
-    if (p.parseAttribute(nameAttr, "name", state.attributes))
-      return failure();
-
-    // Parse the optional set of constant parameters.
-    ArrayAttr constantParams;
-    OptionalParseResult constantParamResult = p.parseOptionalAttribute(
-        constantParams, "externalConstParams", state.attributes);
-    if (constantParamResult.hasValue() && failed(*constantParamResult))
-      return failure();
-
-    // Parse the optional additional arguments.
-    if (succeeded(p.parseOptionalLParen())) {
-      SmallVector<OpAsmParser::OperandType, 4> arguments;
-      SmallVector<Type, 4> argumentTypes;
-      llvm::SMLoc argumentLoc = p.getCurrentLocation();
-      if (p.parseOperandList(arguments) ||
-          p.parseColonTypeList(argumentTypes) || p.parseRParen() ||
-          p.resolveOperands(arguments, argumentTypes, argumentLoc,
-                            state.operands))
-        return failure();
-    }
-  }
-
-  // If this isn't an external rewrite, parse the region body.
-  Region &rewriteRegion = *state.addRegion();
-  if (!nameAttr) {
-    if (p.parseRegion(rewriteRegion, /*arguments=*/llvm::None,
-                      /*argTypes=*/llvm::None))
-      return failure();
-    RewriteOp::ensureTerminator(rewriteRegion, p.getBuilder(), state.location);
-  }
-
-  return p.parseOptionalAttrDictWithKeyword(state.attributes);
-}
-
-static void print(OpAsmPrinter &p, RewriteOp op) {
-  p << "pdl.rewrite " << op.root();
-  if (Optional<StringRef> name = op.name()) {
-    p << " with \"" << *name << "\"";
-
-    if (ArrayAttr constantParams = op.externalConstParamsAttr())
-      p << constantParams;
-
-    OperandRange externalArgs = op.externalArgs();
-    if (!externalArgs.empty())
-      p << "(" << externalArgs << " : " << externalArgs.getTypes() << ")";
-  } else {
-    p.printRegion(op.body(), /*printEntryBlockArgs=*/false,
-                  /*printBlockTerminators=*/false);
-  }
-
-  p.printOptionalAttrDictWithKeyword(op.getAttrs(),
-                                     {"name", "externalConstParams"});
-}
-
 static LogicalResult verify(RewriteOp op) {
   Region &rewriteRegion = op.body();
 
@@ -505,36 +438,6 @@
                                "the rewrite is specified inline";
   }
 
-=======
-static LogicalResult verify(RewriteOp op) {
-  Region &rewriteRegion = op.body();
-
-  // Handle the case where the rewrite is external.
-  if (op.name()) {
-    if (!rewriteRegion.empty()) {
-      return op.emitOpError()
-             << "expected rewrite region to be empty when rewrite is external";
-    }
-    return success();
-  }
-
-  // Otherwise, check that the rewrite region only contains a single block.
-  if (rewriteRegion.empty()) {
-    return op.emitOpError() << "expected rewrite region to be non-empty if "
-                               "external name is not specified";
-  }
-
-  // Check that no additional arguments were provided.
-  if (!op.externalArgs().empty()) {
-    return op.emitOpError() << "expected no external arguments when the "
-                               "rewrite is specified inline";
-  }
-  if (op.externalConstParams()) {
-    return op.emitOpError() << "expected no external constant parameters when "
-                               "the rewrite is specified inline";
-  }
-
->>>>>>> b1169bdb
   return success();
 }
 
