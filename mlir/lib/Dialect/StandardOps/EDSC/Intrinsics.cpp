--- conflicted
+++ resolved
@@ -12,68 +12,37 @@
 using namespace mlir;
 using namespace mlir::edsc;
 
-<<<<<<< HEAD
-OperationHandle mlir::edsc::intrinsics::std_br(BlockHandle bh,
-                                               ArrayRef<Value> operands) {
-  assert(bh && "Expected already captured BlockHandle");
-  for (auto &o : operands) {
-    (void)o;
-    assert(o && "Expected already captured Value");
-  }
-=======
 BranchOp mlir::edsc::intrinsics::std_br(BlockHandle bh, ValueRange operands) {
   assert(bh && "Expected already captured BlockHandle");
->>>>>>> 918d599f
   SmallVector<Value, 4> ops(operands.begin(), operands.end());
   return OperationBuilder<BranchOp>(bh.getBlock(), ops);
 }
 
-<<<<<<< HEAD
-OperationHandle mlir::edsc::intrinsics::std_br(BlockHandle *bh,
-                                               ArrayRef<Type> types,
-                                               MutableArrayRef<Value> captures,
-                                               ArrayRef<Value> operands) {
-=======
 BranchOp mlir::edsc::intrinsics::std_br(BlockHandle *bh, ArrayRef<Type> types,
                                         MutableArrayRef<Value> captures,
                                         ValueRange operands) {
->>>>>>> 918d599f
   assert(!*bh && "Unexpected already captured BlockHandle");
   BlockBuilder(bh, types, captures)(/* no body */);
   SmallVector<Value, 4> ops(operands.begin(), operands.end());
   return OperationBuilder<BranchOp>(bh->getBlock(), ops);
 }
 
-<<<<<<< HEAD
-OperationHandle mlir::edsc::intrinsics::std_cond_br(
-    Value cond, BlockHandle trueBranch, ArrayRef<Value> trueOperands,
-    BlockHandle falseBranch, ArrayRef<Value> falseOperands) {
-=======
 CondBranchOp mlir::edsc::intrinsics::std_cond_br(Value cond,
                                                  BlockHandle trueBranch,
                                                  ValueRange trueOperands,
                                                  BlockHandle falseBranch,
                                                  ValueRange falseOperands) {
->>>>>>> 918d599f
   SmallVector<Value, 4> trueOps(trueOperands.begin(), trueOperands.end());
   SmallVector<Value, 4> falseOps(falseOperands.begin(), falseOperands.end());
   return OperationBuilder<CondBranchOp>(cond, trueBranch.getBlock(), trueOps,
                                         falseBranch.getBlock(), falseOps);
 }
 
-<<<<<<< HEAD
-OperationHandle mlir::edsc::intrinsics::std_cond_br(
-    Value cond, BlockHandle *trueBranch, ArrayRef<Type> trueTypes,
-    MutableArrayRef<Value> trueCaptures, ArrayRef<Value> trueOperands,
-    BlockHandle *falseBranch, ArrayRef<Type> falseTypes,
-    MutableArrayRef<Value> falseCaptures, ArrayRef<Value> falseOperands) {
-=======
 CondBranchOp mlir::edsc::intrinsics::std_cond_br(
     Value cond, BlockHandle *trueBranch, ArrayRef<Type> trueTypes,
     MutableArrayRef<Value> trueCaptures, ValueRange trueOperands,
     BlockHandle *falseBranch, ArrayRef<Type> falseTypes,
     MutableArrayRef<Value> falseCaptures, ValueRange falseOperands) {
->>>>>>> 918d599f
   assert(!*trueBranch && "Unexpected already captured BlockHandle");
   assert(!*falseBranch && "Unexpected already captured BlockHandle");
   BlockBuilder(trueBranch, trueTypes, trueCaptures)(/* no body */);
