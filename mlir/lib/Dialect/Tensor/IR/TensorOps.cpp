//===----------------------------------------------------------------------===//
//
// Part of the LLVM Project, under the Apache License v2.0 with LLVM Exceptions.
// See https://llvm.org/LICENSE.txt for license information.
// SPDX-License-Identifier: Apache-2.0 WITH LLVM-exception
//
//===----------------------------------------------------------------------===//

#include "mlir/Dialect/Arithmetic/IR/Arithmetic.h"
#include "mlir/Dialect/Arithmetic/Utils/Utils.h"
#include "mlir/Dialect/Complex/IR/Complex.h"
#include "mlir/Dialect/Tensor/IR/Tensor.h"
#include "mlir/Dialect/Utils/ReshapeOpsUtils.h"
#include "mlir/Dialect/Utils/StaticValueUtils.h"
#include "mlir/IR/BlockAndValueMapping.h"
#include "mlir/IR/Builders.h"
#include "mlir/IR/BuiltinAttributeInterfaces.h"
#include "mlir/IR/Matchers.h"
#include "mlir/IR/TypeUtilities.h"
#include "llvm/ADT/STLExtras.h"
#include "llvm/ADT/SmallBitVector.h"

using namespace mlir;
using namespace mlir::tensor;

/// Materialize a single constant operation from a given attribute value with
/// the desired resultant type.
Operation *TensorDialect::materializeConstant(OpBuilder &builder,
                                              Attribute value, Type type,
                                              Location loc) {
  if (arith::ConstantOp::isBuildableWith(value, type))
    return builder.create<arith::ConstantOp>(loc, value, type);
  if (complex::ConstantOp::isBuildableWith(value, type))
    return builder.create<complex::ConstantOp>(loc, type,
                                               value.cast<ArrayAttr>());
  return nullptr;
}

//===----------------------------------------------------------------------===//
// CastOp
//===----------------------------------------------------------------------===//

/// Returns true if `target` is a ranked tensor type that preserves static
/// information available in the `source` ranked tensor type.
bool mlir::tensor::preservesStaticInformation(Type source, Type target) {
  auto sourceType = source.dyn_cast<RankedTensorType>();
  auto targetType = target.dyn_cast<RankedTensorType>();

  // Requires RankedTensorType.
  if (!sourceType || !targetType)
    return false;

  // Requires same elemental type.
  if (sourceType.getElementType() != targetType.getElementType())
    return false;

  // Requires same rank.
  if (sourceType.getRank() != targetType.getRank())
    return false;

  // If cast is towards more static sizes along any dimension, don't fold.
  for (auto t : llvm::zip(sourceType.getShape(), targetType.getShape())) {
    if (!ShapedType::isDynamic(std::get<0>(t)) &&
        ShapedType::isDynamic(std::get<1>(t)))
      return false;
  }

  return true;
}

/// Determines whether tensor::CastOp casts to a more dynamic version of the
/// source tensor. This is useful to fold a tensor.cast into a consuming op and
/// implement canonicalization patterns for ops in different dialects that may
/// consume the results of tensor.cast operations. Such foldable tensor.cast
/// operations are typically inserted as `slice` ops and are canonicalized,
/// to preserve the type compatibility of their uses.
///
/// Returns true when all conditions are met:
/// 1. source and result are ranked tensors with same element type and rank.
/// 2. the tensor type has more static information than the result
///
/// Example:
/// ```mlir
///   %1 = tensor.cast %0 : tensor<8x16xf32> to tensor<?x?xf32>
///   %2 = consumer %1 ... : tensor<?x?xf32> ...
/// ```
///
/// folds into:
///
/// ```mlir
///   %2 = consumer %0 ... : tensor<8x16xf32> ...
/// ```
bool mlir::tensor::canFoldIntoConsumerOp(CastOp castOp) {
  if (!castOp)
    return false;

  // Can fold if the source of cast has at least as much static information as
  // its results.
  return preservesStaticInformation(castOp.getType(),
                                    castOp.getSource().getType());
}

/// Determines whether the tensor::CastOp casts to a more static version of the
/// source tensor. This is useful to fold into a producing op and implement
/// canonicaliation patterns with the `tensor.cast` op as the root, but producer
/// being from different dialects. Returns true when all conditions are met:
/// 1. source and result and ranked tensors with same element type and rank.
/// 2. the result type has more static information than the source.
///
/// Example:
/// ```mlir
///   %1 = producer ... : tensor<?x?xf32>
///   %2 = tensor.cast %1 : tensor<?x?xf32> to tensor<8x16xf32>
/// ```
///
/// can be canonicalized to :
///
/// ```mlir
///   %2 = producer ... : tensor<8x16xf32>
/// ```
/// Not all ops might be canonicalizable this way, but for those that can be,
/// this method provides a check that it is worth doing the canonicalization.
bool mlir::tensor::canFoldIntoProducerOp(CastOp castOp) {
  if (!castOp)
    return false;
  return preservesStaticInformation(castOp.getSource().getType(),
                                    castOp.getType());
}

/// Performs folding of any operand of `op` if it comes from a tensor::CastOp
/// that can be folded.
LogicalResult mlir::tensor::foldTensorCast(Operation *op) {
  bool folded = false;
  for (OpOperand &operand : op->getOpOperands()) {
    auto castOp = operand.get().getDefiningOp<tensor::CastOp>();
    if (castOp && tensor::canFoldIntoConsumerOp(castOp)) {
      operand.set(castOp.getOperand());
      folded = true;
    }
  }
  return success(folded);
}

bool CastOp::areCastCompatible(TypeRange inputs, TypeRange outputs) {
  if (inputs.size() != 1 || outputs.size() != 1)
    return false;
  Type a = inputs.front(), b = outputs.front();
  auto aT = a.dyn_cast<TensorType>();
  auto bT = b.dyn_cast<TensorType>();
  if (!aT || !bT)
    return false;

  if (aT.getElementType() != bT.getElementType())
    return false;

  return succeeded(verifyCompatibleShape(aT, bT));
}

/// Compute a TensorType that has the joined shape knowledge of the two
/// given TensorTypes. The element types need to match.
static TensorType joinShapes(TensorType one, TensorType two) {
  assert(one.getElementType() == two.getElementType());

  if (!one.hasRank())
    return two;
  if (!two.hasRank())
    return one;

  int64_t rank = one.getRank();
  if (rank != two.getRank())
    return {};

  SmallVector<int64_t, 4> join;
  join.reserve(rank);
  for (int64_t i = 0; i < rank; ++i) {
    if (one.isDynamicDim(i)) {
      join.push_back(two.getDimSize(i));
      continue;
    }
    if (two.isDynamicDim(i)) {
      join.push_back(one.getDimSize(i));
      continue;
    }
    if (one.getDimSize(i) != two.getDimSize(i))
      return {};
    join.push_back(one.getDimSize(i));
  }
  return RankedTensorType::get(join, one.getElementType());
}

namespace {

/// Replaces chains of two tensor.cast operations by a single tensor.cast
/// operation if doing so does not remove runtime constraints.
struct ChainedTensorCast : public OpRewritePattern<CastOp> {
  using OpRewritePattern<CastOp>::OpRewritePattern;

  LogicalResult matchAndRewrite(CastOp tensorCast,
                                PatternRewriter &rewriter) const final {
    auto tensorCastOperand = tensorCast.getOperand().getDefiningOp<CastOp>();

    if (!tensorCastOperand)
      return failure();

    auto sourceType =
        tensorCastOperand.getOperand().getType().cast<TensorType>();
    auto intermediateType = tensorCastOperand.getType().cast<TensorType>();
    auto resultType = tensorCast.getType().cast<TensorType>();

    // We can remove the intermediate cast if joining all three produces the
    // same result as just joining the source and result shapes.
    auto firstJoin =
        joinShapes(joinShapes(sourceType, intermediateType), resultType);

    // The join might not exist if the cast sequence would fail at runtime.
    if (!firstJoin)
      return failure();

    // The newJoin always exists if the above join exists, it might just contain
    // less information. If so, we cannot drop the intermediate cast, as doing
    // so would remove runtime checks.
    auto newJoin = joinShapes(sourceType, resultType);
    if (firstJoin != newJoin)
      return failure();

    rewriter.replaceOpWithNewOp<CastOp>(tensorCast, resultType,
                                        tensorCastOperand.getOperand());
    return success();
  }
};

/// Fold tensor.cast into tesor.extract_slice producer.
/// Example:
/// ```
///  %0 = tensor.extract_slice %arg0[%o, 0] [%s, 512] [1, 1] :
///    tensor<128x512xf32> to tensor<?x512xf32>
///  %1 = tensor.cast %0 : tensor<?x512xf32> to tensor<16x512xf32>
/// ```
/// ->
/// ```
/// %1 = tensor.extract_slice %arg0[%o, 0] [16, 512] [1, 1] :
///   tensor<128x512xf32> to tensor<16x512xf32>
/// ```
struct TensorCastExtractSlice : public OpRewritePattern<CastOp> {
  using OpRewritePattern<CastOp>::OpRewritePattern;

  LogicalResult matchAndRewrite(CastOp tensorCast,
                                PatternRewriter &rewriter) const final {
    auto extractOperand =
        tensorCast.getOperand().getDefiningOp<ExtractSliceOp>();

    if (!extractOperand || !canFoldIntoProducerOp(tensorCast) ||
        tensorCast.getType().getShape() == tensorCast.getSource()
                                               .getType()
                                               .cast<RankedTensorType>()
                                               .getShape())
      return failure();

    SmallVector<OpFoldResult, 4> sizes = extractOperand.getMixedSizes();
    auto dimMask = computeRankReductionMask(
        extractFromI64ArrayAttr(extractOperand.getStaticSizes()),
        extractOperand.getType().getShape());
    size_t dimIndex = 0;
    for (size_t i = 0, e = sizes.size(); i < e; i++) {
      if (dimMask && dimMask->count(i))
        continue;
      int64_t dim = tensorCast.getType().getShape()[dimIndex++];
      if (ShapedType::isDynamic(dim))
        continue;
      sizes[i] = rewriter.getIndexAttr(dim);
    }

    rewriter.replaceOpWithNewOp<ExtractSliceOp>(
        tensorCast, tensorCast.getType().cast<RankedTensorType>(),
        extractOperand.getSource(), extractOperand.getMixedOffsets(), sizes,
        extractOperand.getMixedStrides());
    return success();
  }
};

} // namespace

void CastOp::getCanonicalizationPatterns(RewritePatternSet &results,
                                         MLIRContext *context) {
  results.add<ChainedTensorCast, TensorCastExtractSlice>(context);
}

//===----------------------------------------------------------------------===//
// DimOp
//===----------------------------------------------------------------------===//

void DimOp::build(OpBuilder &builder, OperationState &result, Value source,
                  int64_t index) {
  auto loc = result.location;
  Value indexValue = builder.create<arith::ConstantIndexOp>(loc, index);
  build(builder, result, source, indexValue);
}

Optional<int64_t> DimOp::getConstantIndex() {
  if (auto constantOp = getIndex().getDefiningOp<arith::ConstantOp>())
    return constantOp.getValue().cast<IntegerAttr>().getInt();
  return {};
}

LogicalResult DimOp::verify() {
  // Assume unknown index to be in range.
  Optional<int64_t> index = getConstantIndex();
  if (!index)
    return success();

  // Check that constant index is not knowingly out of range.
  auto type = getSource().getType();
  if (auto tensorType = type.dyn_cast<RankedTensorType>()) {
    if (*index >= tensorType.getRank())
      return emitOpError("index is out of range");
  } else if (type.isa<UnrankedTensorType>()) {
    // Assume index to be in range.
  } else {
    llvm_unreachable("expected operand with tensor type");
  }
  return success();
}

OpFoldResult DimOp::fold(ArrayRef<Attribute> operands) {
  // All forms of folding require a known index.
  auto index = operands[1].dyn_cast_or_null<IntegerAttr>();
  if (!index)
    return {};

  // Folding for unranked types (UnrankedTensorType) is not supported.
  auto tensorType = getSource().getType().dyn_cast<RankedTensorType>();
  if (!tensorType)
    return {};

  // Fold if the shape extent along the given index is known.
  if (!tensorType.isDynamicDim(index.getInt())) {
    Builder builder(getContext());
    return builder.getIndexAttr(tensorType.getShape()[index.getInt()]);
  }

  Operation *definingOp = getSource().getDefiningOp();

  // Fold dim to the operand of tensor.generate.
  if (auto fromElements = dyn_cast_or_null<tensor::GenerateOp>(definingOp)) {
    auto resultType =
        fromElements.getResult().getType().cast<RankedTensorType>();
    // The case where the type encodes the size of the dimension is handled
    // above.
    assert(ShapedType::isDynamic(resultType.getShape()[index.getInt()]));

    // Find the operand of the fromElements that corresponds to this index.
    auto dynExtents = fromElements.getDynamicExtents().begin();
    for (auto dim : resultType.getShape().take_front(index.getInt()))
      if (ShapedType::isDynamic(dim))
        dynExtents++;

    return Value{*dynExtents};
  }

  // The size at the given index is now known to be a dynamic size.
  unsigned unsignedIndex = index.getValue().getZExtValue();

  if (auto sliceOp = dyn_cast_or_null<tensor::ExtractSliceOp>(definingOp)) {
    // Fold only for non-rank reduced ops. For the rank-reduced version, rely on
    // `resolve-shaped-type-result-dims` pass.
    if (sliceOp.getType().getRank() == sliceOp.getSourceType().getRank() &&
        sliceOp.isDynamicSize(unsignedIndex)) {
      return {sliceOp.getDynamicSize(unsignedIndex)};
    }
  }

  // dim(cast) -> dim
  if (succeeded(foldTensorCast(*this)))
    return getResult();

  return {};
}

namespace {
/// Fold dim of a cast into the dim of the source of the tensor cast.
struct DimOfCastOp : public OpRewritePattern<DimOp> {
  using OpRewritePattern<DimOp>::OpRewritePattern;

  LogicalResult matchAndRewrite(DimOp dimOp,
                                PatternRewriter &rewriter) const override {
    auto castOp = dimOp.getSource().getDefiningOp<CastOp>();
    if (!castOp)
      return failure();
    Value newSource = castOp.getOperand();
    rewriter.replaceOpWithNewOp<DimOp>(dimOp, newSource, dimOp.getIndex());
    return success();
  }
};
} // namespace

void DimOp::getCanonicalizationPatterns(RewritePatternSet &results,
                                        MLIRContext *context) {
  results.add<DimOfCastOp>(context);
}

//===----------------------------------------------------------------------===//
// ExtractOp
//===----------------------------------------------------------------------===//

LogicalResult ExtractOp::verify() {
  // Verify the # indices match if we have a ranked type.
  if (auto tensorType = getTensor().getType().dyn_cast<RankedTensorType>())
    if (tensorType.getRank() != static_cast<int64_t>(getIndices().size()))
      return emitOpError("incorrect number of indices for extract_element");

  return success();
}

OpFoldResult ExtractOp::fold(ArrayRef<Attribute> operands) {
  // If this is a splat elements attribute, simply return the value. All of the
  // elements of a splat attribute are the same.
  if (Attribute tensor = operands.front())
    if (auto splatTensor = tensor.dyn_cast<SplatElementsAttr>())
      return splatTensor.getSplatValue<Attribute>();

  // Collect the constant indices into the tensor.
  SmallVector<uint64_t, 8> indices;
  for (Attribute indice : llvm::drop_begin(operands, 1)) {
    if (!indice || !indice.isa<IntegerAttr>())
      return {};
    indices.push_back(indice.cast<IntegerAttr>().getInt());
  }

  // Fold extract(from_elements(...)).
  if (auto fromElementsOp = getTensor().getDefiningOp<FromElementsOp>()) {
    auto tensorType = fromElementsOp.getType().cast<RankedTensorType>();
    auto rank = tensorType.getRank();
    assert(static_cast<int64_t>(indices.size()) == tensorType.getRank() &&
           "rank mismatch");
    int flatIndex = 0;
    int stride = 1;
    for (int i = rank - 1; i >= 0; --i) {
      if (i < rank - 1)
        stride *= tensorType.getDimSize(i);
      flatIndex += indices[i] * stride;
    }
    // Prevent out of bounds accesses. This can happen in invalid code that will
    // never execute.
    if (static_cast<int>(fromElementsOp.getElements().size()) <= flatIndex ||
        flatIndex < 0)
      return {};
    return fromElementsOp.getElements()[flatIndex];
  }

  // If this is an elements attribute, query the value at the given indices.
  if (Attribute tensor = operands.front()) {
    auto elementsAttr = tensor.dyn_cast<ElementsAttr>();
    if (elementsAttr && elementsAttr.isValidIndex(indices))
      return elementsAttr.getValues<Attribute>()[indices];
  }

  return {};
}

//===----------------------------------------------------------------------===//
// FromElementsOp
//===----------------------------------------------------------------------===//

void FromElementsOp::build(OpBuilder &builder, OperationState &result,
                           Type resultType, ValueRange elements) {
  result.addOperands(elements);
  result.addTypes(resultType);
}

void FromElementsOp::build(OpBuilder &builder, OperationState &result,
                           ValueRange elements) {
  assert(!elements.empty() && "expected at least one element");
  Type resultType = RankedTensorType::get(
      {static_cast<int64_t>(elements.size())}, elements.front().getType());
  build(builder, result, resultType, elements);
}

OpFoldResult FromElementsOp::fold(ArrayRef<Attribute> operands) {
  if (!llvm::is_contained(operands, nullptr))
    return DenseElementsAttr::get(getType(), operands);
  return {};
}

namespace {

// Pushes the index_casts that occur before extractions to after the extract.
// This minimizes type conversion in some cases and enables the extract
// canonicalizer. This changes:
//
// %cast = arith.index_cast %tensor : tensor<1xi32> to tensor<1xindex>
// %extract = tensor.extract %cast[%index] : tensor<1xindex>
//
// to the following:
//
// %extract = tensor.extract %tensor[%index] : tensor<1xindex>
// %cast = arith.index_cast %extract : i32 to index
//
// to just %element.
//
// Consider expanding this to a template and handle all tensor cast operations.
struct ExtractElementFromIndexCast
    : public OpRewritePattern<tensor::ExtractOp> {
  using OpRewritePattern<tensor::ExtractOp>::OpRewritePattern;

  LogicalResult matchAndRewrite(tensor::ExtractOp extract,
                                PatternRewriter &rewriter) const final {
    Location loc = extract.getLoc();
    auto indexCast = extract.getTensor().getDefiningOp<arith::IndexCastOp>();
    if (!indexCast)
      return failure();

    Type elementTy = getElementTypeOrSelf(indexCast.getIn());

    auto newExtract = rewriter.create<tensor::ExtractOp>(
        loc, elementTy, indexCast.getIn(), extract.getIndices());

    rewriter.replaceOpWithNewOp<arith::IndexCastOp>(extract, extract.getType(),
                                                    newExtract);

    return success();
  }
};

} // namespace

void FromElementsOp::getCanonicalizationPatterns(RewritePatternSet &results,
                                                 MLIRContext *context) {
  results.add<ExtractElementFromIndexCast>(context);
}

//===----------------------------------------------------------------------===//
// InsertOp
//===----------------------------------------------------------------------===//

LogicalResult InsertOp::verify() {
  // Verify the # indices match if we have a ranked type.
  if (auto destType = getDest().getType().dyn_cast<RankedTensorType>())
    if (destType.getRank() != static_cast<int64_t>(getIndices().size()))
      return emitOpError("incorrect number of indices");
  return success();
}

OpFoldResult InsertOp::fold(ArrayRef<Attribute> operands) {
  Attribute scalar = operands[0];
  Attribute dest = operands[1];
  if (scalar && dest)
    if (auto splatDest = dest.dyn_cast<SplatElementsAttr>())
      if (scalar == splatDest.getSplatValue<Attribute>())
        return dest;
  return {};
}

//===----------------------------------------------------------------------===//
// GenerateOp
//===----------------------------------------------------------------------===//

LogicalResult GenerateOp::reifyResultShapes(
    OpBuilder &builder, ReifiedRankedShapedTypeDims &reifiedReturnShapes) {
  reifiedReturnShapes.resize(1, SmallVector<Value>(getType().getRank()));
  int idx = 0;
  for (auto dim : llvm::seq<int64_t>(0, getType().getRank())) {
    if (getType().isDynamicDim(dim)) {
      reifiedReturnShapes[0][dim] = getOperand(idx++);
    } else {
      reifiedReturnShapes[0][dim] = builder.create<arith::ConstantIndexOp>(
          getLoc(), getType().getDimSize(dim));
    }
  }
  return success();
}

LogicalResult GenerateOp::verify() {
  // Ensure that the tensor type has as many dynamic dimensions as are specified
  // by the operands.
  RankedTensorType resultTy = getType().cast<RankedTensorType>();
  if (getNumOperands() != resultTy.getNumDynamicDims())
    return emitError("must have as many index operands as dynamic extents "
                     "in the result type");

  return success();
}

LogicalResult GenerateOp::verifyRegions() {
  RankedTensorType resultTy = getType().cast<RankedTensorType>();
  // Ensure that region arguments span the index space.
  if (!llvm::all_of(getBody().getArgumentTypes(),
                    [](Type ty) { return ty.isIndex(); }))
    return emitError("all body arguments must be index");
  if (getBody().getNumArguments() != resultTy.getRank())
    return emitError("must have one body argument per input dimension");

  // Ensure that the region yields an element of the right type.
  auto yieldOp = cast<YieldOp>(getBody().getBlocks().front().getTerminator());

  if (yieldOp.getValue().getType() != resultTy.getElementType())
    return emitOpError(
        "body must be terminated with a `yield` operation of the tensor "
        "element type");

  return success();
}

void GenerateOp::build(
    OpBuilder &b, OperationState &result, Type resultTy,
    ValueRange dynamicExtents,
    function_ref<void(OpBuilder &, Location, ValueRange)> bodyBuilder) {
  build(b, result, resultTy, dynamicExtents);

  // Build and populate body.
  OpBuilder::InsertionGuard guard(b);
  Region *bodyRegion = result.regions.front().get();
  auto rank = resultTy.cast<RankedTensorType>().getRank();
  SmallVector<Type, 2> argumentTypes(rank, b.getIndexType());
  SmallVector<Location, 2> argumentLocs(rank, result.location);
  Block *bodyBlock =
      b.createBlock(bodyRegion, bodyRegion->end(), argumentTypes, argumentLocs);
  bodyBuilder(b, result.location, bodyBlock->getArguments());
}

namespace {

/// Canonicalizes tensor.generate operations with a constant
/// operand into the equivalent operation with the operand expressed in the
/// result type, instead. We also insert a type cast to make sure that the
/// resulting IR is still well-typed.
struct StaticTensorGenerate : public OpRewritePattern<GenerateOp> {
  using OpRewritePattern<GenerateOp>::OpRewritePattern;

  LogicalResult matchAndRewrite(GenerateOp tensorFromElements,
                                PatternRewriter &rewriter) const final {
    auto resultType =
        tensorFromElements.getResult().getType().cast<RankedTensorType>();

    if (resultType.hasStaticShape())
      return failure();

    SmallVector<Value, 4> newOperands;
    SmallVector<int64_t, 4> newShape;
    auto operandsIt = tensorFromElements.getDynamicExtents().begin();

    for (int64_t dim : resultType.getShape()) {
      if (!ShapedType::isDynamic(dim)) {
        newShape.push_back(dim);
        continue;
      }
      APInt index;
      if (!matchPattern(*operandsIt, m_ConstantInt(&index))) {
        newShape.push_back(ShapedType::kDynamicSize);
        newOperands.push_back(*operandsIt++);
        continue;
      }
      newShape.push_back(index.getSExtValue());
      operandsIt++;
    }

    if (newOperands.size() == tensorFromElements.getDynamicExtents().size())
      return failure();

    auto loc = tensorFromElements.getLoc();
    auto newOp = rewriter.create<GenerateOp>(
        loc, RankedTensorType::get(newShape, resultType.getElementType()),
        newOperands);
    rewriter.inlineRegionBefore(tensorFromElements.getBody(), newOp.getBody(),
                                newOp.getBody().begin());
    rewriter.replaceOpWithNewOp<tensor::CastOp>(tensorFromElements, resultType,
                                                newOp);
    return success();
  }
};

/// Canonicalizes the pattern of the form
///
/// %tensor = tensor.generate %x {
///   ^bb0(%arg0: index):
///   <computation>
///   yield %1 : index
/// } : tensor<?xindex>
/// %extracted_element = tensor.extract %tensor[%c0] : tensor<?xi32>
///
/// to just <computation> with %arg0 replaced by %c0. We only do this if the
/// tensor.generate operation has no side-effects.
struct ExtractFromTensorGenerate : public OpRewritePattern<tensor::ExtractOp> {
  using OpRewritePattern<tensor::ExtractOp>::OpRewritePattern;

  LogicalResult matchAndRewrite(tensor::ExtractOp extract,
                                PatternRewriter &rewriter) const final {
    auto tensorFromElements = extract.getTensor().getDefiningOp<GenerateOp>();
    if (!tensorFromElements || !wouldOpBeTriviallyDead(tensorFromElements))
      return failure();

    BlockAndValueMapping mapping;
    Block *body = &tensorFromElements.getBody().front();
<<<<<<< HEAD
    mapping.map(body->getArguments(), extract.indices());
=======
    mapping.map(body->getArguments(), extract.getIndices());
>>>>>>> 3de04b6d
    for (auto &op : body->without_terminator())
      rewriter.clone(op, mapping);

    auto yield = cast<YieldOp>(body->getTerminator());

    rewriter.replaceOp(extract, mapping.lookupOrDefault(yield.getValue()));
    return success();
  }
};

/// Canonicalizes the pattern of the form
///
/// %val = tensor.cast %source : : tensor<?xi32> to tensor<2xi32>
/// %extracted_element = tensor.extract %val[%c0] : tensor<2xi32>
///
/// to
///
/// %extracted_element = tensor.extract %source[%c0] : tensor<?xi32>
struct ExtractFromTensorCast : public OpRewritePattern<tensor::ExtractOp> {
  using OpRewritePattern<tensor::ExtractOp>::OpRewritePattern;

  LogicalResult matchAndRewrite(tensor::ExtractOp extract,
                                PatternRewriter &rewriter) const final {
    auto tensorCast = extract.getTensor().getDefiningOp<tensor::CastOp>();
    if (!tensorCast)
      return failure();

    rewriter.replaceOpWithNewOp<tensor::ExtractOp>(
        extract, tensorCast.getSource(), extract.getIndices());
    return success();
  }
};

} // namespace

void GenerateOp::getCanonicalizationPatterns(RewritePatternSet &results,
                                             MLIRContext *context) {
  // TODO: Move extract patterns to tensor::ExtractOp.
  results.add<ExtractFromTensorGenerate, ExtractFromTensorCast,
              StaticTensorGenerate>(context);
}

//===----------------------------------------------------------------------===//
// RankOp
//===----------------------------------------------------------------------===//

OpFoldResult RankOp::fold(ArrayRef<Attribute> operands) {
  // Constant fold rank when the rank of the operand is known.
  auto type = getOperand().getType();
  auto shapedType = type.dyn_cast<ShapedType>();
  if (shapedType && shapedType.hasRank())
    return IntegerAttr::get(IndexType::get(getContext()), shapedType.getRank());
  return IntegerAttr();
}

//===----------------------------------------------------------------------===//
// ReshapeOp
//===----------------------------------------------------------------------===//

static int64_t getNumElements(ShapedType type) {
  int64_t numElements = 1;
  for (auto dim : type.getShape())
    numElements *= dim;
  return numElements;
}

LogicalResult ReshapeOp::verify() {
  TensorType operandType = getSource().getType().cast<TensorType>();
  TensorType resultType = getResult().getType().cast<TensorType>();

  if (operandType.getElementType() != resultType.getElementType())
    return emitOpError("element types of source and destination tensor "
                       "types should be the same");

  int64_t shapeSize =
      getShape().getType().cast<RankedTensorType>().getDimSize(0);
  auto resultRankedType = resultType.dyn_cast<RankedTensorType>();
  auto operandRankedType = operandType.dyn_cast<RankedTensorType>();

  if (resultRankedType) {
    if (operandRankedType && resultRankedType.hasStaticShape() &&
        operandRankedType.hasStaticShape()) {
      if (getNumElements(operandRankedType) != getNumElements(resultRankedType))
        return emitOpError("source and destination tensor should have the "
                           "same number of elements");
    }
    if (ShapedType::isDynamic(shapeSize))
      return emitOpError("cannot use shape operand with dynamic length to "
                         "reshape to statically-ranked tensor type");
    if (shapeSize != resultRankedType.getRank())
      return emitOpError(
          "length of shape operand differs from the result's tensor rank");
  }
  return success();
}

//===----------------------------------------------------------------------===//
// Reassociative reshape ops
//===----------------------------------------------------------------------===//

SmallVector<AffineMap, 4> CollapseShapeOp::getReassociationMaps() {
  return getSymbolLessAffineMaps(getReassociationExprs());
}
SmallVector<ReassociationExprs, 4> CollapseShapeOp::getReassociationExprs() {
  return convertReassociationIndicesToExprs(getContext(),
                                            getReassociationIndices());
}

SmallVector<AffineMap, 4> ExpandShapeOp::getReassociationMaps() {
  return getSymbolLessAffineMaps(getReassociationExprs());
}
SmallVector<ReassociationExprs, 4> ExpandShapeOp::getReassociationExprs() {
  return convertReassociationIndicesToExprs(getContext(),
                                            getReassociationIndices());
}

/// Compute the RankedTensorType obtained by applying `reassociation` to `type`.
static RankedTensorType
computeTensorReshapeCollapsedType(RankedTensorType type,
                                  ArrayRef<AffineMap> reassociation) {
  auto shape = type.getShape();
  SmallVector<int64_t, 4> newShape;
  newShape.reserve(reassociation.size());

  // Use the fact that reassociation is valid to simplify the logic: only use
  // each map's rank.
  assert(isReassociationValid(reassociation) && "invalid reassociation");
  unsigned currentDim = 0;
  for (AffineMap m : reassociation) {
    unsigned dim = m.getNumResults();
    auto band = shape.slice(currentDim, dim);
    int64_t size = 1;
    if (llvm::is_contained(band, ShapedType::kDynamicSize))
      size = ShapedType::kDynamicSize;
    else
      for (unsigned d = 0; d < dim; ++d)
        size *= shape[currentDim + d];
    newShape.push_back(size);
    currentDim += dim;
  }

  return RankedTensorType::get(newShape, type.getElementType());
}

void CollapseShapeOp::build(OpBuilder &b, OperationState &result, Value src,
                            ArrayRef<ReassociationIndices> reassociation,
                            ArrayRef<NamedAttribute> attrs) {
  auto resultType = computeTensorReshapeCollapsedType(
      src.getType().cast<RankedTensorType>(),
      getSymbolLessAffineMaps(
          convertReassociationIndicesToExprs(b.getContext(), reassociation)));
  build(b, result, resultType, src, attrs);
  result.addAttribute(getReassociationAttrStrName(),
                      getReassociationIndicesAttribute(b, reassociation));
}

// Checks if types are the same, but ignoring encoding on ranked tensors.
static bool isSameTypesWithoutEncoding(Type tp1, Type tp2) {
  if (auto rtp1 = tp1.dyn_cast<RankedTensorType>()) {
    if (auto rtp2 = tp2.dyn_cast<RankedTensorType>())
      return rtp1.getShape() == rtp2.getShape() &&
             rtp1.getElementType() == rtp2.getElementType();
    return false;
  }
  // Default implementation.
  return tp1 == tp2;
}

template <typename TensorReshapeOp, bool isExpansion = std::is_same<
                                        TensorReshapeOp, ExpandShapeOp>::value>
static LogicalResult verifyTensorReshapeOp(TensorReshapeOp op,
                                           RankedTensorType expandedType,
                                           RankedTensorType collapsedType) {
  if (failed(
          verifyReshapeLikeTypes(op, expandedType, collapsedType, isExpansion)))
    return failure();

  auto maps = op.getReassociationMaps();
  RankedTensorType expectedType =
      computeTensorReshapeCollapsedType(expandedType, maps);
  if (!isSameTypesWithoutEncoding(collapsedType, expectedType))
    return op.emitOpError("expected collapsed type to be ")
           << expectedType << ", but got " << collapsedType;
  return success();
}

LogicalResult ExpandShapeOp::verify() {
  return verifyTensorReshapeOp(*this, getResultType(), getSrcType());
}

LogicalResult CollapseShapeOp::verify() {
  return verifyTensorReshapeOp(*this, getSrcType(), getResultType());
}

namespace {
/// Reshape of a splat constant can be replaced with a constant of the result
/// type.
template <typename TensorReshapeOp>
struct FoldReshapeWithConstant : OpRewritePattern<TensorReshapeOp> {
  using OpRewritePattern<TensorReshapeOp>::OpRewritePattern;
  LogicalResult matchAndRewrite(TensorReshapeOp reshapeOp,
                                PatternRewriter &rewriter) const override {
    DenseElementsAttr attr;
    if (!matchPattern(reshapeOp.getSrc(), m_Constant(&attr)))
      return failure();
    if (!attr || !attr.isSplat())
      return failure();
    DenseElementsAttr newAttr = DenseElementsAttr::getFromRawBuffer(
        reshapeOp.getResultType(), attr.getRawData());
    rewriter.replaceOpWithNewOp<arith::ConstantOp>(reshapeOp, newAttr);
    return success();
  }
};

/// Reshape of a FromElements can be replaced with a FromElements of the result
/// type
template <typename TensorReshapeOp>
struct FoldReshapeWithFromElements : OpRewritePattern<TensorReshapeOp> {
  using OpRewritePattern<TensorReshapeOp>::OpRewritePattern;
  LogicalResult matchAndRewrite(TensorReshapeOp reshapeOp,
                                PatternRewriter &rewriter) const override {
    auto fromElements =
        reshapeOp.getSrc().template getDefiningOp<FromElementsOp>();
    if (!fromElements)
      return failure();

    auto shapedTy = reshapeOp.getType().template cast<ShapedType>();

    if (!shapedTy.hasStaticShape())
      return failure();

    rewriter.replaceOpWithNewOp<FromElementsOp>(reshapeOp, reshapeOp.getType(),
                                                fromElements.getElements());
    return success();
  }
};

} // namespace

void ExpandShapeOp::getCanonicalizationPatterns(RewritePatternSet &results,
                                                MLIRContext *context) {
  results.add<ComposeReassociativeReshapeOps<ExpandShapeOp>,
              ComposeExpandOfCollapseOp<ExpandShapeOp, CollapseShapeOp>,
              FoldReshapeWithConstant<ExpandShapeOp>,
              FoldReshapeWithFromElements<ExpandShapeOp>>(context);
}

void CollapseShapeOp::getCanonicalizationPatterns(RewritePatternSet &results,
                                                  MLIRContext *context) {
  results.add<ComposeReassociativeReshapeOps<CollapseShapeOp>,
              ComposeCollapseOfExpandOp<CollapseShapeOp, ExpandShapeOp>,
              FoldReshapeWithConstant<CollapseShapeOp>,
              FoldReshapeWithFromElements<CollapseShapeOp>>(context);
}

OpFoldResult ExpandShapeOp::fold(ArrayRef<Attribute> operands) {
  return foldReshapeOp<ExpandShapeOp, CollapseShapeOp>(*this, operands);
}
OpFoldResult CollapseShapeOp::fold(ArrayRef<Attribute> operands) {
  return foldReshapeOp<CollapseShapeOp, ExpandShapeOp>(*this, operands);
}

//===----------------------------------------------------------------------===//
// ExtractSliceOp
//===----------------------------------------------------------------------===//

/// An extract_slice result type can be inferred, when it is not
/// rank-reduced, from the source type and the static representation of
/// offsets, sizes and strides. Special sentinels encode the dynamic case.
RankedTensorType ExtractSliceOp::inferResultType(
    ShapedType sourceShapedTensorType, ArrayRef<int64_t> staticOffsets,
    ArrayRef<int64_t> staticSizes, ArrayRef<int64_t> staticStrides) {
  // An extract_slice op may specify only a leading subset of offset/sizes/
  // strides in which case we complete with offset=0, sizes from memref type and
  // strides=1.
  assert(static_cast<int64_t>(staticSizes.size()) ==
             sourceShapedTensorType.getRank() &&
         "unexpected staticSizes not equal to rank of source");
  return RankedTensorType::get(staticSizes,
                               sourceShapedTensorType.getElementType());
}

RankedTensorType ExtractSliceOp::inferResultType(
    ShapedType sourceShapedTensorType, ArrayRef<OpFoldResult> offsets,
    ArrayRef<OpFoldResult> sizes, ArrayRef<OpFoldResult> strides) {
  SmallVector<int64_t> staticOffsets, staticSizes, staticStrides;
  SmallVector<Value> dynamicOffsets, dynamicSizes, dynamicStrides;
  dispatchIndexOpFoldResults(offsets, dynamicOffsets, staticOffsets,
                             ShapedType::kDynamicStrideOrOffset);
  dispatchIndexOpFoldResults(sizes, dynamicSizes, staticSizes,
                             ShapedType::kDynamicSize);
  dispatchIndexOpFoldResults(strides, dynamicStrides, staticStrides,
                             ShapedType::kDynamicStrideOrOffset);
  return ExtractSliceOp::inferResultType(sourceShapedTensorType, staticOffsets,
                                         staticSizes, staticStrides);
}

/// If the rank is reduced (i.e. the desiredResultRank is smaller than the
/// number of sizes), drop as many size 1 as needed to produce an inferred type
/// with the desired rank.
///
/// Note that there may be multiple ways to compute this rank-reduced type:
///   e.g. 1x6x1 can rank-reduce to either 1x6 or 6x1 2-D tensors.
///
/// To disambiguate, this function always drops the first 1 sizes occurrences.
RankedTensorType ExtractSliceOp::inferCanonicalRankReducedResultType(
    unsigned desiredResultRank, RankedTensorType sourceRankedTensorType,
    ArrayRef<int64_t> offsets, ArrayRef<int64_t> sizes,
    ArrayRef<int64_t> strides) {
  // Type inferred in the absence of rank-reducing behavior.
  auto inferredType =
      inferResultType(sourceRankedTensorType, offsets, sizes, strides)
          .cast<RankedTensorType>();
  int rankDiff = inferredType.getRank() - desiredResultRank;
  if (rankDiff > 0) {
    auto shape = inferredType.getShape();
    llvm::SmallBitVector dimsToProject =
        getPositionsOfShapeOne(rankDiff, shape);
    SmallVector<int64_t> projectedShape;
    // Best effort rank-reducing: drop 1s in order.
    for (unsigned pos = 0, e = shape.size(); pos < e; ++pos)
      if (!dimsToProject.test(pos))
        projectedShape.push_back(shape[pos]);
    inferredType =
        RankedTensorType::get(projectedShape, inferredType.getElementType());
  }
  return inferredType;
}

RankedTensorType ExtractSliceOp::inferCanonicalRankReducedResultType(
    unsigned desiredResultRank, RankedTensorType sourceRankedTensorType,
    ArrayRef<OpFoldResult> offsets, ArrayRef<OpFoldResult> sizes,
    ArrayRef<OpFoldResult> strides) {
  SmallVector<int64_t> staticOffsets, staticSizes, staticStrides;
  SmallVector<Value> dynamicOffsets, dynamicSizes, dynamicStrides;
  dispatchIndexOpFoldResults(offsets, dynamicOffsets, staticOffsets,
                             ShapedType::kDynamicStrideOrOffset);
  dispatchIndexOpFoldResults(sizes, dynamicSizes, staticSizes,
                             ShapedType::kDynamicSize);
  dispatchIndexOpFoldResults(strides, dynamicStrides, staticStrides,
                             ShapedType::kDynamicStrideOrOffset);
  return ExtractSliceOp::inferCanonicalRankReducedResultType(
      desiredResultRank, sourceRankedTensorType, staticOffsets, staticSizes,
      staticStrides);
}

/// Build an ExtractSliceOp with mixed static and dynamic entries and custom
/// result type. If the type passed is nullptr, it is inferred.
void ExtractSliceOp::build(OpBuilder &b, OperationState &result,
                           RankedTensorType resultType, Value source,
                           ArrayRef<OpFoldResult> offsets,
                           ArrayRef<OpFoldResult> sizes,
                           ArrayRef<OpFoldResult> strides,
                           ArrayRef<NamedAttribute> attrs) {
  SmallVector<int64_t> staticOffsets, staticSizes, staticStrides;
  SmallVector<Value> dynamicOffsets, dynamicSizes, dynamicStrides;
  dispatchIndexOpFoldResults(offsets, dynamicOffsets, staticOffsets,
                             ShapedType::kDynamicStrideOrOffset);
  dispatchIndexOpFoldResults(sizes, dynamicSizes, staticSizes,
                             ShapedType::kDynamicSize);
  dispatchIndexOpFoldResults(strides, dynamicStrides, staticStrides,
                             ShapedType::kDynamicStrideOrOffset);
  auto sourceRankedTensorType = source.getType().cast<RankedTensorType>();
  // Structuring implementation this way avoids duplication between builders.
  if (!resultType) {
    resultType =
        ExtractSliceOp::inferResultType(sourceRankedTensorType, staticOffsets,
                                        staticSizes, staticStrides)
            .cast<RankedTensorType>();
  }
  build(b, result, resultType, source, dynamicOffsets, dynamicSizes,
        dynamicStrides, b.getI64ArrayAttr(staticOffsets),
        b.getI64ArrayAttr(staticSizes), b.getI64ArrayAttr(staticStrides));
  result.addAttributes(attrs);
}

/// Build an ExtractSliceOp with mixed static and dynamic entries and inferred
/// result type.
void ExtractSliceOp::build(OpBuilder &b, OperationState &result, Value source,
                           ArrayRef<OpFoldResult> offsets,
                           ArrayRef<OpFoldResult> sizes,
                           ArrayRef<OpFoldResult> strides,
                           ArrayRef<NamedAttribute> attrs) {
  build(b, result, RankedTensorType(), source, offsets, sizes, strides, attrs);
}

/// Build an ExtractSliceOp with dynamic entries and custom result type. If the
/// type passed is nullptr, it is inferred.
void ExtractSliceOp::build(OpBuilder &b, OperationState &result,
                           RankedTensorType resultType, Value source,
                           ValueRange offsets, ValueRange sizes,
                           ValueRange strides, ArrayRef<NamedAttribute> attrs) {
  SmallVector<OpFoldResult> offsetValues = llvm::to_vector<4>(
      llvm::map_range(offsets, [](Value v) -> OpFoldResult { return v; }));
  SmallVector<OpFoldResult> sizeValues = llvm::to_vector<4>(
      llvm::map_range(sizes, [](Value v) -> OpFoldResult { return v; }));
  SmallVector<OpFoldResult> strideValues = llvm::to_vector<4>(
      llvm::map_range(strides, [](Value v) -> OpFoldResult { return v; }));
  build(b, result, resultType, source, offsetValues, sizeValues, strideValues);
}

/// Build an ExtractSliceOp with dynamic entries and inferred result type.
void ExtractSliceOp::build(OpBuilder &b, OperationState &result, Value source,
                           ValueRange offsets, ValueRange sizes,
                           ValueRange strides, ArrayRef<NamedAttribute> attrs) {
  build(b, result, RankedTensorType(), source, offsets, sizes, strides, attrs);
}

template <typename OpTy>
static LogicalResult produceSliceErrorMsg(SliceVerificationResult result,
                                          OpTy op, Type expectedType) {
  auto memrefType = expectedType.cast<ShapedType>();
  switch (result) {
  case SliceVerificationResult::Success:
    return success();
  case SliceVerificationResult::RankTooLarge:
    return op.emitError("expected rank to be smaller or equal to ")
           << "the other rank. ";
  case SliceVerificationResult::SizeMismatch:
    return op.emitError("expected type to be ")
           << expectedType << " or a rank-reduced version. (size mismatch) ";
  case SliceVerificationResult::ElemTypeMismatch:
    return op.emitError("expected element type to be ")
           << memrefType.getElementType();
  default:
    llvm_unreachable("unexpected extract_slice op verification result");
  }
}

/// Verifier for ExtractSliceOp.
LogicalResult ExtractSliceOp::verify() {
  // Verify result type against inferred type.
  RankedTensorType expectedType = ExtractSliceOp::inferResultType(
      getSourceType(), getMixedOffsets(), getMixedSizes(), getMixedStrides());
  SliceVerificationResult result = isRankReducedType(expectedType, getType());
  return produceSliceErrorMsg(result, *this, expectedType);
}

llvm::SmallBitVector ExtractSliceOp::getDroppedDims() {
  ArrayRef<int64_t> resultShape = getType().getShape();
  SmallVector<OpFoldResult> mixedSizes = getMixedSizes();
  llvm::SmallBitVector droppedDims(mixedSizes.size());
  unsigned shapePos = 0;
  for (const auto &size : enumerate(mixedSizes)) {
    Optional<int64_t> sizeVal = getConstantIntValue(size.value());
    // If the size is not 1, or if the current matched dimension of the result
    // is the same static shape as the size value (which is 1), then the
    // dimension is preserved.
    if (!sizeVal || *sizeVal != 1 ||
        (shapePos < resultShape.size() && resultShape[shapePos] == 1)) {
      shapePos++;
      continue;
    }
    droppedDims.set(size.index());
  }
  return droppedDims;
}

LogicalResult ExtractSliceOp::reifyResultShapes(
    OpBuilder &builder, ReifiedRankedShapedTypeDims &reifiedReturnShapes) {
  reifiedReturnShapes.resize(1);
  reifiedReturnShapes[0].reserve(getType().getRank());
  SmallVector<OpFoldResult> mixedSizes = getMixedSizes();
  llvm::SmallBitVector droppedDims = getDroppedDims();
  Location loc = getLoc();
  for (const auto &size : enumerate(mixedSizes)) {
    if (droppedDims.test(size.index()))
      continue;
    if (auto attr = size.value().dyn_cast<Attribute>()) {
      reifiedReturnShapes[0].push_back(builder.create<arith::ConstantIndexOp>(
          loc, attr.cast<IntegerAttr>().getInt()));
      continue;
    }
    reifiedReturnShapes[0].push_back(size.value().get<Value>());
  }
  return success();
}

namespace {
/// Pattern to rewrite an extract_slice op with tensor::Cast arguments.
/// This essentially pushes memref_cast past its consuming slice when
/// `canFoldIntoConsumerOp` is true.
///
/// Example:
/// ```
///   %0 = tensor.cast %V : tensor<16x16xf32> to tensor<?x?xf32>
///   %1 = tensor.extract_slice %0[0, 0][3, 4][1, 1] : tensor<?x?xf32> to
///   tensor<3x4xf32>
/// ```
/// is rewritten into:
/// ```
///   %0 = tensor.extract_slice %V[0, 0][3, 4][1, 1] : tensor<16x16xf32> to
///   tensor<3x4xf32> %1 = tensor.cast %0: tensor<3x4xf32> to tensor<3x4xf32>
/// ```
class ExtractSliceOpCastFolder final : public OpRewritePattern<ExtractSliceOp> {
public:
  using OpRewritePattern<ExtractSliceOp>::OpRewritePattern;

  LogicalResult matchAndRewrite(ExtractSliceOp sliceOp,
                                PatternRewriter &rewriter) const override {
    // Any constant operand, just return to let the constant folder kick in.
    if (llvm::any_of(sliceOp.getOperands(), [](Value operand) {
          return matchPattern(operand, matchConstantIndex());
        }))
      return failure();

    auto castOp = sliceOp.getSource().getDefiningOp<tensor::CastOp>();
    if (!castOp)
      return failure();

    if (!canFoldIntoConsumerOp(castOp))
      return failure();

    /// Deduce the type of the result to use for the canonicalized operation.
    RankedTensorType resultType =
        ExtractSliceOp::inferCanonicalRankReducedResultType(
            sliceOp.getType().getRank(), sliceOp.getSourceType(),
            sliceOp.getMixedOffsets(), sliceOp.getMixedSizes(),
            sliceOp.getMixedStrides());
    Value newSlice = rewriter.create<ExtractSliceOp>(
        sliceOp.getLoc(), resultType, castOp.getSource(), sliceOp.getOffsets(),
        sliceOp.getSizes(), sliceOp.getStrides(), sliceOp.getStaticOffsets(),
        sliceOp.getStaticSizes(), sliceOp.getStaticStrides());
    rewriter.replaceOpWithNewOp<tensor::CastOp>(sliceOp, sliceOp.getType(),
                                                newSlice);
    return success();
  }
};

/// Slice elements from `values` into `outValues`. `counts` represents the
/// numbers of elements to stride in the original values for each dimension.
/// The output values can be used to construct a DenseElementsAttr.
template <typename IterTy, typename ElemTy>
static void sliceElements(IterTy values, ArrayRef<int64_t> counts,
                          ArrayRef<int64_t> offsets, ArrayRef<int64_t> sizes,
                          ArrayRef<int64_t> strides,
                          llvm::SmallVectorImpl<ElemTy> *outValues) {
  assert(offsets.size() == sizes.size());
  assert(offsets.size() == strides.size());
  if (offsets.empty())
    return;

  int64_t offset = offsets.front();
  int64_t size = sizes.front();
  int64_t stride = strides.front();
  if (offsets.size() == 1) {
    for (int64_t i = 0; i < size; ++i, offset += stride)
      outValues->push_back(*(values + offset));

    return;
  }

  for (int64_t i = 0; i < size; ++i, offset += stride) {
    auto begin = values + offset * counts.front();
    sliceElements<IterTy, ElemTy>(begin, counts.drop_front(),
                                  offsets.drop_front(), sizes.drop_front(),
                                  strides.drop_front(), outValues);
  }
}

/// Fold arith.constant and tensor.extract_slice into arith.constant. The folded
/// operation might introduce more constant data; Users can control their
/// heuristics by the control function.
class ConstantOpExtractSliceFolder final
    : public OpRewritePattern<ExtractSliceOp> {
public:
  using OpRewritePattern<ExtractSliceOp>::OpRewritePattern;

  ConstantOpExtractSliceFolder(MLIRContext *context,
                               ControlConstantExtractSliceFusionFn controlFn)
      : OpRewritePattern<ExtractSliceOp>(context),
        controlFn(std::move(controlFn)) {}

  LogicalResult matchAndRewrite(ExtractSliceOp op,
                                PatternRewriter &rewriter) const override {
    DenseElementsAttr attr;
    if (!matchPattern(op.getSource(), m_Constant(&attr)))
      return failure();

    // A constant splat is handled by fold().
    if (attr.isSplat())
      return failure();

    // Dynamic result shape is not supported.
    auto sourceType = op.getSource().getType().cast<ShapedType>();
    auto resultType = op.getResult().getType().cast<ShapedType>();
    if (!sourceType.hasStaticShape() || !resultType.hasStaticShape())
      return failure();

    // Customized control over the folding.
    if (!controlFn(op))
      return failure();

    int64_t count = sourceType.getNumElements();
    if (count == 0)
      return failure();

    // Check if there are any dynamic parts, which are not supported.
    auto offsets = extractFromI64ArrayAttr(op.getStaticOffsets());
    if (llvm::is_contained(offsets, ShapedType::kDynamicStrideOrOffset))
      return failure();
    auto sizes = extractFromI64ArrayAttr(op.getStaticSizes());
    if (llvm::is_contained(sizes, ShapedType::kDynamicSize))
      return failure();
    auto strides = extractFromI64ArrayAttr(op.getStaticStrides());
    if (llvm::is_contained(strides, ShapedType::kDynamicStrideOrOffset))
      return failure();

    // Compute the stride for each dimension.
    SmallVector<int64_t> counts;
    ArrayRef<int64_t> shape = sourceType.getShape();
    counts.reserve(shape.size());
    for (int64_t v : shape) {
      count = count / v;
      counts.push_back(count);
    }

    // New attribute constructed by the sliced values.
    DenseElementsAttr newAttr;

    if (auto elems = attr.dyn_cast<DenseIntElementsAttr>()) {
      SmallVector<APInt> outValues;
      outValues.reserve(sourceType.getNumElements());
      sliceElements<DenseElementsAttr::IntElementIterator, APInt>(
          elems.begin(), counts, offsets, sizes, strides, &outValues);
      newAttr = DenseElementsAttr::get(resultType, outValues);
    } else if (auto elems = attr.dyn_cast<DenseFPElementsAttr>()) {
      SmallVector<APFloat> outValues;
      outValues.reserve(sourceType.getNumElements());
      sliceElements<DenseElementsAttr::FloatElementIterator, APFloat>(
          elems.begin(), counts, offsets, sizes, strides, &outValues);
      newAttr = DenseElementsAttr::get(resultType, outValues);
    }

    if (newAttr) {
      rewriter.replaceOpWithNewOp<arith::ConstantOp>(op, resultType, newAttr);
      return success();
    }

    return failure();
  }

private:
  /// This additionally controls whether the fold happens or not. Users can
  /// impose their heuristics in the function.
  ControlConstantExtractSliceFusionFn controlFn;
};

} // namespace

void mlir::tensor::populateFoldConstantExtractSlicePatterns(
    RewritePatternSet &patterns,
    const ControlConstantExtractSliceFusionFn &controlFn) {
  patterns.add<ConstantOpExtractSliceFolder>(patterns.getContext(), controlFn);
}

/// Return the canonical type of the result of an extract_slice op.
struct SliceReturnTypeCanonicalizer {
  RankedTensorType operator()(ExtractSliceOp op,
                              ArrayRef<OpFoldResult> mixedOffsets,
                              ArrayRef<OpFoldResult> mixedSizes,
                              ArrayRef<OpFoldResult> mixedStrides) {
    return ExtractSliceOp::inferCanonicalRankReducedResultType(
        op.getType().getRank(), op.getSourceType(), mixedOffsets, mixedSizes,
        mixedStrides);
  }
};

/// A canonicalizer wrapper to replace ExtractSliceOps.
struct SliceCanonicalizer {
  void operator()(PatternRewriter &rewriter, ExtractSliceOp op,
                  ExtractSliceOp newOp) {
    Value replacement = newOp.getResult();
    if (replacement.getType() != op.getType())
      replacement = rewriter.create<tensor::CastOp>(op.getLoc(), op.getType(),
                                                    replacement);
    rewriter.replaceOp(op, replacement);
  }
};

void ExtractSliceOp::getCanonicalizationPatterns(RewritePatternSet &results,
                                                 MLIRContext *context) {
  results.add<
      OpWithOffsetSizesAndStridesConstantArgumentFolder<
          ExtractSliceOp, SliceReturnTypeCanonicalizer, SliceCanonicalizer>,
      ExtractSliceOpCastFolder>(context);
}

//
static LogicalResult
foldIdentityOffsetSizeAndStrideOpInterface(OffsetSizeAndStrideOpInterface op,
                                           ShapedType shapedType) {
  OpBuilder b(op.getContext());
  for (OpFoldResult ofr : op.getMixedOffsets())
    if (getConstantIntValue(ofr) != static_cast<int64_t>(0))
      return failure();
  // Rank-reducing noops only need to inspect the leading dimensions: llvm::zip
  // is appropriate.
  auto shape = shapedType.getShape();
  for (auto it : llvm::zip(op.getMixedSizes(), shape))
    if (getConstantIntValue(std::get<0>(it)) != std::get<1>(it))
      return failure();
  for (OpFoldResult ofr : op.getMixedStrides())
    if (getConstantIntValue(ofr) != static_cast<int64_t>(1))
      return failure();
  return success();
}

/// If we have an ExtractSliceOp consuming an InsertSliceOp with the same slice,
/// we can return the InsertSliceOp's source directly.
// TODO: This only checks the immediate producer; extend to go up the
// insert/extract chain if the slices are disjoint.
static Value foldExtractAfterInsertSlice(ExtractSliceOp extractOp) {
  auto insertOp = extractOp.getSource().getDefiningOp<InsertSliceOp>();

  auto isSame = [](OpFoldResult a, OpFoldResult b) { return a == b; };
  if (insertOp && insertOp.getSource().getType() == extractOp.getType() &&
      insertOp.isSameAs(extractOp, isSame))
    return insertOp.getSource();

  return {};
}

OpFoldResult ExtractSliceOp::fold(ArrayRef<Attribute> operands) {
  if (auto splat = operands[0].dyn_cast_or_null<SplatElementsAttr>()) {
    auto resultType = getResult().getType().cast<ShapedType>();
    if (resultType.hasStaticShape())
      return splat.resizeSplat(resultType);
  }
  if (getSourceType() == getType() &&
      succeeded(foldIdentityOffsetSizeAndStrideOpInterface(*this, getType())))
    return this->getSource();
  if (Value slice = foldExtractAfterInsertSlice(*this))
    return slice;

  return OpFoldResult();
}

Value mlir::tensor::createCanonicalRankReducingExtractSliceOp(
    OpBuilder &b, Location loc, Value tensor, RankedTensorType targetType) {
  auto rankedTensorType = tensor.getType().cast<RankedTensorType>();
  unsigned rank = rankedTensorType.getRank();
  auto shape = rankedTensorType.getShape();
  SmallVector<OpFoldResult> offsets(rank, b.getIndexAttr(0));
  SmallVector<OpFoldResult> sizes;
  for (unsigned i = 0, e = rank; i < e; ++i) {
    OpFoldResult dim;
    if (rankedTensorType.isDynamicDim(i))
      dim = b.createOrFold<tensor::DimOp>(
          loc, tensor, b.create<arith::ConstantIndexOp>(loc, i));
    else
      dim = b.getIndexAttr(shape[i]);
    sizes.push_back(dim);
  }
  SmallVector<OpFoldResult> strides(rank, b.getIndexAttr(1));
  return b.createOrFold<tensor::ExtractSliceOp>(loc, targetType, tensor,
                                                offsets, sizes, strides);
}

//===----------------------------------------------------------------------===//
// InsertSliceOp
//===----------------------------------------------------------------------===//

// Build a InsertSliceOp with mixed static and dynamic entries.
void InsertSliceOp::build(OpBuilder &b, OperationState &result, Value source,
                          Value dest, ArrayRef<OpFoldResult> offsets,
                          ArrayRef<OpFoldResult> sizes,
                          ArrayRef<OpFoldResult> strides,
                          ArrayRef<NamedAttribute> attrs) {
  SmallVector<int64_t> staticOffsets, staticSizes, staticStrides;
  SmallVector<Value> dynamicOffsets, dynamicSizes, dynamicStrides;
  dispatchIndexOpFoldResults(offsets, dynamicOffsets, staticOffsets,
                             ShapedType::kDynamicStrideOrOffset);
  dispatchIndexOpFoldResults(sizes, dynamicSizes, staticSizes,
                             ShapedType::kDynamicSize);
  dispatchIndexOpFoldResults(strides, dynamicStrides, staticStrides,
                             ShapedType::kDynamicStrideOrOffset);
  build(b, result, dest.getType(), source, dest, dynamicOffsets, dynamicSizes,
        dynamicStrides, b.getI64ArrayAttr(staticOffsets),
        b.getI64ArrayAttr(staticSizes), b.getI64ArrayAttr(staticStrides));
  result.addAttributes(attrs);
}

// Build a InsertSliceOp with dynamic entries.
void InsertSliceOp::build(OpBuilder &b, OperationState &result, Value source,
                          Value dest, ValueRange offsets, ValueRange sizes,
                          ValueRange strides, ArrayRef<NamedAttribute> attrs) {
  SmallVector<OpFoldResult> offsetValues = llvm::to_vector<4>(
      llvm::map_range(offsets, [](Value v) -> OpFoldResult { return v; }));
  SmallVector<OpFoldResult> sizeValues = llvm::to_vector<4>(
      llvm::map_range(sizes, [](Value v) -> OpFoldResult { return v; }));
  SmallVector<OpFoldResult> strideValues = llvm::to_vector<4>(
      llvm::map_range(strides, [](Value v) -> OpFoldResult { return v; }));
  build(b, result, source, dest, offsetValues, sizeValues, strideValues);
}

/// Rank-reducing type verification for both InsertSliceOp and
/// ParallelInsertSliceOp.
static SliceVerificationResult
verifyInsertSliceOp(ShapedType srcType, ShapedType dstType,
                    ArrayAttr staticOffsets, ArrayAttr staticSizes,
                    ArrayAttr staticStrides,
                    ShapedType *expectedType = nullptr) {
  // insert_slice is the inverse of extract_slice, use the same type inference.
  RankedTensorType expected = ExtractSliceOp::inferResultType(
      dstType, extractFromI64ArrayAttr(staticOffsets),
      extractFromI64ArrayAttr(staticSizes),
      extractFromI64ArrayAttr(staticStrides));
  if (expectedType)
    *expectedType = expected;
  return isRankReducedType(expected, srcType);
}

/// Verifier for InsertSliceOp.
LogicalResult InsertSliceOp::verify() {
  ShapedType expectedType;
  SliceVerificationResult result =
      verifyInsertSliceOp(getSourceType(), getType(), getStaticOffsets(),
                          getStaticSizes(), getStaticStrides(), &expectedType);
  return produceSliceErrorMsg(result, *this, expectedType);
}

/// If we have two consecutive InsertSliceOp writing to the same slice, we
/// can mutate the second InsertSliceOp's destination to the first one's.
/// This works similarly when the second op is a ParallelInsertSliceOp.
///
/// Example:
///
/// ```mlir
///   %0 = tensor.insert_slice %slice0 into %input[0, 0] [64, 64] [1, 1]
///   %1 = tensor.insert_slice %slice1 into %0[0, 0] [64, 64] [1, 1]
/// ```
///
/// folds into:
///
/// ```mlir
///   %1 = tensor.insert_slice %slice1 into %input[0, 0] [64, 64] [1, 1]
/// ```
///
/// This pattern works with both InsertSliceOp and ParallelInsertSliceOp.
template <typename InsertOpTy>
static LogicalResult foldInsertAfterInsertSlice(InsertOpTy insertOp) {
  auto prevInsertOp = insertOp.getDest().template getDefiningOp<InsertOpTy>();

  auto isSame = [](OpFoldResult a, OpFoldResult b) { return a == b; };
  if (!prevInsertOp ||
      prevInsertOp.getSource().getType() != insertOp.getSource().getType() ||
      !prevInsertOp.isSameAs(insertOp, isSame))
    return failure();

  insertOp.getDestMutable().assign(prevInsertOp.getDest());
  return success();
}

/// Same logic for folding InsertSliceOp and ParallelInsertSliceOp, the return
/// type varies though so we wrap it in a FailureOr.
///
/// This pattern works with both InsertSliceOp and ParallelInsertSliceOp.
template <typename InsertOpTy>
FailureOr<OpFoldResult> foldInsertOp(InsertOpTy insertOp, ArrayRef<Attribute>) {
  if (insertOp.getSourceType().hasStaticShape() &&
      insertOp.getDestType().hasStaticShape() &&
      insertOp.getSourceType() == insertOp.getDestType() &&
      succeeded(foldIdentityOffsetSizeAndStrideOpInterface(
          insertOp, insertOp.getDestType())))
    return static_cast<OpFoldResult>(insertOp.getSource());
  if (succeeded(foldInsertAfterInsertSlice(insertOp))) {
    // InsertSliceOp has 1 result but ParallelInsertSliceOp has none and should
    // return OpFoldResult().
    if (std::is_same<InsertOpTy, InsertSliceOp>::value)
      return static_cast<OpFoldResult>(insertOp->getResult(0));
    else
      return OpFoldResult();
  }
  return failure();
}

OpFoldResult InsertSliceOp::fold(ArrayRef<Attribute> operands) {
  auto maybeOpFoldResult = foldInsertOp(*this, operands);
  return failed(maybeOpFoldResult) ? OpFoldResult() : *maybeOpFoldResult;
}

LogicalResult InsertSliceOp::reifyResultShapes(
    OpBuilder &builder, ReifiedRankedShapedTypeDims &reifiedReturnShapes) {
  reifiedReturnShapes.resize(1, SmallVector<Value>(getType().getRank()));
  for (auto dim : llvm::seq<int64_t>(0, getType().getRank())) {
    reifiedReturnShapes[0][dim] =
        builder.createOrFold<tensor::DimOp>(getLoc(), getDest(), dim);
  }
  return success();
}

namespace {
/// Pattern to rewrite a insert_slice op with constant arguments.
///
/// This pattern works with both InsertSliceOp and ParallelInsertSliceOp.
template <typename InsertOpTy>
class InsertSliceOpConstantArgumentFolder final
    : public OpRewritePattern<InsertOpTy> {
public:
  using OpRewritePattern<InsertOpTy>::OpRewritePattern;

  LogicalResult matchAndRewrite(InsertOpTy insertSliceOp,
                                PatternRewriter &rewriter) const override {
    // No constant operand, just return.
    if (llvm::none_of(insertSliceOp.getOperands(), [](Value operand) {
          return matchPattern(operand, matchConstantIndex());
        }))
      return failure();

    // At least one of offsets/sizes/strides is a new constant.
    // Form the new list of operands and constant attributes from the
    // existing.
    SmallVector<OpFoldResult> mixedOffsets(insertSliceOp.getMixedOffsets());
    SmallVector<OpFoldResult> mixedSizes(insertSliceOp.getMixedSizes());
    SmallVector<OpFoldResult> mixedStrides(insertSliceOp.getMixedStrides());
    canonicalizeSubViewPart(mixedOffsets, ShapedType::isDynamicStrideOrOffset);
    canonicalizeSubViewPart(mixedSizes, ShapedType::isDynamic);
    canonicalizeSubViewPart(mixedStrides, ShapedType::isDynamicStrideOrOffset);

    // Create the new op in canonical form.
    auto sourceType = ExtractSliceOp::inferCanonicalRankReducedResultType(
        insertSliceOp.getSourceType().getRank(), insertSliceOp.getDestType(),
        mixedOffsets, mixedSizes, mixedStrides);
    Value toInsert = insertSliceOp.getSource();
    if (sourceType != insertSliceOp.getSourceType()) {
      OpBuilder::InsertionGuard g(rewriter);
      // The only difference between InsertSliceOp and ParallelInsertSliceOp is
      // the the insertion point is just before the ParallelCombiningOp in the
      // parallel case.
      if (std::is_same<InsertOpTy, ParallelInsertSliceOp>::value)
        rewriter.setInsertionPoint(insertSliceOp->getParentOp());
      toInsert = rewriter.create<tensor::CastOp>(insertSliceOp.getLoc(),
                                                 sourceType, toInsert);
    }
    rewriter.replaceOpWithNewOp<InsertOpTy>(
        insertSliceOp, toInsert, insertSliceOp.getDest(), mixedOffsets,
        mixedSizes, mixedStrides);
    return success();
  }
};

/// Fold tensor_casts with insert_slice operations. If the source or destination
/// tensor is a tensor_cast that removes static type information, the cast is
/// folded into the insert_slice operation. E.g.:
///
/// ```mlir
///   %1 = tensor.cast %0 : tensor<8x16xf32> to tensor<?x?xf32>
///   %2 = tensor.insert_slice %1 into ... : tensor<?x?xf32> into ...
/// ```
///
/// folds into:
///
/// ```mlir
///   %2 = tensor.insert_slice %0 into ... : tensor<8x16xf32> into ...
/// ```
///
/// Note: When folding a cast on the destination tensor, the result of the
/// insert_slice operation is casted to ensure that the type of the result did
/// not change.
///
/// This pattern works with both InsertSliceOp and ParallelInsertSliceOp.
template <typename InsertOpTy>
struct InsertSliceOpCastFolder final : public OpRewritePattern<InsertOpTy> {
  using OpRewritePattern<InsertOpTy>::OpRewritePattern;

  LogicalResult matchAndRewrite(InsertOpTy insertSliceOp,
                                PatternRewriter &rewriter) const override {
    if (llvm::any_of(insertSliceOp.getOperands(), [](Value operand) {
          return matchPattern(operand, matchConstantIndex());
        }))
      return failure();

    auto getSourceOfCastOp = [](Value v) -> Optional<Value> {
      auto castOp = v.getDefiningOp<tensor::CastOp>();
      if (!castOp || !canFoldIntoConsumerOp(castOp))
        return llvm::None;
      return castOp.getSource();
    };
    Optional<Value> sourceCastSource =
        getSourceOfCastOp(insertSliceOp.getSource());
    Optional<Value> destCastSource = getSourceOfCastOp(insertSliceOp.getDest());
    if (!sourceCastSource && !destCastSource)
      return failure();

    auto src =
        (sourceCastSource ? *sourceCastSource : insertSliceOp.getSource());
    auto dst = (destCastSource ? *destCastSource : insertSliceOp.getDest());
    auto srcType = src.getType().template cast<ShapedType>();
    auto dstType = dst.getType().template cast<ShapedType>();
    if (verifyInsertSliceOp(srcType, dstType, insertSliceOp.getStaticOffsets(),
                            insertSliceOp.getStaticSizes(),
                            insertSliceOp.getStaticStrides()) !=
        SliceVerificationResult::Success)
      return failure();

    Operation *replacement = rewriter.create<InsertOpTy>(
        insertSliceOp.getLoc(), src, dst, insertSliceOp.getMixedOffsets(),
        insertSliceOp.getMixedSizes(), insertSliceOp.getMixedStrides());

    // In the parallel case there is no result and so nothing to cast.
    bool isParallelInsert =
        std::is_same<InsertOpTy, ParallelInsertSliceOp>::value;
    if (!isParallelInsert && dst.getType() != insertSliceOp.getDestType()) {
      replacement = rewriter.create<tensor::CastOp>(insertSliceOp.getLoc(),
                                                    insertSliceOp.getDestType(),
                                                    replacement->getResult(0));
    }
    rewriter.replaceOp(insertSliceOp, replacement->getResults());
    return success();
  }
};

/// If additional static type information can be deduced from a insert_slice's
/// size operands, insert an explicit cast of the op's source operand. This
/// enables other canonicalization patterns that are matching for tensor_cast
/// ops such as `ForOpTensorCastFolder` in SCF.
///
/// Example:
///
/// ```mlir
///   %r = tensor.insert_slice %0 into %1[...] [64, 64] [1, 1]
///       : tensor<?x?xf32> into ...
/// ```
///
/// folds into:
///
/// ```mlir
///   %tmp = tensor.cast %0 : tensor<?x?xf32> to tensor<64x64xf32>
///   %r = tensor.insert_slice %tmp into %1[...] [64, 64] [1, 1]
///       : tensor<64x64xf32> into ...
/// ```
///
/// This patterns works with both InsertSliceOp and ParallelInsertSliceOp.
template <typename InsertOpTy>
struct InsertSliceOpSourceCastInserter final
    : public OpRewritePattern<InsertOpTy> {
  using OpRewritePattern<InsertOpTy>::OpRewritePattern;

  LogicalResult matchAndRewrite(InsertOpTy insertSliceOp,
                                PatternRewriter &rewriter) const override {
    RankedTensorType srcType = insertSliceOp.getSourceType();
    if (srcType.getRank() != insertSliceOp.getDestType().getRank())
      return failure();
    SmallVector<int64_t> newSrcShape(srcType.getShape().begin(),
                                     srcType.getShape().end());
    for (int64_t i = 0; i < srcType.getRank(); ++i) {
      if (Optional<int64_t> constInt =
              getConstantIntValue(insertSliceOp.getMixedSizes()[i]))
        newSrcShape[i] = *constInt;
    }

    RankedTensorType newSrcType =
        RankedTensorType::get(newSrcShape, srcType.getElementType());
    if (srcType == newSrcType ||
        !preservesStaticInformation(srcType, newSrcType) ||
        !tensor::CastOp::areCastCompatible(srcType, newSrcType))
      return failure();

    // newSrcType is:
    //   1) Different from srcType.
    //   2) "More static" than srcType.
    //   3) Cast-compatible with srcType.
    // Insert the cast.
    OpBuilder::InsertionGuard g(rewriter);
    // The only difference between InsertSliceOp and ParallelInsertSliceOp is
    // the the insertion point is just before the ParallelCombiningOp in the
    // parallel case.
    if (std::is_same<InsertOpTy, ParallelInsertSliceOp>::value)
      rewriter.setInsertionPoint(insertSliceOp->getParentOp());
    Value cast = rewriter.create<tensor::CastOp>(
        insertSliceOp.getLoc(), newSrcType, insertSliceOp.getSource());
    rewriter.replaceOpWithNewOp<InsertOpTy>(
        insertSliceOp, cast, insertSliceOp.getDest(),
        insertSliceOp.getMixedOffsets(), insertSliceOp.getMixedSizes(),
        insertSliceOp.getMixedStrides());
    cast.getDefiningOp()->getParentOfType<ModuleOp>().dump();
    return success();
  }
};
} // namespace

void InsertSliceOp::getCanonicalizationPatterns(RewritePatternSet &results,
                                                MLIRContext *context) {
  results.add<InsertSliceOpConstantArgumentFolder<InsertSliceOp>,
              InsertSliceOpCastFolder<InsertSliceOp>,
              InsertSliceOpSourceCastInserter<InsertSliceOp>>(context);
}

Value mlir::tensor::createCanonicalRankReducingInsertSliceOp(OpBuilder &b,
                                                             Location loc,
                                                             Value tensor,
                                                             Value dest) {
  auto rankedTensorType = dest.getType().cast<RankedTensorType>();
  unsigned rank = rankedTensorType.getRank();
  auto shape = rankedTensorType.getShape();
  SmallVector<OpFoldResult> offsets(rank, b.getIndexAttr(0));
  SmallVector<OpFoldResult> sizes;
  for (unsigned i = 0, e = rank; i < e; ++i) {
    OpFoldResult dim;
    if (rankedTensorType.isDynamicDim(i))
      dim = b.createOrFold<tensor::DimOp>(
          loc, dest, b.create<arith::ConstantIndexOp>(loc, i));
    else
      dim = b.getIndexAttr(shape[i]);
    sizes.push_back(dim);
  }
  SmallVector<OpFoldResult> strides(rank, b.getIndexAttr(1));
  return b.createOrFold<tensor::InsertSliceOp>(loc, tensor, dest, offsets,
                                               sizes, strides);
}

//===----------------------------------------------------------------------===//
// PadOp
//===----------------------------------------------------------------------===//

// TODO: Replace custom<InferType> directive with AllTypesMatch as soon as it
// supports optional types.
void printInferType(OpAsmPrinter &printer, Operation *op, Value optOperand,
                    Type typeToInfer, Type typeToInferFrom) {}

ParseResult parseInferType(OpAsmParser &parser,
                           Optional<OpAsmParser::UnresolvedOperand> optOperand,
                           Type &typeToInfer, Type typeToInferFrom) {
  if (optOperand)
    typeToInfer = typeToInferFrom;
  return success();
}

LogicalResult PadOp::verify() {
  auto sourceType = getSource().getType().cast<RankedTensorType>();
  auto resultType = getResult().getType().cast<RankedTensorType>();
  auto expectedType = PadOp::inferResultType(
      sourceType, extractFromI64ArrayAttr(getStaticLow()),
      extractFromI64ArrayAttr(getStaticHigh()));
  for (int i = 0, e = sourceType.getRank(); i < e; ++i) {
    if (resultType.getDimSize(i) == expectedType.getDimSize(i))
      continue;
    if (expectedType.isDynamicDim(i))
      continue;
    return emitError("specified type ")
           << resultType << " does not match the inferred type "
           << expectedType;
  }

  return success();
}

LogicalResult PadOp::verifyRegions() {
  auto &region = getRegion();
  unsigned rank = getResult().getType().cast<RankedTensorType>().getRank();
  Block &block = region.front();
  if (block.getNumArguments() != rank)
    return emitError("expected the block to have ") << rank << " arguments";

  // Note: the number and type of yield values are checked in the YieldOp.
  for (const auto &en : llvm::enumerate(block.getArgumentTypes())) {
    if (!en.value().isIndex())
      return emitOpError("expected block argument ")
             << (en.index() + 1) << " to be an index";
  }

  // Ensure that the region yields an element of the right type.
  auto yieldOp = llvm::cast<YieldOp>(block.getTerminator());
  if (yieldOp.getValue().getType() !=
      getType().cast<ShapedType>().getElementType())
    return emitOpError("expected yield type to match shape element type");

  return success();
}

RankedTensorType PadOp::inferResultType(RankedTensorType sourceType,
                                        ArrayRef<int64_t> staticLow,
                                        ArrayRef<int64_t> staticHigh,
                                        ArrayRef<int64_t> resultShape) {
  unsigned rank = sourceType.getRank();
  assert(staticLow.size() == rank && "unexpected staticLow size mismatch");
  assert(staticHigh.size() == rank && "unexpected staticHigh size mismatch");
  assert((resultShape.empty() || resultShape.size() == rank) &&
         "unexpected resultShape size mismatch");

  SmallVector<int64_t, 4> inferredShape;
  for (auto i : llvm::seq<unsigned>(0, rank)) {
    if (sourceType.isDynamicDim(i) ||
        staticLow[i] == ShapedType::kDynamicSize ||
        staticHigh[i] == ShapedType::kDynamicSize) {
      inferredShape.push_back(resultShape.empty() ? ShapedType::kDynamicSize
                                                  : resultShape[i]);
    } else {
      int64_t size = sourceType.getDimSize(i) + staticLow[i] + staticHigh[i];
      assert((resultShape.empty() || size == resultShape[i] ||
              resultShape[i] == ShapedType::kDynamicSize) &&
             "mismatch between inferred shape and result shape");
      inferredShape.push_back(size);
    }
  }

  return RankedTensorType::get(inferredShape, sourceType.getElementType());
}

void PadOp::build(OpBuilder &b, OperationState &result, Value source,
                  ArrayRef<int64_t> staticLow, ArrayRef<int64_t> staticHigh,
                  ValueRange low, ValueRange high, bool nofold,
                  ArrayRef<NamedAttribute> attrs) {
  auto sourceType = source.getType().cast<RankedTensorType>();
  auto resultType = inferResultType(sourceType, staticLow, staticHigh);
  build(b, result, resultType, source, low, high, b.getI64ArrayAttr(staticLow),
        b.getI64ArrayAttr(staticHigh), nofold ? b.getUnitAttr() : UnitAttr());
  result.addAttributes(attrs);
}

void PadOp::build(OpBuilder &b, OperationState &result, Value source,
                  ValueRange low, ValueRange high, bool nofold,
                  ArrayRef<NamedAttribute> attrs) {
  auto sourceType = source.getType().cast<RankedTensorType>();
  unsigned rank = sourceType.getRank();
  SmallVector<int64_t, 4> staticVector(rank, ShapedType::kDynamicSize);
  build(b, result, source, staticVector, staticVector, low, high, nofold,
        attrs);
}

void PadOp::build(OpBuilder &b, OperationState &result, Type resultType,
                  Value source, ArrayRef<OpFoldResult> low,
                  ArrayRef<OpFoldResult> high, bool nofold,
                  ArrayRef<NamedAttribute> attrs) {
  assert(resultType.isa<RankedTensorType>());
  auto sourceType = source.getType().cast<RankedTensorType>();
  SmallVector<Value, 4> dynamicLow, dynamicHigh;
  SmallVector<int64_t, 4> staticLow, staticHigh;
  // staticLow and staticHigh have full information of the padding config.
  // This will grow staticLow and staticHigh with 1 value. If the config is
  // dynamic (ie not a constant), dynamicLow and dynamicHigh will grow with 1
  // value as well.
  dispatchIndexOpFoldResults(low, dynamicLow, staticLow,
                             ShapedType::kDynamicSize);
  dispatchIndexOpFoldResults(high, dynamicHigh, staticHigh,
                             ShapedType::kDynamicSize);
  if (!resultType) {
    resultType = PadOp::inferResultType(sourceType, staticLow, staticHigh);
  }
  build(b, result, resultType, source, dynamicLow, dynamicHigh,
        b.getI64ArrayAttr(staticLow), b.getI64ArrayAttr(staticHigh),
        nofold ? b.getUnitAttr() : UnitAttr());
  result.addAttributes(attrs);
}

llvm::SmallBitVector PadOp::getPaddedDims() {
  llvm::SmallBitVector paddedDims(getSourceType().getRank());
  auto extractPaddedDims = [&](ArrayRef<OpFoldResult> paddingWidths) {
    for (const auto &en : enumerate(paddingWidths))
      if (getConstantIntValue(en.value()) != static_cast<int64_t>(0))
        paddedDims.set(en.index());
  };
  extractPaddedDims(getMixedLowPad());
  extractPaddedDims(getMixedHighPad());
  return paddedDims;
}

namespace {
// Folds tensor.pad when padding is static zeros and the attribute
// doesn't request otherwise.
struct FoldStaticZeroPadding : public OpRewritePattern<PadOp> {
  using OpRewritePattern<PadOp>::OpRewritePattern;

  LogicalResult matchAndRewrite(PadOp padTensorOp,
                                PatternRewriter &rewriter) const override {
    if (!padTensorOp.hasZeroLowPad() || !padTensorOp.hasZeroHighPad())
      return failure();
    if (padTensorOp.getNofold())
      return failure();
    rewriter.replaceOpWithNewOp<tensor::CastOp>(
        padTensorOp, padTensorOp.getResult().getType(),
        padTensorOp.getSource());
    return success();
  }
};

// Fold CastOp into PadOp when adding static information.
struct FoldSourceTensorCast : public OpRewritePattern<PadOp> {
  using OpRewritePattern<PadOp>::OpRewritePattern;

  LogicalResult matchAndRewrite(PadOp padTensorOp,
                                PatternRewriter &rewriter) const override {
    auto castOp = padTensorOp.getSource().getDefiningOp<tensor::CastOp>();
    if (!tensor::canFoldIntoConsumerOp(castOp))
      return failure();

    auto newResultType = PadOp::inferResultType(
        castOp.getSource().getType().cast<RankedTensorType>(),
        extractFromI64ArrayAttr(padTensorOp.getStaticLow()),
        extractFromI64ArrayAttr(padTensorOp.getStaticHigh()),
        padTensorOp.getResultType().getShape());

    if (newResultType == padTensorOp.getResultType()) {
      rewriter.updateRootInPlace(padTensorOp, [&]() {
        padTensorOp.getSourceMutable().assign(castOp.getSource());
      });
    } else {
      auto newOp = rewriter.create<PadOp>(
          padTensorOp->getLoc(), newResultType, padTensorOp.getSource(),
          padTensorOp.getLow(), padTensorOp.getHigh(),
          padTensorOp.getStaticLow(), padTensorOp.getStaticHigh(),
          padTensorOp.getNofold());
      BlockAndValueMapping mapper;
      padTensorOp.getRegion().cloneInto(&newOp.getRegion(), mapper);

      rewriter.replaceOpWithNewOp<tensor::CastOp>(
          padTensorOp, padTensorOp.getResultType(), newOp);
    }
    return success();
  }
};

// Fold CastOp using the result of PadOp back into the latter if it adds
// static information.
struct FoldTargetTensorCast : public OpRewritePattern<PadOp> {
  using OpRewritePattern<PadOp>::OpRewritePattern;

  LogicalResult matchAndRewrite(PadOp padTensorOp,
                                PatternRewriter &rewriter) const override {
    if (!padTensorOp.getResult().hasOneUse())
      return failure();
    auto tensorCastOp =
        dyn_cast<tensor::CastOp>(*padTensorOp->getUsers().begin());
    if (!tensorCastOp)
      return failure();
    if (!tensor::preservesStaticInformation(padTensorOp.getResult().getType(),
                                            tensorCastOp.getDest().getType()))
      return failure();

    auto replacementOp = rewriter.create<PadOp>(
        padTensorOp.getLoc(), tensorCastOp.getDest().getType(),
        padTensorOp.getSource(), padTensorOp.getLow(), padTensorOp.getHigh(),
        padTensorOp.getStaticLow(), padTensorOp.getStaticHigh(),
        padTensorOp.getNofold());
    replacementOp.getRegion().takeBody(padTensorOp.getRegion());

    rewriter.replaceOp(padTensorOp, replacementOp.getResult());
    rewriter.replaceOp(tensorCastOp, replacementOp.getResult());
    return success();
  }
};

/// Fold chains of tensor::ExtractSliceOp, tensor::PadOp pairs that pad
/// different dimensions. The pattern applies if the following preconditions
/// hold:
///   1) the tensor::ExtractSliceOps are not rank-reducing,
///   2) the tensor::ExtractSliceOps have only unit-strides,
///   3) the tensor::PadOps perform only high-padding,
///   4) the tensor::PadOps have the same constant padding value,
///   5) the tensor::PadOps do not have common padding dimensions,
///   6) one tensor::ExtractSliceOp, tensor::PadOp pair has zero-padding and
///      zero-offset for every dimension.
///   7) the tensor::ExtractSliceOp sizes match the source tensor sizes for the
///      padded source dimensions.
///
/// Example:
///
/// ```mlir
///   %0 = tensor.extract_slice %input[16, 0] [%sz0, 64] [1, 1]
///       : tensor<64x64xf32> to tensor<?x64xf32>
///   %1 = tensor.pad %0 low[0, 0] high[%pw0, 0] { ...
///     } : tensor<?x64xf32> to tensor<8x64xf32>
///   %2 = tensor.extract_slice %1[0, 4] [8, %sz1] [1, 1]
///        : tensor<8x64xf32> to tensor<8x?xf32>
///   %res = tensor.pad %2 nofold low[0, 0] high[0, %pw1] { ...
///     } : tensor<8x?xf32> to tensor<8x4xf32>
/// ```
///
/// folds into:
///
/// ```mlir
///   %0 = tensor.extract_slice %input[16, 4] [%sz0, %sz1] [1, 1]
///        : tensor<64x64xf32> to tensor<?x?xf32>
///   %res = tensor.pad %0 nofold low[0, 0] high[%pw0, %pw1] { ...
///     } : tensor<?x?xf32> to tensor<8x4xf32>
/// ```
struct FoldOrthogonalPaddings : public OpRewritePattern<PadOp> {
  using OpRewritePattern<PadOp>::OpRewritePattern;

  LogicalResult matchAndRewrite(PadOp padOp,
                                PatternRewriter &rewriter) const override {
    auto innerSliceOp = padOp.getSource().getDefiningOp<ExtractSliceOp>();
    if (!innerSliceOp)
      return failure();
    auto outerPadOp = innerSliceOp.getSource().getDefiningOp<PadOp>();
    if (!outerPadOp || outerPadOp.getNofold())
      return failure();
    auto outerSliceOp = outerPadOp.getSource().getDefiningOp<ExtractSliceOp>();
    if (!outerSliceOp)
      return failure();

    // 1) Fail if the chain is rank-reducing.
    int64_t rank = padOp.getSourceType().getRank();
    if (outerSliceOp.getSourceType().getRank() != rank) {
      return rewriter.notifyMatchFailure(padOp,
                                         "cannot fold rank-reducing chain");
    }

    // 2) Fail if the tensor::ExtractSliceOps have non-unit strides.
    if (!innerSliceOp.hasUnitStride() || !outerSliceOp.hasUnitStride()) {
      return rewriter.notifyMatchFailure(
          padOp, "cannot fold non-unit stride ExtractSliceOps");
    }

    // 3) Fail if the tensor::PadOps have non-zero low padding.
    if (!padOp.hasZeroLowPad() || !outerPadOp.hasZeroLowPad()) {
      return rewriter.notifyMatchFailure(padOp,
                                         "cannot fold PadOps with low padding");
    }

    // 4) Fail if the tensor::PadOps padding values do not match.
    Attribute innerAttr, outerAttr;
    Value innerValue = padOp.getConstantPaddingValue();
    Value outerValue = outerPadOp.getConstantPaddingValue();
    if (!innerValue || !outerValue ||
        !matchPattern(innerValue, m_Constant(&innerAttr)) ||
        !matchPattern(outerValue, m_Constant(&outerAttr)) ||
        innerAttr != outerAttr) {
      return rewriter.notifyMatchFailure(
          padOp, "cannot fold PadOps with different padding values");
    }

    // 5) Fail if a dimension is padded by both tensor::PadOps.
    llvm::SmallBitVector innerDims = padOp.getPaddedDims();
    llvm::SmallBitVector outerDims = outerPadOp.getPaddedDims();
    if (innerDims.anyCommon(outerDims)) {
      return rewriter.notifyMatchFailure(
          padOp, "cannot fold PadOps with common padding dimensions");
    }

    // 6) Combine the offsets of the two tensor::ExtractSliceOps. Find the
    // zero-offset and zero-padding tensor::ExtractSliceOp, tensor::PadOp pair
    // for every dimension, and use the offset the other pair. Fail if no
    // zero-offset and zero-padding tensor::ExtractSliceOp, tensor::PadOp pair
    // exists.
    SmallVector<OpFoldResult> newOffsets(rank, rewriter.getIndexAttr(0));
    for (auto &en : enumerate(newOffsets)) {
      OpFoldResult innerOffset = innerSliceOp.getMixedOffsets()[en.index()];
      OpFoldResult outerOffset = outerSliceOp.getMixedOffsets()[en.index()];
      if (!innerDims.test(en.index()) &&
          (getConstantIntValue(innerOffset) == static_cast<int64_t>(0))) {
        en.value() = outerOffset;
        continue;
      }
      if (!outerDims.test(en.index()) &&
          (getConstantIntValue(outerOffset) == static_cast<int64_t>(0))) {
        en.value() = innerOffset;
        continue;
      }
      return rewriter.notifyMatchFailure(
          padOp, "cannot find zero-offset and zero-padding pair");
    }

    // 7) Combine the sizes of the two tensor::ExtractSliceOps. Take the size of
    // the outer tensor::ExtractSliceOp for the dimensions padded by the outer
    // tensor::PadOp and fail if the size of the inner tensor::ExtractSliceOp
    // does not match the size of the padded dimension. Otherwise, take the size
    // of the inner tensor::ExtractSliceOp.
    SmallVector<OpFoldResult> newSizes = innerSliceOp.getMixedSizes();
    for (auto &en : enumerate(newSizes)) {
      if (!outerDims.test(en.index()))
        continue;
      OpFoldResult sliceSize = innerSliceOp.getMixedSizes()[en.index()];
      int64_t sourceSize = innerSliceOp.getSourceType().getShape()[en.index()];
      assert(!ShapedType::isDynamic(sourceSize) &&
             "expected padded dimension to have a static size");
      if (getConstantIntValue(sliceSize) != sourceSize) {
        return rewriter.notifyMatchFailure(
            padOp, "cannot fold since the inner ExtractSliceOp size does not "
                   "match the size of the outer padding");
      }
      en.value() = outerSliceOp.getMixedSizes()[en.index()];
    }

    // Combine the high paddings of the two tensor::PadOps.
    SmallVector<OpFoldResult> newHighPad(rank, rewriter.getIndexAttr(0));
    for (auto &en : enumerate(newHighPad)) {
      if (innerDims.test(en.index()))
        newHighPad[en.index()] = padOp.getMixedHighPad()[en.index()];
      if (outerDims.test(en.index()))
        newHighPad[en.index()] = outerPadOp.getMixedHighPad()[en.index()];
    }

    // Create a new tensor::ExtractSliceOp, tensor::PadOp pair that performs the
    // two paddings in one step.
    auto newSliceOp = rewriter.create<ExtractSliceOp>(
        padOp.getLoc(), outerSliceOp.getSource(), newOffsets, newSizes,
        innerSliceOp.getMixedStrides());
    auto newPadOp = rewriter.create<PadOp>(
        padOp.getLoc(), padOp.getResultType(), newSliceOp.getResult(),
        padOp.getMixedLowPad(), newHighPad, padOp.getNofold());
    rewriter.inlineRegionBefore(padOp.getRegion(), newPadOp.getRegion(),
                                newPadOp.getRegion().begin());
    rewriter.replaceOp(padOp, newPadOp.getResult());
    return success();
  }
};

} // namespace

void PadOp::getCanonicalizationPatterns(RewritePatternSet &results,
                                        MLIRContext *context) {
  results.add<FoldStaticZeroPadding, FoldSourceTensorCast, FoldTargetTensorCast,
              FoldOrthogonalPaddings>(context);
}

/// Return the padding value of the PadOp if it constant. In this context,
/// "constant" means an actual constant or "defined outside of the block".
///
/// Values are considered constant in three cases:
///  - A ConstantLike value.
///  - A basic block argument from a different block.
///  - A value defined outside of the block.
///
/// If the padding value is not constant, an empty Value is returned.
Value PadOp::getConstantPaddingValue() {
  auto yieldOp = dyn_cast<YieldOp>(getRegion().front().getTerminator());
  if (!yieldOp)
    return {};
  Value padValue = yieldOp.getValue();
  // Check if yield value is a constant.
  if (matchPattern(padValue, m_Constant()))
    return padValue;
  // Check if yield value is defined inside the PadOp block.
  if (padValue.getParentBlock() == &getRegion().front())
    return {};
  // Else: Yield value defined outside of the PadOp block.
  return padValue;
}

OpFoldResult PadOp::fold(ArrayRef<Attribute>) {
  if (getResultType().hasStaticShape() && getResultType() == getSourceType() &&
      !getNofold())
    return getSource();
  return {};
}

//===----------------------------------------------------------------------===//
// ParallelInsertSliceOp
//===----------------------------------------------------------------------===//

OpResult ParallelInsertSliceOp::getTiedOpResult() {
  ParallelCombiningOpInterface parallelCombiningParent =
      getParallelCombiningParent();
  for (const auto &it :
       llvm::enumerate(parallelCombiningParent.getYieldingOps())) {
    Operation &nextOp = it.value();
    if (&nextOp == getOperation())
      return parallelCombiningParent.getParentResult(it.index());
  }
  llvm_unreachable("ParallelInsertSliceOp no tied OpResult found");
}

// Build a ParallelInsertSliceOp with mixed static and dynamic entries.
void ParallelInsertSliceOp::build(OpBuilder &b, OperationState &result,
                                  Value source, Value dest,
                                  ArrayRef<OpFoldResult> offsets,
                                  ArrayRef<OpFoldResult> sizes,
                                  ArrayRef<OpFoldResult> strides,
                                  ArrayRef<NamedAttribute> attrs) {
  SmallVector<int64_t> staticOffsets, staticSizes, staticStrides;
  SmallVector<Value> dynamicOffsets, dynamicSizes, dynamicStrides;
  dispatchIndexOpFoldResults(offsets, dynamicOffsets, staticOffsets,
                             ShapedType::kDynamicStrideOrOffset);
  dispatchIndexOpFoldResults(sizes, dynamicSizes, staticSizes,
                             ShapedType::kDynamicSize);
  dispatchIndexOpFoldResults(strides, dynamicStrides, staticStrides,
                             ShapedType::kDynamicStrideOrOffset);
  build(b, result, {}, source, dest, dynamicOffsets, dynamicSizes,
        dynamicStrides, b.getI64ArrayAttr(staticOffsets),
        b.getI64ArrayAttr(staticSizes), b.getI64ArrayAttr(staticStrides));
  result.addAttributes(attrs);
}

// Build a ParallelInsertSliceOp with dynamic entries.
void ParallelInsertSliceOp::build(OpBuilder &b, OperationState &result,
                                  Value source, Value dest, ValueRange offsets,
                                  ValueRange sizes, ValueRange strides,
                                  ArrayRef<NamedAttribute> attrs) {
  SmallVector<OpFoldResult> offsetValues = llvm::to_vector<4>(
      llvm::map_range(offsets, [](Value v) -> OpFoldResult { return v; }));
  SmallVector<OpFoldResult> sizeValues = llvm::to_vector<4>(
      llvm::map_range(sizes, [](Value v) -> OpFoldResult { return v; }));
  SmallVector<OpFoldResult> strideValues = llvm::to_vector<4>(
      llvm::map_range(strides, [](Value v) -> OpFoldResult { return v; }));
  build(b, result, source, dest, offsetValues, sizeValues, strideValues);
}

LogicalResult ParallelInsertSliceOp::verify() {
  if (!isa<ParallelCombiningOpInterface>(getOperation()->getParentOp()))
    return this->emitError("expected ParallelCombiningOpInterface parent, got:")
           << *(getOperation()->getParentOp());

  ShapedType expectedType;
  SliceVerificationResult result =
      verifyInsertSliceOp(getSourceType(), getDestType(), getStaticOffsets(),
                          getStaticSizes(), getStaticStrides(), &expectedType);
  return produceSliceErrorMsg(result, *this, expectedType);
}

namespace {
/// Pattern to rewrite a parallel_insert_slice op with constant arguments.
class ParallelInsertSliceOpConstantArgumentFolder final
    : public OpRewritePattern<ParallelInsertSliceOp> {
public:
  using OpRewritePattern<ParallelInsertSliceOp>::OpRewritePattern;

  LogicalResult matchAndRewrite(ParallelInsertSliceOp insertSliceOp,
                                PatternRewriter &rewriter) const override {
    // No constant operand, just return.
    if (llvm::none_of(insertSliceOp.getOperands(), [](Value operand) {
          return matchPattern(operand, matchConstantIndex());
        }))
      return failure();

    // At least one of offsets/sizes/strides is a new constant.
    // Form the new list of operands and constant attributes from the
    // existing.
    SmallVector<OpFoldResult> mixedOffsets(insertSliceOp.getMixedOffsets());
    SmallVector<OpFoldResult> mixedSizes(insertSliceOp.getMixedSizes());
    SmallVector<OpFoldResult> mixedStrides(insertSliceOp.getMixedStrides());
    canonicalizeSubViewPart(mixedOffsets, ShapedType::isDynamicStrideOrOffset);
    canonicalizeSubViewPart(mixedSizes, ShapedType::isDynamic);
    canonicalizeSubViewPart(mixedStrides, ShapedType::isDynamicStrideOrOffset);

    // Create the new op in canonical form.
    auto sourceType =
        tensor::ExtractSliceOp::inferCanonicalRankReducedResultType(
            insertSliceOp.getSourceType().getRank(),
            insertSliceOp.getDestType(), mixedOffsets, mixedSizes,
            mixedStrides);
    Value toInsert = insertSliceOp.getSource();
    if (sourceType != insertSliceOp.getSourceType()) {
      OpBuilder::InsertionGuard g(rewriter);
      rewriter.setInsertionPoint(insertSliceOp->getParentOp());
      toInsert = rewriter.create<tensor::CastOp>(insertSliceOp.getLoc(),
                                                 sourceType, toInsert);
    }
    rewriter.replaceOpWithNewOp<ParallelInsertSliceOp>(
        insertSliceOp, toInsert, insertSliceOp.getDest(), mixedOffsets,
        mixedSizes, mixedStrides);
    return success();
  }
};
} // namespace

LogicalResult
ParallelInsertSliceOp::fold(ArrayRef<Attribute> operands,
                            SmallVectorImpl<OpFoldResult> &results) {
  return foldInsertOp(*this, operands);
}

void ParallelInsertSliceOp::getCanonicalizationPatterns(
    RewritePatternSet &results, MLIRContext *context) {
  results.add<InsertSliceOpConstantArgumentFolder<ParallelInsertSliceOp>,
              InsertSliceOpCastFolder<ParallelInsertSliceOp>,
              InsertSliceOpSourceCastInserter<ParallelInsertSliceOp>>(context);
}

//===----------------------------------------------------------------------===//
// SplatOp
//===----------------------------------------------------------------------===//

OpFoldResult SplatOp::fold(ArrayRef<Attribute> operands) {
  auto constOperand = operands.front();
  if (!constOperand.isa_and_nonnull<IntegerAttr, FloatAttr>())
    return {};

  // SplatElementsAttr::get treats single value for second arg as being a splat.
  return SplatElementsAttr::get(getType(), {constOperand});
}

//===----------------------------------------------------------------------===//
// TableGen'd op method definitions
//===----------------------------------------------------------------------===//

#define GET_OP_CLASSES
#include "mlir/Dialect/Tensor/IR/TensorOps.cpp.inc"<|MERGE_RESOLUTION|>--- conflicted
+++ resolved
@@ -690,11 +690,7 @@
 
     BlockAndValueMapping mapping;
     Block *body = &tensorFromElements.getBody().front();
-<<<<<<< HEAD
-    mapping.map(body->getArguments(), extract.indices());
-=======
     mapping.map(body->getArguments(), extract.getIndices());
->>>>>>> 3de04b6d
     for (auto &op : body->without_terminator())
       rewriter.clone(op, mapping);
 
