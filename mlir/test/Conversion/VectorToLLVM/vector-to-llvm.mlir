// RUN: mlir-opt %s -convert-vector-to-llvm -split-input-file | FileCheck %s

func.func @bitcast_f32_to_i32_vector_0d(%input: vector<f32>) -> vector<i32> {
  %0 = vector.bitcast %input : vector<f32> to vector<i32>
  return %0 : vector<i32>
}

// CHECK-LABEL: @bitcast_f32_to_i32_vector_0d
// CHECK-SAME:  %[[input:.*]]: vector<f32>
// CHECK:       %[[vec_f32_1d:.*]] = builtin.unrealized_conversion_cast %[[input]] : vector<f32> to vector<1xf32>
// CHECK:       %[[vec_i32_1d:.*]] = llvm.bitcast %[[vec_f32_1d]] : vector<1xf32> to vector<1xi32>
// CHECK:       %[[vec_i32_0d:.*]] = builtin.unrealized_conversion_cast %[[vec_i32_1d]] : vector<1xi32> to vector<i32>
// CHECK:       return %[[vec_i32_0d]] : vector<i32>

// -----

func.func @bitcast_f32_to_i32_vector(%input: vector<16xf32>) -> vector<16xi32> {
  %0 = vector.bitcast %input : vector<16xf32> to vector<16xi32>
  return %0 : vector<16xi32>
}

// CHECK-LABEL: @bitcast_f32_to_i32_vector
// CHECK-SAME:  %[[input:.*]]: vector<16xf32>
// CHECK:       llvm.bitcast %[[input]] : vector<16xf32> to vector<16xi32>

func.func @bitcast_f32_to_i32_vector_scalable(%input: vector<[16]xf32>) -> vector<[16]xi32> {
  %0 = vector.bitcast %input : vector<[16]xf32> to vector<[16]xi32>
  return %0 : vector<[16]xi32>
}

// CHECK-LABEL: @bitcast_f32_to_i32_vector_scalable
// CHECK-SAME:  %[[input:.*]]: vector<[16]xf32>
// CHECK:       llvm.bitcast %[[input]] : vector<[16]xf32> to vector<[16]xi32>

// -----

func.func @bitcast_i8_to_f32_vector(%input: vector<64xi8>) -> vector<16xf32> {
  %0 = vector.bitcast %input : vector<64xi8> to vector<16xf32>
  return %0 : vector<16xf32>
}

// CHECK-LABEL: @bitcast_i8_to_f32_vector
// CHECK-SAME:  %[[input:.*]]: vector<64xi8>
// CHECK:       llvm.bitcast %[[input]] : vector<64xi8> to vector<16xf32>

func.func @bitcast_i8_to_f32_vector_scalable(%input: vector<[64]xi8>) -> vector<[16]xf32> {
  %0 = vector.bitcast %input : vector<[64]xi8> to vector<[16]xf32>
  return %0 : vector<[16]xf32>
}

// CHECK-LABEL: @bitcast_i8_to_f32_vector_scalable
// CHECK-SAME:  %[[input:.*]]: vector<[64]xi8>
// CHECK:       llvm.bitcast %[[input]] : vector<[64]xi8> to vector<[16]xf32>

// -----

func.func @bitcast_index_to_i8_vector(%input: vector<16xindex>) -> vector<128xi8> {
  %0 = vector.bitcast %input : vector<16xindex> to vector<128xi8>
  return %0 : vector<128xi8>
}

// CHECK-LABEL: @bitcast_index_to_i8_vector
// CHECK-SAME:  %[[input:.*]]: vector<16xindex>
// CHECK:       %[[T0:.*]] = builtin.unrealized_conversion_cast %[[input]] : vector<16xindex> to vector<16xi64>
// CHECK:       llvm.bitcast %[[T0]] : vector<16xi64> to vector<128xi8>

func.func @bitcast_index_to_i8_vector_scalable(%input: vector<[16]xindex>) -> vector<[128]xi8> {
  %0 = vector.bitcast %input : vector<[16]xindex> to vector<[128]xi8>
  return %0 : vector<[128]xi8>
}

// CHECK-LABEL: @bitcast_index_to_i8_vector_scalable
// CHECK-SAME:  %[[input:.*]]: vector<[16]xindex>
// CHECK:       %[[T0:.*]] = builtin.unrealized_conversion_cast %[[input]] : vector<[16]xindex> to vector<[16]xi64>
// CHECK:       llvm.bitcast %[[T0]] : vector<[16]xi64> to vector<[128]xi8>

// -----

func.func @broadcast_vec0d_from_f32(%arg0: f32) -> vector<f32> {
  %0 = vector.broadcast %arg0 : f32 to vector<f32>
  return %0 : vector<f32>
}
// CHECK-LABEL: @broadcast_vec0d_from_f32
// CHECK-SAME:  %[[A:.*]]: f32)
// CHECK:       %[[T0:.*]] = llvm.insertelement %[[A]]
// CHECK:       %[[T1:.*]] = builtin.unrealized_conversion_cast %[[T0]] : vector<1xf32> to vector<f32>
// CHECK:       return %[[T1]] : vector<f32>

// -----

func.func @broadcast_vec0d_from_vec0d(%arg0: vector<f32>) -> vector<f32> {
  %0 = vector.broadcast %arg0 : vector<f32> to vector<f32>
  return %0 : vector<f32>
}
// CHECK-LABEL: @broadcast_vec0d_from_vec0d(
// CHECK-SAME:  %[[A:.*]]: vector<f32>)
// CHECK:       return %[[A]] : vector<f32>

// -----

func.func @broadcast_vec1d_from_f32(%arg0: f32) -> vector<2xf32> {
  %0 = vector.broadcast %arg0 : f32 to vector<2xf32>
  return %0 : vector<2xf32>
}
// CHECK-LABEL: @broadcast_vec1d_from_f32
// CHECK-SAME:  %[[A:.*]]: f32)
// CHECK:       %[[T0:.*]] = llvm.insertelement %[[A]]
// CHECK:       %[[T1:.*]] = llvm.shufflevector %[[T0]]
// CHECK:       return %[[T1]] : vector<2xf32>


func.func @broadcast_vec1d_from_f32_scalable(%arg0: f32) -> vector<[2]xf32> {
  %0 = vector.broadcast %arg0 : f32 to vector<[2]xf32>
  return %0 : vector<[2]xf32>
}
// CHECK-LABEL: @broadcast_vec1d_from_f32_scalable
// CHECK-SAME:  %[[A:.*]]: f32)
// CHECK:       %[[T0:.*]] = llvm.insertelement %[[A]]
// CHECK:       %[[T1:.*]] = llvm.shufflevector %[[T0]]
// CHECK:       return %[[T1]] : vector<[2]xf32>

// -----

func.func @broadcast_vec1d_from_index(%arg0: index) -> vector<2xindex> {
  %0 = vector.broadcast %arg0 : index to vector<2xindex>
  return %0 : vector<2xindex>
}
// CHECK-LABEL: @broadcast_vec1d_from_index
// CHECK-SAME:  %[[A:.*]]: index)
// CHECK:       %[[A1:.*]] = builtin.unrealized_conversion_cast %[[A]] : index to i64
// CHECK:       %[[T0:.*]] = llvm.insertelement %[[A1]]
// CHECK:       %[[T1:.*]] = llvm.shufflevector %[[T0]]
// CHECK:       %[[T2:.*]] = builtin.unrealized_conversion_cast %[[T1]] : vector<2xi64> to vector<2xindex>
// CHECK:       return %[[T2]] : vector<2xindex>

func.func @broadcast_vec1d_from_index_scalable(%arg0: index) -> vector<[2]xindex> {
  %0 = vector.broadcast %arg0 : index to vector<[2]xindex>
  return %0 : vector<[2]xindex>
}
// CHECK-LABEL: @broadcast_vec1d_from_index_scalable
// CHECK-SAME:  %[[A:.*]]: index)
// CHECK:       %[[A1:.*]] = builtin.unrealized_conversion_cast %[[A]] : index to i64
// CHECK:       %[[T0:.*]] = llvm.insertelement %[[A1]]
// CHECK:       %[[T1:.*]] = llvm.shufflevector %[[T0]]
// CHECK:       %[[T2:.*]] = builtin.unrealized_conversion_cast %[[T1]] : vector<[2]xi64> to vector<[2]xindex>
// CHECK:       return %[[T2]] : vector<[2]xindex>

// -----

func.func @broadcast_vec2d_from_scalar(%arg0: f32) -> vector<2x3xf32> {
  %0 = vector.broadcast %arg0 : f32 to vector<2x3xf32>
  return %0 : vector<2x3xf32>
}
// CHECK-LABEL: @broadcast_vec2d_from_scalar(
// CHECK-SAME:  %[[A:.*]]: f32)
// CHECK:       %[[T0:.*]] = llvm.insertelement %[[A]]
// CHECK:       %[[T1:.*]] = llvm.shufflevector %[[T0]]
// CHECK:       %[[T2:.*]] = llvm.insertvalue %[[T1]], %{{.*}}[0] : !llvm.array<2 x vector<3xf32>>
// CHECK:       %[[T3:.*]] = llvm.insertvalue %[[T1]], %{{.*}}[1] : !llvm.array<2 x vector<3xf32>>
// CHECK:       %[[T4:.*]] = builtin.unrealized_conversion_cast %[[T3]] : !llvm.array<2 x vector<3xf32>> to vector<2x3xf32>
// CHECK:       return %[[T4]] : vector<2x3xf32>

func.func @broadcast_vec2d_from_scalar_scalable(%arg0: f32) -> vector<2x[3]xf32> {
  %0 = vector.broadcast %arg0 : f32 to vector<2x[3]xf32>
  return %0 : vector<2x[3]xf32>
}
// CHECK-LABEL: @broadcast_vec2d_from_scalar_scalable(
// CHECK-SAME:  %[[A:.*]]: f32)
// CHECK:       %[[T0:.*]] = llvm.insertelement %[[A]]
// CHECK:       %[[T1:.*]] = llvm.shufflevector %[[T0]]
// CHECK:       %[[T2:.*]] = llvm.insertvalue %[[T1]], %{{.*}}[0] : !llvm.array<2 x vector<[3]xf32>>
// CHECK:       %[[T3:.*]] = llvm.insertvalue %[[T1]], %{{.*}}[1] : !llvm.array<2 x vector<[3]xf32>>
// CHECK:       %[[T4:.*]] = builtin.unrealized_conversion_cast %[[T3]] : !llvm.array<2 x vector<[3]xf32>> to vector<2x[3]xf32>
// CHECK:       return %[[T4]] : vector<2x[3]xf32>

// -----

func.func @broadcast_vec3d_from_scalar(%arg0: f32) -> vector<2x3x4xf32> {
  %0 = vector.broadcast %arg0 : f32 to vector<2x3x4xf32>
  return %0 : vector<2x3x4xf32>
}
// CHECK-LABEL: @broadcast_vec3d_from_scalar(
// CHECK-SAME:  %[[A:.*]]: f32)
// CHECK:       %[[T0:.*]] = llvm.insertelement %[[A]]
// CHECK:       %[[T1:.*]] = llvm.shufflevector %[[T0]]
// CHECK:       %[[T2:.*]] = llvm.insertvalue %[[T1]], %{{.*}}[0, 0] : !llvm.array<2 x array<3 x vector<4xf32>>>
// ...
// CHECK:       %[[T3:.*]] = llvm.insertvalue %[[T1]], %{{.*}}[1, 2] : !llvm.array<2 x array<3 x vector<4xf32>>>
// CHECK:       %[[T4:.*]] = builtin.unrealized_conversion_cast %[[T3]] : !llvm.array<2 x array<3 x vector<4xf32>>> to vector<2x3x4xf32>
// CHECK:       return %[[T4]] : vector<2x3x4xf32>


func.func @broadcast_vec3d_from_scalar_scalable(%arg0: f32) -> vector<2x3x[4]xf32> {
  %0 = vector.broadcast %arg0 : f32 to vector<2x3x[4]xf32>
  return %0 : vector<2x3x[4]xf32>
}
// CHECK-LABEL: @broadcast_vec3d_from_scalar_scalable(
// CHECK-SAME:  %[[A:.*]]: f32)
// CHECK:       %[[T0:.*]] = llvm.insertelement %[[A]]
// CHECK:       %[[T1:.*]] = llvm.shufflevector %[[T0]]
// CHECK:       %[[T2:.*]] = llvm.insertvalue %[[T1]], %{{.*}}[0, 0] : !llvm.array<2 x array<3 x vector<[4]xf32>>>
// ...
// CHECK:       %[[T3:.*]] = llvm.insertvalue %[[T1]], %{{.*}}[1, 2] : !llvm.array<2 x array<3 x vector<[4]xf32>>>
// CHECK:       %[[T4:.*]] = builtin.unrealized_conversion_cast %[[T3]] : !llvm.array<2 x array<3 x vector<[4]xf32>>> to vector<2x3x[4]xf32>
// CHECK:       return %[[T4]] : vector<2x3x[4]xf32>

// -----

func.func @broadcast_vec1d_from_vec1d(%arg0: vector<2xf32>) -> vector<2xf32> {
  %0 = vector.broadcast %arg0 : vector<2xf32> to vector<2xf32>
  return %0 : vector<2xf32>
}
// CHECK-LABEL: @broadcast_vec1d_from_vec1d(
// CHECK-SAME:  %[[A:.*]]: vector<2xf32>)
// CHECK:       return %[[A]] : vector<2xf32>

func.func @broadcast_vec1d_from_vec1d_scalable(%arg0: vector<[2]xf32>) -> vector<[2]xf32> {
  %0 = vector.broadcast %arg0 : vector<[2]xf32> to vector<[2]xf32>
  return %0 : vector<[2]xf32>
}
// CHECK-LABEL: @broadcast_vec1d_from_vec1d_scalable(
// CHECK-SAME:  %[[A:.*]]: vector<[2]xf32>)
// CHECK:       return %[[A]] : vector<[2]xf32>

// -----

func.func @broadcast_vec2d_from_vec0d(%arg0: vector<f32>) -> vector<3x2xf32> {
  %0 = vector.broadcast %arg0 : vector<f32> to vector<3x2xf32>
  return %0 : vector<3x2xf32>
}
// CHECK-LABEL: @broadcast_vec2d_from_vec0d(
// CHECK-SAME:  %[[A:.*]]: vector<f32>)
//       CHECK: %[[T0:.*]] = builtin.unrealized_conversion_cast %[[A]] : vector<f32> to vector<1xf32>
//       CHECK: %[[T1:.*]] = arith.constant dense<0.000000e+00> : vector<3x2xf32>
//       CHECK: %[[T2:.*]] = builtin.unrealized_conversion_cast %[[T1]] : vector<3x2xf32> to !llvm.array<3 x vector<2xf32>>
//       CHECK: %[[T4:.*]] = llvm.mlir.constant(0 : index) : i64
//       CHECK: %[[T5:.*]] = llvm.extractelement %[[T0]][%[[T4]] : i64] : vector<1xf32>
//       CHECK: %[[T6Insert:.*]] = llvm.insertelement %[[T5]]
//       CHECK: %[[T6:.*]] = llvm.shufflevector %[[T6Insert]]
//       CHECK: %[[T7:.*]] = llvm.insertvalue %[[T6]], %[[T2]][0] : !llvm.array<3 x vector<2xf32>>
//       CHECK: %[[T8:.*]] = llvm.insertvalue %[[T6]], %[[T7]][1] : !llvm.array<3 x vector<2xf32>>
//       CHECK: %[[T9:.*]] = llvm.insertvalue %[[T6]], %[[T8]][2] : !llvm.array<3 x vector<2xf32>>
//       CHECK: %[[T10:.*]] = builtin.unrealized_conversion_cast %[[T9]] : !llvm.array<3 x vector<2xf32>> to vector<3x2xf32>
//       CHECK: return %[[T10]] : vector<3x2xf32>

// -----

func.func @broadcast_vec2d_from_vec1d(%arg0: vector<2xf32>) -> vector<3x2xf32> {
  %0 = vector.broadcast %arg0 : vector<2xf32> to vector<3x2xf32>
  return %0 : vector<3x2xf32>
}
// CHECK-LABEL: @broadcast_vec2d_from_vec1d(
// CHECK-SAME:  %[[A:.*]]: vector<2xf32>)
// CHECK:       %[[T0:.*]] = arith.constant dense<0.000000e+00> : vector<3x2xf32>
// CHECK:       %[[T1:.*]] = builtin.unrealized_conversion_cast %[[T0]] : vector<3x2xf32> to !llvm.array<3 x vector<2xf32>>
// CHECK:       %[[T2:.*]] = llvm.insertvalue %[[A]], %[[T1]][0] : !llvm.array<3 x vector<2xf32>>
// CHECK:       %[[T3:.*]] = llvm.insertvalue %[[A]], %[[T2]][1] : !llvm.array<3 x vector<2xf32>>
// CHECK:       %[[T4:.*]] = llvm.insertvalue %[[A]], %[[T3]][2] : !llvm.array<3 x vector<2xf32>>
// CHECK:       %[[T5:.*]] = builtin.unrealized_conversion_cast %[[T4]] : !llvm.array<3 x vector<2xf32>> to vector<3x2xf32>
// CHECK:       return %[[T5]] : vector<3x2xf32>

func.func @broadcast_vec2d_from_vec1d_scalable(%arg0: vector<[2]xf32>) -> vector<3x[2]xf32> {
  %0 = vector.broadcast %arg0 : vector<[2]xf32> to vector<3x[2]xf32>
  return %0 : vector<3x[2]xf32>
}
// CHECK-LABEL: @broadcast_vec2d_from_vec1d_scalable(
// CHECK-SAME:  %[[A:.*]]: vector<[2]xf32>)
// CHECK:       %[[T0:.*]] = arith.constant dense<0.000000e+00> : vector<3x[2]xf32>
// CHECK:       %[[T1:.*]] = builtin.unrealized_conversion_cast %[[T0]] : vector<3x[2]xf32> to !llvm.array<3 x vector<[2]xf32>>
// CHECK:       %[[T2:.*]] = llvm.insertvalue %[[A]], %[[T1]][0] : !llvm.array<3 x vector<[2]xf32>>
// CHECK:       %[[T3:.*]] = llvm.insertvalue %[[A]], %[[T2]][1] : !llvm.array<3 x vector<[2]xf32>>
// CHECK:       %[[T4:.*]] = llvm.insertvalue %[[A]], %[[T3]][2] : !llvm.array<3 x vector<[2]xf32>>
// CHECK:       %[[T5:.*]] = builtin.unrealized_conversion_cast %[[T4]] : !llvm.array<3 x vector<[2]xf32>> to vector<3x[2]xf32>
// CHECK:       return %[[T5]] : vector<3x[2]xf32>

// -----

func.func @broadcast_vec2d_from_index_vec1d(%arg0: vector<2xindex>) -> vector<3x2xindex> {
  %0 = vector.broadcast %arg0 : vector<2xindex> to vector<3x2xindex>
  return %0 : vector<3x2xindex>
}
// CHECK-LABEL: @broadcast_vec2d_from_index_vec1d(
// CHECK-SAME:  %[[A:.*]]: vector<2xindex>)
// CHECK:       %[[T1:.*]] = builtin.unrealized_conversion_cast %[[A]] : vector<2xindex> to vector<2xi64>
// CHECK:       %[[T0:.*]] = arith.constant dense<0> : vector<3x2xindex>
// CHECK:       %[[T2:.*]] = builtin.unrealized_conversion_cast %[[T0]] : vector<3x2xindex> to !llvm.array<3 x vector<2xi64>>
// CHECK:       %[[T3:.*]] = llvm.insertvalue %[[T1]], %[[T2]][0] : !llvm.array<3 x vector<2xi64>>

// CHECK:       %[[T4:.*]] = builtin.unrealized_conversion_cast %{{.*}} : !llvm.array<3 x vector<2xi64>> to vector<3x2xindex>
// CHECK:       return %[[T4]] : vector<3x2xindex>

func.func @broadcast_vec2d_from_index_vec1d_scalable(%arg0: vector<[2]xindex>) -> vector<3x[2]xindex> {
  %0 = vector.broadcast %arg0 : vector<[2]xindex> to vector<3x[2]xindex>
  return %0 : vector<3x[2]xindex>
}
// CHECK-LABEL: @broadcast_vec2d_from_index_vec1d_scalable(
// CHECK-SAME:  %[[A:.*]]: vector<[2]xindex>)
// CHECK:       %[[T1:.*]] = builtin.unrealized_conversion_cast %[[A]] : vector<[2]xindex> to vector<[2]xi64>
// CHECK:       %[[T0:.*]] = arith.constant dense<0> : vector<3x[2]xindex>
// CHECK:       %[[T2:.*]] = builtin.unrealized_conversion_cast %[[T0]] : vector<3x[2]xindex> to !llvm.array<3 x vector<[2]xi64>>
// CHECK:       %[[T3:.*]] = llvm.insertvalue %[[T1]], %[[T2]][0] : !llvm.array<3 x vector<[2]xi64>>

// CHECK:       %[[T4:.*]] = builtin.unrealized_conversion_cast %{{.*}} : !llvm.array<3 x vector<[2]xi64>> to vector<3x[2]xindex>
// CHECK:       return %[[T4]] : vector<3x[2]xindex>

// -----

func.func @broadcast_vec3d_from_vec1d(%arg0: vector<2xf32>) -> vector<4x3x2xf32> {
  %0 = vector.broadcast %arg0 : vector<2xf32> to vector<4x3x2xf32>
  return %0 : vector<4x3x2xf32>
}
// CHECK-LABEL: @broadcast_vec3d_from_vec1d(
// CHECK-SAME:  %[[A:.*]]: vector<2xf32>)
// CHECK-DAG:   %[[T0:.*]] = arith.constant dense<0.000000e+00> : vector<3x2xf32>
// CHECK-DAG:   %[[T2:.*]] = builtin.unrealized_conversion_cast %[[T0]] : vector<3x2xf32> to !llvm.array<3 x vector<2xf32>>
// CHECK-DAG:   %[[T1:.*]] = arith.constant dense<0.000000e+00> : vector<4x3x2xf32>
// CHECK-DAG:   %[[T6:.*]] = builtin.unrealized_conversion_cast %[[T1]] : vector<4x3x2xf32> to !llvm.array<4 x array<3 x vector<2xf32>>>

// CHECK:       %[[T3:.*]] = llvm.insertvalue %[[A]], %[[T2]][0] : !llvm.array<3 x vector<2xf32>>
// CHECK:       %[[T4:.*]] = llvm.insertvalue %[[A]], %[[T3]][1] : !llvm.array<3 x vector<2xf32>>
// CHECK:       %[[T5:.*]] = llvm.insertvalue %[[A]], %[[T4]][2] : !llvm.array<3 x vector<2xf32>>

// CHECK:       %[[T7:.*]] = llvm.insertvalue %[[T5]], %[[T6]][0] : !llvm.array<4 x array<3 x vector<2xf32>>>
// CHECK:       %[[T8:.*]] = llvm.insertvalue %[[T5]], %[[T7]][1] : !llvm.array<4 x array<3 x vector<2xf32>>>
// CHECK:       %[[T9:.*]] = llvm.insertvalue %[[T5]], %[[T8]][2] : !llvm.array<4 x array<3 x vector<2xf32>>>
// CHECK:       %[[T10:.*]] = llvm.insertvalue %[[T5]], %[[T9]][3] : !llvm.array<4 x array<3 x vector<2xf32>>>

// CHECK:       %[[T11:.*]] = builtin.unrealized_conversion_cast %[[T10]] : !llvm.array<4 x array<3 x vector<2xf32>>> to vector<4x3x2xf32>
// CHECK:       return %[[T11]] : vector<4x3x2xf32>

func.func @broadcast_vec3d_from_vec1d_scalable(%arg0: vector<[2]xf32>) -> vector<4x3x[2]xf32> {
  %0 = vector.broadcast %arg0 : vector<[2]xf32> to vector<4x3x[2]xf32>
  return %0 : vector<4x3x[2]xf32>
}
// CHECK-LABEL: @broadcast_vec3d_from_vec1d_scalable(
// CHECK-SAME:  %[[A:.*]]: vector<[2]xf32>)
// CHECK-DAG:   %[[T0:.*]] = arith.constant dense<0.000000e+00> : vector<3x[2]xf32>
// CHECK-DAG:   %[[T2:.*]] = builtin.unrealized_conversion_cast %[[T0]] : vector<3x[2]xf32> to !llvm.array<3 x vector<[2]xf32>>
// CHECK-DAG:   %[[T1:.*]] = arith.constant dense<0.000000e+00> : vector<4x3x[2]xf32>
// CHECK-DAG:   %[[T6:.*]] = builtin.unrealized_conversion_cast %[[T1]] : vector<4x3x[2]xf32> to !llvm.array<4 x array<3 x vector<[2]xf32>>>

// CHECK:       %[[T3:.*]] = llvm.insertvalue %[[A]], %[[T2]][0] : !llvm.array<3 x vector<[2]xf32>>
// CHECK:       %[[T4:.*]] = llvm.insertvalue %[[A]], %[[T3]][1] : !llvm.array<3 x vector<[2]xf32>>
// CHECK:       %[[T5:.*]] = llvm.insertvalue %[[A]], %[[T4]][2] : !llvm.array<3 x vector<[2]xf32>>

// CHECK:       %[[T7:.*]] = llvm.insertvalue %[[T5]], %[[T6]][0] : !llvm.array<4 x array<3 x vector<[2]xf32>>>
// CHECK:       %[[T8:.*]] = llvm.insertvalue %[[T5]], %[[T7]][1] : !llvm.array<4 x array<3 x vector<[2]xf32>>>
// CHECK:       %[[T9:.*]] = llvm.insertvalue %[[T5]], %[[T8]][2] : !llvm.array<4 x array<3 x vector<[2]xf32>>>
// CHECK:       %[[T10:.*]] = llvm.insertvalue %[[T5]], %[[T9]][3] : !llvm.array<4 x array<3 x vector<[2]xf32>>>

// CHECK:       %[[T11:.*]] = builtin.unrealized_conversion_cast %[[T10]] : !llvm.array<4 x array<3 x vector<[2]xf32>>> to vector<4x3x[2]xf32>
// CHECK:       return %[[T11]] : vector<4x3x[2]xf32>

// -----

func.func @broadcast_vec3d_from_vec2d(%arg0: vector<3x2xf32>) -> vector<4x3x2xf32> {
  %0 = vector.broadcast %arg0 : vector<3x2xf32> to vector<4x3x2xf32>
  return %0 : vector<4x3x2xf32>
}
// CHECK-LABEL: @broadcast_vec3d_from_vec2d(
// CHECK-SAME:  %[[A:.*]]: vector<3x2xf32>)
// CHECK:       %[[T1:.*]] = builtin.unrealized_conversion_cast %[[A]] : vector<3x2xf32> to !llvm.array<3 x vector<2xf32>>
// CHECK:       %[[T0:.*]] = arith.constant dense<0.000000e+00> : vector<4x3x2xf32>
// CHECK:       %[[T2:.*]] = builtin.unrealized_conversion_cast %[[T0]] : vector<4x3x2xf32> to !llvm.array<4 x array<3 x vector<2xf32>>>
// CHECK:       %[[T3:.*]] = llvm.insertvalue %[[T1]], %[[T2]][0] : !llvm.array<4 x array<3 x vector<2xf32>>>
// CHECK:       %[[T5:.*]] = llvm.insertvalue %[[T1]], %[[T3]][1] : !llvm.array<4 x array<3 x vector<2xf32>>>
// CHECK:       %[[T7:.*]] = llvm.insertvalue %[[T1]], %[[T5]][2] : !llvm.array<4 x array<3 x vector<2xf32>>>
// CHECK:       %[[T9:.*]] = llvm.insertvalue %[[T1]], %[[T7]][3] : !llvm.array<4 x array<3 x vector<2xf32>>>
// CHECK:       %[[T10:.*]] = builtin.unrealized_conversion_cast %[[T9]] : !llvm.array<4 x array<3 x vector<2xf32>>> to vector<4x3x2xf32>
// CHECK:       return %[[T10]] : vector<4x3x2xf32>

func.func @broadcast_vec3d_from_vec2d_scalable(%arg0: vector<3x[2]xf32>) -> vector<4x3x[2]xf32> {
  %0 = vector.broadcast %arg0 : vector<3x[2]xf32> to vector<4x3x[2]xf32>
  return %0 : vector<4x3x[2]xf32>
}
// CHECK-LABEL: @broadcast_vec3d_from_vec2d_scalable(
// CHECK-SAME:  %[[A:.*]]: vector<3x[2]xf32>)
// CHECK:       %[[T1:.*]] = builtin.unrealized_conversion_cast %[[A]] : vector<3x[2]xf32> to !llvm.array<3 x vector<[2]xf32>>
// CHECK:       %[[T0:.*]] = arith.constant dense<0.000000e+00> : vector<4x3x[2]xf32>
// CHECK:       %[[T2:.*]] = builtin.unrealized_conversion_cast %[[T0]] : vector<4x3x[2]xf32> to !llvm.array<4 x array<3 x vector<[2]xf32>>>
// CHECK:       %[[T3:.*]] = llvm.insertvalue %[[T1]], %[[T2]][0] : !llvm.array<4 x array<3 x vector<[2]xf32>>>
// CHECK:       %[[T5:.*]] = llvm.insertvalue %[[T1]], %[[T3]][1] : !llvm.array<4 x array<3 x vector<[2]xf32>>>
// CHECK:       %[[T7:.*]] = llvm.insertvalue %[[T1]], %[[T5]][2] : !llvm.array<4 x array<3 x vector<[2]xf32>>>
// CHECK:       %[[T9:.*]] = llvm.insertvalue %[[T1]], %[[T7]][3] : !llvm.array<4 x array<3 x vector<[2]xf32>>>
// CHECK:       %[[T10:.*]] = builtin.unrealized_conversion_cast %[[T9]] : !llvm.array<4 x array<3 x vector<[2]xf32>>> to vector<4x3x[2]xf32>
// CHECK:       return %[[T10]] : vector<4x3x[2]xf32>


// -----

func.func @broadcast_stretch(%arg0: vector<1xf32>) -> vector<4xf32> {
  %0 = vector.broadcast %arg0 : vector<1xf32> to vector<4xf32>
  return %0 : vector<4xf32>
}
// CHECK-LABEL: @broadcast_stretch(
// CHECK-SAME:  %[[A:.*]]: vector<1xf32>)
// CHECK:       %[[T1:.*]] = llvm.mlir.constant(0 : i64) : i64
// CHECK:       %[[T2:.*]] = llvm.extractelement %[[A]]{{\[}}%[[T1]] : i64] : vector<1xf32>
// CHECK:       %[[T3:.*]] = llvm.insertelement %[[T2]]
// CHECK:       %[[T4:.*]] = llvm.shufflevector %[[T3]]
// CHECK:       return %[[T4]] : vector<4xf32>

func.func @broadcast_stretch_scalable(%arg0: vector<1xf32>) -> vector<[4]xf32> {
  %0 = vector.broadcast %arg0 : vector<1xf32> to vector<[4]xf32>
  return %0 : vector<[4]xf32>
}
// CHECK-LABEL: @broadcast_stretch_scalable(
// CHECK-SAME:  %[[A:.*]]: vector<1xf32>)
// CHECK:       %[[T1:.*]] = llvm.mlir.constant(0 : i64) : i64
// CHECK:       %[[T2:.*]] = llvm.extractelement %[[A]]{{\[}}%[[T1]] : i64] : vector<1xf32>
// CHECK:       %[[T3:.*]] = llvm.insertelement %[[T2]]
// CHECK:       %[[T4:.*]] = llvm.shufflevector %[[T3]]
// CHECK:       return %[[T4]] : vector<[4]xf32>

// -----

func.func @broadcast_stretch_at_start(%arg0: vector<1x4xf32>) -> vector<3x4xf32> {
  %0 = vector.broadcast %arg0 : vector<1x4xf32> to vector<3x4xf32>
  return %0 : vector<3x4xf32>
}
// CHECK-LABEL: @broadcast_stretch_at_start(
// CHECK-SAME:  %[[A:.*]]: vector<1x4xf32>)
// CHECK:       %[[T2:.*]] = builtin.unrealized_conversion_cast %[[A]] : vector<1x4xf32> to !llvm.array<1 x vector<4xf32>>
// CHECK:       %[[T1:.*]] = arith.constant dense<0.000000e+00> : vector<3x4xf32>
// CHECK:       %[[T4:.*]] = builtin.unrealized_conversion_cast %[[T1]] : vector<3x4xf32> to !llvm.array<3 x vector<4xf32>>
// CHECK:       %[[T3:.*]] = llvm.extractvalue %[[T2]][0] : !llvm.array<1 x vector<4xf32>>
// CHECK:       %[[T5:.*]] = llvm.insertvalue %[[T3]], %[[T4]][0] : !llvm.array<3 x vector<4xf32>>
// CHECK:       %[[T6:.*]] = llvm.insertvalue %[[T3]], %[[T5]][1] : !llvm.array<3 x vector<4xf32>>
// CHECK:       %[[T7:.*]] = llvm.insertvalue %[[T3]], %[[T6]][2] : !llvm.array<3 x vector<4xf32>>
// CHECK:       %[[T8:.*]] = builtin.unrealized_conversion_cast %[[T7]] : !llvm.array<3 x vector<4xf32>> to vector<3x4xf32>
// CHECK:       return %[[T8]] : vector<3x4xf32>

func.func @broadcast_stretch_at_start_scalable(%arg0: vector<1x[4]xf32>) -> vector<3x[4]xf32> {
  %0 = vector.broadcast %arg0 : vector<1x[4]xf32> to vector<3x[4]xf32>
  return %0 : vector<3x[4]xf32>
}
// CHECK-LABEL: @broadcast_stretch_at_start_scalable(
// CHECK-SAME:  %[[A:.*]]: vector<1x[4]xf32>)
// CHECK:       %[[T2:.*]] = builtin.unrealized_conversion_cast %[[A]] : vector<1x[4]xf32> to !llvm.array<1 x vector<[4]xf32>>
// CHECK:       %[[T1:.*]] = arith.constant dense<0.000000e+00> : vector<3x[4]xf32>
// CHECK:       %[[T4:.*]] = builtin.unrealized_conversion_cast %[[T1]] : vector<3x[4]xf32> to !llvm.array<3 x vector<[4]xf32>>
// CHECK:       %[[T3:.*]] = llvm.extractvalue %[[T2]][0] : !llvm.array<1 x vector<[4]xf32>>
// CHECK:       %[[T5:.*]] = llvm.insertvalue %[[T3]], %[[T4]][0] : !llvm.array<3 x vector<[4]xf32>>
// CHECK:       %[[T6:.*]] = llvm.insertvalue %[[T3]], %[[T5]][1] : !llvm.array<3 x vector<[4]xf32>>
// CHECK:       %[[T7:.*]] = llvm.insertvalue %[[T3]], %[[T6]][2] : !llvm.array<3 x vector<[4]xf32>>
// CHECK:       %[[T8:.*]] = builtin.unrealized_conversion_cast %[[T7]] : !llvm.array<3 x vector<[4]xf32>> to vector<3x[4]xf32>
// CHECK:       return %[[T8]] : vector<3x[4]xf32>

// -----

func.func @broadcast_stretch_at_end(%arg0: vector<4x1xf32>) -> vector<4x3xf32> {
  %0 = vector.broadcast %arg0 : vector<4x1xf32> to vector<4x3xf32>
  return %0 : vector<4x3xf32>
}
// CHECK-LABEL: @broadcast_stretch_at_end(
// CHECK-SAME:  %[[A:.*]]: vector<4x1xf32>)
// CHECK:       %[[T2:.*]] = builtin.unrealized_conversion_cast %[[A]] : vector<4x1xf32> to !llvm.array<4 x vector<1xf32>>
// CHECK:       %[[T1:.*]] = arith.constant dense<0.000000e+00> : vector<4x3xf32>
// CHECK:       %[[T7:.*]] = builtin.unrealized_conversion_cast %[[T1]] : vector<4x3xf32> to !llvm.array<4 x vector<3xf32>>
// CHECK:       %[[T3:.*]] = llvm.extractvalue %[[T2]][0] : !llvm.array<4 x vector<1xf32>>
// CHECK:       %[[T4:.*]] = llvm.mlir.constant(0 : i64) : i64
// CHECK:       %[[T5:.*]] = llvm.extractelement %[[T3]]{{\[}}%[[T4]] : i64] : vector<1xf32>
// CHECK:       %[[T6Insert:.*]] = llvm.insertelement %[[T5]]
// CHECK:       %[[T6:.*]] = llvm.shufflevector %[[T6Insert]]
// CHECK:       %[[T8:.*]] = llvm.insertvalue %[[T6]], %[[T7]][0] : !llvm.array<4 x vector<3xf32>>
// CHECK:       %[[T10:.*]] = llvm.extractvalue %[[T2]][1] : !llvm.array<4 x vector<1xf32>>
// CHECK:       %[[T11:.*]] = llvm.mlir.constant(0 : i64) : i64
// CHECK:       %[[T12:.*]] = llvm.extractelement %[[T10]]{{\[}}%[[T11]] : i64] : vector<1xf32>
// CHECK:       %[[T13Insert:.*]] = llvm.insertelement %[[T12]]
// CHECK:       %[[T13:.*]] = llvm.shufflevector %[[T13Insert]]
// CHECK:       %[[T14:.*]] = llvm.insertvalue %[[T13]], %[[T8]][1] : !llvm.array<4 x vector<3xf32>>
// CHECK:       %[[T16:.*]] = llvm.extractvalue %[[T2]][2] : !llvm.array<4 x vector<1xf32>>
// CHECK:       %[[T17:.*]] = llvm.mlir.constant(0 : i64) : i64
// CHECK:       %[[T18:.*]] = llvm.extractelement %[[T16]]{{\[}}%[[T17]] : i64] : vector<1xf32>
// CHECK:       %[[T19Insert:.*]] = llvm.insertelement %[[T18]]
// CHECK:       %[[T19:.*]] = llvm.shufflevector %[[T19Insert]]
// CHECK:       %[[T20:.*]] = llvm.insertvalue %[[T19]], %[[T14]][2] : !llvm.array<4 x vector<3xf32>>
// CHECK:       %[[T22:.*]] = llvm.extractvalue %[[T2]][3] : !llvm.array<4 x vector<1xf32>>
// CHECK:       %[[T23:.*]] = llvm.mlir.constant(0 : i64) : i64
// CHECK:       %[[T24:.*]] = llvm.extractelement %[[T22]]{{\[}}%[[T23]] : i64] : vector<1xf32>
// CHECK:       %[[T25Insert:.*]] = llvm.insertelement %[[T24]]
// CHECK:       %[[T25:.*]] = llvm.shufflevector %[[T25Insert]]
// CHECK:       %[[T26:.*]] = llvm.insertvalue %[[T25]], %[[T20]][3] : !llvm.array<4 x vector<3xf32>>
// CHECK:       %[[T27:.*]] = builtin.unrealized_conversion_cast %[[T26]] : !llvm.array<4 x vector<3xf32>> to vector<4x3xf32>
// CHECK:       return %[[T27]] : vector<4x3xf32>

// TODO: Add support for scalable vectors

func.func @broadcast_stretch_at_end_scalable(%arg0: vector<[4]x1xf32>) -> vector<[4]x3xf32> {
  %0 = vector.broadcast %arg0 : vector<[4]x1xf32> to vector<[4]x3xf32>
  return %0 : vector<[4]x3xf32>
}
// CHECK-LABEL: @broadcast_stretch_at_end_scalable
// CHECK-SAME:  %[[A:.*]]: vector<[4]x1xf32>)
// CHECK: vector.broadcast %[[A]] : vector<[4]x1xf32> to vector<[4]x3xf32>

// -----

func.func @broadcast_stretch_in_middle(%arg0: vector<4x1x2xf32>) -> vector<4x3x2xf32> {
  %0 = vector.broadcast %arg0 : vector<4x1x2xf32> to vector<4x3x2xf32>
  return %0 : vector<4x3x2xf32>
}
// CHECK-LABEL: @broadcast_stretch_in_middle(
// CHECK-SAME:  %[[A:.*]]: vector<4x1x2xf32>) -> vector<4x3x2xf32> {
// CHECK:       %[[T3:.*]] = builtin.unrealized_conversion_cast %[[A]] : vector<4x1x2xf32> to !llvm.array<4 x array<1 x vector<2xf32>>>
// CHECK:       %[[T1:.*]] = arith.constant dense<0.000000e+00> : vector<4x3x2xf32>
// CHECK:       %[[T9:.*]] = builtin.unrealized_conversion_cast %[[T1]] : vector<4x3x2xf32> to !llvm.array<4 x array<3 x vector<2xf32>>>
// CHECK:       %[[T2:.*]] = arith.constant dense<0.000000e+00> : vector<3x2xf32>
// CHECK:       %[[T5:.*]] = builtin.unrealized_conversion_cast %[[T2]] : vector<3x2xf32> to !llvm.array<3 x vector<2xf32>>
// CHECK:       %[[T4:.*]] = llvm.extractvalue %[[T3]][0, 0] : !llvm.array<4 x array<1 x vector<2xf32>>>
// CHECK:       %[[T6:.*]] = llvm.insertvalue %[[T4]], %[[T5]][0] : !llvm.array<3 x vector<2xf32>>
// CHECK:       %[[T7:.*]] = llvm.insertvalue %[[T4]], %[[T6]][1] : !llvm.array<3 x vector<2xf32>>
// CHECK:       %[[T8:.*]] = llvm.insertvalue %[[T4]], %[[T7]][2] : !llvm.array<3 x vector<2xf32>>
// CHECK:       %[[T10:.*]] = llvm.insertvalue %[[T8]], %[[T9]][0] : !llvm.array<4 x array<3 x vector<2xf32>>>
// CHECK:       %[[T12:.*]] = llvm.extractvalue %[[T3]][1, 0] : !llvm.array<4 x array<1 x vector<2xf32>>>
// CHECK:       %[[T14:.*]] = llvm.insertvalue %[[T12]], %[[T5]][0] : !llvm.array<3 x vector<2xf32>>
// CHECK:       %[[T15:.*]] = llvm.insertvalue %[[T12]], %[[T14]][1] : !llvm.array<3 x vector<2xf32>>
// CHECK:       %[[T16:.*]] = llvm.insertvalue %[[T12]], %[[T15]][2] : !llvm.array<3 x vector<2xf32>>
// CHECK:       %[[T17:.*]] = llvm.insertvalue %[[T16]], %[[T10]][1] : !llvm.array<4 x array<3 x vector<2xf32>>>
// CHECK:       %[[T19:.*]] = llvm.extractvalue %[[T3]][2, 0] : !llvm.array<4 x array<1 x vector<2xf32>>>
// CHECK:       %[[T21:.*]] = llvm.insertvalue %[[T19]], %[[T5]][0] : !llvm.array<3 x vector<2xf32>>
// CHECK:       %[[T22:.*]] = llvm.insertvalue %[[T19]], %[[T21]][1] : !llvm.array<3 x vector<2xf32>>
// CHECK:       %[[T23:.*]] = llvm.insertvalue %[[T19]], %[[T22]][2] : !llvm.array<3 x vector<2xf32>>
// CHECK:       %[[T24:.*]] = llvm.insertvalue %[[T23]], %[[T17]][2] : !llvm.array<4 x array<3 x vector<2xf32>>>
// CHECK:       %[[T26:.*]] = llvm.extractvalue %[[T3]][3, 0] : !llvm.array<4 x array<1 x vector<2xf32>>>
// CHECK:       %[[T28:.*]] = llvm.insertvalue %[[T26]], %[[T5]][0] : !llvm.array<3 x vector<2xf32>>
// CHECK:       %[[T29:.*]] = llvm.insertvalue %[[T26]], %[[T28]][1] : !llvm.array<3 x vector<2xf32>>
// CHECK:       %[[T30:.*]] = llvm.insertvalue %[[T26]], %[[T29]][2] : !llvm.array<3 x vector<2xf32>>
// CHECK:       %[[T31:.*]] = llvm.insertvalue %[[T30]], %[[T24]][3] : !llvm.array<4 x array<3 x vector<2xf32>>>
// CHECK:       %[[T32:.*]] = builtin.unrealized_conversion_cast %[[T31]] : !llvm.array<4 x array<3 x vector<2xf32>>> to vector<4x3x2xf32>
// CHECK:       return %[[T32]] : vector<4x3x2xf32>

func.func @broadcast_stretch_in_middle_scalable_v1(%arg0: vector<4x1x[2]xf32>) -> vector<4x3x[2]xf32> {
  %0 = vector.broadcast %arg0 : vector<4x1x[2]xf32> to vector<4x3x[2]xf32>
  return %0 : vector<4x3x[2]xf32>
}
// CHECK-LABEL: @broadcast_stretch_in_middle_scalable_v1(
// CHECK-SAME:  %[[A:.*]]: vector<4x1x[2]xf32>) -> vector<4x3x[2]xf32> {
// CHECK:       %[[T3:.*]] = builtin.unrealized_conversion_cast %[[A]] : vector<4x1x[2]xf32> to !llvm.array<4 x array<1 x vector<[2]xf32>>>
// CHECK:       %[[T1:.*]] = arith.constant dense<0.000000e+00> : vector<4x3x[2]xf32>
// CHECK:       %[[T9:.*]] = builtin.unrealized_conversion_cast %[[T1]] : vector<4x3x[2]xf32> to !llvm.array<4 x array<3 x vector<[2]xf32>>>
// CHECK:       %[[T2:.*]] = arith.constant dense<0.000000e+00> : vector<3x[2]xf32>
// CHECK:       %[[T5:.*]] = builtin.unrealized_conversion_cast %[[T2]] : vector<3x[2]xf32> to !llvm.array<3 x vector<[2]xf32>>
// CHECK:       %[[T4:.*]] = llvm.extractvalue %[[T3]][0, 0] : !llvm.array<4 x array<1 x vector<[2]xf32>>>
// CHECK:       %[[T6:.*]] = llvm.insertvalue %[[T4]], %[[T5]][0] : !llvm.array<3 x vector<[2]xf32>>
// CHECK:       %[[T7:.*]] = llvm.insertvalue %[[T4]], %[[T6]][1] : !llvm.array<3 x vector<[2]xf32>>
// CHECK:       %[[T8:.*]] = llvm.insertvalue %[[T4]], %[[T7]][2] : !llvm.array<3 x vector<[2]xf32>>
// CHECK:       %[[T10:.*]] = llvm.insertvalue %[[T8]], %[[T9]][0] : !llvm.array<4 x array<3 x vector<[2]xf32>>>
// CHECK:       %[[T12:.*]] = llvm.extractvalue %[[T3]][1, 0] : !llvm.array<4 x array<1 x vector<[2]xf32>>>
// CHECK:       %[[T14:.*]] = llvm.insertvalue %[[T12]], %[[T5]][0] : !llvm.array<3 x vector<[2]xf32>>
// CHECK:       %[[T15:.*]] = llvm.insertvalue %[[T12]], %[[T14]][1] : !llvm.array<3 x vector<[2]xf32>>
// CHECK:       %[[T16:.*]] = llvm.insertvalue %[[T12]], %[[T15]][2] : !llvm.array<3 x vector<[2]xf32>>
// CHECK:       %[[T17:.*]] = llvm.insertvalue %[[T16]], %[[T10]][1] : !llvm.array<4 x array<3 x vector<[2]xf32>>>
// CHECK:       %[[T19:.*]] = llvm.extractvalue %[[T3]][2, 0] : !llvm.array<4 x array<1 x vector<[2]xf32>>>
// CHECK:       %[[T21:.*]] = llvm.insertvalue %[[T19]], %[[T5]][0] : !llvm.array<3 x vector<[2]xf32>>
// CHECK:       %[[T22:.*]] = llvm.insertvalue %[[T19]], %[[T21]][1] : !llvm.array<3 x vector<[2]xf32>>
// CHECK:       %[[T23:.*]] = llvm.insertvalue %[[T19]], %[[T22]][2] : !llvm.array<3 x vector<[2]xf32>>
// CHECK:       %[[T24:.*]] = llvm.insertvalue %[[T23]], %[[T17]][2] : !llvm.array<4 x array<3 x vector<[2]xf32>>>
// CHECK:       %[[T26:.*]] = llvm.extractvalue %[[T3]][3, 0] : !llvm.array<4 x array<1 x vector<[2]xf32>>>
// CHECK:       %[[T28:.*]] = llvm.insertvalue %[[T26]], %[[T5]][0] : !llvm.array<3 x vector<[2]xf32>>
// CHECK:       %[[T29:.*]] = llvm.insertvalue %[[T26]], %[[T28]][1] : !llvm.array<3 x vector<[2]xf32>>
// CHECK:       %[[T30:.*]] = llvm.insertvalue %[[T26]], %[[T29]][2] : !llvm.array<3 x vector<[2]xf32>>
// CHECK:       %[[T31:.*]] = llvm.insertvalue %[[T30]], %[[T24]][3] : !llvm.array<4 x array<3 x vector<[2]xf32>>>
// CHECK:       %[[T32:.*]] = builtin.unrealized_conversion_cast %[[T31]] : !llvm.array<4 x array<3 x vector<[2]xf32>>> to vector<4x3x[2]xf32>
// CHECK:       return %[[T32]] : vector<4x3x[2]xf32>

// TODO: Add support for scalable vectors

func.func @broadcast_stretch_in_middle_scalable_v2(%arg0: vector<[4]x1x2xf32>) -> vector<[4]x3x2xf32> {
  %0 = vector.broadcast %arg0 : vector<[4]x1x2xf32> to vector<[4]x3x2xf32>
  return %0 : vector<[4]x3x2xf32>
}
// CHECK-LABEL: @broadcast_stretch_in_middle_scalable_v2(
// CHECK-SAME:  %[[A:.*]]: vector<[4]x1x2xf32>) -> vector<[4]x3x2xf32> {
// CHECK:  vector.broadcast %[[A]] : vector<[4]x1x2xf32> to vector<[4]x3x2xf32>

// -----

func.func @outerproduct(%arg0: vector<2xf32>, %arg1: vector<3xf32>) -> vector<2x3xf32> {
  %2 = vector.outerproduct %arg0, %arg1 : vector<2xf32>, vector<3xf32>
  return %2 : vector<2x3xf32>
}
// CHECK-LABEL: @outerproduct(
// CHECK-SAME:  %[[A:.*]]: vector<2xf32>,
// CHECK-SAME:  %[[B:.*]]: vector<3xf32>)
// CHECK:       %[[T2:.*]] = arith.constant dense<0.000000e+00> : vector<2x3xf32>
// CHECK:       %[[T7:.*]] = builtin.unrealized_conversion_cast %[[T2]] : vector<2x3xf32> to !llvm.array<2 x vector<3xf32>>
// CHECK:       %[[T3:.*]] = llvm.mlir.constant(0 : i64) : i64
// CHECK:       %[[T4:.*]] = llvm.extractelement %[[A]]{{\[}}%[[T3]] : i64] : vector<2xf32>
// CHECK:       %[[T5Insert:.*]] = llvm.insertelement %[[T4]]
// CHECK:       %[[T5:.*]] = llvm.shufflevector %[[T5Insert]]
// CHECK:       %[[T6:.*]] = arith.mulf %[[T5]], %[[B]] : vector<3xf32>
// CHECK:       %[[T8:.*]] = llvm.insertvalue %[[T6]], %[[T7]][0] : !llvm.array<2 x vector<3xf32>>
// CHECK:       %[[T9:.*]] = llvm.mlir.constant(1 : i64) : i64
// CHECK:       %[[T10:.*]] = llvm.extractelement %[[A]]{{\[}}%[[T9]] : i64] : vector<2xf32>
// CHECK:       %[[T11Insert:.*]] = llvm.insertelement %[[T10]]
// CHECK:       %[[T11:.*]] = llvm.shufflevector %[[T11Insert]]
// CHECK:       %[[T12:.*]] = arith.mulf %[[T11]], %[[B]] : vector<3xf32>
// CHECK:       %[[T13:.*]] = llvm.insertvalue %[[T12]], %[[T8]][1] : !llvm.array<2 x vector<3xf32>>
// CHECK:       %[[T14:.*]] = builtin.unrealized_conversion_cast %[[T13]] : !llvm.array<2 x vector<3xf32>> to vector<2x3xf32>
// CHECK:       return %[[T14]] : vector<2x3xf32>

func.func @outerproduct_scalable(%arg0: vector<2xf32>, %arg1: vector<[3]xf32>) -> vector<2x[3]xf32> {
  %2 = vector.outerproduct %arg0, %arg1 : vector<2xf32>, vector<[3]xf32>
  return %2 : vector<2x[3]xf32>
}
// CHECK-LABEL: @outerproduct_scalable
// CHECK-SAME:  %[[A:.*]]: vector<2xf32>,
// CHECK-SAME:  %[[B:.*]]: vector<[3]xf32>)
// CHECK:       %[[T2:.*]] = arith.constant dense<0.000000e+00> : vector<2x[3]xf32>
// CHECK:       %[[T7:.*]] = builtin.unrealized_conversion_cast %[[T2]] : vector<2x[3]xf32> to !llvm.array<2 x vector<[3]xf32>>
// CHECK:       %[[T3:.*]] = llvm.mlir.constant(0 : i64) : i64
// CHECK:       %[[T4:.*]] = llvm.extractelement %[[A]]{{\[}}%[[T3]] : i64] : vector<2xf32>
// CHECK:       %[[T5Insert:.*]] = llvm.insertelement %[[T4]]
// CHECK:       %[[T5:.*]] = llvm.shufflevector %[[T5Insert]]
// CHECK:       %[[T6:.*]] = arith.mulf %[[T5]], %[[B]] : vector<[3]xf32>
// CHECK:       %[[T8:.*]] = llvm.insertvalue %[[T6]], %[[T7]][0] : !llvm.array<2 x vector<[3]xf32>>
// CHECK:       %[[T9:.*]] = llvm.mlir.constant(1 : i64) : i64
// CHECK:       %[[T10:.*]] = llvm.extractelement %[[A]]{{\[}}%[[T9]] : i64] : vector<2xf32>
// CHECK:       %[[T11Insert:.*]] = llvm.insertelement %[[T10]]
// CHECK:       %[[T11:.*]] = llvm.shufflevector %[[T11Insert]]
// CHECK:       %[[T12:.*]] = arith.mulf %[[T11]], %[[B]] : vector<[3]xf32>
// CHECK:       %[[T13:.*]] = llvm.insertvalue %[[T12]], %[[T8]][1] : !llvm.array<2 x vector<[3]xf32>>
// CHECK:       %[[T14:.*]] = builtin.unrealized_conversion_cast %[[T13]] : !llvm.array<2 x vector<[3]xf32>> to vector<2x[3]xf32>
// CHECK:       return %[[T14]] : vector<2x[3]xf32>

// -----

func.func @outerproduct_index(%arg0: vector<2xindex>, %arg1: vector<3xindex>) -> vector<2x3xindex> {
  %2 = vector.outerproduct %arg0, %arg1 : vector<2xindex>, vector<3xindex>
  return %2 : vector<2x3xindex>
}
// CHECK-LABEL: @outerproduct_index(
// CHECK-SAME:  %[[A:.*]]: vector<2xindex>,
// CHECK-SAME:  %[[B:.*]]: vector<3xindex>)
// CHECK:       %[[T1:.*]] = builtin.unrealized_conversion_cast %[[A]] : vector<2xindex> to vector<2xi64>
// CHECK:       %[[T0:.*]] = arith.constant dense<0> : vector<2x3xindex>
// CHECK:       %[[T8:.*]] = builtin.unrealized_conversion_cast %[[T0]] : vector<2x3xindex> to !llvm.array<2 x vector<3xi64>>
// CHECK:       %[[T2:.*]] = llvm.mlir.constant(0 : i64) : i64
// CHECK:       %[[T3:.*]] = llvm.extractelement %[[T1]]{{\[}}%[[T2]] : i64] : vector<2xi64>
// CHECK:       %[[T4:.*]] = llvm.insertelement %[[T3]]
// CHECK:       %[[T5:.*]] = llvm.shufflevector %[[T4]]
// CHECK:       %[[T5Cast:.*]] = builtin.unrealized_conversion_cast %[[T5]] : vector<3xi64> to vector<3xindex>
// CHECK:       %[[T6:.*]] = arith.muli %[[T5Cast]], %[[B]] : vector<3xindex>
// CHECK:       %[[T7:.*]] = builtin.unrealized_conversion_cast %[[T6]] : vector<3xindex> to vector<3xi64>
// CHECK:       %{{.*}} = llvm.insertvalue %[[T7]], %[[T8]][0] : !llvm.array<2 x vector<3xi64>>

func.func @outerproduct_index_scalable(%arg0: vector<2xindex>, %arg1: vector<[3]xindex>) -> vector<2x[3]xindex> {
  %2 = vector.outerproduct %arg0, %arg1 : vector<2xindex>, vector<[3]xindex>
  return %2 : vector<2x[3]xindex>
}
// CHECK-LABEL: @outerproduct_index_scalable
// CHECK-SAME:  %[[A:.*]]: vector<2xindex>,
// CHECK-SAME:  %[[B:.*]]: vector<[3]xindex>)
// CHECK:       %[[T1:.*]] = builtin.unrealized_conversion_cast %[[A]] : vector<2xindex> to vector<2xi64>
// CHECK:       %[[T0:.*]] = arith.constant dense<0> : vector<2x[3]xindex>
// CHECK:       %[[T8:.*]] = builtin.unrealized_conversion_cast %[[T0]] : vector<2x[3]xindex> to !llvm.array<2 x vector<[3]xi64>>
// CHECK:       %[[T2:.*]] = llvm.mlir.constant(0 : i64) : i64
// CHECK:       %[[T3:.*]] = llvm.extractelement %[[T1]]{{\[}}%[[T2]] : i64] : vector<2xi64>
// CHECK:       %[[T4:.*]] = llvm.insertelement %[[T3]]
// CHECK:       %[[T5:.*]] = llvm.shufflevector %[[T4]]
// CHECK:       %[[T5Cast:.*]] = builtin.unrealized_conversion_cast %[[T5]] : vector<[3]xi64> to vector<[3]xindex>
// CHECK:       %[[T6:.*]] = arith.muli %[[T5Cast]], %[[B]] : vector<[3]xindex>
// CHECK:       %[[T7:.*]] = builtin.unrealized_conversion_cast %[[T6]] : vector<[3]xindex> to vector<[3]xi64>
// CHECK:       %{{.*}} = llvm.insertvalue %[[T7]], %[[T8]][0] : !llvm.array<2 x vector<[3]xi64>>

// -----

func.func @outerproduct_add(%arg0: vector<2xf32>, %arg1: vector<3xf32>, %arg2: vector<2x3xf32>) -> vector<2x3xf32> {
  %2 = vector.outerproduct %arg0, %arg1, %arg2 : vector<2xf32>, vector<3xf32>
  return %2 : vector<2x3xf32>
}
// CHECK-LABEL: @outerproduct_add(
// CHECK-SAME:  %[[A:.*]]: vector<2xf32>,
// CHECK-SAME:  %[[B:.*]]: vector<3xf32>,
// CHECK-SAME:  %[[C:.*]]: vector<2x3xf32>) -> vector<2x3xf32>
// CHECK:       %[[T7:.*]] = builtin.unrealized_conversion_cast %[[C]] : vector<2x3xf32> to !llvm.array<2 x vector<3xf32>>
// CHECK:       %[[T3:.*]] = arith.constant dense<0.000000e+00> : vector<2x3xf32>
// CHECK:       %[[T10:.*]] = builtin.unrealized_conversion_cast %[[T3]] : vector<2x3xf32> to !llvm.array<2 x vector<3xf32>>
// CHECK:       %[[T4:.*]] = llvm.mlir.constant(0 : i64) : i64
// CHECK:       %[[T5:.*]] = llvm.extractelement %[[A]]{{\[}}%[[T4]] : i64] : vector<2xf32>
// CHECK:       %[[T6Insert:.*]] = llvm.insertelement %[[T5]]
// CHECK:       %[[T6:.*]] = llvm.shufflevector %[[T6Insert]]
// CHECK:       %[[T8:.*]] = llvm.extractvalue %[[T7]][0] : !llvm.array<2 x vector<3xf32>>
// CHECK:       %[[T9:.*]] = llvm.intr.fmuladd(%[[T6]], %[[B]], %[[T8]]) : (vector<3xf32>, vector<3xf32>, vector<3xf32>) -> vector<3xf32>
// CHECK:       %[[T11:.*]] = llvm.insertvalue %[[T9]], %[[T10]][0] : !llvm.array<2 x vector<3xf32>>
// CHECK:       %[[T12:.*]] = llvm.mlir.constant(1 : i64) : i64
// CHECK:       %[[T13:.*]] = llvm.extractelement %[[A]]{{\[}}%[[T12]] : i64] : vector<2xf32>
// CHECK:       %[[T14Insert:.*]] = llvm.insertelement %[[T13]]
// CHECK:       %[[T14:.*]] = llvm.shufflevector %[[T14Insert]]
// CHECK:       %[[T16:.*]] = llvm.extractvalue %[[T7]][1] : !llvm.array<2 x vector<3xf32>>
// CHECK:       %[[T17:.*]] = llvm.intr.fmuladd(%[[T14]], %[[B]], %[[T16]]) : (vector<3xf32>, vector<3xf32>, vector<3xf32>) -> vector<3xf32>
// CHECK:       %[[T18:.*]] = llvm.insertvalue %[[T17]], %[[T11]][1] : !llvm.array<2 x vector<3xf32>>
// CHECK:       %[[T19:.*]] = builtin.unrealized_conversion_cast %[[T18]] : !llvm.array<2 x vector<3xf32>> to vector<2x3xf32>
// CHECK:       return %[[T19]] : vector<2x3xf32>

func.func @outerproduct_add_scalable(%arg0: vector<2xf32>, %arg1: vector<[3]xf32>, %arg2: vector<2x[3]xf32>) -> vector<2x[3]xf32> {
  %2 = vector.outerproduct %arg0, %arg1, %arg2 : vector<2xf32>, vector<[3]xf32>
  return %2 : vector<2x[3]xf32>
}
// CHECK-LABEL: @outerproduct_add_scalable
// CHECK-SAME:  %[[A:.*]]: vector<2xf32>,
// CHECK-SAME:  %[[B:.*]]: vector<[3]xf32>,
// CHECK-SAME:  %[[C:.*]]: vector<2x[3]xf32>) -> vector<2x[3]xf32>
// CHECK:       %[[T7:.*]] = builtin.unrealized_conversion_cast %[[C]] : vector<2x[3]xf32> to !llvm.array<2 x vector<[3]xf32>>
// CHECK:       %[[T3:.*]] = arith.constant dense<0.000000e+00> : vector<2x[3]xf32>
// CHECK:       %[[T10:.*]] = builtin.unrealized_conversion_cast %[[T3]] : vector<2x[3]xf32> to !llvm.array<2 x vector<[3]xf32>>
// CHECK:       %[[T4:.*]] = llvm.mlir.constant(0 : i64) : i64
// CHECK:       %[[T5:.*]] = llvm.extractelement %[[A]]{{\[}}%[[T4]] : i64] : vector<2xf32>
// CHECK:       %[[T6Insert:.*]] = llvm.insertelement %[[T5]]
// CHECK:       %[[T6:.*]] = llvm.shufflevector %[[T6Insert]]
// CHECK:       %[[T8:.*]] = llvm.extractvalue %[[T7]][0] : !llvm.array<2 x vector<[3]xf32>>
// CHECK:       %[[T9:.*]] = llvm.intr.fmuladd(%[[T6]], %[[B]], %[[T8]]) : (vector<[3]xf32>, vector<[3]xf32>, vector<[3]xf32>) -> vector<[3]xf32>
// CHECK:       %[[T11:.*]] = llvm.insertvalue %[[T9]], %[[T10]][0] : !llvm.array<2 x vector<[3]xf32>>
// CHECK:       %[[T12:.*]] = llvm.mlir.constant(1 : i64) : i64
// CHECK:       %[[T13:.*]] = llvm.extractelement %[[A]]{{\[}}%[[T12]] : i64] : vector<2xf32>
// CHECK:       %[[T14Insert:.*]] = llvm.insertelement %[[T13]]
// CHECK:       %[[T14:.*]] = llvm.shufflevector %[[T14Insert]]
// CHECK:       %[[T16:.*]] = llvm.extractvalue %[[T7]][1] : !llvm.array<2 x vector<[3]xf32>>
// CHECK:       %[[T17:.*]] = llvm.intr.fmuladd(%[[T14]], %[[B]], %[[T16]]) : (vector<[3]xf32>, vector<[3]xf32>, vector<[3]xf32>) -> vector<[3]xf32>
// CHECK:       %[[T18:.*]] = llvm.insertvalue %[[T17]], %[[T11]][1] : !llvm.array<2 x vector<[3]xf32>>
// CHECK:       %[[T19:.*]] = builtin.unrealized_conversion_cast %[[T18]] : !llvm.array<2 x vector<[3]xf32>> to vector<2x[3]xf32>
// CHECK:       return %[[T19]] : vector<2x[3]xf32>

// -----

func.func @masked_float_add_outerprod(%arg0: vector<2xf32>, %arg1: f32, %arg2: vector<2xf32>, %m: vector<2xi1>) -> vector<2xf32> {
  %0 = vector.mask %m { vector.outerproduct %arg0, %arg1, %arg2 {kind = #vector.kind<add>} : vector<2xf32>, f32 } : vector<2xi1> -> vector<2xf32>
  return %0 : vector<2xf32>
}

// CHECK-LABEL:   func.func @masked_float_add_outerprod(
// CHECK-SAME:                                          %[[VAL_0:.*]]: vector<2xf32>, %[[VAL_1:.*]]: f32, %[[VAL_2:.*]]: vector<2xf32>, %[[VAL_3:.*]]: vector<2xi1>) -> vector<2xf32> {
// CHECK:           %[[VAL_8:.*]] = llvm.intr.fmuladd(%[[VAL_0]], %{{.*}}, %[[VAL_2]])  : (vector<2xf32>, vector<2xf32>, vector<2xf32>) -> vector<2xf32>
// CHECK:           %[[VAL_9:.*]] = arith.select %[[VAL_3]], %[[VAL_8]], %[[VAL_2]] : vector<2xi1>, vector<2xf32>

func.func @masked_float_add_outerprod_scalable(%arg0: vector<[2]xf32>, %arg1: f32, %arg2: vector<[2]xf32>, %m: vector<[2]xi1>) -> vector<[2]xf32> {
  %0 = vector.mask %m { vector.outerproduct %arg0, %arg1, %arg2 {kind = #vector.kind<add>} : vector<[2]xf32>, f32 } : vector<[2]xi1> -> vector<[2]xf32>
  return %0 : vector<[2]xf32>
}

// CHECK-LABEL:   func.func @masked_float_add_outerprod_scalable(
// CHECK-SAME:                                                   %[[VAL_0:.*]]: vector<[2]xf32>, %[[VAL_1:.*]]: f32, %[[VAL_2:.*]]: vector<[2]xf32>, %[[VAL_3:.*]]: vector<[2]xi1>) -> vector<[2]xf32> {
// CHECK:           %[[VAL_8:.*]] = llvm.intr.fmuladd(%[[VAL_0]], %{{.*}}, %[[VAL_2]])  : (vector<[2]xf32>, vector<[2]xf32>, vector<[2]xf32>) -> vector<[2]xf32>
// CHECK:           %[[VAL_9:.*]] = arith.select %[[VAL_3]], %[[VAL_8]], %[[VAL_2]] : vector<[2]xi1>, vector<[2]xf32>

// -----

func.func @masked_float_mul_outerprod(%arg0: vector<2xf32>, %arg1: f32, %arg2: vector<2xf32>, %m: vector<2xi1>) -> vector<2xf32> {
  %0 = vector.mask %m { vector.outerproduct %arg0, %arg1, %arg2 {kind = #vector.kind<mul>} : vector<2xf32>, f32 } : vector<2xi1> -> vector<2xf32>
  return %0 : vector<2xf32>
}

// CHECK-LABEL:   func.func @masked_float_mul_outerprod(
// CHECK-SAME:                                          %[[VAL_0:.*]]: vector<2xf32>, %[[VAL_1:.*]]: f32, %[[VAL_2:.*]]: vector<2xf32>, %[[VAL_3:.*]]: vector<2xi1>) -> vector<2xf32> {
// CHECK:           %[[VAL_8:.*]] = arith.mulf %[[VAL_0]], %{{.*}} : vector<2xf32>
// CHECK:           %[[VAL_9:.*]] = arith.mulf %[[VAL_8]], %[[VAL_2]] : vector<2xf32>
// CHECK:           %[[VAL_10:.*]] = arith.select %[[VAL_3]], %[[VAL_9]], %[[VAL_2]] : vector<2xi1>, vector<2xf32>

func.func @masked_float_mul_outerprod_scalable(%arg0: vector<[2]xf32>, %arg1: f32, %arg2: vector<[2]xf32>, %m: vector<[2]xi1>) -> vector<[2]xf32> {
  %0 = vector.mask %m { vector.outerproduct %arg0, %arg1, %arg2 {kind = #vector.kind<mul>} : vector<[2]xf32>, f32 } : vector<[2]xi1> -> vector<[2]xf32>
  return %0 : vector<[2]xf32>
}

// CHECK-LABEL:   func.func @masked_float_mul_outerprod_scalable(
// CHECK-SAME:                                                   %[[VAL_0:.*]]: vector<[2]xf32>, %[[VAL_1:.*]]: f32, %[[VAL_2:.*]]: vector<[2]xf32>, %[[VAL_3:.*]]: vector<[2]xi1>) -> vector<[2]xf32> {
// CHECK:           %[[VAL_8:.*]] = arith.mulf %[[VAL_0]], %{{.*}} : vector<[2]xf32>
// CHECK:           %[[VAL_9:.*]] = arith.mulf %[[VAL_8]], %[[VAL_2]] : vector<[2]xf32>
// CHECK:           %[[VAL_10:.*]] = arith.select %[[VAL_3]], %[[VAL_9]], %[[VAL_2]] : vector<[2]xi1>, vector<[2]xf32>

// -----

func.func @masked_float_max_outerprod(%arg0: vector<2xf32>, %arg1: f32, %arg2: vector<2xf32>, %m: vector<2xi1>) -> vector<2xf32> {
  %0 = vector.mask %m { vector.outerproduct %arg0, %arg1, %arg2 {kind = #vector.kind<maxnumf>} : vector<2xf32>, f32 } : vector<2xi1> -> vector<2xf32>
  return %0 : vector<2xf32>
}

// CHECK-LABEL:   func.func @masked_float_max_outerprod(
// CHECK-SAME:                                          %[[VAL_0:.*]]: vector<2xf32>, %[[VAL_1:.*]]: f32, %[[VAL_2:.*]]: vector<2xf32>, %[[VAL_3:.*]]: vector<2xi1>) -> vector<2xf32> {
// CHECK:           %[[VAL_8:.*]] = arith.mulf %[[VAL_0]], %{{.*}} : vector<2xf32>
// CHECK:           %[[VAL_9:.*]] = arith.maxnumf %[[VAL_8]], %[[VAL_2]] : vector<2xf32>
// CHECK:           %[[VAL_10:.*]] = arith.select %[[VAL_3]], %[[VAL_9]], %[[VAL_2]] : vector<2xi1>, vector<2xf32>

func.func @masked_float_max_outerprod_scalable(%arg0: vector<[2]xf32>, %arg1: f32, %arg2: vector<[2]xf32>, %m: vector<[2]xi1>) -> vector<[2]xf32> {
  %0 = vector.mask %m { vector.outerproduct %arg0, %arg1, %arg2 {kind = #vector.kind<maxnumf>} : vector<[2]xf32>, f32 } : vector<[2]xi1> -> vector<[2]xf32>
  return %0 : vector<[2]xf32>
}

// CHECK-LABEL:   func.func @masked_float_max_outerprod_scalable(
// CHECK-SAME:                                                   %[[VAL_0:.*]]: vector<[2]xf32>, %[[VAL_1:.*]]: f32, %[[VAL_2:.*]]: vector<[2]xf32>, %[[VAL_3:.*]]: vector<[2]xi1>) -> vector<[2]xf32> {
// CHECK:           %[[VAL_8:.*]] = arith.mulf %[[VAL_0]], %{{.*}} : vector<[2]xf32>
// CHECK:           %[[VAL_9:.*]] = arith.maxnumf %[[VAL_8]], %[[VAL_2]] : vector<[2]xf32>
// CHECK:           %[[VAL_10:.*]] = arith.select %[[VAL_3]], %[[VAL_9]], %[[VAL_2]] : vector<[2]xi1>, vector<[2]xf32>

// -----

func.func @masked_float_min_outerprod(%arg0: vector<2xf32>, %arg1: f32, %arg2: vector<2xf32>, %m: vector<2xi1>) -> vector<2xf32> {
  %0 = vector.mask %m { vector.outerproduct %arg0, %arg1, %arg2 {kind = #vector.kind<minnumf>} : vector<2xf32>, f32 } : vector<2xi1> -> vector<2xf32>
  return %0 : vector<2xf32>
}

// CHECK-LABEL:   func.func @masked_float_min_outerprod(
// CHECK-SAME:                                          %[[VAL_0:.*]]: vector<2xf32>, %[[VAL_1:.*]]: f32, %[[VAL_2:.*]]: vector<2xf32>, %[[VAL_3:.*]]: vector<2xi1>) -> vector<2xf32> {
// CHECK:           %[[VAL_8:.*]] = arith.mulf %[[VAL_0]], %{{.*}} : vector<2xf32>
// CHECK:           %[[VAL_9:.*]] = arith.minnumf %[[VAL_8]], %[[VAL_2]] : vector<2xf32>
// CHECK:           %[[VAL_10:.*]] = arith.select %[[VAL_3]], %[[VAL_9]], %[[VAL_2]] : vector<2xi1>, vector<2xf32>

func.func @masked_float_min_outerprod_scalable(%arg0: vector<[2]xf32>, %arg1: f32, %arg2: vector<[2]xf32>, %m: vector<[2]xi1>) -> vector<[2]xf32> {
  %0 = vector.mask %m { vector.outerproduct %arg0, %arg1, %arg2 {kind = #vector.kind<minnumf>} : vector<[2]xf32>, f32 } : vector<[2]xi1> -> vector<[2]xf32>
  return %0 : vector<[2]xf32>
}

// CHECK-LABEL:   func.func @masked_float_min_outerprod_scalable(
// CHECK-SAME:                                                   %[[VAL_0:.*]]: vector<[2]xf32>, %[[VAL_1:.*]]: f32, %[[VAL_2:.*]]: vector<[2]xf32>, %[[VAL_3:.*]]: vector<[2]xi1>) -> vector<[2]xf32> {
// CHECK:           %[[VAL_8:.*]] = arith.mulf %[[VAL_0]], %{{.*}} : vector<[2]xf32>
// CHECK:           %[[VAL_9:.*]] = arith.minnumf %[[VAL_8]], %[[VAL_2]] : vector<[2]xf32>
// CHECK:           %[[VAL_10:.*]] = arith.select %[[VAL_3]], %[[VAL_9]], %[[VAL_2]] : vector<[2]xi1>, vector<[2]xf32>

// -----

func.func @masked_int_add_outerprod(%arg0: vector<2xi32>, %arg1: i32, %arg2: vector<2xi32>, %m: vector<2xi1>) -> vector<2xi32> {
  %0 = vector.mask %m { vector.outerproduct %arg0, %arg1, %arg2 {kind = #vector.kind<add>} : vector<2xi32>, i32 } : vector<2xi1> -> vector<2xi32>
  return %0 : vector<2xi32>
}

// CHECK-LABEL:   func.func @masked_int_add_outerprod(
// CHECK-SAME:                                        %[[VAL_0:.*]]: vector<2xi32>, %[[VAL_1:.*]]: i32, %[[VAL_2:.*]]: vector<2xi32>, %[[VAL_3:.*]]: vector<2xi1>) -> vector<2xi32> {
// CHECK:           %[[VAL_8:.*]] = arith.muli %[[VAL_0]], %{{.*}} : vector<2xi32>
// CHECK:           %[[VAL_9:.*]] = arith.addi %[[VAL_8]], %[[VAL_2]] : vector<2xi32>
// CHECK:           %[[VAL_10:.*]] = arith.select %[[VAL_3]], %[[VAL_9]], %[[VAL_2]] : vector<2xi1>, vector<2xi32>

func.func @masked_int_add_outerprod_scalable(%arg0: vector<[2]xi32>, %arg1: i32, %arg2: vector<[2]xi32>, %m: vector<[2]xi1>) -> vector<[2]xi32> {
  %0 = vector.mask %m { vector.outerproduct %arg0, %arg1, %arg2 {kind = #vector.kind<add>} : vector<[2]xi32>, i32 } : vector<[2]xi1> -> vector<[2]xi32>
  return %0 : vector<[2]xi32>
}

// CHECK-LABEL:   func.func @masked_int_add_outerprod_scalable(
// CHECK-SAME:                                                 %[[VAL_0:.*]]: vector<[2]xi32>, %[[VAL_1:.*]]: i32, %[[VAL_2:.*]]: vector<[2]xi32>, %[[VAL_3:.*]]: vector<[2]xi1>) -> vector<[2]xi32> {
// CHECK:           %[[VAL_8:.*]] = arith.muli %[[VAL_0]], %{{.*}} : vector<[2]xi32>
// CHECK:           %[[VAL_9:.*]] = arith.addi %[[VAL_8]], %[[VAL_2]] : vector<[2]xi32>
// CHECK:           %[[VAL_10:.*]] = arith.select %[[VAL_3]], %[[VAL_9]], %[[VAL_2]] : vector<[2]xi1>, vector<[2]xi32>

// -----

func.func @masked_int_mul_outerprod(%arg0: vector<2xi32>, %arg1: i32, %arg2: vector<2xi32>, %m: vector<2xi1>) -> vector<2xi32> {
  %0 = vector.mask %m { vector.outerproduct %arg0, %arg1, %arg2 {kind = #vector.kind<mul>} : vector<2xi32>, i32 } : vector<2xi1> -> vector<2xi32>
  return %0 : vector<2xi32>
}

// CHECK-LABEL:   func.func @masked_int_mul_outerprod(
// CHECK-SAME:                                        %[[VAL_0:.*]]: vector<2xi32>, %[[VAL_1:.*]]: i32, %[[VAL_2:.*]]: vector<2xi32>, %[[VAL_3:.*]]: vector<2xi1>) -> vector<2xi32> {
// CHECK:           %[[VAL_8:.*]] = arith.muli %[[VAL_0]], %{{.*}} : vector<2xi32>
// CHECK:           %[[VAL_9:.*]] = arith.muli %[[VAL_8]], %[[VAL_2]] : vector<2xi32>
// CHECK:           %[[VAL_10:.*]] = arith.select %[[VAL_3]], %[[VAL_9]], %[[VAL_2]] : vector<2xi1>, vector<2xi32>

func.func @masked_int_mul_outerprod_scalable(%arg0: vector<[2]xi32>, %arg1: i32, %arg2: vector<[2]xi32>, %m: vector<[2]xi1>) -> vector<[2]xi32> {
  %0 = vector.mask %m { vector.outerproduct %arg0, %arg1, %arg2 {kind = #vector.kind<mul>} : vector<[2]xi32>, i32 } : vector<[2]xi1> -> vector<[2]xi32>
  return %0 : vector<[2]xi32>
}

// CHECK-LABEL:   func.func @masked_int_mul_outerprod_scalable(
// CHECK-SAME:                                                 %[[VAL_0:.*]]: vector<[2]xi32>, %[[VAL_1:.*]]: i32, %[[VAL_2:.*]]: vector<[2]xi32>, %[[VAL_3:.*]]: vector<[2]xi1>) -> vector<[2]xi32> {
// CHECK:           %[[VAL_8:.*]] = arith.muli %[[VAL_0]], %{{.*}} : vector<[2]xi32>
// CHECK:           %[[VAL_9:.*]] = arith.muli %[[VAL_8]], %[[VAL_2]] : vector<[2]xi32>
// CHECK:           %[[VAL_10:.*]] = arith.select %[[VAL_3]], %[[VAL_9]], %[[VAL_2]] : vector<[2]xi1>, vector<[2]xi32>

// -----

func.func @masked_int_max_outerprod(%arg0: vector<2xi32>, %arg1: i32, %arg2: vector<2xi32>, %m: vector<2xi1>) -> vector<2xi32> {
  %0 = vector.mask %m { vector.outerproduct %arg0, %arg1, %arg2 {kind = #vector.kind<maxsi>} : vector<2xi32>, i32 } : vector<2xi1> -> vector<2xi32>
  return %0 : vector<2xi32>
}

// CHECK-LABEL:   func.func @masked_int_max_outerprod(
// CHECK-SAME:                                        %[[VAL_0:.*]]: vector<2xi32>, %[[VAL_1:.*]]: i32, %[[VAL_2:.*]]: vector<2xi32>, %[[VAL_3:.*]]: vector<2xi1>) -> vector<2xi32> {
// CHECK:           %[[VAL_8:.*]] = arith.muli %[[VAL_0]], %{{.*}} : vector<2xi32>
// CHECK:           %[[VAL_9:.*]] = arith.maxsi %[[VAL_8]], %[[VAL_2]] : vector<2xi32>
// CHECK:           %[[VAL_10:.*]] = arith.select %[[VAL_3]], %[[VAL_9]], %[[VAL_2]] : vector<2xi1>, vector<2xi32>

func.func @masked_int_max_outerprod_scalable(%arg0: vector<[2]xi32>, %arg1: i32, %arg2: vector<[2]xi32>, %m: vector<[2]xi1>) -> vector<[2]xi32> {
  %0 = vector.mask %m { vector.outerproduct %arg0, %arg1, %arg2 {kind = #vector.kind<maxsi>} : vector<[2]xi32>, i32 } : vector<[2]xi1> -> vector<[2]xi32>
  return %0 : vector<[2]xi32>
}

// CHECK-LABEL:   func.func @masked_int_max_outerprod_scalable(
// CHECK-SAME:                                                 %[[VAL_0:.*]]: vector<[2]xi32>, %[[VAL_1:.*]]: i32, %[[VAL_2:.*]]: vector<[2]xi32>, %[[VAL_3:.*]]: vector<[2]xi1>) -> vector<[2]xi32> {
// CHECK:           %[[VAL_8:.*]] = arith.muli %[[VAL_0]], %{{.*}} : vector<[2]xi32>
// CHECK:           %[[VAL_9:.*]] = arith.maxsi %[[VAL_8]], %[[VAL_2]] : vector<[2]xi32>
// CHECK:           %[[VAL_10:.*]] = arith.select %[[VAL_3]], %[[VAL_9]], %[[VAL_2]] : vector<[2]xi1>, vector<[2]xi32>

// -----

func.func @masked_int_min_outerprod(%arg0: vector<2xi32>, %arg1: i32, %arg2: vector<2xi32>, %m: vector<2xi1>) -> vector<2xi32> {
  %0 = vector.mask %m { vector.outerproduct %arg0, %arg1, %arg2 {kind = #vector.kind<minui>} : vector<2xi32>, i32 } : vector<2xi1> -> vector<2xi32>
  return %0 : vector<2xi32>
}

// CHECK-LABEL:   func.func @masked_int_min_outerprod(
// CHECK-SAME:                                        %[[VAL_0:.*]]: vector<2xi32>, %[[VAL_1:.*]]: i32, %[[VAL_2:.*]]: vector<2xi32>, %[[VAL_3:.*]]: vector<2xi1>) -> vector<2xi32> {
// CHECK:           %[[VAL_8:.*]] = arith.muli %[[VAL_0]], %{{.*}} : vector<2xi32>
// CHECK:           %[[VAL_9:.*]] = arith.minui %[[VAL_8]], %[[VAL_2]] : vector<2xi32>
// CHECK:           %[[VAL_10:.*]] = arith.select %[[VAL_3]], %[[VAL_9]], %[[VAL_2]] : vector<2xi1>, vector<2xi32>

func.func @masked_int_min_outerprod_scalable(%arg0: vector<[2]xi32>, %arg1: i32, %arg2: vector<[2]xi32>, %m: vector<[2]xi1>) -> vector<[2]xi32> {
  %0 = vector.mask %m { vector.outerproduct %arg0, %arg1, %arg2 {kind = #vector.kind<minui>} : vector<[2]xi32>, i32 } : vector<[2]xi1> -> vector<[2]xi32>
  return %0 : vector<[2]xi32>
}

// CHECK-LABEL:   func.func @masked_int_min_outerprod_scalable(
// CHECK-SAME:                                                 %[[VAL_0:.*]]: vector<[2]xi32>, %[[VAL_1:.*]]: i32, %[[VAL_2:.*]]: vector<[2]xi32>, %[[VAL_3:.*]]: vector<[2]xi1>) -> vector<[2]xi32> {
// CHECK:           %[[VAL_8:.*]] = arith.muli %[[VAL_0]], %{{.*}} : vector<[2]xi32>
// CHECK:           %[[VAL_9:.*]] = arith.minui %[[VAL_8]], %[[VAL_2]] : vector<[2]xi32>
// CHECK:           %[[VAL_10:.*]] = arith.select %[[VAL_3]], %[[VAL_9]], %[[VAL_2]] : vector<[2]xi1>, vector<[2]xi32>

// -----

func.func @masked_int_and_outerprod(%arg0: vector<2xi32>, %arg1: i32, %arg2: vector<2xi32>, %m: vector<2xi1>) -> vector<2xi32> {
  %0 = vector.mask %m { vector.outerproduct %arg0, %arg1, %arg2 {kind = #vector.kind<and>} : vector<2xi32>, i32 } : vector<2xi1> -> vector<2xi32>
  return %0 : vector<2xi32>
}

// CHECK-LABEL:   func.func @masked_int_and_outerprod(
// CHECK-SAME:                                        %[[VAL_0:.*]]: vector<2xi32>, %[[VAL_1:.*]]: i32, %[[VAL_2:.*]]: vector<2xi32>, %[[VAL_3:.*]]: vector<2xi1>) -> vector<2xi32> {
// CHECK:           %[[VAL_8:.*]] = arith.muli %[[VAL_0]], %{{.*}} : vector<2xi32>
// CHECK:           %[[VAL_9:.*]] = arith.andi %[[VAL_8]], %[[VAL_2]] : vector<2xi32>
// CHECK:           %[[VAL_10:.*]] = arith.select %[[VAL_3]], %[[VAL_9]], %[[VAL_2]] : vector<2xi1>, vector<2xi32>

func.func @masked_int_and_outerprod_scalable(%arg0: vector<[2]xi32>, %arg1: i32, %arg2: vector<[2]xi32>, %m: vector<[2]xi1>) -> vector<[2]xi32> {
  %0 = vector.mask %m { vector.outerproduct %arg0, %arg1, %arg2 {kind = #vector.kind<and>} : vector<[2]xi32>, i32 } : vector<[2]xi1> -> vector<[2]xi32>
  return %0 : vector<[2]xi32>
}

// CHECK-LABEL:   func.func @masked_int_and_outerprod_scalable(
// CHECK-SAME:                                                 %[[VAL_0:.*]]: vector<[2]xi32>, %[[VAL_1:.*]]: i32, %[[VAL_2:.*]]: vector<[2]xi32>, %[[VAL_3:.*]]: vector<[2]xi1>) -> vector<[2]xi32> {
// CHECK:           %[[VAL_8:.*]] = arith.muli %[[VAL_0]], %{{.*}} : vector<[2]xi32>
// CHECK:           %[[VAL_9:.*]] = arith.andi %[[VAL_8]], %[[VAL_2]] : vector<[2]xi32>
// CHECK:           %[[VAL_10:.*]] = arith.select %[[VAL_3]], %[[VAL_9]], %[[VAL_2]] : vector<[2]xi1>, vector<[2]xi32>

// -----

func.func @masked_int_or_outerprod(%arg0: vector<2xi32>, %arg1: i32, %arg2: vector<2xi32>, %m: vector<2xi1>) -> vector<2xi32> {
  %0 = vector.mask %m { vector.outerproduct %arg0, %arg1, %arg2 {kind = #vector.kind<or>} : vector<2xi32>, i32 } : vector<2xi1> -> vector<2xi32>
  return %0 : vector<2xi32>
}

// CHECK-LABEL:   func.func @masked_int_or_outerprod(
// CHECK-SAME:                                       %[[VAL_0:.*]]: vector<2xi32>, %[[VAL_1:.*]]: i32, %[[VAL_2:.*]]: vector<2xi32>, %[[VAL_3:.*]]: vector<2xi1>) -> vector<2xi32> {
// CHECK:           %[[VAL_8:.*]] = arith.muli %[[VAL_0]], %{{.*}} : vector<2xi32>
// CHECK:           %[[VAL_9:.*]] = arith.ori %[[VAL_8]], %[[VAL_2]] : vector<2xi32>
// CHECK:           %[[VAL_10:.*]] = arith.select %[[VAL_3]], %[[VAL_9]], %[[VAL_2]] : vector<2xi1>, vector<2xi32>

func.func @masked_int_or_outerprod_scalable(%arg0: vector<[2]xi32>, %arg1: i32, %arg2: vector<[2]xi32>, %m: vector<[2]xi1>) -> vector<[2]xi32> {
  %0 = vector.mask %m { vector.outerproduct %arg0, %arg1, %arg2 {kind = #vector.kind<or>} : vector<[2]xi32>, i32 } : vector<[2]xi1> -> vector<[2]xi32>
  return %0 : vector<[2]xi32>
}

// CHECK-LABEL:   func.func @masked_int_or_outerprod_scalable
// CHECK-SAME:                                       %[[VAL_0:.*]]: vector<[2]xi32>, %[[VAL_1:.*]]: i32, %[[VAL_2:.*]]: vector<[2]xi32>, %[[VAL_3:.*]]: vector<[2]xi1>) -> vector<[2]xi32> {
// CHECK:           %[[VAL_8:.*]] = arith.muli %[[VAL_0]], %{{.*}} : vector<[2]xi32>
// CHECK:           %[[VAL_9:.*]] = arith.ori %[[VAL_8]], %[[VAL_2]] : vector<[2]xi32>
// CHECK:           %[[VAL_10:.*]] = arith.select %[[VAL_3]], %[[VAL_9]], %[[VAL_2]] : vector<[2]xi1>, vector<[2]xi32>

// -----

func.func @shuffle_0D_direct(%arg0: vector<f32>) -> vector<3xf32> {
  %1 = vector.shuffle %arg0, %arg0 [0, 1, 0] : vector<f32>, vector<f32>
  return %1 : vector<3xf32>
}
// CHECK-LABEL: @shuffle_0D_direct(
//  CHECK-SAME:     %[[A:.*]]: vector<f32>
//       CHECK:   %[[c:.*]] = builtin.unrealized_conversion_cast %[[A]] : vector<f32> to vector<1xf32>
//       CHECK:   %[[s:.*]] = llvm.shufflevector %[[c]], %[[c]] [0, 1, 0] : vector<1xf32>
//       CHECK:   return %[[s]] : vector<3xf32>

// -----

func.func @shuffle_1D_direct(%arg0: vector<2xf32>, %arg1: vector<2xf32>) -> vector<2xf32> {
  %1 = vector.shuffle %arg0, %arg1 [0, 1] : vector<2xf32>, vector<2xf32>
  return %1 : vector<2xf32>
}
// CHECK-LABEL: @shuffle_1D_direct(
// CHECK-SAME: %[[A:.*]]: vector<2xf32>,
// CHECK-SAME: %[[B:.*]]: vector<2xf32>)
//       CHECK:   return %[[A:.*]]: vector<2xf32>

// -----

func.func @shuffle_1D_index_direct(%arg0: vector<2xindex>, %arg1: vector<2xindex>) -> vector<2xindex> {
  %1 = vector.shuffle %arg0, %arg1 [0, 1] : vector<2xindex>, vector<2xindex>
  return %1 : vector<2xindex>
}
// CHECK-LABEL: @shuffle_1D_index_direct(
// CHECK-SAME: %[[A:.*]]: vector<2xindex>,
// CHECK-SAME: %[[B:.*]]: vector<2xindex>)
//       CHECK:   return  %[[A:.*]]: vector<2xindex>

// -----

func.func @shuffle_1D(%arg0: vector<2xf32>, %arg1: vector<3xf32>) -> vector<5xf32> {
  %1 = vector.shuffle %arg0, %arg1 [4, 3, 2, 1, 0] : vector<2xf32>, vector<3xf32>
  return %1 : vector<5xf32>
}
// CHECK-LABEL: @shuffle_1D(
// CHECK-SAME: %[[A:.*]]: vector<2xf32>,
// CHECK-SAME: %[[B:.*]]: vector<3xf32>)
//       CHECK:   %[[u0:.*]] = llvm.mlir.undef : vector<5xf32>
//       CHECK:   %[[c2:.*]] = llvm.mlir.constant(2 : index) : i64
//       CHECK:   %[[e1:.*]] = llvm.extractelement %[[B]][%[[c2]] : i64] : vector<3xf32>
//       CHECK:   %[[c0:.*]] = llvm.mlir.constant(0 : index) : i64
//       CHECK:   %[[i1:.*]] = llvm.insertelement %[[e1]], %[[u0]][%[[c0]] : i64] : vector<5xf32>
//       CHECK:   %[[c1:.*]] = llvm.mlir.constant(1 : index) : i64
//       CHECK:   %[[e2:.*]] = llvm.extractelement %[[B]][%[[c1]] : i64] : vector<3xf32>
//       CHECK:   %[[c1:.*]] = llvm.mlir.constant(1 : index) : i64
//       CHECK:   %[[i2:.*]] = llvm.insertelement %[[e2]], %[[i1]][%[[c1]] : i64] : vector<5xf32>
//       CHECK:   %[[c0:.*]] = llvm.mlir.constant(0 : index) : i64
//       CHECK:   %[[e3:.*]] = llvm.extractelement %[[B]][%[[c0]] : i64] : vector<3xf32>
//       CHECK:   %[[c2:.*]] = llvm.mlir.constant(2 : index) : i64
//       CHECK:   %[[i3:.*]] = llvm.insertelement %[[e3]], %[[i2]][%[[c2]] : i64] : vector<5xf32>
//       CHECK:   %[[c1:.*]] = llvm.mlir.constant(1 : index) : i64
//       CHECK:   %[[e4:.*]] = llvm.extractelement %[[A]][%[[c1]] : i64] : vector<2xf32>
//       CHECK:   %[[c3:.*]] = llvm.mlir.constant(3 : index) : i64
//       CHECK:   %[[i4:.*]] = llvm.insertelement %[[e4]], %[[i3]][%[[c3]] : i64] : vector<5xf32>
//       CHECK:   %[[c0:.*]] = llvm.mlir.constant(0 : index) : i64
//       CHECK:   %[[e5:.*]] = llvm.extractelement %[[A]][%[[c0]] : i64] : vector<2xf32>
//       CHECK:   %[[c4:.*]] = llvm.mlir.constant(4 : index) : i64
//       CHECK:   %[[i5:.*]] = llvm.insertelement %[[e5]], %[[i4]][%[[c4]] : i64] : vector<5xf32>
//       CHECK:   return %[[i5]] : vector<5xf32>

// -----

func.func @shuffle_2D(%a: vector<1x4xf32>, %b: vector<2x4xf32>) -> vector<3x4xf32> {
  %1 = vector.shuffle %a, %b[1, 0, 2] : vector<1x4xf32>, vector<2x4xf32>
  return %1 : vector<3x4xf32>
}
// CHECK-LABEL: @shuffle_2D(
// CHECK-SAME: %[[A:.*]]: vector<1x4xf32>,
// CHECK-SAME: %[[B:.*]]: vector<2x4xf32>)
//       CHECK-DAG:   %[[VAL_0:.*]] = builtin.unrealized_conversion_cast %[[A]] : vector<1x4xf32> to !llvm.array<1 x vector<4xf32>>
//       CHECK-DAG:   %[[VAL_1:.*]] = builtin.unrealized_conversion_cast %[[B]] : vector<2x4xf32> to !llvm.array<2 x vector<4xf32>>
//       CHECK:   %[[u0:.*]] = llvm.mlir.undef : !llvm.array<3 x vector<4xf32>>
//       CHECK:   %[[e1:.*]] = llvm.extractvalue %[[VAL_1]][0] : !llvm.array<2 x vector<4xf32>>
//       CHECK:   %[[i1:.*]] = llvm.insertvalue %[[e1]], %[[u0]][0] : !llvm.array<3 x vector<4xf32>>
//       CHECK:   %[[e2:.*]] = llvm.extractvalue %[[VAL_0]][0] : !llvm.array<1 x vector<4xf32>>
//       CHECK:   %[[i2:.*]] = llvm.insertvalue %[[e2]], %[[i1]][1] : !llvm.array<3 x vector<4xf32>>
//       CHECK:   %[[e3:.*]] = llvm.extractvalue %[[VAL_1]][1] : !llvm.array<2 x vector<4xf32>>
//       CHECK:   %[[i3:.*]] = llvm.insertvalue %[[e3]], %[[i2]][2] : !llvm.array<3 x vector<4xf32>>
//       CHECK:   %[[VAL_3:.*]] = builtin.unrealized_conversion_cast %[[i3]] : !llvm.array<3 x vector<4xf32>> to vector<3x4xf32>
//       CHECK:   return %[[VAL_3]] : vector<3x4xf32>

// -----

<<<<<<< HEAD
// CHECK-LABEL: @extractelement_0d
func.func @extractelement_0d(%a: vector<f32>) -> f32 {
  // CHECK: %[[C0:.*]] = llvm.mlir.constant(0 : index) : i64
  // CHECK: llvm.extractelement %{{.*}}[%[[C0]] : {{.*}}] : vector<1xf32>
  %1 = vector.extractelement %a[] : vector<f32>
=======
func.func @extractelement_from_vec_0d_f32(%arg0: vector<f32>) -> f32 {
  %1 = vector.extractelement %arg0[] : vector<f32>
>>>>>>> 1d22c955
  return %1 : f32
}
// CHECK-LABEL: @extractelement_from_vec_0d_f32
//       CHECK:   %[[C0:.*]] = llvm.mlir.constant(0 : index) : i64
//       CHECK:   llvm.extractelement %{{.*}}[%[[C0]] : {{.*}}] : vector<1xf32>

// -----

<<<<<<< HEAD
func.func @extractelement(%arg0: vector<16xf32>) -> f32 {
=======
func.func @extractelement_from_vec_1d_f32_idx_as_i32(%arg0: vector<16xf32>) -> f32 {
>>>>>>> 1d22c955
  %0 = arith.constant 15 : i32
  %1 = vector.extractelement %arg0[%0 : i32]: vector<16xf32>
  return %1 : f32
}
<<<<<<< HEAD
// CHECK-LABEL: @extractelement(
// CHECK-SAME: %[[A:.*]]: vector<16xf32>)
=======
// CHECK-LABEL: @extractelement_from_vec_1d_f32_idx_as_i32(
//  CHECK-SAME:   %[[A:.*]]: vector<16xf32>)
>>>>>>> 1d22c955
//       CHECK:   %[[c:.*]] = arith.constant 15 : i32
//       CHECK:   %[[x:.*]] = llvm.extractelement %[[A]][%[[c]] : i32] : vector<16xf32>
//       CHECK:   return %[[x]] : f32

<<<<<<< HEAD
func.func @extractelement_scalable(%arg0: vector<[16]xf32>) -> f32 {
=======
func.func @extractelement_from_vec_1d_f32_idx_as_i32_scalable(%arg0: vector<[16]xf32>) -> f32 {
>>>>>>> 1d22c955
  %0 = arith.constant 15 : i32
  %1 = vector.extractelement %arg0[%0 : i32]: vector<[16]xf32>
  return %1 : f32
}
<<<<<<< HEAD
// CHECK-LABEL: @extractelement_scalable(
// CHECK-SAME: %[[A:.*]]: vector<[16]xf32>)
//       CHECK:   %[[c:.*]] = arith.constant 15 : i32
//       CHECK:   %[[x:.*]] = llvm.extractelement %[[A]][%[[c]] : i32] : vector<[16]xf32>
//       CHECK:   return %[[x]] : f32

// -----

func.func @extractelement_index(%arg0: vector<16xf32>) -> f32 {
=======
// CHECK-LABEL: @extractelement_from_vec_1d_f32_idx_as_i32_scalable(
//  CHECK-SAME:   %[[A:.*]]: vector<[16]xf32>)
//       CHECK:   %[[c:.*]] = arith.constant 15 : i32
//       CHECK:   %[[x:.*]] = llvm.extractelement %[[A]][%[[c]] : i32] : vector<[16]xf32>
//       CHECK:   return %[[x]] : f32

// -----
func.func @extractelement_from_vec_1d_f32_idx_as_index(%arg0: vector<16xf32>) -> f32 {
>>>>>>> 1d22c955
  %0 = arith.constant 15 : index
  %1 = vector.extractelement %arg0[%0 : index]: vector<16xf32>
  return %1 : f32
}
<<<<<<< HEAD
// CHECK-LABEL: @extractelement_index(
// CHECK-SAME: %[[A:.*]]: vector<16xf32>)
=======
// CHECK-LABEL: @extractelement_from_vec_1d_f32_idx_as_index(
//  CHECK-SAME:   %[[A:.*]]: vector<16xf32>)
>>>>>>> 1d22c955
//       CHECK:   %[[c:.*]] = arith.constant 15 : index
//       CHECK:   %[[i:.*]] = builtin.unrealized_conversion_cast %[[c]] : index to i64
//       CHECK:   %[[x:.*]] = llvm.extractelement %[[A]][%[[i]] : i64] : vector<16xf32>
//       CHECK:   return %[[x]] : f32

<<<<<<< HEAD
func.func @extractelement_index_scalable(%arg0: vector<[16]xf32>) -> f32 {
=======
func.func @extractelement_from_vec_1d_f32_idx_as_index_scalable(%arg0: vector<[16]xf32>) -> f32 {
>>>>>>> 1d22c955
  %0 = arith.constant 15 : index
  %1 = vector.extractelement %arg0[%0 : index]: vector<[16]xf32>
  return %1 : f32
}
<<<<<<< HEAD
// CHECK-LABEL: @extractelement_index_scalable(
// CHECK-SAME: %[[A:.*]]: vector<[16]xf32>)
=======
// CHECK-LABEL: @extractelement_from_vec_1d_f32_idx_as_index_scalable(
//  CHECK-SAME:   %[[A:.*]]: vector<[16]xf32>)
>>>>>>> 1d22c955
//       CHECK:   %[[c:.*]] = arith.constant 15 : index
//       CHECK:   %[[i:.*]] = builtin.unrealized_conversion_cast %[[c]] : index to i64
//       CHECK:   %[[x:.*]] = llvm.extractelement %[[A]][%[[i]] : i64] : vector<[16]xf32>
//       CHECK:   return %[[x]] : f32

// -----

func.func @extract_scalar_from_vec_1d_f32(%arg0: vector<16xf32>) -> f32 {
  %0 = vector.extract %arg0[15]: f32 from vector<16xf32>
  return %0 : f32
}
// CHECK-LABEL: @extract_scalar_from_vec_1d_f32
//       CHECK:   llvm.mlir.constant(15 : i64) : i64
//       CHECK:   llvm.extractelement {{.*}}[{{.*}} : i64] : vector<16xf32>
//       CHECK:   return {{.*}} : f32

<<<<<<< HEAD
func.func @extract_element_from_vec_1d_scalable(%arg0: vector<[16]xf32>) -> f32 {
  %0 = vector.extract %arg0[15]: f32 from vector<[16]xf32>
  return %0 : f32
}
// CHECK-LABEL: @extract_element_from_vec_1d_scalable
=======
func.func @extract_scalar_from_vec_1d_f32_scalable(%arg0: vector<[16]xf32>) -> f32 {
  %0 = vector.extract %arg0[15]: f32 from vector<[16]xf32>
  return %0 : f32
}
// CHECK-LABEL: @extract_scalar_from_vec_1d_f32_scalable
>>>>>>> 1d22c955
//       CHECK:   llvm.mlir.constant(15 : i64) : i64
//       CHECK:   llvm.extractelement {{.*}}[{{.*}} : i64] : vector<[16]xf32>
//       CHECK:   return {{.*}} : f32

// -----

func.func @extract_scalar_from_vec_1d_index(%arg0: vector<16xindex>) -> index {
  %0 = vector.extract %arg0[15]: index from vector<16xindex>
  return %0 : index
}
// CHECK-LABEL: @extract_scalar_from_vec_1d_index(
//  CHECK-SAME:   %[[A:.*]]: vector<16xindex>)
//       CHECK:   %[[T0:.*]] = builtin.unrealized_conversion_cast %[[A]] : vector<16xindex> to vector<16xi64>
//       CHECK:   %[[T1:.*]] = llvm.mlir.constant(15 : i64) : i64
//       CHECK:   %[[T2:.*]] = llvm.extractelement %[[T0]][%[[T1]] : i64] : vector<16xi64>
//       CHECK:   %[[T3:.*]] = builtin.unrealized_conversion_cast %[[T2]] : i64 to index
//       CHECK:   return %[[T3]] : index

<<<<<<< HEAD
func.func @extract_index_element_from_vec_1d_scalable(%arg0: vector<[16]xindex>) -> index {
  %0 = vector.extract %arg0[15]: index from vector<[16]xindex>
  return %0 : index
}
// CHECK-LABEL: @extract_index_element_from_vec_1d_scalable(
// CHECK-SAME: %[[A:.*]]: vector<[16]xindex>)
=======
func.func @extract_scalar_from_vec_1d_index_scalable(%arg0: vector<[16]xindex>) -> index {
  %0 = vector.extract %arg0[15]: index from vector<[16]xindex>
  return %0 : index
}
// CHECK-LABEL: @extract_scalar_from_vec_1d_index_scalable(
//  CHECK-SAME:   %[[A:.*]]: vector<[16]xindex>)
>>>>>>> 1d22c955
//       CHECK:   %[[T0:.*]] = builtin.unrealized_conversion_cast %[[A]] : vector<[16]xindex> to vector<[16]xi64>
//       CHECK:   %[[T1:.*]] = llvm.mlir.constant(15 : i64) : i64
//       CHECK:   %[[T2:.*]] = llvm.extractelement %[[T0]][%[[T1]] : i64] : vector<[16]xi64>
//       CHECK:   %[[T3:.*]] = builtin.unrealized_conversion_cast %[[T2]] : i64 to index
//       CHECK:   return %[[T3]] : index

// -----

func.func @extract_vec_2d_from_vec_3d_f32(%arg0: vector<4x3x16xf32>) -> vector<3x16xf32> {
  %0 = vector.extract %arg0[0]: vector<3x16xf32> from vector<4x3x16xf32>
  return %0 : vector<3x16xf32>
}
// CHECK-LABEL: @extract_vec_2d_from_vec_3d_f32
//       CHECK:   llvm.extractvalue {{.*}}[0] : !llvm.array<4 x array<3 x vector<16xf32>>>
//       CHECK:   return {{.*}} : vector<3x16xf32>

<<<<<<< HEAD
func.func @extract_vec_2d_from_vec_3d_scalable(%arg0: vector<4x3x[16]xf32>) -> vector<3x[16]xf32> {
  %0 = vector.extract %arg0[0]: vector<3x[16]xf32> from vector<4x3x[16]xf32>
  return %0 : vector<3x[16]xf32>
}
// CHECK-LABEL: @extract_vec_2d_from_vec_3d_scalable
=======
func.func @extract_vec_2d_from_vec_3d_f32_scalable(%arg0: vector<4x3x[16]xf32>) -> vector<3x[16]xf32> {
  %0 = vector.extract %arg0[0]: vector<3x[16]xf32> from vector<4x3x[16]xf32>
  return %0 : vector<3x[16]xf32>
}
// CHECK-LABEL: @extract_vec_2d_from_vec_3d_f32_scalable
>>>>>>> 1d22c955
//       CHECK:   llvm.extractvalue {{.*}}[0] : !llvm.array<4 x array<3 x vector<[16]xf32>>>
//       CHECK:   return {{.*}} : vector<3x[16]xf32>

// -----

func.func @extract_vec_1d_from_vec_3d_f32(%arg0: vector<4x3x16xf32>) -> vector<16xf32> {
  %0 = vector.extract %arg0[0, 0]: vector<16xf32> from vector<4x3x16xf32>
  return %0 : vector<16xf32>
}
// CHECK-LABEL: @extract_vec_1d_from_vec_3d_f32
//       CHECK:   llvm.extractvalue {{.*}}[0, 0] : !llvm.array<4 x array<3 x vector<16xf32>>>
//       CHECK:   return {{.*}} : vector<16xf32>

<<<<<<< HEAD
func.func @extract_vec_1d_from_vec_3d_scalable(%arg0: vector<4x3x[16]xf32>) -> vector<[16]xf32> {
  %0 = vector.extract %arg0[0, 0]: vector<[16]xf32> from vector<4x3x[16]xf32>
  return %0 : vector<[16]xf32>
}
// CHECK-LABEL: @extract_vec_1d_from_vec_3d_scalable
=======
func.func @extract_vec_1d_from_vec_3d_f32_scalable(%arg0: vector<4x3x[16]xf32>) -> vector<[16]xf32> {
  %0 = vector.extract %arg0[0, 0]: vector<[16]xf32> from vector<4x3x[16]xf32>
  return %0 : vector<[16]xf32>
}
// CHECK-LABEL: @extract_vec_1d_from_vec_3d_f32_scalable
>>>>>>> 1d22c955
//       CHECK:   llvm.extractvalue {{.*}}[0, 0] : !llvm.array<4 x array<3 x vector<[16]xf32>>>
//       CHECK:   return {{.*}} : vector<[16]xf32>

// -----

func.func @extract_scalar_from_vec_3d_f32(%arg0: vector<4x3x16xf32>) -> f32 {
  %0 = vector.extract %arg0[0, 0, 0]: f32 from vector<4x3x16xf32>
  return %0 : f32
}
// CHECK-LABEL: @extract_scalar_from_vec_3d_f32
//       CHECK:   llvm.extractvalue {{.*}}[0, 0] : !llvm.array<4 x array<3 x vector<16xf32>>>
//       CHECK:   llvm.mlir.constant(0 : i64) : i64
//       CHECK:   llvm.extractelement {{.*}}[{{.*}} : i64] : vector<16xf32>
//       CHECK:   return {{.*}} : f32

<<<<<<< HEAD
func.func @extract_element_from_vec_3d_scalable(%arg0: vector<4x3x[16]xf32>) -> f32 {
  %0 = vector.extract %arg0[0, 0, 0]: f32 from vector<4x3x[16]xf32>
  return %0 : f32
}
// CHECK-LABEL: @extract_element_from_vec_3d_scalable
=======
func.func @extract_scalar_from_vec_3d_f32_scalable(%arg0: vector<4x3x[16]xf32>) -> f32 {
  %0 = vector.extract %arg0[0, 0, 0]: f32 from vector<4x3x[16]xf32>
  return %0 : f32
}
// CHECK-LABEL: @extract_scalar_from_vec_3d_f32_scalable
>>>>>>> 1d22c955
//       CHECK:   llvm.extractvalue {{.*}}[0, 0] : !llvm.array<4 x array<3 x vector<[16]xf32>>>
//       CHECK:   llvm.mlir.constant(0 : i64) : i64
//       CHECK:   llvm.extractelement {{.*}}[{{.*}} : i64] : vector<[16]xf32>
//       CHECK:   return {{.*}} : f32

// -----

func.func @extract_scalar_from_vec_1d_f32_dynamic_idx(%arg0: vector<16xf32>, %arg1: index) -> f32 {
  %0 = vector.extract %arg0[%arg1]: f32 from vector<16xf32>
  return %0 : f32
}
// CHECK-LABEL: @extract_scalar_from_vec_1d_f32_dynamic_idx
//  CHECK-SAME:   %[[VEC:.+]]: vector<16xf32>, %[[INDEX:.+]]: index
//       CHECK:   %[[UC:.+]] = builtin.unrealized_conversion_cast %[[INDEX]] : index to i64
//       CHECK:   llvm.extractelement %[[VEC]][%[[UC]] : i64] : vector<16xf32>

<<<<<<< HEAD
func.func @extract_element_with_value_1d_scalable(%arg0: vector<[16]xf32>, %arg1: index) -> f32 {
  %0 = vector.extract %arg0[%arg1]: f32 from vector<[16]xf32>
  return %0 : f32
}
// CHECK-LABEL: @extract_element_with_value_1d_scalable
=======
func.func @extract_scalar_from_vec_1d_f32_dynamic_idx_scalable(%arg0: vector<[16]xf32>, %arg1: index) -> f32 {
  %0 = vector.extract %arg0[%arg1]: f32 from vector<[16]xf32>
  return %0 : f32
}
// CHECK-LABEL: @extract_scalar_from_vec_1d_f32_dynamic_idx_scalable
>>>>>>> 1d22c955
//  CHECK-SAME:   %[[VEC:.+]]: vector<[16]xf32>, %[[INDEX:.+]]: index
//       CHECK:   %[[UC:.+]] = builtin.unrealized_conversion_cast %[[INDEX]] : index to i64
//       CHECK:   llvm.extractelement %[[VEC]][%[[UC]] : i64] : vector<[16]xf32>

// -----

func.func @extract_scalar_from_vec_2d_f32_dynamic_idx(%arg0: vector<1x16xf32>, %arg1: index) -> f32 {
  %0 = vector.extract %arg0[0, %arg1]: f32 from vector<1x16xf32>
  return %0 : f32
}

// Multi-dim vectors are not supported but this test shouldn't crash.

// CHECK-LABEL: @extract_scalar_from_vec_2d_f32_dynamic_idx(
//       CHECK:   vector.extract

func.func @extract_scalar_from_vec_2d_f32_dynamic_idx_scalable(%arg0: vector<1x[16]xf32>, %arg1: index) -> f32 {
  %0 = vector.extract %arg0[0, %arg1]: f32 from vector<1x[16]xf32>
  return %0 : f32
}

// Multi-dim vectors are not supported but this test shouldn't crash.

// CHECK-LABEL: @extract_scalar_from_vec_2d_f32_dynamic_idx_scalable(
//       CHECK:   vector.extract

// -----

<<<<<<< HEAD
// CHECK-LABEL: @insertelement_0d
// CHECK-SAME: %[[A:.*]]: f32,
func.func @insertelement_0d(%a: f32, %b: vector<f32>) -> vector<f32> {
  // CHECK: %[[B:.*]] =  builtin.unrealized_conversion_cast %{{.*}} :
  // CHECK:   vector<f32> to vector<1xf32>
  // CHECK: %[[C0:.*]] = llvm.mlir.constant(0 : index) : i64
  // CHECK: %[[x:.*]] = llvm.insertelement %[[A]], %[[B]][%[[C0]] : {{.*}}] : vector<1xf32>
  %1 = vector.insertelement %a, %b[] : vector<f32>
=======
func.func @insertelement_into_vec_0d_f32(%arg0: f32, %arg1: vector<f32>) -> vector<f32> {
  %1 = vector.insertelement %arg0, %arg1[] : vector<f32>
>>>>>>> 1d22c955
  return %1 : vector<f32>
}
// CHECK-LABEL: @insertelement_into_vec_0d_f32
//  CHECK-SAME:   %[[A:.*]]: f32,
//       CHECK:   %[[B:.*]] =  builtin.unrealized_conversion_cast %{{.*}} :
//       CHECK:   vector<f32> to vector<1xf32>
//       CHECK:   %[[C0:.*]] = llvm.mlir.constant(0 : index) : i64
//       CHECK:   %[[x:.*]] = llvm.insertelement %[[A]], %[[B]][%[[C0]] : {{.*}}] : vector<1xf32>

// -----

<<<<<<< HEAD
func.func @insertelement(%arg0: f32, %arg1: vector<4xf32>) -> vector<4xf32> {
=======
func.func @insertelement_into_vec_1d_f32_idx_as_i32(%arg0: f32, %arg1: vector<4xf32>) -> vector<4xf32> {
>>>>>>> 1d22c955
  %0 = arith.constant 3 : i32
  %1 = vector.insertelement %arg0, %arg1[%0 : i32] : vector<4xf32>
  return %1 : vector<4xf32>
}
<<<<<<< HEAD
// CHECK-LABEL: @insertelement(
// CHECK-SAME: %[[A:.*]]: f32,
// CHECK-SAME: %[[B:.*]]: vector<4xf32>)
=======
// CHECK-LABEL: @insertelement_into_vec_1d_f32_idx_as_i32(
//  CHECK-SAME:   %[[A:.*]]: f32,
//  CHECK-SAME:   %[[B:.*]]: vector<4xf32>)
>>>>>>> 1d22c955
//       CHECK:   %[[c:.*]] = arith.constant 3 : i32
//       CHECK:   %[[x:.*]] = llvm.insertelement %[[A]], %[[B]][%[[c]] : i32] : vector<4xf32>
//       CHECK:   return %[[x]] : vector<4xf32>

<<<<<<< HEAD
func.func @insertelement_scalable(%arg0: f32, %arg1: vector<[4]xf32>) -> vector<[4]xf32> {
=======
func.func @insertelement_into_vec_1d_f32_idx_as_i32_scalable(%arg0: f32, %arg1: vector<[4]xf32>) -> vector<[4]xf32> {
>>>>>>> 1d22c955
  %0 = arith.constant 3 : i32
  %1 = vector.insertelement %arg0, %arg1[%0 : i32] : vector<[4]xf32>
  return %1 : vector<[4]xf32>
}
<<<<<<< HEAD
// CHECK-LABEL: @insertelement_scalable(
// CHECK-SAME: %[[A:.*]]: f32,
// CHECK-SAME: %[[B:.*]]: vector<[4]xf32>)
=======
// CHECK-LABEL: @insertelement_into_vec_1d_f32_idx_as_i32_scalable(
//  CHECK-SAME:   %[[A:.*]]: f32,
//  CHECK-SAME:   %[[B:.*]]: vector<[4]xf32>)
>>>>>>> 1d22c955
//       CHECK:   %[[c:.*]] = arith.constant 3 : i32
//       CHECK:   %[[x:.*]] = llvm.insertelement %[[A]], %[[B]][%[[c]] : i32] : vector<[4]xf32>
//       CHECK:   return %[[x]] : vector<[4]xf32>

// -----

<<<<<<< HEAD
func.func @insertelement_index(%arg0: f32, %arg1: vector<4xf32>) -> vector<4xf32> {
=======
func.func @insertelement_into_vec_1d_f32_scalable_idx_as_index(%arg0: f32, %arg1: vector<4xf32>) -> vector<4xf32> {
>>>>>>> 1d22c955
  %0 = arith.constant 3 : index
  %1 = vector.insertelement %arg0, %arg1[%0 : index] : vector<4xf32>
  return %1 : vector<4xf32>
}
<<<<<<< HEAD
// CHECK-LABEL: @insertelement_index(
//  CHECK-SAME: %[[A:.*]]: f32,
//  CHECK-SAME: %[[B:.*]]: vector<4xf32>)
=======
// CHECK-LABEL: @insertelement_into_vec_1d_f32_scalable_idx_as_index(
//  CHECK-SAME:   %[[A:.*]]: f32,
//  CHECK-SAME:   %[[B:.*]]: vector<4xf32>)
>>>>>>> 1d22c955
//       CHECK:   %[[c:.*]] = arith.constant 3 : index
//       CHECK:   %[[i:.*]] = builtin.unrealized_conversion_cast %[[c]] : index to i64
//       CHECK:   %[[x:.*]] = llvm.insertelement %[[A]], %[[B]][%[[i]] : i64] : vector<4xf32>
//       CHECK:   return %[[x]] : vector<4xf32>

<<<<<<< HEAD
func.func @insertelement_index_scalable(%arg0: f32, %arg1: vector<[4]xf32>) -> vector<[4]xf32> {
=======
func.func @insertelement_into_vec_1d_f32_scalable_idx_as_index_scalable(%arg0: f32, %arg1: vector<[4]xf32>) -> vector<[4]xf32> {
>>>>>>> 1d22c955
  %0 = arith.constant 3 : index
  %1 = vector.insertelement %arg0, %arg1[%0 : index] : vector<[4]xf32>
  return %1 : vector<[4]xf32>
}
<<<<<<< HEAD
// CHECK-LABEL: @insertelement_index_scalable(
//  CHECK-SAME: %[[A:.*]]: f32,
//  CHECK-SAME: %[[B:.*]]: vector<[4]xf32>)
=======
// CHECK-LABEL: @insertelement_into_vec_1d_f32_scalable_idx_as_index_scalable(
//  CHECK-SAME:   %[[A:.*]]: f32,
//  CHECK-SAME:   %[[B:.*]]: vector<[4]xf32>)
>>>>>>> 1d22c955
//       CHECK:   %[[c:.*]] = arith.constant 3 : index
//       CHECK:   %[[i:.*]] = builtin.unrealized_conversion_cast %[[c]] : index to i64
//       CHECK:   %[[x:.*]] = llvm.insertelement %[[A]], %[[B]][%[[i]] : i64] : vector<[4]xf32>
//       CHECK:   return %[[x]] : vector<[4]xf32>

// -----

func.func @insert_scalar_into_vec_1d_f32(%arg0: f32, %arg1: vector<4xf32>) -> vector<4xf32> {
  %0 = vector.insert %arg0, %arg1[3] : f32 into vector<4xf32>
  return %0 : vector<4xf32>
}
// CHECK-LABEL: @insert_scalar_into_vec_1d_f32
//       CHECK:   llvm.mlir.constant(3 : i64) : i64
//       CHECK:   llvm.insertelement {{.*}}, {{.*}}[{{.*}} : i64] : vector<4xf32>
//       CHECK:   return {{.*}} : vector<4xf32>

<<<<<<< HEAD
func.func @insert_element_into_vec_1d_scalable(%arg0: f32, %arg1: vector<[4]xf32>) -> vector<[4]xf32> {
  %0 = vector.insert %arg0, %arg1[3] : f32 into vector<[4]xf32>
  return %0 : vector<[4]xf32>
}
// CHECK-LABEL: @insert_element_into_vec_1d_scalable
=======
func.func @insert_scalar_into_vec_1d_f32_scalable(%arg0: f32, %arg1: vector<[4]xf32>) -> vector<[4]xf32> {
  %0 = vector.insert %arg0, %arg1[3] : f32 into vector<[4]xf32>
  return %0 : vector<[4]xf32>
}
// CHECK-LABEL: @insert_scalar_into_vec_1d_f32_scalable
>>>>>>> 1d22c955
//       CHECK:   llvm.mlir.constant(3 : i64) : i64
//       CHECK:   llvm.insertelement {{.*}}, {{.*}}[{{.*}} : i64] : vector<[4]xf32>
//       CHECK:   return {{.*}} : vector<[4]xf32>

// -----

func.func @insert_scalar_into_vec_1d_index(%arg0: index, %arg1: vector<4xindex>) -> vector<4xindex> {
  %0 = vector.insert %arg0, %arg1[3] : index into vector<4xindex>
  return %0 : vector<4xindex>
}
// CHECK-LABEL: @insert_scalar_into_vec_1d_index(
//  CHECK-SAME:   %[[A:.*]]: index,
//  CHECK-SAME:   %[[B:.*]]: vector<4xindex>)
//   CHECK-DAG:   %[[T0:.*]] = builtin.unrealized_conversion_cast %[[A]] : index to i64
//   CHECK-DAG:   %[[T1:.*]] = builtin.unrealized_conversion_cast %[[B]] : vector<4xindex> to vector<4xi64>
//       CHECK:   %[[T3:.*]] = llvm.mlir.constant(3 : i64) : i64
//       CHECK:   %[[T4:.*]] = llvm.insertelement %[[T0]], %[[T1]][%[[T3]] : i64] : vector<4xi64>
//       CHECK:   %[[T5:.*]] = builtin.unrealized_conversion_cast %[[T4]] : vector<4xi64> to vector<4xindex>
//       CHECK:   return %[[T5]] : vector<4xindex>


<<<<<<< HEAD
func.func @insert_index_element_into_vec_1d_scalable(%arg0: index, %arg1: vector<[4]xindex>) -> vector<[4]xindex> {
  %0 = vector.insert %arg0, %arg1[3] : index into vector<[4]xindex>
  return %0 : vector<[4]xindex>
}
// CHECK-LABEL: @insert_index_element_into_vec_1d_scalable(
// CHECK-SAME: %[[A:.*]]: index,
// CHECK-SAME: %[[B:.*]]: vector<[4]xindex>)
//       CHECK-DAG:   %[[T0:.*]] = builtin.unrealized_conversion_cast %[[A]] : index to i64
//       CHECK-DAG:   %[[T1:.*]] = builtin.unrealized_conversion_cast %[[B]] : vector<[4]xindex> to vector<[4]xi64>
=======
func.func @insert_scalar_into_vec_1d_index_scalable(%arg0: index, %arg1: vector<[4]xindex>) -> vector<[4]xindex> {
  %0 = vector.insert %arg0, %arg1[3] : index into vector<[4]xindex>
  return %0 : vector<[4]xindex>
}
// CHECK-LABEL: @insert_scalar_into_vec_1d_index_scalable(
//  CHECK-SAME:   %[[A:.*]]: index,
//  CHECK-SAME:   %[[B:.*]]: vector<[4]xindex>)
//   CHECK-DAG:   %[[T0:.*]] = builtin.unrealized_conversion_cast %[[A]] : index to i64
//   CHECK-DAG:   %[[T1:.*]] = builtin.unrealized_conversion_cast %[[B]] : vector<[4]xindex> to vector<[4]xi64>
>>>>>>> 1d22c955
//       CHECK:   %[[T3:.*]] = llvm.mlir.constant(3 : i64) : i64
//       CHECK:   %[[T4:.*]] = llvm.insertelement %[[T0]], %[[T1]][%[[T3]] : i64] : vector<[4]xi64>
//       CHECK:   %[[T5:.*]] = builtin.unrealized_conversion_cast %[[T4]] : vector<[4]xi64> to vector<[4]xindex>
//       CHECK:   return %[[T5]] : vector<[4]xindex>

// -----

func.func @insert_vec_2d_into_vec_3d_f32(%arg0: vector<8x16xf32>, %arg1: vector<4x8x16xf32>) -> vector<4x8x16xf32> {
  %0 = vector.insert %arg0, %arg1[3] : vector<8x16xf32> into vector<4x8x16xf32>
  return %0 : vector<4x8x16xf32>
}
// CHECK-LABEL: @insert_vec_2d_into_vec_3d_f32
//       CHECK:   llvm.insertvalue {{.*}}, {{.*}}[3] : !llvm.array<4 x array<8 x vector<16xf32>>>
//       CHECK:   return {{.*}} : vector<4x8x16xf32>

<<<<<<< HEAD
func.func @insert_vec_2d_into_vec_3d_scalable(%arg0: vector<8x[16]xf32>, %arg1: vector<4x8x[16]xf32>) -> vector<4x8x[16]xf32> {
  %0 = vector.insert %arg0, %arg1[3] : vector<8x[16]xf32> into vector<4x8x[16]xf32>
  return %0 : vector<4x8x[16]xf32>
}
// CHECK-LABEL: @insert_vec_2d_into_vec_3d_scalable
=======
func.func @insert_vec_2d_into_vec_3d_f32_scalable(%arg0: vector<8x[16]xf32>, %arg1: vector<4x8x[16]xf32>) -> vector<4x8x[16]xf32> {
  %0 = vector.insert %arg0, %arg1[3] : vector<8x[16]xf32> into vector<4x8x[16]xf32>
  return %0 : vector<4x8x[16]xf32>
}
// CHECK-LABEL: @insert_vec_2d_into_vec_3d_f32_scalable
>>>>>>> 1d22c955
//       CHECK:   llvm.insertvalue {{.*}}, {{.*}}[3] : !llvm.array<4 x array<8 x vector<[16]xf32>>>
//       CHECK:   return {{.*}} : vector<4x8x[16]xf32>

// -----

func.func @insert_vec_1d_into_vec_3d_f32(%arg0: vector<16xf32>, %arg1: vector<4x8x16xf32>) -> vector<4x8x16xf32> {
  %0 = vector.insert %arg0, %arg1[3, 7] : vector<16xf32> into vector<4x8x16xf32>
  return %0 : vector<4x8x16xf32>
}
// CHECK-LABEL: @insert_vec_1d_into_vec_3d_f32
//       CHECK:   llvm.insertvalue {{.*}}, {{.*}}[3, 7] : !llvm.array<4 x array<8 x vector<16xf32>>>
//       CHECK:   return {{.*}} : vector<4x8x16xf32>

<<<<<<< HEAD
func.func @insert_vec_1d_into_vec_3d_scalable(%arg0: vector<[16]xf32>, %arg1: vector<4x8x[16]xf32>) -> vector<4x8x[16]xf32> {
  %0 = vector.insert %arg0, %arg1[3, 7] : vector<[16]xf32> into vector<4x8x[16]xf32>
  return %0 : vector<4x8x[16]xf32>
}
// CHECK-LABEL: @insert_vec_1d_into_vec_3d_scalable
=======
func.func @insert_vec_1d_into_vec_3d_f32_scalable(%arg0: vector<[16]xf32>, %arg1: vector<4x8x[16]xf32>) -> vector<4x8x[16]xf32> {
  %0 = vector.insert %arg0, %arg1[3, 7] : vector<[16]xf32> into vector<4x8x[16]xf32>
  return %0 : vector<4x8x[16]xf32>
}
// CHECK-LABEL: @insert_vec_1d_into_vec_3d_f32_scalable
>>>>>>> 1d22c955
//       CHECK:   llvm.insertvalue {{.*}}, {{.*}}[3, 7] : !llvm.array<4 x array<8 x vector<[16]xf32>>>
//       CHECK:   return {{.*}} : vector<4x8x[16]xf32>

// -----

func.func @insert_scalar_into_vec_3d_f32(%arg0: f32, %arg1: vector<4x8x16xf32>) -> vector<4x8x16xf32> {
  %0 = vector.insert %arg0, %arg1[3, 7, 15] : f32 into vector<4x8x16xf32>
  return %0 : vector<4x8x16xf32>
}
// CHECK-LABEL: @insert_scalar_into_vec_3d_f32
//       CHECK:   llvm.extractvalue {{.*}}[3, 7] : !llvm.array<4 x array<8 x vector<16xf32>>>
//       CHECK:   llvm.mlir.constant(15 : i64) : i64
//       CHECK:   llvm.insertelement {{.*}}, {{.*}}[{{.*}} : i64] : vector<16xf32>
//       CHECK:   llvm.insertvalue {{.*}}, {{.*}}[3, 7] : !llvm.array<4 x array<8 x vector<16xf32>>>
//       CHECK:   return {{.*}} : vector<4x8x16xf32>

<<<<<<< HEAD
func.func @insert_element_into_vec_3d_scalable(%arg0: f32, %arg1: vector<4x8x[16]xf32>) -> vector<4x8x[16]xf32> {
  %0 = vector.insert %arg0, %arg1[3, 7, 15] : f32 into vector<4x8x[16]xf32>
  return %0 : vector<4x8x[16]xf32>
}
// CHECK-LABEL: @insert_element_into_vec_3d_scalable
=======
func.func @insert_scalar_into_vec_3d_f32_scalable(%arg0: f32, %arg1: vector<4x8x[16]xf32>) -> vector<4x8x[16]xf32> {
  %0 = vector.insert %arg0, %arg1[3, 7, 15] : f32 into vector<4x8x[16]xf32>
  return %0 : vector<4x8x[16]xf32>
}
// CHECK-LABEL: @insert_scalar_into_vec_3d_f32_scalable
>>>>>>> 1d22c955
//       CHECK:   llvm.extractvalue {{.*}}[3, 7] : !llvm.array<4 x array<8 x vector<[16]xf32>>>
//       CHECK:   llvm.mlir.constant(15 : i64) : i64
//       CHECK:   llvm.insertelement {{.*}}, {{.*}}[{{.*}} : i64] : vector<[16]xf32>
//       CHECK:   llvm.insertvalue {{.*}}, {{.*}}[3, 7] : !llvm.array<4 x array<8 x vector<[16]xf32>>>
//       CHECK:   return {{.*}} : vector<4x8x[16]xf32>

// -----

func.func @insert_scalar_into_vec_1d_f32_dynamic_idx(%arg0: vector<16xf32>, %arg1: f32, %arg2: index)
                                      -> vector<16xf32> {
  %0 = vector.insert %arg1, %arg0[%arg2]: f32 into vector<16xf32>
  return %0 : vector<16xf32>
}

// CHECK-LABEL: @insert_scalar_into_vec_1d_f32_dynamic_idx
//  CHECK-SAME:   %[[DST:.+]]: vector<16xf32>, %[[SRC:.+]]: f32, %[[INDEX:.+]]: index
//       CHECK:   %[[UC:.+]] = builtin.unrealized_conversion_cast %[[INDEX]] : index to i64
//       CHECK:   llvm.insertelement %[[SRC]], %[[DST]][%[[UC]] : i64] : vector<16xf32>

<<<<<<< HEAD
func.func @insert_element_with_value_1d_scalable(%arg0: vector<[16]xf32>, %arg1: f32, %arg2: index)
=======
func.func @insert_scalar_into_vec_1d_f32_dynamic_idx_scalable(%arg0: vector<[16]xf32>, %arg1: f32, %arg2: index)
>>>>>>> 1d22c955
                                      -> vector<[16]xf32> {
  %0 = vector.insert %arg1, %arg0[%arg2]: f32 into vector<[16]xf32>
  return %0 : vector<[16]xf32>
}

<<<<<<< HEAD
// CHECK-LABEL: @insert_element_with_value_1d_scalable
=======
// CHECK-LABEL: @insert_scalar_into_vec_1d_f32_dynamic_idx_scalable
>>>>>>> 1d22c955
//  CHECK-SAME:   %[[DST:.+]]: vector<[16]xf32>, %[[SRC:.+]]: f32, %[[INDEX:.+]]: index
//       CHECK:   %[[UC:.+]] = builtin.unrealized_conversion_cast %[[INDEX]] : index to i64
//       CHECK:   llvm.insertelement %[[SRC]], %[[DST]][%[[UC]] : i64] : vector<[16]xf32>

// -----

func.func @insert_scalar_into_vec_2d_f32_dynamic_idx(%arg0: vector<1x16xf32>, %arg1: f32, %idx: index)
                                        -> vector<1x16xf32> {
  %0 = vector.insert %arg1, %arg0[0, %idx]: f32 into vector<1x16xf32>
  return %0 : vector<1x16xf32>
}

// Multi-dim vectors are not supported but this test shouldn't crash.

// CHECK-LABEL: @insert_scalar_into_vec_2d_f32_dynamic_idx(
//       CHECK:   vector.insert

// -----

func.func @insert_scalar_into_vec_2d_f32_dynamic_idx_scalable(%arg0: vector<1x[16]xf32>, %arg1: f32, %idx: index)
                                        -> vector<1x[16]xf32> {
  %0 = vector.insert %arg1, %arg0[0, %idx]: f32 into vector<1x[16]xf32>
  return %0 : vector<1x[16]xf32>
}

// Multi-dim vectors are not supported but this test shouldn't crash.

// CHECK-LABEL: @insert_scalar_into_vec_2d_f32_dynamic_idx_scalable(
//       CHECK:   vector.insert

// -----

func.func @vector_type_cast(%arg0: memref<8x8x8xf32>) -> memref<vector<8x8x8xf32>> {
  %0 = vector.type_cast %arg0: memref<8x8x8xf32> to memref<vector<8x8x8xf32>>
  return %0 : memref<vector<8x8x8xf32>>
}
// CHECK-LABEL: @vector_type_cast
//       CHECK:   llvm.mlir.undef : !llvm.struct<(ptr, ptr, i64)>
//       CHECK:   %[[allocated:.*]] = llvm.extractvalue {{.*}}[0] : !llvm.struct<(ptr, ptr, i64, array<3 x i64>, array<3 x i64>)>
//       CHECK:   llvm.insertvalue %[[allocated]], {{.*}}[0] : !llvm.struct<(ptr, ptr, i64)>
//       CHECK:   %[[aligned:.*]] = llvm.extractvalue {{.*}}[1] : !llvm.struct<(ptr, ptr, i64, array<3 x i64>, array<3 x i64>)>
//       CHECK:   llvm.insertvalue %[[aligned]], {{.*}}[1] : !llvm.struct<(ptr, ptr, i64)>
//       CHECK:   llvm.mlir.constant(0 : index
//       CHECK:   llvm.insertvalue {{.*}}[2] : !llvm.struct<(ptr, ptr, i64)>

// -----

func.func @vector_index_type_cast(%arg0: memref<8x8x8xindex>) -> memref<vector<8x8x8xindex>> {
  %0 = vector.type_cast %arg0: memref<8x8x8xindex> to memref<vector<8x8x8xindex>>
  return %0 : memref<vector<8x8x8xindex>>
}
// CHECK-LABEL: @vector_index_type_cast(
// CHECK-SAME: %[[A:.*]]: memref<8x8x8xindex>)
//       CHECK:   %{{.*}} = builtin.unrealized_conversion_cast %[[A]] : memref<8x8x8xindex> to !llvm.struct<(ptr, ptr, i64, array<3 x i64>, array<3 x i64>)>

//       CHECK:   %{{.*}} = builtin.unrealized_conversion_cast %{{.*}} : !llvm.struct<(ptr, ptr, i64)> to memref<vector<8x8x8xindex>>

// -----

func.func @vector_type_cast_non_zero_addrspace(%arg0: memref<8x8x8xf32, 3>) -> memref<vector<8x8x8xf32>, 3> {
  %0 = vector.type_cast %arg0: memref<8x8x8xf32, 3> to memref<vector<8x8x8xf32>, 3>
  return %0 : memref<vector<8x8x8xf32>, 3>
}
// CHECK-LABEL: @vector_type_cast_non_zero_addrspace
//       CHECK:   llvm.mlir.undef : !llvm.struct<(ptr<3>, ptr<3>, i64)>
//       CHECK:   %[[allocated:.*]] = llvm.extractvalue {{.*}}[0] : !llvm.struct<(ptr<3>, ptr<3>, i64, array<3 x i64>, array<3 x i64>)>
//       CHECK:   llvm.insertvalue %[[allocated]], {{.*}}[0] : !llvm.struct<(ptr<3>, ptr<3>, i64)>
//       CHECK:   %[[aligned:.*]] = llvm.extractvalue {{.*}}[1] : !llvm.struct<(ptr<3>, ptr<3>, i64, array<3 x i64>, array<3 x i64>)>
//       CHECK:   llvm.insertvalue %[[aligned]], {{.*}}[1] : !llvm.struct<(ptr<3>, ptr<3>, i64)>
//       CHECK:   llvm.mlir.constant(0 : index
//       CHECK:   llvm.insertvalue {{.*}}[2] : !llvm.struct<(ptr<3>, ptr<3>, i64)>

// -----

func.func @vector_print_scalar_i1(%arg0: i1) {
  vector.print %arg0 : i1
  return
}
//
// Type "boolean" always uses zero extension.
//
// CHECK-LABEL: @vector_print_scalar_i1(
// CHECK-SAME: %[[A:.*]]: i1)
//       CHECK: %[[S:.*]] = arith.extui %[[A]] : i1 to i64
//       CHECK: llvm.call @printI64(%[[S]]) : (i64) -> ()
//       CHECK: llvm.call @printNewline() : () -> ()

// -----

func.func @vector_print_scalar_i4(%arg0: i4) {
  vector.print %arg0 : i4
  return
}
// CHECK-LABEL: @vector_print_scalar_i4(
// CHECK-SAME: %[[A:.*]]: i4)
//       CHECK: %[[S:.*]] = arith.extsi %[[A]] : i4 to i64
//       CHECK: llvm.call @printI64(%[[S]]) : (i64) -> ()
//       CHECK: llvm.call @printNewline() : () -> ()

// -----

func.func @vector_print_scalar_si4(%arg0: si4) {
  vector.print %arg0 : si4
  return
}
// CHECK-LABEL: @vector_print_scalar_si4(
// CHECK-SAME: %[[A:.*]]: si4)
//       CHECK: %[[C:.*]] = builtin.unrealized_conversion_cast %[[A]] : si4 to i4
//       CHECK: %[[S:.*]] = arith.extsi %[[C]] : i4 to i64
//       CHECK: llvm.call @printI64(%[[S]]) : (i64) -> ()
//       CHECK: llvm.call @printNewline() : () -> ()

// -----

func.func @vector_print_scalar_ui4(%arg0: ui4) {
  vector.print %arg0 : ui4
  return
}
// CHECK-LABEL: @vector_print_scalar_ui4(
// CHECK-SAME: %[[A:.*]]: ui4)
//       CHECK: %[[C:.*]] = builtin.unrealized_conversion_cast %[[A]] : ui4 to i4
//       CHECK: %[[S:.*]] = arith.extui %[[C]] : i4 to i64
//       CHECK: llvm.call @printU64(%[[S]]) : (i64) -> ()
//       CHECK: llvm.call @printNewline() : () -> ()

// -----

func.func @vector_print_scalar_i32(%arg0: i32) {
  vector.print %arg0 : i32
  return
}
// CHECK-LABEL: @vector_print_scalar_i32(
// CHECK-SAME: %[[A:.*]]: i32)
//       CHECK: %[[S:.*]] = arith.extsi %[[A]] : i32 to i64
//       CHECK: llvm.call @printI64(%[[S]]) : (i64) -> ()
//       CHECK: llvm.call @printNewline() : () -> ()

// -----

func.func @vector_print_scalar_ui32(%arg0: ui32) {
  vector.print %arg0 : ui32
  return
}
// CHECK-LABEL: @vector_print_scalar_ui32(
// CHECK-SAME: %[[A:.*]]: ui32)
//       CHECK: %[[C:.*]] = builtin.unrealized_conversion_cast %[[A]] : ui32 to i32
//       CHECK: %[[S:.*]] = arith.extui %[[C]] : i32 to i64
//       CHECK: llvm.call @printU64(%[[S]]) : (i64) -> ()

// -----

func.func @vector_print_scalar_i40(%arg0: i40) {
  vector.print %arg0 : i40
  return
}
// CHECK-LABEL: @vector_print_scalar_i40(
// CHECK-SAME: %[[A:.*]]: i40)
//       CHECK: %[[S:.*]] = arith.extsi %[[A]] : i40 to i64
//       CHECK: llvm.call @printI64(%[[S]]) : (i64) -> ()
//       CHECK: llvm.call @printNewline() : () -> ()

// -----

func.func @vector_print_scalar_si40(%arg0: si40) {
  vector.print %arg0 : si40
  return
}
// CHECK-LABEL: @vector_print_scalar_si40(
// CHECK-SAME: %[[A:.*]]: si40)
//       CHECK: %[[C:.*]] = builtin.unrealized_conversion_cast %[[A]] : si40 to i40
//       CHECK: %[[S:.*]] = arith.extsi %[[C]] : i40 to i64
//       CHECK: llvm.call @printI64(%[[S]]) : (i64) -> ()
//       CHECK: llvm.call @printNewline() : () -> ()

// -----

func.func @vector_print_scalar_ui40(%arg0: ui40) {
  vector.print %arg0 : ui40
  return
}
// CHECK-LABEL: @vector_print_scalar_ui40(
// CHECK-SAME: %[[A:.*]]: ui40)
//       CHECK: %[[C:.*]] = builtin.unrealized_conversion_cast %[[A]] : ui40 to i40
//       CHECK: %[[S:.*]] = arith.extui %[[C]] : i40 to i64
//       CHECK: llvm.call @printU64(%[[S]]) : (i64) -> ()
//       CHECK: llvm.call @printNewline() : () -> ()

// -----

func.func @vector_print_scalar_i64(%arg0: i64) {
  vector.print %arg0 : i64
  return
}
// CHECK-LABEL: @vector_print_scalar_i64(
// CHECK-SAME: %[[A:.*]]: i64)
//       CHECK:    llvm.call @printI64(%[[A]]) : (i64) -> ()
//       CHECK:    llvm.call @printNewline() : () -> ()

// -----

func.func @vector_print_scalar_ui64(%arg0: ui64) {
  vector.print %arg0 : ui64
  return
}
// CHECK-LABEL: @vector_print_scalar_ui64(
// CHECK-SAME: %[[A:.*]]: ui64)
//       CHECK:    %[[C:.*]] = builtin.unrealized_conversion_cast %[[A]] : ui64 to i64
//       CHECK:    llvm.call @printU64(%[[C]]) : (i64) -> ()
//       CHECK:    llvm.call @printNewline() : () -> ()

// -----

func.func @vector_print_scalar_index(%arg0: index) {
  vector.print %arg0 : index
  return
}
// CHECK-LABEL: @vector_print_scalar_index(
// CHECK-SAME: %[[A:.*]]: index)
//       CHECK:    %[[C:.*]] = builtin.unrealized_conversion_cast %[[A]] : index to i64
//       CHECK:    llvm.call @printU64(%[[C]]) : (i64) -> ()
//       CHECK:    llvm.call @printNewline() : () -> ()

// -----

func.func @vector_print_scalar_f32(%arg0: f32) {
  vector.print %arg0 : f32
  return
}
// CHECK-LABEL: @vector_print_scalar_f32(
// CHECK-SAME: %[[A:.*]]: f32)
//       CHECK:    llvm.call @printF32(%[[A]]) : (f32) -> ()
//       CHECK:    llvm.call @printNewline() : () -> ()

// -----

func.func @vector_print_scalar_f64(%arg0: f64) {
  vector.print %arg0 : f64
  return
}
// CHECK-LABEL: @vector_print_scalar_f64(
// CHECK-SAME: %[[A:.*]]: f64)
//       CHECK:    llvm.call @printF64(%[[A]]) : (f64) -> ()
//       CHECK:    llvm.call @printNewline() : () -> ()

// -----

// CHECK-LABEL: module {
// CHECK: llvm.func @printString(!llvm.ptr)
// CHECK: llvm.mlir.global private constant @[[GLOBAL_STR:.*]]({{.*}})
// CHECK: @vector_print_string
//       CHECK-NEXT: %[[GLOBAL_ADDR:.*]] = llvm.mlir.addressof @[[GLOBAL_STR]] : !llvm.ptr
//       CHECK-NEXT: %[[STR_PTR:.*]] = llvm.getelementptr %[[GLOBAL_ADDR]][0] : (!llvm.ptr) -> !llvm.ptr
//       CHECK-NEXT: llvm.call @printString(%[[STR_PTR]]) : (!llvm.ptr) -> ()
func.func @vector_print_string() {
  vector.print str "Hello, World!"
  return
}

// -----

func.func @extract_strided_slice1(%arg0: vector<4xf32>) -> vector<2xf32> {
  %0 = vector.extract_strided_slice %arg0 {offsets = [2], sizes = [2], strides = [1]} : vector<4xf32> to vector<2xf32>
  return %0 : vector<2xf32>
}
// CHECK-LABEL: @extract_strided_slice1(
//  CHECK-SAME:    %[[A:.*]]: vector<4xf32>)
//       CHECK:    %[[T0:.*]] = llvm.shufflevector %[[A]], %[[A]] [2, 3] : vector<4xf32>
//       CHECK:    return %[[T0]] : vector<2xf32>

// -----

func.func @extract_strided_index_slice1(%arg0: vector<4xindex>) -> vector<2xindex> {
  %0 = vector.extract_strided_slice %arg0 {offsets = [2], sizes = [2], strides = [1]} : vector<4xindex> to vector<2xindex>
  return %0 : vector<2xindex>
}
// CHECK-LABEL: @extract_strided_index_slice1(
//  CHECK-SAME:    %[[A:.*]]: vector<4xindex>)
//       CHECK:    %[[T0:.*]] = builtin.unrealized_conversion_cast %[[A]] : vector<4xindex> to vector<4xi64>
//       CHECK:    %[[T2:.*]] = llvm.shufflevector %[[T0]], %[[T0]] [2, 3] : vector<4xi64>
//       CHECK:    %[[T3:.*]] = builtin.unrealized_conversion_cast %[[T2]] : vector<2xi64> to vector<2xindex>
//       CHECK:    return %[[T3]] : vector<2xindex>

// -----

func.func @extract_strided_slice2(%arg0: vector<4x8xf32>) -> vector<2x8xf32> {
  %0 = vector.extract_strided_slice %arg0 {offsets = [2], sizes = [2], strides = [1]} : vector<4x8xf32> to vector<2x8xf32>
  return %0 : vector<2x8xf32>
}
// CHECK-LABEL: @extract_strided_slice2(
//  CHECK-SAME:    %[[ARG:.*]]: vector<4x8xf32>)
//       CHECK:    %[[A:.*]] = builtin.unrealized_conversion_cast %[[ARG]] : vector<4x8xf32> to !llvm.array<4 x vector<8xf32>>
//       CHECK:    %[[T0:.*]] = llvm.mlir.undef : !llvm.array<2 x vector<8xf32>>
//       CHECK:    %[[T1:.*]] = llvm.extractvalue %[[A]][2] : !llvm.array<4 x vector<8xf32>>
//       CHECK:    %[[T2:.*]] = llvm.insertvalue %[[T1]], %[[T0]][0] : !llvm.array<2 x vector<8xf32>>
//       CHECK:    %[[T3:.*]] = llvm.extractvalue %[[A]][3] : !llvm.array<4 x vector<8xf32>>
//       CHECK:    %[[T4:.*]] = llvm.insertvalue %[[T3]], %[[T2]][1] : !llvm.array<2 x vector<8xf32>>
//       CHECK:    %[[T5:.*]] = builtin.unrealized_conversion_cast %[[T4]] : !llvm.array<2 x vector<8xf32>> to vector<2x8xf32>
//       CHECK:    return %[[T5]]

// -----

func.func @extract_strided_slice3(%arg0: vector<4x8xf32>) -> vector<2x2xf32> {
  %0 = vector.extract_strided_slice %arg0 {offsets = [2, 2], sizes = [2, 2], strides = [1, 1]} : vector<4x8xf32> to vector<2x2xf32>
  return %0 : vector<2x2xf32>
}
// CHECK-LABEL: @extract_strided_slice3(
//  CHECK-SAME:    %[[ARG:.*]]: vector<4x8xf32>)
//       CHECK:    %[[A:.*]] = builtin.unrealized_conversion_cast %[[ARG]] : vector<4x8xf32> to !llvm.array<4 x vector<8xf32>>
//       CHECK:    %[[VAL_2:.*]] = arith.constant dense<0.000000e+00> : vector<2x2xf32>
//       CHECK:    %[[VAL_6:.*]] = builtin.unrealized_conversion_cast %[[VAL_2]] : vector<2x2xf32> to !llvm.array<2 x vector<2xf32>>
//       CHECK:    %[[T2:.*]] = llvm.extractvalue %[[A]][2] : !llvm.array<4 x vector<8xf32>>
//       CHECK:    %[[T3:.*]] = llvm.shufflevector %[[T2]], %[[T2]] [2, 3] : vector<8xf32>
//       CHECK:    %[[T4:.*]] = llvm.insertvalue %[[T3]], %[[VAL_6]][0] : !llvm.array<2 x vector<2xf32>>
//       CHECK:    %[[T5:.*]] = llvm.extractvalue %[[A]][3] : !llvm.array<4 x vector<8xf32>>
//       CHECK:    %[[T6:.*]] = llvm.shufflevector %[[T5]], %[[T5]] [2, 3] : vector<8xf32>
//       CHECK:    %[[T7:.*]] = llvm.insertvalue %[[T6]], %[[T4]][1] : !llvm.array<2 x vector<2xf32>>
//       CHECK:    %[[VAL_12:.*]] = builtin.unrealized_conversion_cast %[[T7]] : !llvm.array<2 x vector<2xf32>> to vector<2x2xf32>
//       CHECK:    return %[[VAL_12]] : vector<2x2xf32>

// -----

func.func @extract_strided_slice_scalable(%arg0 : vector<1x4x[4]xi32>) -> vector<1x1x[4]xi32> {
  %0 = vector.extract_strided_slice %arg0 {offsets = [0, 3, 0], sizes = [1, 1, 4], strides = [1, 1, 1]} : vector<1x4x[4]xi32> to vector<1x1x[4]xi32>
  return %0 : vector<1x1x[4]xi32>
}

// CHECK-LABEL:   func.func @extract_strided_slice_scalable(
// CHECK-SAME:      %[[ARG_0:.*]]: vector<1x4x[4]xi32>) -> vector<1x1x[4]xi32> {

//      CHECK:      %[[CAST_1:.*]] = builtin.unrealized_conversion_cast %[[ARG_0]] : vector<1x4x[4]xi32> to !llvm.array<1 x array<4 x vector<[4]xi32>>>
//      CHECK:      %[[CST:.*]] = arith.constant dense<0> : vector<1x1x[4]xi32>
//      CHECK:      %[[CAST_2:.*]] = builtin.unrealized_conversion_cast %[[CST]] : vector<1x1x[4]xi32> to !llvm.array<1 x array<1 x vector<[4]xi32>>>
//      CHECK:      %[[CST_1:.*]] = arith.constant dense<0> : vector<1x[4]xi32>
//      CHECK:      %[[CAST_3:.*]] = builtin.unrealized_conversion_cast %[[CST_1]] : vector<1x[4]xi32> to !llvm.array<1 x vector<[4]xi32>>

//      CHECK:      %[[EXT:.*]] = llvm.extractvalue %[[CAST_1]][0, 3] : !llvm.array<1 x array<4 x vector<[4]xi32>>>
//      CHECK:      %[[INS_1:.*]] = llvm.insertvalue %[[EXT]], %[[CAST_3]][0] : !llvm.array<1 x vector<[4]xi32>>
//      CHECK:      %[[INS_2:.*]] = llvm.insertvalue %[[INS_1]], %[[CAST_2]][0] : !llvm.array<1 x array<1 x vector<[4]xi32>>>

//      CHECK:      builtin.unrealized_conversion_cast %[[INS_2]] : !llvm.array<1 x array<1 x vector<[4]xi32>>> to vector<1x1x[4]xi32>

// -----

func.func @insert_strided_slice1(%b: vector<4x4xf32>, %c: vector<4x4x4xf32>) -> vector<4x4x4xf32> {
  %0 = vector.insert_strided_slice %b, %c {offsets = [2, 0, 0], strides = [1, 1]} : vector<4x4xf32> into vector<4x4x4xf32>
  return %0 : vector<4x4x4xf32>
}
// CHECK-LABEL: @insert_strided_slice1
//       CHECK:    llvm.extractvalue {{.*}}[2] : !llvm.array<4 x array<4 x vector<4xf32>>>
//       CHECK:    llvm.insertvalue {{.*}}, {{.*}}[2] : !llvm.array<4 x array<4 x vector<4xf32>>>

// -----

func.func @insert_strided_index_slice1(%b: vector<4x4xindex>, %c: vector<4x4x4xindex>) -> vector<4x4x4xindex> {
  %0 = vector.insert_strided_slice %b, %c {offsets = [2, 0, 0], strides = [1, 1]} : vector<4x4xindex> into vector<4x4x4xindex>
  return %0 : vector<4x4x4xindex>
}
// CHECK-LABEL: @insert_strided_index_slice1(
//       CHECK:    llvm.extractvalue {{.*}}[2] : !llvm.array<4 x array<4 x vector<4xi64>>>
//       CHECK:    llvm.insertvalue {{.*}}, {{.*}}[2] : !llvm.array<4 x array<4 x vector<4xi64>>>

// -----

func.func @insert_strided_slice2(%a: vector<2x2xf32>, %b: vector<4x4xf32>) -> vector<4x4xf32> {
  %0 = vector.insert_strided_slice %a, %b {offsets = [2, 2], strides = [1, 1]} : vector<2x2xf32> into vector<4x4xf32>
  return %0 : vector<4x4xf32>
}

// CHECK-LABEL: @insert_strided_slice2
//
// Subvector vector<2xf32> @0 into vector<4xf32> @2
//       CHECK:    %[[V2_0:.*]] = llvm.extractvalue {{.*}}[0] : !llvm.array<2 x vector<2xf32>>
//       CHECK:    %[[V4_0:.*]] = llvm.extractvalue {{.*}}[2] : !llvm.array<4 x vector<4xf32>>
// Element @0 -> element @2
//       CHECK:    %[[R4_0:.*]] = llvm.shufflevector %[[V2_0]], %[[V2_0]] [0, 1, 0, 0] : vector<2xf32>
//       CHECK:    %[[R4_1:.*]] = llvm.shufflevector %[[R4_0]], %[[V4_0]] [4, 5, 0, 1] : vector<4xf32>
//       CHECK:    llvm.insertvalue %[[R4_1]], {{.*}}[2] : !llvm.array<4 x vector<4xf32>>
//
// Subvector vector<2xf32> @1 into vector<4xf32> @3
//       CHECK:    %[[V2_1:.*]] = llvm.extractvalue {{.*}}[1] : !llvm.array<2 x vector<2xf32>>
//       CHECK:    %[[V4_3:.*]] = llvm.extractvalue {{.*}}[3] : !llvm.array<4 x vector<4xf32>>
// Element @0 -> element @2
//       CHECK:    %[[R4_2:.*]] = llvm.shufflevector %[[V2_1]], %[[V2_1]] [0, 1, 0, 0] : vector<2xf32>
//       CHECK:    %[[R4_3:.*]] = llvm.shufflevector %[[R4_2]], %[[V4_3]] [4, 5, 0, 1] : vector<4xf32>
//       CHECK:    llvm.insertvalue %[[R4_3]], {{.*}}[3] : !llvm.array<4 x vector<4xf32>>

// -----

func.func @insert_strided_slice3(%arg0: vector<2x4xf32>, %arg1: vector<16x4x8xf32>) -> vector<16x4x8xf32> {
  %0 = vector.insert_strided_slice %arg0, %arg1 {offsets = [0, 0, 2], strides = [1, 1]}:
        vector<2x4xf32> into vector<16x4x8xf32>
  return %0 : vector<16x4x8xf32>
}
// CHECK-LABEL: func @insert_strided_slice3
//       CHECK:    %[[V4_0:.*]] = llvm.extractvalue {{.*}}[0] : !llvm.array<2 x vector<4xf32>>
//       CHECK:    %[[V4_0_0:.*]] = llvm.extractvalue {{.*}}[0, 0] : !llvm.array<16 x array<4 x vector<8xf32>>>
//       CHECK:    %[[R8_0:.*]] = llvm.shufflevector %[[V4_0]], %[[V4_0]] [0, 1, 2, 3, 0, 0, 0, 0] : vector<4xf32>
//       CHECK:    %[[R8_1:.*]] = llvm.shufflevector %[[R8_0:.*]], %[[V4_0_0]] [8, 9, 0, 1, 2, 3, 14, 15] : vector<8xf32>
//       CHECK:    llvm.insertvalue %[[R8_1]], {{.*}}[0] : !llvm.array<4 x vector<8xf32>>

//       CHECK:    %[[V4_1:.*]] = llvm.extractvalue {{.*}}[1] : !llvm.array<2 x vector<4xf32>>
//       CHECK:    %[[V4_0_1:.*]] = llvm.extractvalue {{.*}}[0, 1] : !llvm.array<16 x array<4 x vector<8xf32>>>
//       CHECK:    %[[R8_2:.*]] = llvm.shufflevector %[[V4_1]], %[[V4_1]] [0, 1, 2, 3, 0, 0, 0, 0] : vector<4xf32>
//       CHECK:    %[[R8_3:.*]] = llvm.shufflevector %[[R8_2]], %[[V4_0_1]] [8, 9, 0, 1, 2, 3, 14, 15] : vector<8xf32>
//       CHECK:    llvm.insertvalue %[[R8_3]], {{.*}}[1] : !llvm.array<4 x vector<8xf32>>

// -----

func.func @insert_strided_slice_scalable(%arg0 : vector<1x1x[4]xi32>, %arg1: vector<1x4x[4]xi32>) -> vector<1x4x[4]xi32> {
  %0 = vector.insert_strided_slice %arg0, %arg1 {offsets = [0, 3, 0], strides = [1, 1, 1]} : vector<1x1x[4]xi32> into vector<1x4x[4]xi32>
  return %0 : vector<1x4x[4]xi32>
}
// CHECK-LABEL:   func.func @insert_strided_slice_scalable(
// CHECK-SAME:      %[[ARG_0:.*]]: vector<1x1x[4]xi32>,
// CHECK-SAME:      %[[ARG_1:.*]]: vector<1x4x[4]xi32>) -> vector<1x4x[4]xi32> {

//  CHECK-DAG:      %[[CAST_1:.*]] = builtin.unrealized_conversion_cast %[[ARG_0]] : vector<1x1x[4]xi32> to !llvm.array<1 x array<1 x vector<[4]xi32>>>
//  CHECK-DAG:      %[[CAST_2:.*]] = builtin.unrealized_conversion_cast %[[ARG_1]] : vector<1x4x[4]xi32> to !llvm.array<1 x array<4 x vector<[4]xi32>>>

//      CHECK:      %[[EXT_1:.*]] = llvm.extractvalue %[[CAST_2]][0] : !llvm.array<1 x array<4 x vector<[4]xi32>>>
//      CHECK:      %[[EXT_2:.*]] = llvm.extractvalue %[[CAST_1]][0, 0] : !llvm.array<1 x array<1 x vector<[4]xi32>>>

//      CHECK:      %[[INS_1:.*]] = llvm.insertvalue %[[EXT_2]], %[[EXT_1]][3] : !llvm.array<4 x vector<[4]xi32>>
//      CHECK:      %[[INS_2:.*]] = llvm.insertvalue %[[INS_1]], %[[CAST_2]][0] : !llvm.array<1 x array<4 x vector<[4]xi32>>>

//      CHECK:       builtin.unrealized_conversion_cast %[[INS_2]] : !llvm.array<1 x array<4 x vector<[4]xi32>>> to vector<1x4x[4]xi32>

// -----

func.func @vector_fma(%a: vector<8xf32>, %b: vector<2x4xf32>, %c: vector<1x1x1xf32>, %d: vector<f32>) -> (vector<8xf32>, vector<2x4xf32>, vector<1x1x1xf32>, vector<f32>) {
  // CHECK-LABEL: @vector_fma
  //  CHECK-SAME: %[[A:.*]]: vector<8xf32>
  //  CHECK-SAME: %[[B:.*]]: vector<2x4xf32>
  //  CHECK-SAME: %[[C:.*]]: vector<1x1x1xf32>
  //       CHECK: %[[BL:.*]] = builtin.unrealized_conversion_cast %[[B]] : vector<2x4xf32> to !llvm.array<2 x vector<4xf32>>
  //       CHECK: llvm.intr.fmuladd
  //  CHECK-SAME:   (vector<8xf32>, vector<8xf32>, vector<8xf32>) -> vector<8xf32>
  %0 = vector.fma %a, %a, %a : vector<8xf32>

  //       CHECK: %[[b00:.*]] = llvm.extractvalue %[[BL]][0] : !llvm.array<2 x vector<4xf32>>
  //       CHECK: %[[b01:.*]] = llvm.extractvalue %[[BL]][0] : !llvm.array<2 x vector<4xf32>>
  //       CHECK: %[[b02:.*]] = llvm.extractvalue %[[BL]][0] : !llvm.array<2 x vector<4xf32>>
  //       CHECK: %[[B0:.*]] = llvm.intr.fmuladd(%[[b00]], %[[b01]], %[[b02]]) :
  //  CHECK-SAME: (vector<4xf32>, vector<4xf32>, vector<4xf32>) -> vector<4xf32>
  //       CHECK: llvm.insertvalue %[[B0]], {{.*}}[0] : !llvm.array<2 x vector<4xf32>>
  //       CHECK: %[[b10:.*]] = llvm.extractvalue %[[BL]][1] : !llvm.array<2 x vector<4xf32>>
  //       CHECK: %[[b11:.*]] = llvm.extractvalue %[[BL]][1] : !llvm.array<2 x vector<4xf32>>
  //       CHECK: %[[b12:.*]] = llvm.extractvalue %[[BL]][1] : !llvm.array<2 x vector<4xf32>>
  //       CHECK: %[[B1:.*]] = llvm.intr.fmuladd(%[[b10]], %[[b11]], %[[b12]]) :
  //  CHECK-SAME: (vector<4xf32>, vector<4xf32>, vector<4xf32>) -> vector<4xf32>
  //       CHECK: llvm.insertvalue %[[B1]], {{.*}}[1] : !llvm.array<2 x vector<4xf32>>
  %1 = vector.fma %b, %b, %b : vector<2x4xf32>

  //       CHECK: %[[C0:.*]] = llvm.intr.fmuladd
  //  CHECK-SAME:   (vector<1xf32>, vector<1xf32>, vector<1xf32>) -> vector<1xf32>
  %2 = vector.fma %c, %c, %c : vector<1x1x1xf32>

  //       CHECK: %[[D0:.*]] = llvm.intr.fmuladd
  //  CHECK-SAME:   (vector<1xf32>, vector<1xf32>, vector<1xf32>) -> vector<1xf32>
  %3 = vector.fma %d, %d, %d : vector<f32>

  return %0, %1, %2, %3: vector<8xf32>, vector<2x4xf32>, vector<1x1x1xf32>, vector<f32>
}

// -----

func.func @reduce_0d_f32(%arg0: vector<f32>) -> f32 {
  %0 = vector.reduction <add>, %arg0 : vector<f32> into f32
  return %0 : f32
}
// CHECK-LABEL: @reduce_0d_f32(
// CHECK-SAME: %[[A:.*]]: vector<f32>)
//      CHECK: %[[CA:.*]] = builtin.unrealized_conversion_cast %[[A]] : vector<f32> to vector<1xf32>
//      CHECK: %[[C:.*]] = llvm.mlir.constant(0.000000e+00 : f32) : f32
//      CHECK: %[[V:.*]] = "llvm.intr.vector.reduce.fadd"(%[[C]], %[[CA]])
// CHECK-SAME: <{fastmathFlags = #llvm.fastmath<none>}> : (f32, vector<1xf32>) -> f32
//      CHECK: return %[[V]] : f32

// -----

func.func @reduce_f16(%arg0: vector<16xf16>) -> f16 {
  %0 = vector.reduction <add>, %arg0 : vector<16xf16> into f16
  return %0 : f16
}
// CHECK-LABEL: @reduce_f16(
// CHECK-SAME: %[[A:.*]]: vector<16xf16>)
//      CHECK: %[[C:.*]] = llvm.mlir.constant(0.000000e+00 : f16) : f16
//      CHECK: %[[V:.*]] = "llvm.intr.vector.reduce.fadd"(%[[C]], %[[A]])
// CHECK-SAME: <{fastmathFlags = #llvm.fastmath<none>}> : (f16, vector<16xf16>) -> f16
//      CHECK: return %[[V]] : f16

// -----

func.func @reduce_f32(%arg0: vector<16xf32>) -> f32 {
  %0 = vector.reduction <add>, %arg0 : vector<16xf32> into f32
  return %0 : f32
}
// CHECK-LABEL: @reduce_f32(
// CHECK-SAME: %[[A:.*]]: vector<16xf32>)
//      CHECK: %[[C:.*]] = llvm.mlir.constant(0.000000e+00 : f32) : f32
//      CHECK: %[[V:.*]] = "llvm.intr.vector.reduce.fadd"(%[[C]], %[[A]])
// CHECK-SAME: <{fastmathFlags = #llvm.fastmath<none>}> : (f32, vector<16xf32>) -> f32
//      CHECK: return %[[V]] : f32

// -----

func.func @reduce_f64(%arg0: vector<16xf64>) -> f64 {
  %0 = vector.reduction <add>, %arg0 : vector<16xf64> into f64
  return %0 : f64
}
// CHECK-LABEL: @reduce_f64(
// CHECK-SAME: %[[A:.*]]: vector<16xf64>)
//      CHECK: %[[C:.*]] = llvm.mlir.constant(0.000000e+00 : f64) : f64
//      CHECK: %[[V:.*]] = "llvm.intr.vector.reduce.fadd"(%[[C]], %[[A]])
// CHECK-SAME: <{fastmathFlags = #llvm.fastmath<none>}> : (f64, vector<16xf64>) -> f64
//      CHECK: return %[[V]] : f64

// -----

func.func @reduce_i8(%arg0: vector<16xi8>) -> i8 {
  %0 = vector.reduction <add>, %arg0 : vector<16xi8> into i8
  return %0 : i8
}
// CHECK-LABEL: @reduce_i8(
// CHECK-SAME: %[[A:.*]]: vector<16xi8>)
//      CHECK: %[[V:.*]] = "llvm.intr.vector.reduce.add"(%[[A]])
//      CHECK: return %[[V]] : i8

// -----

func.func @reduce_i32(%arg0: vector<16xi32>) -> i32 {
  %0 = vector.reduction <add>, %arg0 : vector<16xi32> into i32
  return %0 : i32
}
// CHECK-LABEL: @reduce_i32(
// CHECK-SAME: %[[A:.*]]: vector<16xi32>)
//      CHECK: %[[V:.*]] = "llvm.intr.vector.reduce.add"(%[[A]])
//      CHECK: return %[[V]] : i32

// -----

func.func @reduce_acc_i32(%arg0: vector<16xi32>, %arg1 : i32) -> i32 {
  %0 = vector.reduction <add>, %arg0, %arg1 : vector<16xi32> into i32
  return %0 : i32
}
// CHECK-LABEL: @reduce_acc_i32(
//  CHECK-SAME: %[[A:.*]]: vector<16xi32>, %[[ACC:.*]]: i32)
//       CHECK: %[[R:.*]] = "llvm.intr.vector.reduce.add"(%[[A]])
//       CHECK: %[[V:.*]] = llvm.add %[[ACC]], %[[R]]
//       CHECK: return %[[V]] : i32

// -----

func.func @reduce_mul_i32(%arg0: vector<16xi32>) -> i32 {
  %0 = vector.reduction <mul>, %arg0 : vector<16xi32> into i32
  return %0 : i32
}
// CHECK-LABEL: @reduce_mul_i32(
//  CHECK-SAME: %[[A:.*]]: vector<16xi32>)
//       CHECK: %[[V:.*]] = "llvm.intr.vector.reduce.mul"(%[[A]])
//       CHECK: return %[[V]] : i32

// -----

func.func @reduce_mul_acc_i32(%arg0: vector<16xi32>, %arg1 : i32) -> i32 {
  %0 = vector.reduction <mul>, %arg0, %arg1 : vector<16xi32> into i32
  return %0 : i32
}
// CHECK-LABEL: @reduce_mul_acc_i32(
//  CHECK-SAME: %[[A:.*]]: vector<16xi32>, %[[ACC:.*]]: i32)
//       CHECK: %[[R:.*]] = "llvm.intr.vector.reduce.mul"(%[[A]])
//       CHECK: %[[V:.*]] = llvm.mul %[[ACC]], %[[R]]
//       CHECK: return %[[V]] : i32

// -----

func.func @reduce_fmaximum_f32(%arg0: vector<16xf32>, %arg1: f32) -> f32 {
  %0 = vector.reduction <maximumf>, %arg0, %arg1 : vector<16xf32> into f32
  return %0 : f32
}
// CHECK-LABEL: @reduce_fmaximum_f32(
// CHECK-SAME: %[[A:.*]]: vector<16xf32>, %[[B:.*]]: f32)
//      CHECK: %[[V:.*]] = llvm.intr.vector.reduce.fmaximum(%[[A]]) : (vector<16xf32>) -> f32
//      CHECK: %[[R:.*]] = llvm.intr.maximum(%[[V]], %[[B]]) : (f32, f32) -> f32
//      CHECK: return %[[R]] : f32

// -----

func.func @reduce_fminimum_f32(%arg0: vector<16xf32>, %arg1: f32) -> f32 {
  %0 = vector.reduction <minimumf>, %arg0, %arg1 : vector<16xf32> into f32
  return %0 : f32
}
// CHECK-LABEL: @reduce_fminimum_f32(
// CHECK-SAME: %[[A:.*]]: vector<16xf32>, %[[B:.*]]: f32)
//      CHECK: %[[V:.*]] = llvm.intr.vector.reduce.fminimum(%[[A]]) : (vector<16xf32>) -> f32
//      CHECK: %[[R:.*]] = llvm.intr.minimum(%[[V]], %[[B]]) : (f32, f32) -> f32
//      CHECK: return %[[R]] : f32

// -----

func.func @reduce_fmax_f32(%arg0: vector<16xf32>, %arg1: f32) -> f32 {
  %0 = vector.reduction <maxnumf>, %arg0, %arg1 : vector<16xf32> into f32
  return %0 : f32
}
// CHECK-LABEL: @reduce_fmax_f32(
// CHECK-SAME: %[[A:.*]]: vector<16xf32>, %[[B:.*]]: f32)
//      CHECK: %[[V:.*]] = llvm.intr.vector.reduce.fmax(%[[A]]) : (vector<16xf32>) -> f32
//      CHECK: %[[R:.*]] = llvm.intr.maxnum(%[[V]], %[[B]]) : (f32, f32) -> f32
//      CHECK: return %[[R]] : f32

// -----

func.func @reduce_fmin_f32(%arg0: vector<16xf32>, %arg1: f32) -> f32 {
  %0 = vector.reduction <minnumf>, %arg0, %arg1 : vector<16xf32> into f32
  return %0 : f32
}
// CHECK-LABEL: @reduce_fmin_f32(
// CHECK-SAME: %[[A:.*]]: vector<16xf32>, %[[B:.*]]: f32)
//      CHECK: %[[V:.*]] = llvm.intr.vector.reduce.fmin(%[[A]]) : (vector<16xf32>) -> f32
//      CHECK: %[[R:.*]] = llvm.intr.minnum(%[[V]], %[[B]]) : (f32, f32) -> f32
//      CHECK: return %[[R]] : f32

// -----

func.func @reduce_minui_i32(%arg0: vector<16xi32>) -> i32 {
  %0 = vector.reduction <minui>, %arg0 : vector<16xi32> into i32
  return %0 : i32
}
// CHECK-LABEL: @reduce_minui_i32(
//  CHECK-SAME: %[[A:.*]]: vector<16xi32>)
//       CHECK: %[[V:.*]] = "llvm.intr.vector.reduce.umin"(%[[A]])
//       CHECK: return %[[V]] : i32

// -----

func.func @reduce_minui_acc_i32(%arg0: vector<16xi32>, %arg1 : i32) -> i32 {
  %0 = vector.reduction <minui>, %arg0, %arg1 : vector<16xi32> into i32
  return %0 : i32
}
// CHECK-LABEL: @reduce_minui_acc_i32(
//  CHECK-SAME: %[[A:.*]]: vector<16xi32>, %[[ACC:.*]]: i32)
//       CHECK: %[[R:.*]] = "llvm.intr.vector.reduce.umin"(%[[A]])
//       CHECK: %[[S:.*]] = llvm.icmp "ule" %[[ACC]], %[[R]]
//       CHECK: %[[V:.*]] = llvm.select %[[S]], %[[ACC]], %[[R]]
//       CHECK: return %[[V]] : i32

// -----

func.func @reduce_maxui_i32(%arg0: vector<16xi32>) -> i32 {
  %0 = vector.reduction <maxui>, %arg0 : vector<16xi32> into i32
  return %0 : i32
}
// CHECK-LABEL: @reduce_maxui_i32(
//  CHECK-SAME: %[[A:.*]]: vector<16xi32>)
//       CHECK: %[[V:.*]] = "llvm.intr.vector.reduce.umax"(%[[A]])
//       CHECK: return %[[V]] : i32

// -----

func.func @reduce_maxui_acc_i32(%arg0: vector<16xi32>, %arg1 : i32) -> i32 {
  %0 = vector.reduction <maxui>, %arg0, %arg1 : vector<16xi32> into i32
  return %0 : i32
}
// CHECK-LABEL: @reduce_maxui_acc_i32(
//  CHECK-SAME: %[[A:.*]]: vector<16xi32>, %[[ACC:.*]]: i32)
//       CHECK: %[[R:.*]] = "llvm.intr.vector.reduce.umax"(%[[A]])
//       CHECK: %[[S:.*]] = llvm.icmp "uge" %[[ACC]], %[[R]]
//       CHECK: %[[V:.*]] = llvm.select %[[S]], %[[ACC]], %[[R]]
//       CHECK: return %[[V]] : i32

// -----

func.func @reduce_minsi_i32(%arg0: vector<16xi32>) -> i32 {
  %0 = vector.reduction <minsi>, %arg0 : vector<16xi32> into i32
  return %0 : i32
}
// CHECK-LABEL: @reduce_minsi_i32(
//  CHECK-SAME: %[[A:.*]]: vector<16xi32>)
//       CHECK: %[[V:.*]] = "llvm.intr.vector.reduce.smin"(%[[A]])
//       CHECK: return %[[V]] : i32

// -----

func.func @reduce_minsi_acc_i32(%arg0: vector<16xi32>, %arg1 : i32) -> i32 {
  %0 = vector.reduction <minsi>, %arg0, %arg1 : vector<16xi32> into i32
  return %0 : i32
}
// CHECK-LABEL: @reduce_minsi_acc_i32(
//  CHECK-SAME: %[[A:.*]]: vector<16xi32>, %[[ACC:.*]]: i32)
//       CHECK: %[[R:.*]] = "llvm.intr.vector.reduce.smin"(%[[A]])
//       CHECK: %[[S:.*]] = llvm.icmp "sle" %[[ACC]], %[[R]]
//       CHECK: %[[V:.*]] = llvm.select %[[S]], %[[ACC]], %[[R]]
//       CHECK: return %[[V]] : i32

// -----

func.func @reduce_maxsi_i32(%arg0: vector<16xi32>) -> i32 {
  %0 = vector.reduction <maxsi>, %arg0 : vector<16xi32> into i32
  return %0 : i32
}
// CHECK-LABEL: @reduce_maxsi_i32(
//  CHECK-SAME: %[[A:.*]]: vector<16xi32>)
//       CHECK: %[[V:.*]] = "llvm.intr.vector.reduce.smax"(%[[A]])
//       CHECK: return %[[V]] : i32

// -----

func.func @reduce_maxsi_acc_i32(%arg0: vector<16xi32>, %arg1 : i32) -> i32 {
  %0 = vector.reduction <maxsi>, %arg0, %arg1 : vector<16xi32> into i32
  return %0 : i32
}
// CHECK-LABEL: @reduce_maxsi_acc_i32(
//  CHECK-SAME: %[[A:.*]]: vector<16xi32>, %[[ACC:.*]]: i32)
//       CHECK: %[[R:.*]] = "llvm.intr.vector.reduce.smax"(%[[A]])
//       CHECK: %[[S:.*]] = llvm.icmp "sge" %[[ACC]], %[[R]]
//       CHECK: %[[V:.*]] = llvm.select %[[S]], %[[ACC]], %[[R]]
//       CHECK: return %[[V]] : i32

// -----

func.func @reduce_and_i32(%arg0: vector<16xi32>) -> i32 {
  %0 = vector.reduction <and>, %arg0 : vector<16xi32> into i32
  return %0 : i32
}
// CHECK-LABEL: @reduce_and_i32(
//  CHECK-SAME: %[[A:.*]]: vector<16xi32>)
//       CHECK: %[[V:.*]] = "llvm.intr.vector.reduce.and"(%[[A]])
//       CHECK: return %[[V]] : i32

// -----

func.func @reduce_and_acc_i32(%arg0: vector<16xi32>, %arg1 : i32) -> i32 {
  %0 = vector.reduction <and>, %arg0, %arg1 : vector<16xi32> into i32
  return %0 : i32
}
// CHECK-LABEL: @reduce_and_acc_i32(
//  CHECK-SAME: %[[A:.*]]: vector<16xi32>, %[[ACC:.*]]: i32)
//       CHECK: %[[R:.*]] = "llvm.intr.vector.reduce.and"(%[[A]])
//       CHECK: %[[V:.*]] = llvm.and %[[ACC]], %[[R]]
//       CHECK: return %[[V]] : i32

// -----

func.func @reduce_or_i32(%arg0: vector<16xi32>) -> i32 {
  %0 = vector.reduction <or>, %arg0 : vector<16xi32> into i32
  return %0 : i32
}
// CHECK-LABEL: @reduce_or_i32(
//  CHECK-SAME: %[[A:.*]]: vector<16xi32>)
//       CHECK: %[[V:.*]] = "llvm.intr.vector.reduce.or"(%[[A]])
//       CHECK: return %[[V]] : i32

// -----

func.func @reduce_or_acc_i32(%arg0: vector<16xi32>, %arg1 : i32) -> i32 {
  %0 = vector.reduction <or>, %arg0, %arg1 : vector<16xi32> into i32
  return %0 : i32
}
// CHECK-LABEL: @reduce_or_acc_i32(
//  CHECK-SAME: %[[A:.*]]: vector<16xi32>, %[[ACC:.*]]: i32)
//       CHECK: %[[R:.*]] = "llvm.intr.vector.reduce.or"(%[[A]])
//       CHECK: %[[V:.*]] = llvm.or %[[ACC]], %[[R]]
//       CHECK: return %[[V]] : i32

// -----

func.func @reduce_xor_i32(%arg0: vector<16xi32>) -> i32 {
  %0 = vector.reduction <xor>, %arg0 : vector<16xi32> into i32
  return %0 : i32
}
// CHECK-LABEL: @reduce_xor_i32(
//  CHECK-SAME: %[[A:.*]]: vector<16xi32>)
//       CHECK: %[[V:.*]] = "llvm.intr.vector.reduce.xor"(%[[A]])
//       CHECK: return %[[V]] : i32

// -----

func.func @reduce_xor_acc_i32(%arg0: vector<16xi32>, %arg1 : i32) -> i32 {
  %0 = vector.reduction <xor>, %arg0, %arg1 : vector<16xi32> into i32
  return %0 : i32
}
// CHECK-LABEL: @reduce_xor_acc_i32(
//  CHECK-SAME: %[[A:.*]]: vector<16xi32>, %[[ACC:.*]]: i32)
//       CHECK: %[[R:.*]] = "llvm.intr.vector.reduce.xor"(%[[A]])
//       CHECK: %[[V:.*]] = llvm.xor %[[ACC]], %[[R]]
//       CHECK: return %[[V]] : i32

// -----

func.func @reduce_i64(%arg0: vector<16xi64>) -> i64 {
  %0 = vector.reduction <add>, %arg0 : vector<16xi64> into i64
  return %0 : i64
}
// CHECK-LABEL: @reduce_i64(
// CHECK-SAME: %[[A:.*]]: vector<16xi64>)
//      CHECK: %[[V:.*]] = "llvm.intr.vector.reduce.add"(%[[A]])
//      CHECK: return %[[V]] : i64

// -----

func.func @reduce_index(%arg0: vector<16xindex>) -> index {
  %0 = vector.reduction <add>, %arg0 : vector<16xindex> into index
  return %0 : index
}
// CHECK-LABEL: @reduce_index(
// CHECK-SAME: %[[A:.*]]: vector<16xindex>)
//      CHECK: %[[T0:.*]] = builtin.unrealized_conversion_cast %[[A]] : vector<16xindex> to vector<16xi64>
//      CHECK: %[[T1:.*]] = "llvm.intr.vector.reduce.add"(%[[T0]])
//      CHECK: %[[T2:.*]] = builtin.unrealized_conversion_cast %[[T1]] : i64 to index
//      CHECK: return %[[T2]] : index

//                          4x16                16x3               4x3
// -----

func.func @matrix_ops(%A: vector<64xf64>, %B: vector<48xf64>) -> vector<12xf64> {
  %C = vector.matrix_multiply %A, %B
    { lhs_rows = 4: i32, lhs_columns = 16: i32 , rhs_columns = 3: i32 } :
    (vector<64xf64>, vector<48xf64>) -> vector<12xf64>
  return %C: vector<12xf64>
}
// CHECK-LABEL: @matrix_ops
//       CHECK:   llvm.intr.matrix.multiply %{{.*}}, %{{.*}} {
//  CHECK-SAME: lhs_columns = 16 : i32, lhs_rows = 4 : i32, rhs_columns = 3 : i32
//  CHECK-SAME: } : (vector<64xf64>, vector<48xf64>) -> vector<12xf64>

// -----

func.func @matrix_ops_index(%A: vector<64xindex>, %B: vector<48xindex>) -> vector<12xindex> {
  %C = vector.matrix_multiply %A, %B
    { lhs_rows = 4: i32, lhs_columns = 16: i32 , rhs_columns = 3: i32 } :
    (vector<64xindex>, vector<48xindex>) -> vector<12xindex>
  return %C: vector<12xindex>
}
// CHECK-LABEL: @matrix_ops_index
//       CHECK:   llvm.intr.matrix.multiply %{{.*}}, %{{.*}} {
//  CHECK-SAME: lhs_columns = 16 : i32, lhs_rows = 4 : i32, rhs_columns = 3 : i32
//  CHECK-SAME: } : (vector<64xi64>, vector<48xi64>) -> vector<12xi64>

// -----

func.func @transfer_read_1d(%A : memref<?xf32>, %base: index) -> vector<17xf32> {
  %f7 = arith.constant 7.0: f32
  %f = vector.transfer_read %A[%base], %f7
      {permutation_map = affine_map<(d0) -> (d0)>} :
    memref<?xf32>, vector<17xf32>
  vector.transfer_write %f, %A[%base]
      {permutation_map = affine_map<(d0) -> (d0)>} :
    vector<17xf32>, memref<?xf32>
  return %f: vector<17xf32>
}
// CHECK-LABEL: func @transfer_read_1d
//  CHECK-SAME: %[[MEM:.*]]: memref<?xf32>,
//  CHECK-SAME: %[[BASE:.*]]: index) -> vector<17xf32>
//       CHECK: %[[C7:.*]] = arith.constant 7.0
//
// 1. Let dim be the memref dimension, compute the in-bound index (dim - offset)
//       CHECK: %[[C0:.*]] = arith.constant 0 : index
//       CHECK: %[[DIM:.*]] = memref.dim %[[MEM]], %[[C0]] : memref<?xf32>
//       CHECK: %[[BOUND:.*]] = arith.subi %[[DIM]],  %[[BASE]] : index
//
// 2. Create a vector with linear indices [ 0 .. vector_length - 1 ].
//       CHECK: %[[linearIndex:.*]] = arith.constant dense
//  CHECK-SAME: <[0, 1, 2, 3, 4, 5, 6, 7, 8, 9, 10, 11, 12, 13, 14, 15, 16]> :
//  CHECK-SAME: vector<17xi32>
//
// 3. Create bound vector to compute in-bound mask:
//    [ 0 .. vector_length - 1 ] < [ dim - offset .. dim - offset ]
//       CHECK: %[[btrunc:.*]] = arith.index_cast %[[BOUND]] : index to i32
//       CHECK: %[[boundVecInsert:.*]] = llvm.insertelement %[[btrunc]]
//       CHECK: %[[boundVect:.*]] = llvm.shufflevector %[[boundVecInsert]]
//       CHECK: %[[mask:.*]] = arith.cmpi slt, %[[linearIndex]], %[[boundVect]]
//  CHECK-SAME: : vector<17xi32>
//
// 4. Create pass-through vector.
//       CHECK: %[[PASS_THROUGH:.*]] = arith.constant dense<7.{{.*}}> : vector<17xf32>
//
// 5. Bitcast to vector form.
//       CHECK: %[[gep:.*]] = llvm.getelementptr %{{.*}} :
//  CHECK-SAME: (!llvm.ptr, i64) -> !llvm.ptr, f32
//
// 6. Rewrite as a masked read.
//       CHECK: %[[loaded:.*]] = llvm.intr.masked.load %[[gep]], %[[mask]],
//  CHECK-SAME: %[[PASS_THROUGH]] {alignment = 4 : i32} :
//  CHECK-SAME: -> vector<17xf32>
//
// 1. Let dim be the memref dimension, compute the in-bound index (dim - offset)
//       CHECK: %[[C0_b:.*]] = arith.constant 0 : index
//       CHECK: %[[DIM_b:.*]] = memref.dim %[[MEM]], %[[C0_b]] : memref<?xf32>
//       CHECK: %[[BOUND_b:.*]] = arith.subi %[[DIM_b]], %[[BASE]] : index
//
// 2. Create a vector with linear indices [ 0 .. vector_length - 1 ].
//       CHECK: %[[linearIndex_b:.*]] = arith.constant dense
//  CHECK-SAME: <[0, 1, 2, 3, 4, 5, 6, 7, 8, 9, 10, 11, 12, 13, 14, 15, 16]> :
//  CHECK-SAME: vector<17xi32>
//
// 3. Create bound vector to compute in-bound mask:
//    [ 0 .. vector_length - 1 ] < [ dim - offset .. dim - offset ]
//       CHECK: %[[btrunc_b:.*]] = arith.index_cast %[[BOUND_b]] : index to i32
//       CHECK: %[[boundVecInsert_b:.*]] = llvm.insertelement %[[btrunc_b]]
//       CHECK: %[[boundVect_b:.*]] = llvm.shufflevector %[[boundVecInsert_b]]
//       CHECK: %[[mask_b:.*]] = arith.cmpi slt, %[[linearIndex_b]],
//  CHECK-SAME: %[[boundVect_b]] : vector<17xi32>
//
// 4. Bitcast to vector form.
//       CHECK: %[[gep_b:.*]] = llvm.getelementptr {{.*}} :
//  CHECK-SAME: (!llvm.ptr, i64) -> !llvm.ptr, f32
//
// 5. Rewrite as a masked write.
//       CHECK: llvm.intr.masked.store %[[loaded]], %[[gep_b]], %[[mask_b]]
//  CHECK-SAME: {alignment = 4 : i32} :
//  CHECK-SAME: vector<17xf32>, vector<17xi1> into !llvm.ptr

// -----

func.func @transfer_read_index_1d(%A : memref<?xindex>, %base: index) -> vector<17xindex> {
  %f7 = arith.constant 7: index
  %f = vector.transfer_read %A[%base], %f7
      {permutation_map = affine_map<(d0) -> (d0)>} :
    memref<?xindex>, vector<17xindex>
  vector.transfer_write %f, %A[%base]
      {permutation_map = affine_map<(d0) -> (d0)>} :
    vector<17xindex>, memref<?xindex>
  return %f: vector<17xindex>
}
// CHECK-LABEL: func @transfer_read_index_1d
//  CHECK-SAME: %[[BASE:[a-zA-Z0-9]*]]: index) -> vector<17xindex>
//       CHECK: %[[SPLAT:.*]] = arith.constant dense<7> : vector<17xindex>
//       CHECK: %{{.*}} = builtin.unrealized_conversion_cast %[[SPLAT]] : vector<17xindex> to vector<17xi64>

//       CHECK: %[[loaded:.*]] = llvm.intr.masked.load %{{.*}}, %{{.*}}, %{{.*}} {alignment = 8 : i32} :
//  CHECK-SAME: (!llvm.ptr, vector<17xi1>, vector<17xi64>) -> vector<17xi64>

//       CHECK: llvm.intr.masked.store %[[loaded]], %{{.*}}, %{{.*}} {alignment = 8 : i32} :
//  CHECK-SAME: vector<17xi64>, vector<17xi1> into !llvm.ptr

// -----

func.func @transfer_read_2d_to_1d(%A : memref<?x?xf32>, %base0: index, %base1: index) -> vector<17xf32> {
  %f7 = arith.constant 7.0: f32
  %f = vector.transfer_read %A[%base0, %base1], %f7
      {permutation_map = affine_map<(d0, d1) -> (d1)>} :
    memref<?x?xf32>, vector<17xf32>
  return %f: vector<17xf32>
}
// CHECK-LABEL: func @transfer_read_2d_to_1d
//  CHECK-SAME: %[[BASE_0:[a-zA-Z0-9]*]]: index, %[[BASE_1:[a-zA-Z0-9]*]]: index) -> vector<17xf32>
//       CHECK: %[[c1:.*]] = arith.constant 1 : index
//       CHECK: %[[DIM:.*]] = memref.dim %{{.*}}, %[[c1]] : memref<?x?xf32>
//
// Compute the in-bound index (dim - offset)
//       CHECK: %[[BOUND:.*]] = arith.subi %[[DIM]], %[[BASE_1]] : index
//
// Create a vector with linear indices [ 0 .. vector_length - 1 ].
//       CHECK: %[[linearIndex:.*]] = arith.constant dense
//  CHECK-SAME: <[0, 1, 2, 3, 4, 5, 6, 7, 8, 9, 10, 11, 12, 13, 14, 15, 16]> :
//  CHECK-SAME: vector<17xi32>
//
// Create bound vector to compute in-bound mask:
//    [ 0 .. vector_length - 1 ] < [ dim - offset .. dim - offset ]
//       CHECK: %[[btrunc:.*]] = arith.index_cast %[[BOUND]] : index to i32
//       CHECK: %[[boundVecInsert:.*]] = llvm.insertelement %[[btrunc]]
//       CHECK: %[[boundVect:.*]] = llvm.shufflevector %[[boundVecInsert]]
//       CHECK: %[[mask:.*]] = arith.cmpi slt, %[[linearIndex]], %[[boundVect]]

// -----

func.func @transfer_read_1d_non_zero_addrspace(%A : memref<?xf32, 3>, %base: index) -> vector<17xf32> {
  %f7 = arith.constant 7.0: f32
  %f = vector.transfer_read %A[%base], %f7
      {permutation_map = affine_map<(d0) -> (d0)>} :
    memref<?xf32, 3>, vector<17xf32>
  vector.transfer_write %f, %A[%base]
      {permutation_map = affine_map<(d0) -> (d0)>} :
    vector<17xf32>, memref<?xf32, 3>
  return %f: vector<17xf32>
}
// CHECK-LABEL: func @transfer_read_1d_non_zero_addrspace
//  CHECK-SAME: %[[BASE:[a-zA-Z0-9]*]]: index) -> vector<17xf32>
//
// 1. Check address space for GEP is correct.
//       CHECK: %[[gep:.*]] = llvm.getelementptr {{.*}} :
//  CHECK-SAME: (!llvm.ptr<3>, i64) -> !llvm.ptr<3>, f32
//
// 2. Check address space of the memref is correct.
//       CHECK: %[[c0:.*]] = arith.constant 0 : index
//       CHECK: %[[DIM:.*]] = memref.dim %{{.*}}, %[[c0]] : memref<?xf32, 3>
//
// 3. Check address space for GEP is correct.
//       CHECK: %[[gep_b:.*]] = llvm.getelementptr {{.*}} :
//  CHECK-SAME: (!llvm.ptr<3>, i64) -> !llvm.ptr<3>, f32

// -----

func.func @transfer_read_1d_inbounds(%A : memref<?xf32>, %base: index) -> vector<17xf32> {
  %f7 = arith.constant 7.0: f32
  %f = vector.transfer_read %A[%base], %f7 {in_bounds = [true]} :
    memref<?xf32>, vector<17xf32>
  return %f: vector<17xf32>
}
// CHECK-LABEL: func @transfer_read_1d_inbounds
//  CHECK-SAME: %[[BASE:[a-zA-Z0-9]*]]: index) -> vector<17xf32>
//
// 1. Bitcast to vector form.
//       CHECK: %[[gep:.*]] = llvm.getelementptr {{.*}} :
//  CHECK-SAME: (!llvm.ptr, i64) -> !llvm.ptr, f32
//
// 2. Rewrite as a load.
//       CHECK: %[[loaded:.*]] = llvm.load %[[gep]] {alignment = 4 : i64} : !llvm.ptr -> vector<17xf32>

// -----

// CHECK-LABEL: func @transfer_read_1d_mask
// CHECK: %[[mask1:.*]] = arith.constant dense<[false, false, true, false, true]>
// CHECK: %[[cmpi:.*]] = arith.cmpi slt
// CHECK: %[[mask2:.*]] = arith.andi %[[cmpi]], %[[mask1]]
// CHECK: %[[r:.*]] = llvm.intr.masked.load %{{.*}}, %[[mask2]]
// CHECK: return %[[r]]
func.func @transfer_read_1d_mask(%A : memref<?xf32>, %base : index) -> vector<5xf32> {
  %m = arith.constant dense<[0, 0, 1, 0, 1]> : vector<5xi1>
  %f7 = arith.constant 7.0: f32
  %f = vector.transfer_read %A[%base], %f7, %m : memref<?xf32>, vector<5xf32>
  return %f: vector<5xf32>
}

// -----

// CHECK-LABEL: func @transfer_read_1d_scalable_mask
// CHECK: %[[passtru:.*]] = arith.constant dense<0.000000e+00> : vector<[4]xf32>
// CHECK: %[[r:.*]] = llvm.intr.masked.load %{{.*}}, %{{.*}}, %[[passtru]] {alignment = 4 : i32} : (!llvm.ptr, vector<[4]xi1>, vector<[4]xf32>) -> vector<[4]xf32>
// CHECK: return %[[r]] : vector<[4]xf32>
func.func @transfer_read_1d_scalable_mask(%arg0: memref<1x?xf32>, %mask: vector<[4]xi1>) -> vector<[4]xf32> {
  %c0 = arith.constant 0 : index
  %pad = arith.constant 0.0 : f32
  %vec = vector.transfer_read %arg0[%c0, %c0], %pad, %mask {in_bounds = [true]} : memref<1x?xf32>, vector<[4]xf32>
  return %vec : vector<[4]xf32>
}

// -----
// CHECK-LABEL: func @transfer_write_1d_scalable_mask
// CHECK: llvm.intr.masked.store %{{.*}}, %{{.*}}, %{{.*}} {alignment = 4 : i32} : vector<[4]xf32>, vector<[4]xi1> into !llvm.ptr
func.func @transfer_write_1d_scalable_mask(%arg0: memref<1x?xf32>, %vec: vector<[4]xf32>, %mask: vector<[4]xi1>) {
  %c0 = arith.constant 0 : index
  vector.transfer_write %vec, %arg0[%c0, %c0], %mask {in_bounds = [true]} : vector<[4]xf32>, memref<1x?xf32>
  return
}

// -----

func.func @genbool_0d_f() -> vector<i1> {
  %0 = vector.constant_mask [0] : vector<i1>
  return %0 : vector<i1>
}
// CHECK-LABEL: func @genbool_0d_f
// CHECK: %[[VAL_0:.*]] = arith.constant dense<false> : vector<i1>
// CHECK: return %[[VAL_0]] : vector<i1>

// -----

func.func @genbool_0d_t() -> vector<i1> {
  %0 = vector.constant_mask [1] : vector<i1>
  return %0 : vector<i1>
}
// CHECK-LABEL: func @genbool_0d_t
// CHECK: %[[VAL_0:.*]] = arith.constant dense<true> : vector<i1>
// CHECK: return %[[VAL_0]] : vector<i1>

// -----

func.func @genbool_1d() -> vector<8xi1> {
  %0 = vector.constant_mask [4] : vector<8xi1>
  return %0 : vector<8xi1>
}
// CHECK-LABEL: func @genbool_1d
// CHECK: %[[VAL_0:.*]] = arith.constant dense<[true, true, true, true, false, false, false, false]> : vector<8xi1>
// CHECK: return %[[VAL_0]] : vector<8xi1>

// -----

func.func @genbool_1d_scalable_all_false() -> vector<[8]xi1> {
  %0 = vector.constant_mask [0] : vector<[8]xi1>
  return %0 : vector<[8]xi1>
}
// CHECK-LABEL: func @genbool_1d_scalable_all_false
// CHECK: %[[VAL_0:.*]] = arith.constant dense<false> : vector<[8]xi1>
// CHECK: return %[[VAL_0]] : vector<[8]xi1>

// -----

func.func @genbool_1d_scalable_all_true() -> vector<[8]xi1> {
  %0 = vector.constant_mask [8] : vector<[8]xi1>
  return %0 : vector<[8]xi1>
}
// CHECK-LABEL: func @genbool_1d_scalable_all_true
// CHECK: %[[VAL_0:.*]] = arith.constant dense<true> : vector<[8]xi1>
// CHECK: return %[[VAL_0]] : vector<[8]xi1>

// -----

func.func @genbool_2d_trailing_scalable() -> vector<4x[4]xi1> {
  %0 = vector.constant_mask [2, 4] : vector<4x[4]xi1>
  return %0 : vector<4x[4]xi1>
}
// CHECK-LABEL:   func.func @genbool_2d_trailing_scalable
// CHECK:           %[[VAL_0:.*]] = arith.constant dense<true> : vector<[4]xi1>
// CHECK:           %[[VAL_1:.*]] = arith.constant dense<false> : vector<4x[4]xi1>
// CHECK:           %[[VAL_2:.*]] = builtin.unrealized_conversion_cast %[[VAL_1]] : vector<4x[4]xi1> to !llvm.array<4 x vector<[4]xi1>>
// CHECK:           %[[VAL_3:.*]] = llvm.insertvalue %[[VAL_0]], %[[VAL_2]][0] : !llvm.array<4 x vector<[4]xi1>>
// CHECK:           %[[VAL_4:.*]] = llvm.insertvalue %[[VAL_0]], %[[VAL_3]][1] : !llvm.array<4 x vector<[4]xi1>>
// CHECK:           %[[VAL_5:.*]] = builtin.unrealized_conversion_cast %[[VAL_4]] : !llvm.array<4 x vector<[4]xi1>> to vector<4x[4]xi1>
// CHECK:           return %[[VAL_5]] : vector<4x[4]xi1>

// -----

/// Currently, this is not supported as generating the mask would require
/// unrolling the leading scalable dimension at compile time.
func.func @cannot_genbool_2d_leading_scalable() -> vector<[4]x4xi1> {
  %0 = vector.constant_mask [4, 2] : vector<[4]x4xi1>
  return %0 : vector<[4]x4xi1>
}
// CHECK-LABEL:   func.func @cannot_genbool_2d_leading_scalable
// CHECK:           %[[VAL_0:.*]] = vector.constant_mask [4, 2] : vector<[4]x4xi1>
// CHECK:           return %[[VAL_0]] : vector<[4]x4xi1>

// -----

func.func @genbool_2d() -> vector<4x4xi1> {
  %v = vector.constant_mask [2, 2] : vector<4x4xi1>
  return %v: vector<4x4xi1>
}

// CHECK-LABEL: func @genbool_2d
// CHECK: %[[VAL_0:.*]] = arith.constant dense<[true, true, false, false]> : vector<4xi1>
// CHECK: %[[VAL_1:.*]] = arith.constant dense<false> : vector<4x4xi1>
// CHECK: %[[VAL_2:.*]] = builtin.unrealized_conversion_cast %[[VAL_1]] : vector<4x4xi1> to !llvm.array<4 x vector<4xi1>>
// CHECK: %[[VAL_3:.*]] = llvm.insertvalue %[[VAL_0]], %[[VAL_2]][0] : !llvm.array<4 x vector<4xi1>>
// CHECK: %[[VAL_4:.*]] = llvm.insertvalue %[[VAL_0]], %[[VAL_3]][1] : !llvm.array<4 x vector<4xi1>>
// CHECK: %[[VAL_5:.*]] = builtin.unrealized_conversion_cast %[[VAL_4]] : !llvm.array<4 x vector<4xi1>> to vector<4x4xi1>
// CHECK: return %[[VAL_5]] : vector<4x4xi1>

// -----

func.func @create_mask_0d(%a : index) -> vector<i1> {
  %v = vector.create_mask %a : vector<i1>
  return %v: vector<i1>
}

// CHECK-LABEL: func @create_mask_0d
// CHECK-SAME: %[[arg:.*]]: index
// CHECK:  %[[indices:.*]] = arith.constant dense<0> : vector<i32>
// CHECK:  %[[arg_i32:.*]] = arith.index_cast %[[arg]] : index to i32
// CHECK:  %[[bounds:.*]] = llvm.insertelement %[[arg_i32]]
// CHECK:  %[[boundsCast:.*]] = builtin.unrealized_conversion_cast %[[bounds]] : vector<1xi32> to vector<i32>
// CHECK:  %[[result:.*]] = arith.cmpi slt, %[[indices]], %[[boundsCast]] : vector<i32>
// CHECK:  return %[[result]] : vector<i1>

// -----

func.func @create_mask_1d(%a : index) -> vector<4xi1> {
  %v = vector.create_mask %a : vector<4xi1>
  return %v: vector<4xi1>
}

// CHECK-LABEL: func @create_mask_1d
// CHECK-SAME: %[[arg:.*]]: index
// CHECK:  %[[indices:.*]] = arith.constant dense<[0, 1, 2, 3]> : vector<4xi32>
// CHECK:  %[[arg_i32:.*]] = arith.index_cast %[[arg]] : index to i32
// CHECK:  %[[boundsInsert:.*]] = llvm.insertelement %[[arg_i32]]
// CHECK:  %[[bounds:.*]] = llvm.shufflevector %[[boundsInsert]]
// CHECK:  %[[result:.*]] = arith.cmpi slt, %[[indices]], %[[bounds]] : vector<4xi32>
// CHECK:  return %[[result]] : vector<4xi1>

// -----

func.func @create_mask_1d_scalable(%a : index) -> vector<[4]xi1> {
  %v = vector.create_mask %a : vector<[4]xi1>
  return %v: vector<[4]xi1>
}

// CHECK-LABEL: func @create_mask_1d_scalable
// CHECK-SAME: %[[arg:.*]]: index
// CHECK:  %[[indices:.*]] = llvm.intr.stepvector : vector<[4]xi32>
// CHECK:  %[[arg_i32:.*]] = arith.index_cast %[[arg]] : index to i32
// CHECK:  %[[boundsInsert:.*]] = llvm.insertelement %[[arg_i32]], {{.*}} : vector<[4]xi32>
// CHECK:  %[[bounds:.*]] = llvm.shufflevector %[[boundsInsert]], {{.*}} : vector<[4]xi32>
// CHECK:  %[[result:.*]] = arith.cmpi slt, %[[indices]], %[[bounds]] : vector<[4]xi32>
// CHECK: return %[[result]] : vector<[4]xi1>

// -----

func.func @transpose_0d(%arg0: vector<f32>) -> vector<f32> {
  %0 = vector.transpose %arg0, [] : vector<f32> to vector<f32>
  return %0 : vector<f32>
}

// CHECK-LABEL: func @transpose_0d
// CHECK-SAME:  %[[A:.*]]: vector<f32>
// CHECK:       return %[[A]] : vector<f32>

// -----

func.func @flat_transpose(%arg0: vector<16xf32>) -> vector<16xf32> {
  %0 = vector.flat_transpose %arg0 { rows = 4: i32, columns = 4: i32 }
     : vector<16xf32> -> vector<16xf32>
  return %0 : vector<16xf32>
}

// CHECK-LABEL: func @flat_transpose
// CHECK-SAME:  %[[A:.*]]: vector<16xf32>
// CHECK:       %[[T:.*]] = llvm.intr.matrix.transpose %[[A]]
// CHECK-SAME:      {columns = 4 : i32, rows = 4 : i32} :
// CHECK-SAME:      vector<16xf32> into vector<16xf32>
// CHECK:       return %[[T]] : vector<16xf32>

// -----

func.func @flat_transpose_index(%arg0: vector<16xindex>) -> vector<16xindex> {
  %0 = vector.flat_transpose %arg0 { rows = 4: i32, columns = 4: i32 }
     : vector<16xindex> -> vector<16xindex>
  return %0 : vector<16xindex>
}
// CHECK-LABEL: func @flat_transpose_index
// CHECK-SAME:  %[[A:.*]]: vector<16xindex>
// CHECK:       %[[T0:.*]] = builtin.unrealized_conversion_cast %[[A]] : vector<16xindex> to vector<16xi64>
// CHECK:       %[[T1:.*]] = llvm.intr.matrix.transpose %[[T0]]
// CHECK-SAME:      {columns = 4 : i32, rows = 4 : i32} :
// CHECK-SAME:      vector<16xi64> into vector<16xi64>
// CHECK:       %[[T2:.*]] = builtin.unrealized_conversion_cast %[[T1]] : vector<16xi64> to vector<16xindex>
// CHECK:       return %[[T2]] : vector<16xindex>

// -----

func.func @vector_load_op(%memref : memref<200x100xf32>, %i : index, %j : index) -> vector<8xf32> {
  %0 = vector.load %memref[%i, %j] : memref<200x100xf32>, vector<8xf32>
  return %0 : vector<8xf32>
}

// CHECK-LABEL: func @vector_load_op
// CHECK: %[[c100:.*]] = llvm.mlir.constant(100 : index) : i64
// CHECK: %[[mul:.*]] = llvm.mul %{{.*}}, %[[c100]]  : i64
// CHECK: %[[add:.*]] = llvm.add %[[mul]], %{{.*}}  : i64
// CHECK: %[[gep:.*]] = llvm.getelementptr %{{.*}}[%[[add]]] : (!llvm.ptr, i64) -> !llvm.ptr, f32
// CHECK: llvm.load %[[gep]] {alignment = 4 : i64} : !llvm.ptr -> vector<8xf32>

// -----

func.func @vector_load_op_nontemporal(%memref : memref<200x100xf32>, %i : index, %j : index) -> vector<8xf32> {
  %0 = vector.load %memref[%i, %j] {nontemporal = true} : memref<200x100xf32>, vector<8xf32>
  return %0 : vector<8xf32>
}

// CHECK-LABEL: func @vector_load_op_nontemporal
// CHECK: %[[c100:.*]] = llvm.mlir.constant(100 : index) : i64
// CHECK: %[[mul:.*]] = llvm.mul %{{.*}}, %[[c100]]  : i64
// CHECK: %[[add:.*]] = llvm.add %[[mul]], %{{.*}}  : i64
// CHECK: %[[gep:.*]] = llvm.getelementptr %{{.*}}[%[[add]]] : (!llvm.ptr, i64) -> !llvm.ptr, f32
// CHECK: llvm.load %[[gep]] {alignment = 4 : i64, nontemporal} : !llvm.ptr -> vector<8xf32>

// -----

func.func @vector_load_op_index(%memref : memref<200x100xindex>, %i : index, %j : index) -> vector<8xindex> {
  %0 = vector.load %memref[%i, %j] : memref<200x100xindex>, vector<8xindex>
  return %0 : vector<8xindex>
}
// CHECK-LABEL: func @vector_load_op_index
// CHECK: %[[T0:.*]] = llvm.load %{{.*}} {alignment = 8 : i64} : !llvm.ptr -> vector<8xi64>
// CHECK: %[[T1:.*]] = builtin.unrealized_conversion_cast %[[T0]] : vector<8xi64> to vector<8xindex>
// CHECK: return %[[T1]] : vector<8xindex>

// -----

func.func @vector_store_op(%memref : memref<200x100xf32>, %i : index, %j : index) {
  %val = arith.constant dense<11.0> : vector<4xf32>
  vector.store %val, %memref[%i, %j] : memref<200x100xf32>, vector<4xf32>
  return
}

// CHECK-LABEL: func @vector_store_op
// CHECK: %[[c100:.*]] = llvm.mlir.constant(100 : index) : i64
// CHECK: %[[mul:.*]] = llvm.mul %{{.*}}, %[[c100]]  : i64
// CHECK: %[[add:.*]] = llvm.add %[[mul]], %{{.*}}  : i64
// CHECK: %[[gep:.*]] = llvm.getelementptr %{{.*}}[%[[add]]] : (!llvm.ptr, i64) -> !llvm.ptr, f32
// CHECK: llvm.store %{{.*}}, %[[gep]] {alignment = 4 : i64} :  vector<4xf32>, !llvm.ptr

// -----

func.func @vector_store_op_nontemporal(%memref : memref<200x100xf32>, %i : index, %j : index) {
  %val = arith.constant dense<11.0> : vector<4xf32>
  vector.store %val, %memref[%i, %j] {nontemporal = true} : memref<200x100xf32>, vector<4xf32>
  return
}

// CHECK-LABEL: func @vector_store_op_nontemporal
// CHECK: %[[c100:.*]] = llvm.mlir.constant(100 : index) : i64
// CHECK: %[[mul:.*]] = llvm.mul %{{.*}}, %[[c100]]  : i64
// CHECK: %[[add:.*]] = llvm.add %[[mul]], %{{.*}}  : i64
// CHECK: %[[gep:.*]] = llvm.getelementptr %{{.*}}[%[[add]]] : (!llvm.ptr, i64) -> !llvm.ptr, f32
// CHECK: llvm.store %{{.*}}, %[[gep]] {alignment = 4 : i64, nontemporal} :  vector<4xf32>, !llvm.ptr

// -----

func.func @vector_store_op_index(%memref : memref<200x100xindex>, %i : index, %j : index) {
  %val = arith.constant dense<11> : vector<4xindex>
  vector.store %val, %memref[%i, %j] : memref<200x100xindex>, vector<4xindex>
  return
}
// CHECK-LABEL: func @vector_store_op_index
// CHECK: llvm.store %{{.*}}, %{{.*}} {alignment = 8 : i64} : vector<4xi64>, !llvm.ptr

// -----

func.func @vector_load_op_0d(%memref : memref<200x100xf32>, %i : index, %j : index) -> vector<f32> {
  %0 = vector.load %memref[%i, %j] : memref<200x100xf32>, vector<f32>
  return %0 : vector<f32>
}

// CHECK-LABEL: func @vector_load_op_0d
// CHECK: %[[load:.*]] = memref.load %{{.*}}[%{{.*}}, %{{.*}}]
// CHECK: %[[vec:.*]] = llvm.mlir.undef : vector<1xf32>
// CHECK: %[[c0:.*]] = llvm.mlir.constant(0 : i32) : i32
// CHECK: %[[inserted:.*]] = llvm.insertelement %[[load]], %[[vec]][%[[c0]] : i32] : vector<1xf32>
// CHECK: %[[cast:.*]] = builtin.unrealized_conversion_cast %[[inserted]] : vector<1xf32> to vector<f32>
// CHECK: return %[[cast]] : vector<f32>

// -----

func.func @vector_store_op_0d(%memref : memref<200x100xf32>, %i : index, %j : index) {
  %val = arith.constant dense<11.0> : vector<f32>
  vector.store %val, %memref[%i, %j] : memref<200x100xf32>, vector<f32>
  return
}

// CHECK-LABEL: func @vector_store_op_0d
// CHECK: %[[val:.*]] = arith.constant dense<1.100000e+01> : vector<f32>
// CHECK: %[[cast:.*]] = builtin.unrealized_conversion_cast %[[val]] : vector<f32> to vector<1xf32>
// CHECK: %[[c0:.*]] = llvm.mlir.constant(0 : index) : i64
// CHECK: %[[extracted:.*]] = llvm.extractelement %[[cast]][%[[c0]] : i64] : vector<1xf32>
// CHECK: memref.store %[[extracted]], %{{.*}}[%{{.*}}, %{{.*}}]

// -----

func.func @masked_load_op(%arg0: memref<?xf32>, %arg1: vector<16xi1>, %arg2: vector<16xf32>) -> vector<16xf32> {
  %c0 = arith.constant 0: index
  %0 = vector.maskedload %arg0[%c0], %arg1, %arg2 : memref<?xf32>, vector<16xi1>, vector<16xf32> into vector<16xf32>
  return %0 : vector<16xf32>
}

// CHECK-LABEL: func @masked_load_op
// CHECK: %[[CO:.*]] = arith.constant 0 : index
// CHECK: %[[C:.*]] = builtin.unrealized_conversion_cast %[[CO]] : index to i64
// CHECK: %[[P:.*]] = llvm.getelementptr %{{.*}}[%[[C]]] : (!llvm.ptr, i64) -> !llvm.ptr, f32
// CHECK: %[[L:.*]] = llvm.intr.masked.load %[[P]], %{{.*}}, %{{.*}} {alignment = 4 : i32} : (!llvm.ptr, vector<16xi1>, vector<16xf32>) -> vector<16xf32>
// CHECK: return %[[L]] : vector<16xf32>

// -----

func.func @masked_load_op_index(%arg0: memref<?xindex>, %arg1: vector<16xi1>, %arg2: vector<16xindex>) -> vector<16xindex> {
  %c0 = arith.constant 0: index
  %0 = vector.maskedload %arg0[%c0], %arg1, %arg2 : memref<?xindex>, vector<16xi1>, vector<16xindex> into vector<16xindex>
  return %0 : vector<16xindex>
}
// CHECK-LABEL: func @masked_load_op_index
// CHECK: %{{.*}} = llvm.intr.masked.load %{{.*}}, %{{.*}}, %{{.*}} {alignment = 8 : i32} : (!llvm.ptr, vector<16xi1>, vector<16xi64>) -> vector<16xi64>

// -----

func.func @masked_store_op(%arg0: memref<?xf32>, %arg1: vector<16xi1>, %arg2: vector<16xf32>) {
  %c0 = arith.constant 0: index
  vector.maskedstore %arg0[%c0], %arg1, %arg2 : memref<?xf32>, vector<16xi1>, vector<16xf32>
  return
}

// CHECK-LABEL: func @masked_store_op
// CHECK: %[[CO:.*]] = arith.constant 0 : index
// CHECK: %[[C:.*]] = builtin.unrealized_conversion_cast %[[CO]] : index to i64
// CHECK: %[[P:.*]] = llvm.getelementptr %{{.*}}[%[[C]]] : (!llvm.ptr, i64) -> !llvm.ptr, f32
// CHECK: llvm.intr.masked.store %{{.*}}, %[[P]], %{{.*}} {alignment = 4 : i32} : vector<16xf32>, vector<16xi1> into !llvm.ptr

// -----

func.func @masked_store_op_index(%arg0: memref<?xindex>, %arg1: vector<16xi1>, %arg2: vector<16xindex>) {
  %c0 = arith.constant 0: index
  vector.maskedstore %arg0[%c0], %arg1, %arg2 : memref<?xindex>, vector<16xi1>, vector<16xindex>
  return
}
// CHECK-LABEL: func @masked_store_op_index
// CHECK: llvm.intr.masked.store %{{.*}}, %{{.*}}, %{{.*}} {alignment = 8 : i32} : vector<16xi64>, vector<16xi1> into !llvm.ptr

// -----

func.func @gather_op(%arg0: memref<?xf32>, %arg1: vector<3xi32>, %arg2: vector<3xi1>, %arg3: vector<3xf32>) -> vector<3xf32> {
  %0 = arith.constant 0: index
  %1 = vector.gather %arg0[%0][%arg1], %arg2, %arg3 : memref<?xf32>, vector<3xi32>, vector<3xi1>, vector<3xf32> into vector<3xf32>
  return %1 : vector<3xf32>
}

// CHECK-LABEL: func @gather_op
// CHECK: %[[P:.*]] = llvm.getelementptr %{{.*}}[%{{.*}}] : (!llvm.ptr, vector<3xi32>) -> !llvm.vec<3 x ptr>, f32
// CHECK: %[[G:.*]] = llvm.intr.masked.gather %[[P]], %{{.*}}, %{{.*}} {alignment = 4 : i32} : (!llvm.vec<3 x ptr>, vector<3xi1>, vector<3xf32>) -> vector<3xf32>
// CHECK: return %[[G]] : vector<3xf32>

// -----

func.func @gather_op_scalable(%arg0: memref<?xf32>, %arg1: vector<[3]xi32>, %arg2: vector<[3]xi1>, %arg3: vector<[3]xf32>) -> vector<[3]xf32> {
  %0 = arith.constant 0: index
  %1 = vector.gather %arg0[%0][%arg1], %arg2, %arg3 : memref<?xf32>, vector<[3]xi32>, vector<[3]xi1>, vector<[3]xf32> into vector<[3]xf32>
  return %1 : vector<[3]xf32>
}

// CHECK-LABEL: func @gather_op_scalable
// CHECK: %[[P:.*]] = llvm.getelementptr %{{.*}}[%{{.*}}] : (!llvm.ptr, vector<[3]xi32>) -> !llvm.vec<? x 3 x ptr>, f32
// CHECK: %[[G:.*]] = llvm.intr.masked.gather %[[P]], %{{.*}}, %{{.*}} {alignment = 4 : i32} : (!llvm.vec<? x 3 x ptr>, vector<[3]xi1>, vector<[3]xf32>) -> vector<[3]xf32>
// CHECK: return %[[G]] : vector<[3]xf32>

// -----

func.func @gather_op_global_memory(%arg0: memref<?xf32, 1>, %arg1: vector<3xi32>, %arg2: vector<3xi1>, %arg3: vector<3xf32>) -> vector<3xf32> {
  %0 = arith.constant 0: index
  %1 = vector.gather %arg0[%0][%arg1], %arg2, %arg3 : memref<?xf32, 1>, vector<3xi32>, vector<3xi1>, vector<3xf32> into vector<3xf32>
  return %1 : vector<3xf32>
}

// CHECK-LABEL: func @gather_op
// CHECK: %[[P:.*]] = llvm.getelementptr %{{.*}}[%{{.*}}] : (!llvm.ptr<1>, vector<3xi32>) -> !llvm.vec<3 x ptr<1>>, f32
// CHECK: %[[G:.*]] = llvm.intr.masked.gather %[[P]], %{{.*}}, %{{.*}} {alignment = 4 : i32} : (!llvm.vec<3 x ptr<1>>, vector<3xi1>, vector<3xf32>) -> vector<3xf32>
// CHECK: return %[[G]] : vector<3xf32>

// -----


func.func @gather_op_index(%arg0: memref<?xindex>, %arg1: vector<3xindex>, %arg2: vector<3xi1>, %arg3: vector<3xindex>) -> vector<3xindex> {
  %0 = arith.constant 0: index
  %1 = vector.gather %arg0[%0][%arg1], %arg2, %arg3 : memref<?xindex>, vector<3xindex>, vector<3xi1>, vector<3xindex> into vector<3xindex>
  return %1 : vector<3xindex>
}

// CHECK-LABEL: func @gather_op_index
// CHECK: %[[P:.*]] = llvm.getelementptr %{{.*}}[%{{.*}}] : (!llvm.ptr, vector<3xi64>) -> !llvm.vec<3 x ptr>, i64
// CHECK: %[[G:.*]] = llvm.intr.masked.gather %{{.*}}, %{{.*}}, %{{.*}} {alignment = 8 : i32} : (!llvm.vec<3 x ptr>, vector<3xi1>, vector<3xi64>) -> vector<3xi64>
// CHECK: %{{.*}} = builtin.unrealized_conversion_cast %[[G]] : vector<3xi64> to vector<3xindex>

// -----

func.func @gather_op_multi_dims(%arg0: memref<?xf32>, %arg1: vector<2x3xi32>, %arg2: vector<2x3xi1>, %arg3: vector<2x3xf32>) -> vector<2x3xf32> {
  %0 = arith.constant 0: index
  %1 = vector.gather %arg0[%0][%arg1], %arg2, %arg3 : memref<?xf32>, vector<2x3xi32>, vector<2x3xi1>, vector<2x3xf32> into vector<2x3xf32>
  return %1 : vector<2x3xf32>
}

// CHECK-LABEL: func @gather_op_multi_dims
// CHECK: %[[B:.*]] = llvm.getelementptr %{{.*}} : (!llvm.ptr, i64) -> !llvm.ptr, f32
// CHECK: %[[I0:.*]] = llvm.extractvalue %{{.*}}[0] : !llvm.array<2 x vector<3xi32>>
// CHECK: %[[M0:.*]] = llvm.extractvalue %{{.*}}[0] : !llvm.array<2 x vector<3xi1>>
// CHECK: %[[S0:.*]] = llvm.extractvalue %{{.*}}[0] : !llvm.array<2 x vector<3xf32>>
// CHECK: %[[P0:.*]] = llvm.getelementptr %[[B]][%[[I0]]] : (!llvm.ptr, vector<3xi32>) -> !llvm.vec<3 x ptr>, f32
// CHECK: %[[G0:.*]] = llvm.intr.masked.gather %[[P0]], %[[M0]], %[[S0]] {alignment = 4 : i32} : (!llvm.vec<3 x ptr>, vector<3xi1>, vector<3xf32>) -> vector<3xf32>
// CHECK: %{{.*}} = llvm.insertvalue %[[G0]], %{{.*}}[0] : !llvm.array<2 x vector<3xf32>>
// CHECK: %[[I1:.*]] = llvm.extractvalue %{{.*}}[1] : !llvm.array<2 x vector<3xi32>>
// CHECK: %[[M1:.*]] = llvm.extractvalue %{{.*}}[1] : !llvm.array<2 x vector<3xi1>>
// CHECK: %[[S1:.*]] = llvm.extractvalue %{{.*}}[1] : !llvm.array<2 x vector<3xf32>>
// CHECK: %[[P1:.*]] = llvm.getelementptr %[[B]][%[[I1]]] : (!llvm.ptr, vector<3xi32>) -> !llvm.vec<3 x ptr>, f32
// CHECK: %[[G1:.*]] = llvm.intr.masked.gather %[[P1]], %[[M1]], %[[S1]] {alignment = 4 : i32} : (!llvm.vec<3 x ptr>, vector<3xi1>, vector<3xf32>) -> vector<3xf32>
// CHECK: %{{.*}} = llvm.insertvalue %[[G1]], %{{.*}}[1] : !llvm.array<2 x vector<3xf32>>

// -----

func.func @gather_op_with_mask(%arg0: memref<?xf32>, %arg1: vector<2x3xi32>, %arg2: vector<2x3xf32>) -> vector<2x3xf32> {
  %0 = arith.constant 0: index
  %1 = vector.constant_mask [1, 2] : vector<2x3xi1>
  %2 = vector.gather %arg0[%0][%arg1], %1, %arg2 : memref<?xf32>, vector<2x3xi32>, vector<2x3xi1>, vector<2x3xf32> into vector<2x3xf32>
  return %2 : vector<2x3xf32>
}

// CHECK-LABEL: func @gather_op_with_mask
// CHECK: %[[G0:.*]] = llvm.intr.masked.gather %{{.*}}, %{{.*}}, %{{.*}} {alignment = 4 : i32} : (!llvm.vec<3 x ptr>, vector<3xi1>, vector<3xf32>) -> vector<3xf32>
// CHECK: %[[G1:.*]] = llvm.intr.masked.gather %{{.*}}, %{{.*}}, %{{.*}} {alignment = 4 : i32} : (!llvm.vec<3 x ptr>, vector<3xi1>, vector<3xf32>) -> vector<3xf32>

// -----

func.func @gather_op_with_zero_mask(%arg0: memref<?xf32>, %arg1: vector<2x3xi32>, %arg2: vector<2x3xf32>) -> vector<2x3xf32> {
  %0 = arith.constant 0: index
  %1 = vector.constant_mask [0, 0] : vector<2x3xi1>
  %2 = vector.gather %arg0[%0][%arg1], %1, %arg2 : memref<?xf32>, vector<2x3xi32>, vector<2x3xi1>, vector<2x3xf32> into vector<2x3xf32>
  return %2 : vector<2x3xf32>
}

// CHECK-LABEL: func @gather_op_with_zero_mask
// CHECK-SAME:    (%{{.*}}: memref<?xf32>, %{{.*}}: vector<2x3xi32>, %[[S:.*]]: vector<2x3xf32>)
// CHECK-NOT:   %{{.*}} = llvm.intr.masked.gather
// CHECK:       return %[[S]] : vector<2x3xf32>

// -----

func.func @gather_2d_op(%arg0: memref<4x4xf32>, %arg1: vector<4xi32>, %arg2: vector<4xi1>, %arg3: vector<4xf32>) -> vector<4xf32> {
  %0 = arith.constant 3 : index
  %1 = vector.gather %arg0[%0, %0][%arg1], %arg2, %arg3 : memref<4x4xf32>, vector<4xi32>, vector<4xi1>, vector<4xf32> into vector<4xf32>
  return %1 : vector<4xf32>
}

// CHECK-LABEL: func @gather_2d_op
// CHECK: %[[B:.*]] = llvm.getelementptr %{{.*}}[%{{.*}}] : (!llvm.ptr, i64) -> !llvm.ptr, f32
// CHECK: %[[P:.*]] = llvm.getelementptr %[[B]][%{{.*}}] : (!llvm.ptr, vector<4xi32>) -> !llvm.vec<4 x ptr>, f32
// CHECK: %[[G:.*]] = llvm.intr.masked.gather %[[P]], %{{.*}}, %{{.*}} {alignment = 4 : i32} : (!llvm.vec<4 x ptr>, vector<4xi1>, vector<4xf32>) -> vector<4xf32>
// CHECK: return %[[G]] : vector<4xf32>

// -----

func.func @scatter_op(%arg0: memref<?xf32>, %arg1: vector<3xi32>, %arg2: vector<3xi1>, %arg3: vector<3xf32>) {
  %0 = arith.constant 0: index
  vector.scatter %arg0[%0][%arg1], %arg2, %arg3 : memref<?xf32>, vector<3xi32>, vector<3xi1>, vector<3xf32>
  return
}

// CHECK-LABEL: func @scatter_op
// CHECK: %[[P:.*]] = llvm.getelementptr %{{.*}}[%{{.*}}] : (!llvm.ptr, vector<3xi32>) -> !llvm.vec<3 x ptr>, f32
// CHECK: llvm.intr.masked.scatter %{{.*}}, %[[P]], %{{.*}} {alignment = 4 : i32} : vector<3xf32>, vector<3xi1> into !llvm.vec<3 x ptr>

// -----

func.func @scatter_op_scalable(%arg0: memref<?xf32>, %arg1: vector<[3]xi32>, %arg2: vector<[3]xi1>, %arg3: vector<[3]xf32>) {
  %0 = arith.constant 0: index
  vector.scatter %arg0[%0][%arg1], %arg2, %arg3 : memref<?xf32>, vector<[3]xi32>, vector<[3]xi1>, vector<[3]xf32>
  return
}

// CHECK-LABEL: func @scatter_op_scalable
// CHECK: %[[P:.*]] = llvm.getelementptr %{{.*}}[%{{.*}}] : (!llvm.ptr, vector<[3]xi32>) -> !llvm.vec<? x 3 x ptr>, f32
// CHECK: llvm.intr.masked.scatter %{{.*}}, %[[P]], %{{.*}} {alignment = 4 : i32} : vector<[3]xf32>, vector<[3]xi1> into !llvm.vec<? x 3 x ptr>

// -----

func.func @scatter_op_index(%arg0: memref<?xindex>, %arg1: vector<3xindex>, %arg2: vector<3xi1>, %arg3: vector<3xindex>) {
  %0 = arith.constant 0: index
  vector.scatter %arg0[%0][%arg1], %arg2, %arg3 : memref<?xindex>, vector<3xindex>, vector<3xi1>, vector<3xindex>
  return
}

// CHECK-LABEL: func @scatter_op_index
// CHECK: %[[P:.*]] = llvm.getelementptr %{{.*}}[%{{.*}}] : (!llvm.ptr, vector<3xi64>) -> !llvm.vec<3 x ptr>, i64
// CHECK: llvm.intr.masked.scatter %{{.*}}, %[[P]], %{{.*}} {alignment = 8 : i32} : vector<3xi64>, vector<3xi1> into !llvm.vec<3 x ptr>

// -----

func.func @scatter_2d_op(%arg0: memref<4x4xf32>, %arg1: vector<4xi32>, %arg2: vector<4xi1>, %arg3: vector<4xf32>) {
  %0 = arith.constant 3 : index
  vector.scatter %arg0[%0, %0][%arg1], %arg2, %arg3 : memref<4x4xf32>, vector<4xi32>, vector<4xi1>, vector<4xf32>
  return
}

// CHECK-LABEL: func @scatter_2d_op
// CHECK: %[[B:.*]] = llvm.getelementptr %{{.*}}[%{{.*}}] : (!llvm.ptr, i64) -> !llvm.ptr, f32
// CHECK: %[[P:.*]] = llvm.getelementptr %[[B]][%{{.*}}] : (!llvm.ptr, vector<4xi32>) -> !llvm.vec<4 x ptr>, f32
// CHECK: llvm.intr.masked.scatter %{{.*}}, %[[P]], %{{.*}} {alignment = 4 : i32} : vector<4xf32>, vector<4xi1> into !llvm.vec<4 x ptr>

// -----

func.func @expand_load_op(%arg0: memref<?xf32>, %arg1: vector<11xi1>, %arg2: vector<11xf32>) -> vector<11xf32> {
  %c0 = arith.constant 0: index
  %0 = vector.expandload %arg0[%c0], %arg1, %arg2 : memref<?xf32>, vector<11xi1>, vector<11xf32> into vector<11xf32>
  return %0 : vector<11xf32>
}

// CHECK-LABEL: func @expand_load_op
// CHECK: %[[CO:.*]] = arith.constant 0 : index
// CHECK: %[[C:.*]] = builtin.unrealized_conversion_cast %[[CO]] : index to i64
// CHECK: %[[P:.*]] = llvm.getelementptr %{{.*}}[%[[C]]] : (!llvm.ptr, i64) -> !llvm.ptr, f32
// CHECK: %[[E:.*]] = "llvm.intr.masked.expandload"(%[[P]], %{{.*}}, %{{.*}}) : (!llvm.ptr, vector<11xi1>, vector<11xf32>) -> vector<11xf32>
// CHECK: return %[[E]] : vector<11xf32>

// -----

func.func @expand_load_op_index(%arg0: memref<?xindex>, %arg1: vector<11xi1>, %arg2: vector<11xindex>) -> vector<11xindex> {
  %c0 = arith.constant 0: index
  %0 = vector.expandload %arg0[%c0], %arg1, %arg2 : memref<?xindex>, vector<11xi1>, vector<11xindex> into vector<11xindex>
  return %0 : vector<11xindex>
}
// CHECK-LABEL: func @expand_load_op_index
// CHECK: %{{.*}} = "llvm.intr.masked.expandload"(%{{.*}}, %{{.*}}, %{{.*}}) : (!llvm.ptr, vector<11xi1>, vector<11xi64>) -> vector<11xi64>

// -----

func.func @compress_store_op(%arg0: memref<?xf32>, %arg1: vector<11xi1>, %arg2: vector<11xf32>) {
  %c0 = arith.constant 0: index
  vector.compressstore %arg0[%c0], %arg1, %arg2 : memref<?xf32>, vector<11xi1>, vector<11xf32>
  return
}

// CHECK-LABEL: func @compress_store_op
// CHECK: %[[CO:.*]] = arith.constant 0 : index
// CHECK: %[[C:.*]] = builtin.unrealized_conversion_cast %[[CO]] : index to i64
// CHECK: %[[P:.*]] = llvm.getelementptr %{{.*}}[%[[C]]] : (!llvm.ptr, i64) -> !llvm.ptr, f32
// CHECK: "llvm.intr.masked.compressstore"(%{{.*}}, %[[P]], %{{.*}}) : (vector<11xf32>, !llvm.ptr, vector<11xi1>) -> ()

// -----

func.func @compress_store_op_index(%arg0: memref<?xindex>, %arg1: vector<11xi1>, %arg2: vector<11xindex>) {
  %c0 = arith.constant 0: index
  vector.compressstore %arg0[%c0], %arg1, %arg2 : memref<?xindex>, vector<11xi1>, vector<11xindex>
  return
}
// CHECK-LABEL: func @compress_store_op_index
// CHECK: "llvm.intr.masked.compressstore"(%{{.*}}, %{{.*}}, %{{.*}}) : (vector<11xi64>, !llvm.ptr, vector<11xi1>) -> ()

// -----

// CHECK-LABEL: @splat_0d
// CHECK-SAME: %[[ARG:.*]]: f32
func.func @splat_0d(%a: f32) -> vector<f32> {
  %v = vector.splat %a : vector<f32>
  return %v : vector<f32>
}
// CHECK-NEXT: %[[UNDEF:[0-9]+]] = llvm.mlir.undef : vector<1xf32>
// CHECK-NEXT: %[[ZERO:[0-9]+]] = llvm.mlir.constant(0 : i32) : i32
// CHECK-NEXT: %[[V:[0-9]+]] = llvm.insertelement %[[ARG]], %[[UNDEF]][%[[ZERO]] : i32] : vector<1xf32>
// CHECK-NEXT: %[[VCAST:[0-9]+]] = builtin.unrealized_conversion_cast %[[V]] : vector<1xf32> to vector<f32>
// CHECK-NEXT: return %[[VCAST]] : vector<f32>

// -----

// CHECK-LABEL: @splat
// CHECK-SAME: %[[A:arg[0-9]+]]: vector<4xf32>
// CHECK-SAME: %[[ELT:arg[0-9]+]]: f32
func.func @splat(%a: vector<4xf32>, %b: f32) -> vector<4xf32> {
  %vb = vector.splat %b : vector<4xf32>
  %r = arith.mulf %a, %vb : vector<4xf32>
  return %r : vector<4xf32>
}
// CHECK-NEXT: %[[UNDEF:[0-9]+]] = llvm.mlir.undef : vector<4xf32>
// CHECK-NEXT: %[[ZERO:[0-9]+]] = llvm.mlir.constant(0 : i32) : i32
// CHECK-NEXT: %[[V:[0-9]+]] = llvm.insertelement %[[ELT]], %[[UNDEF]][%[[ZERO]] : i32] : vector<4xf32>
// CHECK-NEXT: %[[SPLAT:[0-9]+]] = llvm.shufflevector %[[V]], %[[UNDEF]] [0, 0, 0, 0]
// CHECK-NEXT: %[[SCALE:[0-9]+]] = arith.mulf %[[A]], %[[SPLAT]] : vector<4xf32>
// CHECK-NEXT: return %[[SCALE]] : vector<4xf32>

// -----

// CHECK-LABEL: @vector_scalable_insert
// CHECK-SAME: %[[SUB:.*]]: vector<4xf32>, %[[SV:.*]]: vector<[4]xf32>
func.func @vector_scalable_insert(%sub: vector<4xf32>, %dsv: vector<[4]xf32>) -> vector<[4]xf32> {
  // CHECK-NEXT: %[[TMP:.*]] = llvm.intr.vector.insert %[[SUB]], %[[SV]][0] : vector<4xf32> into vector<[4]xf32>
  %0 = vector.scalable.insert %sub, %dsv[0] : vector<4xf32> into vector<[4]xf32>
  // CHECK-NEXT: llvm.intr.vector.insert %[[SUB]], %[[TMP]][4] : vector<4xf32> into vector<[4]xf32>
  %1 = vector.scalable.insert %sub, %0[4] : vector<4xf32> into vector<[4]xf32>
  return %1 : vector<[4]xf32>
}

// -----

// CHECK-LABEL: @vector_scalable_extract
// CHECK-SAME: %[[VEC:.*]]: vector<[4]xf32>
func.func @vector_scalable_extract(%vec: vector<[4]xf32>) -> vector<8xf32> {
  // CHECK-NEXT: %{{.*}} = llvm.intr.vector.extract %[[VEC]][0] : vector<8xf32> from vector<[4]xf32>
  %0 = vector.scalable.extract %vec[0] : vector<8xf32> from vector<[4]xf32>
  return %0 : vector<8xf32>
}

// -----

// CHECK-LABEL: @make_fixed_vector_of_scalable_vector
func.func @make_fixed_vector_of_scalable_vector(%f : f64) -> vector<3x[2]xf64>
{
  // CHECK: %{{.*}} = llvm.mlir.undef : !llvm.array<3 x vector<[2]xf64>>
  %res = vector.broadcast %f : f64 to vector<3x[2]xf64>
  return %res : vector<3x[2]xf64>
}

// -----

// CHECK-LABEL: @vector_interleave_0d
//  CHECK-SAME:     %[[LHS:.*]]: vector<i8>, %[[RHS:.*]]: vector<i8>)
func.func @vector_interleave_0d(%a: vector<i8>, %b: vector<i8>) -> vector<2xi8> {
  // CHECK-DAG: %[[LHS_RANK1:.*]] = builtin.unrealized_conversion_cast %[[LHS]] : vector<i8> to vector<1xi8>
  // CHECK-DAG: %[[RHS_RANK1:.*]] = builtin.unrealized_conversion_cast %[[RHS]] : vector<i8> to vector<1xi8>
  // CHECK: %[[ZIP:.*]] = llvm.shufflevector %[[LHS_RANK1]], %[[RHS_RANK1]] [0, 1] : vector<1xi8>
  // CHECK: return %[[ZIP]]
  %0 = vector.interleave %a, %b : vector<i8> -> vector<2xi8>
  return %0 : vector<2xi8>
}

// -----

// CHECK-LABEL: @vector_interleave_1d
//  CHECK-SAME:     %[[LHS:.*]]: vector<8xf32>, %[[RHS:.*]]: vector<8xf32>)
func.func @vector_interleave_1d(%a: vector<8xf32>, %b: vector<8xf32>) -> vector<16xf32> {
  // CHECK: %[[ZIP:.*]] = llvm.shufflevector %[[LHS]], %[[RHS]] [0, 8, 1, 9, 2, 10, 3, 11, 4, 12, 5, 13, 6, 14, 7, 15] : vector<8xf32>
  // CHECK: return %[[ZIP]]
  %0 = vector.interleave %a, %b : vector<8xf32> -> vector<16xf32>
  return %0 : vector<16xf32>
}

// -----

// CHECK-LABEL: @vector_interleave_1d_scalable
//  CHECK-SAME:     %[[LHS:.*]]: vector<[4]xi32>, %[[RHS:.*]]: vector<[4]xi32>)
func.func @vector_interleave_1d_scalable(%a: vector<[4]xi32>, %b: vector<[4]xi32>) -> vector<[8]xi32> {
  // CHECK: %[[ZIP:.*]] = "llvm.intr.vector.interleave2"(%[[LHS]], %[[RHS]]) : (vector<[4]xi32>, vector<[4]xi32>) -> vector<[8]xi32>
  // CHECK: return %[[ZIP]]
  %0 = vector.interleave %a, %b : vector<[4]xi32> -> vector<[8]xi32>
  return %0 : vector<[8]xi32>
}

// -----

// CHECK-LABEL: @vector_interleave_2d
//  CHECK-SAME:     %[[LHS:.*]]: vector<2x3xi8>, %[[RHS:.*]]: vector<2x3xi8>)
func.func @vector_interleave_2d(%a: vector<2x3xi8>, %b: vector<2x3xi8>) -> vector<2x6xi8> {
  // CHECK: llvm.shufflevector
  // CHECK-NOT: vector.interleave {{.*}} : vector<2x3xi8>
  %0 = vector.interleave %a, %b : vector<2x3xi8> -> vector<2x6xi8>
  return %0 : vector<2x6xi8>
}

// -----

// CHECK-LABEL: @vector_interleave_2d_scalable
//  CHECK-SAME:     %[[LHS:.*]]: vector<2x[8]xi16>, %[[RHS:.*]]: vector<2x[8]xi16>)
func.func @vector_interleave_2d_scalable(%a: vector<2x[8]xi16>, %b: vector<2x[8]xi16>) -> vector<2x[16]xi16> {
  // CHECK: llvm.intr.vector.interleave2
  // CHECK-NOT: vector.interleave {{.*}} : vector<2x[8]xi16>
  %0 = vector.interleave %a, %b : vector<2x[8]xi16> -> vector<2x[16]xi16>
  return %0 : vector<2x[16]xi16>
}

// -----

// CHECK-LABEL: @vector_deinterleave_1d
// CHECK-SAME:  (%[[SRC:.*]]: vector<4xi32>) -> (vector<2xi32>, vector<2xi32>)
func.func @vector_deinterleave_1d(%a: vector<4xi32>) -> (vector<2xi32>, vector<2xi32>) {
  // CHECK: %[[POISON:.*]] = llvm.mlir.poison : vector<4xi32>
  // CHECK: llvm.shufflevector %[[SRC]], %[[POISON]] [0, 2] : vector<4xi32>
  // CHECK: llvm.shufflevector %[[SRC]], %[[POISON]] [1, 3] : vector<4xi32>
  %0, %1 = vector.deinterleave %a : vector<4xi32> -> vector<2xi32>
  return %0, %1 : vector<2xi32>, vector<2xi32>
}

// CHECK-LABEL: @vector_deinterleave_1d_scalable
// CHECK-SAME:  %[[SRC:.*]]: vector<[4]xi32>) -> (vector<[2]xi32>, vector<[2]xi32>)
func.func @vector_deinterleave_1d_scalable(%a: vector<[4]xi32>) -> (vector<[2]xi32>, vector<[2]xi32>) {
    // CHECK: %[[RES:.*]] = "llvm.intr.vector.deinterleave2"(%[[SRC]]) : (vector<[4]xi32>) -> !llvm.struct<(vector<[2]xi32>, vector<[2]xi32>)>
    // CHECK: llvm.extractvalue %[[RES]][0] : !llvm.struct<(vector<[2]xi32>, vector<[2]xi32>)>
    // CHECK: llvm.extractvalue %[[RES]][1] : !llvm.struct<(vector<[2]xi32>, vector<[2]xi32>)>
    %0, %1 = vector.deinterleave %a : vector<[4]xi32> -> vector<[2]xi32>
    return %0, %1 : vector<[2]xi32>, vector<[2]xi32>
}

// CHECK-LABEL: @vector_deinterleave_2d
// CHECK-SAME: %[[SRC:.*]]: vector<2x8xf32>) -> (vector<2x4xf32>, vector<2x4xf32>)
func.func @vector_deinterleave_2d(%a: vector<2x8xf32>) -> (vector<2x4xf32>, vector<2x4xf32>) {
  // CHECK: llvm.shufflevector
  // CHECK-NOT: vector.deinterleave %{{.*}} : vector<2x8xf32>
  %0, %1 = vector.deinterleave %a : vector<2x8xf32> -> vector<2x4xf32>
  return %0, %1 : vector<2x4xf32>, vector<2x4xf32>
}

func.func @vector_deinterleave_2d_scalable(%a: vector<2x[8]xf32>) -> (vector<2x[4]xf32>, vector<2x[4]xf32>) {
    // CHECK: llvm.intr.vector.deinterleave2
    // CHECK-NOT: vector.deinterleave %{{.*}} : vector<2x[8]xf32>
    %0, %1 = vector.deinterleave %a : vector<2x[8]xf32> -> vector<2x[4]xf32>
    return %0, %1 : vector<2x[4]xf32>, vector<2x[4]xf32>
}

// -----

// CHECK-LABEL: func.func @vector_bitcast_2d
// CHECK:         llvm.bitcast
// CHECK-NOT:     vector.bitcast
func.func @vector_bitcast_2d(%arg0: vector<2x4xi32>) -> vector<2x2xi64> {
  %0 = vector.bitcast %arg0 : vector<2x4xi32> to vector<2x2xi64>
  return %0 : vector<2x2xi64>
}

// -----

// CHECK-LABEL: func.func @vector_from_elements_1d(
//  CHECK-SAME:     %[[a:.*]]: f32, %[[b:.*]]: f32)
//       CHECK:   %[[undef:.*]] = llvm.mlir.undef : vector<3xf32>
//       CHECK:   %[[c0:.*]] = llvm.mlir.constant(0 : i64) : i64
//       CHECK:   %[[insert0:.*]] = llvm.insertelement %[[a]], %[[undef]][%[[c0]] : i64] : vector<3xf32>
//       CHECK:   %[[c1:.*]] = llvm.mlir.constant(1 : i64) : i64
//       CHECK:   %[[insert1:.*]] = llvm.insertelement %[[b]], %[[insert0]][%[[c1]] : i64] : vector<3xf32>
//       CHECK:   %[[c2:.*]] = llvm.mlir.constant(2 : i64) : i64
//       CHECK:   %[[insert2:.*]] = llvm.insertelement %[[a]], %[[insert1]][%[[c2]] : i64] : vector<3xf32>
//       CHECK:   return %[[insert2]]
func.func @vector_from_elements_1d(%a: f32, %b: f32) -> vector<3xf32> {
  %0 = vector.from_elements %a, %b, %a : vector<3xf32>
  return %0 : vector<3xf32>
}

// -----

// CHECK-LABEL: func.func @vector_from_elements_0d(
//  CHECK-SAME:     %[[a:.*]]: f32)
//       CHECK:   %[[undef:.*]] = llvm.mlir.undef : vector<1xf32>
//       CHECK:   %[[c0:.*]] = llvm.mlir.constant(0 : i64) : i64
//       CHECK:   %[[insert0:.*]] = llvm.insertelement %[[a]], %[[undef]][%[[c0]] : i64] : vector<1xf32>
//       CHECK:   %[[cast:.*]] = builtin.unrealized_conversion_cast %[[insert0]] : vector<1xf32> to vector<f32>
//       CHECK:   return %[[cast]]
func.func @vector_from_elements_0d(%a: f32) -> vector<f32> {
  %0 = vector.from_elements %a : vector<f32>
  return %0 : vector<f32>
}

// -----

// CHECK-LABEL: @vector_step_scalable
// CHECK: %[[STEPVECTOR:.*]] = llvm.intr.stepvector : vector<[4]xi64>
// CHECK: %[[CAST:.*]] = builtin.unrealized_conversion_cast %[[STEPVECTOR]] : vector<[4]xi64> to vector<[4]xindex>
// CHECK: return %[[CAST]] : vector<[4]xindex>
func.func @vector_step_scalable() -> vector<[4]xindex> {
  %0 = vector.step : vector<[4]xindex>
  return %0 : vector<[4]xindex>
}<|MERGE_RESOLUTION|>--- conflicted
+++ resolved
@@ -1049,16 +1049,8 @@
 
 // -----
 
-<<<<<<< HEAD
-// CHECK-LABEL: @extractelement_0d
-func.func @extractelement_0d(%a: vector<f32>) -> f32 {
-  // CHECK: %[[C0:.*]] = llvm.mlir.constant(0 : index) : i64
-  // CHECK: llvm.extractelement %{{.*}}[%[[C0]] : {{.*}}] : vector<1xf32>
-  %1 = vector.extractelement %a[] : vector<f32>
-=======
 func.func @extractelement_from_vec_0d_f32(%arg0: vector<f32>) -> f32 {
   %1 = vector.extractelement %arg0[] : vector<f32>
->>>>>>> 1d22c955
   return %1 : f32
 }
 // CHECK-LABEL: @extractelement_from_vec_0d_f32
@@ -1067,46 +1059,22 @@
 
 // -----
 
-<<<<<<< HEAD
-func.func @extractelement(%arg0: vector<16xf32>) -> f32 {
-=======
 func.func @extractelement_from_vec_1d_f32_idx_as_i32(%arg0: vector<16xf32>) -> f32 {
->>>>>>> 1d22c955
   %0 = arith.constant 15 : i32
   %1 = vector.extractelement %arg0[%0 : i32]: vector<16xf32>
   return %1 : f32
 }
-<<<<<<< HEAD
-// CHECK-LABEL: @extractelement(
-// CHECK-SAME: %[[A:.*]]: vector<16xf32>)
-=======
 // CHECK-LABEL: @extractelement_from_vec_1d_f32_idx_as_i32(
 //  CHECK-SAME:   %[[A:.*]]: vector<16xf32>)
->>>>>>> 1d22c955
 //       CHECK:   %[[c:.*]] = arith.constant 15 : i32
 //       CHECK:   %[[x:.*]] = llvm.extractelement %[[A]][%[[c]] : i32] : vector<16xf32>
 //       CHECK:   return %[[x]] : f32
 
-<<<<<<< HEAD
-func.func @extractelement_scalable(%arg0: vector<[16]xf32>) -> f32 {
-=======
 func.func @extractelement_from_vec_1d_f32_idx_as_i32_scalable(%arg0: vector<[16]xf32>) -> f32 {
->>>>>>> 1d22c955
   %0 = arith.constant 15 : i32
   %1 = vector.extractelement %arg0[%0 : i32]: vector<[16]xf32>
   return %1 : f32
 }
-<<<<<<< HEAD
-// CHECK-LABEL: @extractelement_scalable(
-// CHECK-SAME: %[[A:.*]]: vector<[16]xf32>)
-//       CHECK:   %[[c:.*]] = arith.constant 15 : i32
-//       CHECK:   %[[x:.*]] = llvm.extractelement %[[A]][%[[c]] : i32] : vector<[16]xf32>
-//       CHECK:   return %[[x]] : f32
-
-// -----
-
-func.func @extractelement_index(%arg0: vector<16xf32>) -> f32 {
-=======
 // CHECK-LABEL: @extractelement_from_vec_1d_f32_idx_as_i32_scalable(
 //  CHECK-SAME:   %[[A:.*]]: vector<[16]xf32>)
 //       CHECK:   %[[c:.*]] = arith.constant 15 : i32
@@ -1115,39 +1083,24 @@
 
 // -----
 func.func @extractelement_from_vec_1d_f32_idx_as_index(%arg0: vector<16xf32>) -> f32 {
->>>>>>> 1d22c955
   %0 = arith.constant 15 : index
   %1 = vector.extractelement %arg0[%0 : index]: vector<16xf32>
   return %1 : f32
 }
-<<<<<<< HEAD
-// CHECK-LABEL: @extractelement_index(
-// CHECK-SAME: %[[A:.*]]: vector<16xf32>)
-=======
 // CHECK-LABEL: @extractelement_from_vec_1d_f32_idx_as_index(
 //  CHECK-SAME:   %[[A:.*]]: vector<16xf32>)
->>>>>>> 1d22c955
 //       CHECK:   %[[c:.*]] = arith.constant 15 : index
 //       CHECK:   %[[i:.*]] = builtin.unrealized_conversion_cast %[[c]] : index to i64
 //       CHECK:   %[[x:.*]] = llvm.extractelement %[[A]][%[[i]] : i64] : vector<16xf32>
 //       CHECK:   return %[[x]] : f32
 
-<<<<<<< HEAD
-func.func @extractelement_index_scalable(%arg0: vector<[16]xf32>) -> f32 {
-=======
 func.func @extractelement_from_vec_1d_f32_idx_as_index_scalable(%arg0: vector<[16]xf32>) -> f32 {
->>>>>>> 1d22c955
   %0 = arith.constant 15 : index
   %1 = vector.extractelement %arg0[%0 : index]: vector<[16]xf32>
   return %1 : f32
 }
-<<<<<<< HEAD
-// CHECK-LABEL: @extractelement_index_scalable(
-// CHECK-SAME: %[[A:.*]]: vector<[16]xf32>)
-=======
 // CHECK-LABEL: @extractelement_from_vec_1d_f32_idx_as_index_scalable(
 //  CHECK-SAME:   %[[A:.*]]: vector<[16]xf32>)
->>>>>>> 1d22c955
 //       CHECK:   %[[c:.*]] = arith.constant 15 : index
 //       CHECK:   %[[i:.*]] = builtin.unrealized_conversion_cast %[[c]] : index to i64
 //       CHECK:   %[[x:.*]] = llvm.extractelement %[[A]][%[[i]] : i64] : vector<[16]xf32>
@@ -1164,19 +1117,11 @@
 //       CHECK:   llvm.extractelement {{.*}}[{{.*}} : i64] : vector<16xf32>
 //       CHECK:   return {{.*}} : f32
 
-<<<<<<< HEAD
-func.func @extract_element_from_vec_1d_scalable(%arg0: vector<[16]xf32>) -> f32 {
-  %0 = vector.extract %arg0[15]: f32 from vector<[16]xf32>
-  return %0 : f32
-}
-// CHECK-LABEL: @extract_element_from_vec_1d_scalable
-=======
 func.func @extract_scalar_from_vec_1d_f32_scalable(%arg0: vector<[16]xf32>) -> f32 {
   %0 = vector.extract %arg0[15]: f32 from vector<[16]xf32>
   return %0 : f32
 }
 // CHECK-LABEL: @extract_scalar_from_vec_1d_f32_scalable
->>>>>>> 1d22c955
 //       CHECK:   llvm.mlir.constant(15 : i64) : i64
 //       CHECK:   llvm.extractelement {{.*}}[{{.*}} : i64] : vector<[16]xf32>
 //       CHECK:   return {{.*}} : f32
@@ -1195,21 +1140,12 @@
 //       CHECK:   %[[T3:.*]] = builtin.unrealized_conversion_cast %[[T2]] : i64 to index
 //       CHECK:   return %[[T3]] : index
 
-<<<<<<< HEAD
-func.func @extract_index_element_from_vec_1d_scalable(%arg0: vector<[16]xindex>) -> index {
-  %0 = vector.extract %arg0[15]: index from vector<[16]xindex>
-  return %0 : index
-}
-// CHECK-LABEL: @extract_index_element_from_vec_1d_scalable(
-// CHECK-SAME: %[[A:.*]]: vector<[16]xindex>)
-=======
 func.func @extract_scalar_from_vec_1d_index_scalable(%arg0: vector<[16]xindex>) -> index {
   %0 = vector.extract %arg0[15]: index from vector<[16]xindex>
   return %0 : index
 }
 // CHECK-LABEL: @extract_scalar_from_vec_1d_index_scalable(
 //  CHECK-SAME:   %[[A:.*]]: vector<[16]xindex>)
->>>>>>> 1d22c955
 //       CHECK:   %[[T0:.*]] = builtin.unrealized_conversion_cast %[[A]] : vector<[16]xindex> to vector<[16]xi64>
 //       CHECK:   %[[T1:.*]] = llvm.mlir.constant(15 : i64) : i64
 //       CHECK:   %[[T2:.*]] = llvm.extractelement %[[T0]][%[[T1]] : i64] : vector<[16]xi64>
@@ -1226,19 +1162,11 @@
 //       CHECK:   llvm.extractvalue {{.*}}[0] : !llvm.array<4 x array<3 x vector<16xf32>>>
 //       CHECK:   return {{.*}} : vector<3x16xf32>
 
-<<<<<<< HEAD
-func.func @extract_vec_2d_from_vec_3d_scalable(%arg0: vector<4x3x[16]xf32>) -> vector<3x[16]xf32> {
-  %0 = vector.extract %arg0[0]: vector<3x[16]xf32> from vector<4x3x[16]xf32>
-  return %0 : vector<3x[16]xf32>
-}
-// CHECK-LABEL: @extract_vec_2d_from_vec_3d_scalable
-=======
 func.func @extract_vec_2d_from_vec_3d_f32_scalable(%arg0: vector<4x3x[16]xf32>) -> vector<3x[16]xf32> {
   %0 = vector.extract %arg0[0]: vector<3x[16]xf32> from vector<4x3x[16]xf32>
   return %0 : vector<3x[16]xf32>
 }
 // CHECK-LABEL: @extract_vec_2d_from_vec_3d_f32_scalable
->>>>>>> 1d22c955
 //       CHECK:   llvm.extractvalue {{.*}}[0] : !llvm.array<4 x array<3 x vector<[16]xf32>>>
 //       CHECK:   return {{.*}} : vector<3x[16]xf32>
 
@@ -1252,19 +1180,11 @@
 //       CHECK:   llvm.extractvalue {{.*}}[0, 0] : !llvm.array<4 x array<3 x vector<16xf32>>>
 //       CHECK:   return {{.*}} : vector<16xf32>
 
-<<<<<<< HEAD
-func.func @extract_vec_1d_from_vec_3d_scalable(%arg0: vector<4x3x[16]xf32>) -> vector<[16]xf32> {
-  %0 = vector.extract %arg0[0, 0]: vector<[16]xf32> from vector<4x3x[16]xf32>
-  return %0 : vector<[16]xf32>
-}
-// CHECK-LABEL: @extract_vec_1d_from_vec_3d_scalable
-=======
 func.func @extract_vec_1d_from_vec_3d_f32_scalable(%arg0: vector<4x3x[16]xf32>) -> vector<[16]xf32> {
   %0 = vector.extract %arg0[0, 0]: vector<[16]xf32> from vector<4x3x[16]xf32>
   return %0 : vector<[16]xf32>
 }
 // CHECK-LABEL: @extract_vec_1d_from_vec_3d_f32_scalable
->>>>>>> 1d22c955
 //       CHECK:   llvm.extractvalue {{.*}}[0, 0] : !llvm.array<4 x array<3 x vector<[16]xf32>>>
 //       CHECK:   return {{.*}} : vector<[16]xf32>
 
@@ -1280,19 +1200,11 @@
 //       CHECK:   llvm.extractelement {{.*}}[{{.*}} : i64] : vector<16xf32>
 //       CHECK:   return {{.*}} : f32
 
-<<<<<<< HEAD
-func.func @extract_element_from_vec_3d_scalable(%arg0: vector<4x3x[16]xf32>) -> f32 {
-  %0 = vector.extract %arg0[0, 0, 0]: f32 from vector<4x3x[16]xf32>
-  return %0 : f32
-}
-// CHECK-LABEL: @extract_element_from_vec_3d_scalable
-=======
 func.func @extract_scalar_from_vec_3d_f32_scalable(%arg0: vector<4x3x[16]xf32>) -> f32 {
   %0 = vector.extract %arg0[0, 0, 0]: f32 from vector<4x3x[16]xf32>
   return %0 : f32
 }
 // CHECK-LABEL: @extract_scalar_from_vec_3d_f32_scalable
->>>>>>> 1d22c955
 //       CHECK:   llvm.extractvalue {{.*}}[0, 0] : !llvm.array<4 x array<3 x vector<[16]xf32>>>
 //       CHECK:   llvm.mlir.constant(0 : i64) : i64
 //       CHECK:   llvm.extractelement {{.*}}[{{.*}} : i64] : vector<[16]xf32>
@@ -1309,19 +1221,11 @@
 //       CHECK:   %[[UC:.+]] = builtin.unrealized_conversion_cast %[[INDEX]] : index to i64
 //       CHECK:   llvm.extractelement %[[VEC]][%[[UC]] : i64] : vector<16xf32>
 
-<<<<<<< HEAD
-func.func @extract_element_with_value_1d_scalable(%arg0: vector<[16]xf32>, %arg1: index) -> f32 {
-  %0 = vector.extract %arg0[%arg1]: f32 from vector<[16]xf32>
-  return %0 : f32
-}
-// CHECK-LABEL: @extract_element_with_value_1d_scalable
-=======
 func.func @extract_scalar_from_vec_1d_f32_dynamic_idx_scalable(%arg0: vector<[16]xf32>, %arg1: index) -> f32 {
   %0 = vector.extract %arg0[%arg1]: f32 from vector<[16]xf32>
   return %0 : f32
 }
 // CHECK-LABEL: @extract_scalar_from_vec_1d_f32_dynamic_idx_scalable
->>>>>>> 1d22c955
 //  CHECK-SAME:   %[[VEC:.+]]: vector<[16]xf32>, %[[INDEX:.+]]: index
 //       CHECK:   %[[UC:.+]] = builtin.unrealized_conversion_cast %[[INDEX]] : index to i64
 //       CHECK:   llvm.extractelement %[[VEC]][%[[UC]] : i64] : vector<[16]xf32>
@@ -1350,19 +1254,8 @@
 
 // -----
 
-<<<<<<< HEAD
-// CHECK-LABEL: @insertelement_0d
-// CHECK-SAME: %[[A:.*]]: f32,
-func.func @insertelement_0d(%a: f32, %b: vector<f32>) -> vector<f32> {
-  // CHECK: %[[B:.*]] =  builtin.unrealized_conversion_cast %{{.*}} :
-  // CHECK:   vector<f32> to vector<1xf32>
-  // CHECK: %[[C0:.*]] = llvm.mlir.constant(0 : index) : i64
-  // CHECK: %[[x:.*]] = llvm.insertelement %[[A]], %[[B]][%[[C0]] : {{.*}}] : vector<1xf32>
-  %1 = vector.insertelement %a, %b[] : vector<f32>
-=======
 func.func @insertelement_into_vec_0d_f32(%arg0: f32, %arg1: vector<f32>) -> vector<f32> {
   %1 = vector.insertelement %arg0, %arg1[] : vector<f32>
->>>>>>> 1d22c955
   return %1 : vector<f32>
 }
 // CHECK-LABEL: @insertelement_into_vec_0d_f32
@@ -1374,93 +1267,53 @@
 
 // -----
 
-<<<<<<< HEAD
-func.func @insertelement(%arg0: f32, %arg1: vector<4xf32>) -> vector<4xf32> {
-=======
 func.func @insertelement_into_vec_1d_f32_idx_as_i32(%arg0: f32, %arg1: vector<4xf32>) -> vector<4xf32> {
->>>>>>> 1d22c955
   %0 = arith.constant 3 : i32
   %1 = vector.insertelement %arg0, %arg1[%0 : i32] : vector<4xf32>
   return %1 : vector<4xf32>
 }
-<<<<<<< HEAD
-// CHECK-LABEL: @insertelement(
-// CHECK-SAME: %[[A:.*]]: f32,
-// CHECK-SAME: %[[B:.*]]: vector<4xf32>)
-=======
 // CHECK-LABEL: @insertelement_into_vec_1d_f32_idx_as_i32(
 //  CHECK-SAME:   %[[A:.*]]: f32,
 //  CHECK-SAME:   %[[B:.*]]: vector<4xf32>)
->>>>>>> 1d22c955
 //       CHECK:   %[[c:.*]] = arith.constant 3 : i32
 //       CHECK:   %[[x:.*]] = llvm.insertelement %[[A]], %[[B]][%[[c]] : i32] : vector<4xf32>
 //       CHECK:   return %[[x]] : vector<4xf32>
 
-<<<<<<< HEAD
-func.func @insertelement_scalable(%arg0: f32, %arg1: vector<[4]xf32>) -> vector<[4]xf32> {
-=======
 func.func @insertelement_into_vec_1d_f32_idx_as_i32_scalable(%arg0: f32, %arg1: vector<[4]xf32>) -> vector<[4]xf32> {
->>>>>>> 1d22c955
   %0 = arith.constant 3 : i32
   %1 = vector.insertelement %arg0, %arg1[%0 : i32] : vector<[4]xf32>
   return %1 : vector<[4]xf32>
 }
-<<<<<<< HEAD
-// CHECK-LABEL: @insertelement_scalable(
-// CHECK-SAME: %[[A:.*]]: f32,
-// CHECK-SAME: %[[B:.*]]: vector<[4]xf32>)
-=======
 // CHECK-LABEL: @insertelement_into_vec_1d_f32_idx_as_i32_scalable(
 //  CHECK-SAME:   %[[A:.*]]: f32,
 //  CHECK-SAME:   %[[B:.*]]: vector<[4]xf32>)
->>>>>>> 1d22c955
 //       CHECK:   %[[c:.*]] = arith.constant 3 : i32
 //       CHECK:   %[[x:.*]] = llvm.insertelement %[[A]], %[[B]][%[[c]] : i32] : vector<[4]xf32>
 //       CHECK:   return %[[x]] : vector<[4]xf32>
 
 // -----
 
-<<<<<<< HEAD
-func.func @insertelement_index(%arg0: f32, %arg1: vector<4xf32>) -> vector<4xf32> {
-=======
 func.func @insertelement_into_vec_1d_f32_scalable_idx_as_index(%arg0: f32, %arg1: vector<4xf32>) -> vector<4xf32> {
->>>>>>> 1d22c955
   %0 = arith.constant 3 : index
   %1 = vector.insertelement %arg0, %arg1[%0 : index] : vector<4xf32>
   return %1 : vector<4xf32>
 }
-<<<<<<< HEAD
-// CHECK-LABEL: @insertelement_index(
-//  CHECK-SAME: %[[A:.*]]: f32,
-//  CHECK-SAME: %[[B:.*]]: vector<4xf32>)
-=======
 // CHECK-LABEL: @insertelement_into_vec_1d_f32_scalable_idx_as_index(
 //  CHECK-SAME:   %[[A:.*]]: f32,
 //  CHECK-SAME:   %[[B:.*]]: vector<4xf32>)
->>>>>>> 1d22c955
 //       CHECK:   %[[c:.*]] = arith.constant 3 : index
 //       CHECK:   %[[i:.*]] = builtin.unrealized_conversion_cast %[[c]] : index to i64
 //       CHECK:   %[[x:.*]] = llvm.insertelement %[[A]], %[[B]][%[[i]] : i64] : vector<4xf32>
 //       CHECK:   return %[[x]] : vector<4xf32>
 
-<<<<<<< HEAD
-func.func @insertelement_index_scalable(%arg0: f32, %arg1: vector<[4]xf32>) -> vector<[4]xf32> {
-=======
 func.func @insertelement_into_vec_1d_f32_scalable_idx_as_index_scalable(%arg0: f32, %arg1: vector<[4]xf32>) -> vector<[4]xf32> {
->>>>>>> 1d22c955
   %0 = arith.constant 3 : index
   %1 = vector.insertelement %arg0, %arg1[%0 : index] : vector<[4]xf32>
   return %1 : vector<[4]xf32>
 }
-<<<<<<< HEAD
-// CHECK-LABEL: @insertelement_index_scalable(
-//  CHECK-SAME: %[[A:.*]]: f32,
-//  CHECK-SAME: %[[B:.*]]: vector<[4]xf32>)
-=======
 // CHECK-LABEL: @insertelement_into_vec_1d_f32_scalable_idx_as_index_scalable(
 //  CHECK-SAME:   %[[A:.*]]: f32,
 //  CHECK-SAME:   %[[B:.*]]: vector<[4]xf32>)
->>>>>>> 1d22c955
 //       CHECK:   %[[c:.*]] = arith.constant 3 : index
 //       CHECK:   %[[i:.*]] = builtin.unrealized_conversion_cast %[[c]] : index to i64
 //       CHECK:   %[[x:.*]] = llvm.insertelement %[[A]], %[[B]][%[[i]] : i64] : vector<[4]xf32>
@@ -1477,19 +1330,11 @@
 //       CHECK:   llvm.insertelement {{.*}}, {{.*}}[{{.*}} : i64] : vector<4xf32>
 //       CHECK:   return {{.*}} : vector<4xf32>
 
-<<<<<<< HEAD
-func.func @insert_element_into_vec_1d_scalable(%arg0: f32, %arg1: vector<[4]xf32>) -> vector<[4]xf32> {
-  %0 = vector.insert %arg0, %arg1[3] : f32 into vector<[4]xf32>
-  return %0 : vector<[4]xf32>
-}
-// CHECK-LABEL: @insert_element_into_vec_1d_scalable
-=======
 func.func @insert_scalar_into_vec_1d_f32_scalable(%arg0: f32, %arg1: vector<[4]xf32>) -> vector<[4]xf32> {
   %0 = vector.insert %arg0, %arg1[3] : f32 into vector<[4]xf32>
   return %0 : vector<[4]xf32>
 }
 // CHECK-LABEL: @insert_scalar_into_vec_1d_f32_scalable
->>>>>>> 1d22c955
 //       CHECK:   llvm.mlir.constant(3 : i64) : i64
 //       CHECK:   llvm.insertelement {{.*}}, {{.*}}[{{.*}} : i64] : vector<[4]xf32>
 //       CHECK:   return {{.*}} : vector<[4]xf32>
@@ -1511,17 +1356,6 @@
 //       CHECK:   return %[[T5]] : vector<4xindex>
 
 
-<<<<<<< HEAD
-func.func @insert_index_element_into_vec_1d_scalable(%arg0: index, %arg1: vector<[4]xindex>) -> vector<[4]xindex> {
-  %0 = vector.insert %arg0, %arg1[3] : index into vector<[4]xindex>
-  return %0 : vector<[4]xindex>
-}
-// CHECK-LABEL: @insert_index_element_into_vec_1d_scalable(
-// CHECK-SAME: %[[A:.*]]: index,
-// CHECK-SAME: %[[B:.*]]: vector<[4]xindex>)
-//       CHECK-DAG:   %[[T0:.*]] = builtin.unrealized_conversion_cast %[[A]] : index to i64
-//       CHECK-DAG:   %[[T1:.*]] = builtin.unrealized_conversion_cast %[[B]] : vector<[4]xindex> to vector<[4]xi64>
-=======
 func.func @insert_scalar_into_vec_1d_index_scalable(%arg0: index, %arg1: vector<[4]xindex>) -> vector<[4]xindex> {
   %0 = vector.insert %arg0, %arg1[3] : index into vector<[4]xindex>
   return %0 : vector<[4]xindex>
@@ -1531,7 +1365,6 @@
 //  CHECK-SAME:   %[[B:.*]]: vector<[4]xindex>)
 //   CHECK-DAG:   %[[T0:.*]] = builtin.unrealized_conversion_cast %[[A]] : index to i64
 //   CHECK-DAG:   %[[T1:.*]] = builtin.unrealized_conversion_cast %[[B]] : vector<[4]xindex> to vector<[4]xi64>
->>>>>>> 1d22c955
 //       CHECK:   %[[T3:.*]] = llvm.mlir.constant(3 : i64) : i64
 //       CHECK:   %[[T4:.*]] = llvm.insertelement %[[T0]], %[[T1]][%[[T3]] : i64] : vector<[4]xi64>
 //       CHECK:   %[[T5:.*]] = builtin.unrealized_conversion_cast %[[T4]] : vector<[4]xi64> to vector<[4]xindex>
@@ -1547,19 +1380,11 @@
 //       CHECK:   llvm.insertvalue {{.*}}, {{.*}}[3] : !llvm.array<4 x array<8 x vector<16xf32>>>
 //       CHECK:   return {{.*}} : vector<4x8x16xf32>
 
-<<<<<<< HEAD
-func.func @insert_vec_2d_into_vec_3d_scalable(%arg0: vector<8x[16]xf32>, %arg1: vector<4x8x[16]xf32>) -> vector<4x8x[16]xf32> {
-  %0 = vector.insert %arg0, %arg1[3] : vector<8x[16]xf32> into vector<4x8x[16]xf32>
-  return %0 : vector<4x8x[16]xf32>
-}
-// CHECK-LABEL: @insert_vec_2d_into_vec_3d_scalable
-=======
 func.func @insert_vec_2d_into_vec_3d_f32_scalable(%arg0: vector<8x[16]xf32>, %arg1: vector<4x8x[16]xf32>) -> vector<4x8x[16]xf32> {
   %0 = vector.insert %arg0, %arg1[3] : vector<8x[16]xf32> into vector<4x8x[16]xf32>
   return %0 : vector<4x8x[16]xf32>
 }
 // CHECK-LABEL: @insert_vec_2d_into_vec_3d_f32_scalable
->>>>>>> 1d22c955
 //       CHECK:   llvm.insertvalue {{.*}}, {{.*}}[3] : !llvm.array<4 x array<8 x vector<[16]xf32>>>
 //       CHECK:   return {{.*}} : vector<4x8x[16]xf32>
 
@@ -1573,19 +1398,11 @@
 //       CHECK:   llvm.insertvalue {{.*}}, {{.*}}[3, 7] : !llvm.array<4 x array<8 x vector<16xf32>>>
 //       CHECK:   return {{.*}} : vector<4x8x16xf32>
 
-<<<<<<< HEAD
-func.func @insert_vec_1d_into_vec_3d_scalable(%arg0: vector<[16]xf32>, %arg1: vector<4x8x[16]xf32>) -> vector<4x8x[16]xf32> {
-  %0 = vector.insert %arg0, %arg1[3, 7] : vector<[16]xf32> into vector<4x8x[16]xf32>
-  return %0 : vector<4x8x[16]xf32>
-}
-// CHECK-LABEL: @insert_vec_1d_into_vec_3d_scalable
-=======
 func.func @insert_vec_1d_into_vec_3d_f32_scalable(%arg0: vector<[16]xf32>, %arg1: vector<4x8x[16]xf32>) -> vector<4x8x[16]xf32> {
   %0 = vector.insert %arg0, %arg1[3, 7] : vector<[16]xf32> into vector<4x8x[16]xf32>
   return %0 : vector<4x8x[16]xf32>
 }
 // CHECK-LABEL: @insert_vec_1d_into_vec_3d_f32_scalable
->>>>>>> 1d22c955
 //       CHECK:   llvm.insertvalue {{.*}}, {{.*}}[3, 7] : !llvm.array<4 x array<8 x vector<[16]xf32>>>
 //       CHECK:   return {{.*}} : vector<4x8x[16]xf32>
 
@@ -1602,19 +1419,11 @@
 //       CHECK:   llvm.insertvalue {{.*}}, {{.*}}[3, 7] : !llvm.array<4 x array<8 x vector<16xf32>>>
 //       CHECK:   return {{.*}} : vector<4x8x16xf32>
 
-<<<<<<< HEAD
-func.func @insert_element_into_vec_3d_scalable(%arg0: f32, %arg1: vector<4x8x[16]xf32>) -> vector<4x8x[16]xf32> {
-  %0 = vector.insert %arg0, %arg1[3, 7, 15] : f32 into vector<4x8x[16]xf32>
-  return %0 : vector<4x8x[16]xf32>
-}
-// CHECK-LABEL: @insert_element_into_vec_3d_scalable
-=======
 func.func @insert_scalar_into_vec_3d_f32_scalable(%arg0: f32, %arg1: vector<4x8x[16]xf32>) -> vector<4x8x[16]xf32> {
   %0 = vector.insert %arg0, %arg1[3, 7, 15] : f32 into vector<4x8x[16]xf32>
   return %0 : vector<4x8x[16]xf32>
 }
 // CHECK-LABEL: @insert_scalar_into_vec_3d_f32_scalable
->>>>>>> 1d22c955
 //       CHECK:   llvm.extractvalue {{.*}}[3, 7] : !llvm.array<4 x array<8 x vector<[16]xf32>>>
 //       CHECK:   llvm.mlir.constant(15 : i64) : i64
 //       CHECK:   llvm.insertelement {{.*}}, {{.*}}[{{.*}} : i64] : vector<[16]xf32>
@@ -1634,21 +1443,13 @@
 //       CHECK:   %[[UC:.+]] = builtin.unrealized_conversion_cast %[[INDEX]] : index to i64
 //       CHECK:   llvm.insertelement %[[SRC]], %[[DST]][%[[UC]] : i64] : vector<16xf32>
 
-<<<<<<< HEAD
-func.func @insert_element_with_value_1d_scalable(%arg0: vector<[16]xf32>, %arg1: f32, %arg2: index)
-=======
 func.func @insert_scalar_into_vec_1d_f32_dynamic_idx_scalable(%arg0: vector<[16]xf32>, %arg1: f32, %arg2: index)
->>>>>>> 1d22c955
                                       -> vector<[16]xf32> {
   %0 = vector.insert %arg1, %arg0[%arg2]: f32 into vector<[16]xf32>
   return %0 : vector<[16]xf32>
 }
 
-<<<<<<< HEAD
-// CHECK-LABEL: @insert_element_with_value_1d_scalable
-=======
 // CHECK-LABEL: @insert_scalar_into_vec_1d_f32_dynamic_idx_scalable
->>>>>>> 1d22c955
 //  CHECK-SAME:   %[[DST:.+]]: vector<[16]xf32>, %[[SRC:.+]]: f32, %[[INDEX:.+]]: index
 //       CHECK:   %[[UC:.+]] = builtin.unrealized_conversion_cast %[[INDEX]] : index to i64
 //       CHECK:   llvm.insertelement %[[SRC]], %[[DST]][%[[UC]] : i64] : vector<[16]xf32>
