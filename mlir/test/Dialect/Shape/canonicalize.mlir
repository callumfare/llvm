// RUN: mlir-opt -split-input-file -allow-unregistered-dialect -canonicalize %s | FileCheck %s

// CHECK-LABEL: func @f
func @f(%arg0: tensor<2x3x4xf32>) -> tensor<?xindex> {
  // CHECK: shape.const_shape [2, 3, 4] : tensor<?xindex>
  %0 = shape.shape_of %arg0 : tensor<2x3x4xf32> -> tensor<?xindex>
  return %0 : tensor<?xindex>
}

// -----

// Basic case.
// CHECK-LABEL: func @f
func @f() -> (!shape.shape, !shape.shape) {
  // CHECK: shape.const_shape [2, 3] : !shape.shape
  // CHECK: shape.const_shape [4, 5] : !shape.shape
  %c2 = constant 2 : index
  %0 = shape.const_shape [2, 3, 4, 5] : !shape.shape
  %head, %tail = "shape.split_at"(%0, %c2) : (!shape.shape, index) -> (!shape.shape, !shape.shape)
  return %head, %tail : !shape.shape, !shape.shape

}

// -----

// Negative split point.
// CHECK-LABEL: func @f
func @f() -> (!shape.shape, !shape.shape) {
  // CHECK: shape.const_shape [2, 3, 4] : !shape.shape
  // CHECK: shape.const_shape [5] : !shape.shape
  %c-1 = constant -1 : index
  %0 = shape.const_shape [2, 3, 4, 5] : !shape.shape
  %head, %tail = "shape.split_at"(%0, %c-1) : (!shape.shape, index) -> (!shape.shape, !shape.shape)
  return %head, %tail : !shape.shape, !shape.shape
}

// -----

// Out of range split point. No folding.
// CHECK-LABEL: func @f
func @f() -> (!shape.shape, !shape.shape) {
  // CHECK: shape.split_at
  %c5 = constant 5 : index
  %0 = shape.const_shape [2, 3, 4, 5] : !shape.shape
  %head, %tail = "shape.split_at"(%0, %c5) : (!shape.shape, index) -> (!shape.shape, !shape.shape)
  return %head, %tail : !shape.shape, !shape.shape
}

// -----

// Basic case.
// CHECK-LABEL: func @f
func @f() -> !shape.shape {
  // CHECK: shape.const_shape [7, 2] : !shape.shape
  %0 = shape.const_shape [1, 2] : !shape.shape
  %1 = shape.const_shape [7, 1] : !shape.shape
  %2 = shape.broadcast %0, %1 : !shape.shape, !shape.shape -> !shape.shape
  return %2 : !shape.shape
}

// -----

// Basic case including extent tensors.
// CHECK-LABEL: @broadcast
func @broadcast() -> tensor<?xindex> {
  // CHECK: shape.const_shape [7, 2] : tensor<?xindex>
  %0 = shape.const_shape [1, 2] : tensor<?xindex>
  %1 = shape.const_shape [7, 1] : tensor<?xindex>
  %2 = shape.broadcast %0, %1
      : tensor<?xindex>, tensor<?xindex> -> tensor<?xindex>
  return %2 : tensor<?xindex>
}

// -----

// Basic case including extent tensors.
// CHECK-LABEL: @broadcast
func @broadcast() -> !shape.shape {
  // CHECK: shape.const_shape [7, 2] : !shape.shape
  %0 = shape.const_shape [1, 2] : tensor<?xindex>
  %1 = shape.const_shape [7, 1] : tensor<?xindex>
  %2 = shape.broadcast %0, %1 : tensor<?xindex>, tensor<?xindex> -> !shape.shape
  return %2 : !shape.shape
}

// -----

// Rhs is a scalar.
// CHECK-LABEL: func @f
func @f(%arg0 : !shape.shape) -> !shape.shape {
  // CHECK: return %arg0
  %0 = shape.const_shape [] : !shape.shape
  %1 = shape.broadcast %arg0, %0 : !shape.shape, !shape.shape -> !shape.shape
  return %1 : !shape.shape
}

// -----

// Lhs is a scalar.
// CHECK-LABEL: func @f
func @f(%arg0 : !shape.shape) -> !shape.shape {
  // CHECK: return %arg0
  %0 = shape.const_shape [] : !shape.shape
  %1 = shape.broadcast %0, %arg0 : !shape.shape, !shape.shape -> !shape.shape
  return %1 : !shape.shape
}

// -----

// Lhs is a scalar and rhs is constant.
// CHECK-LABEL: func @f
func @f() -> !shape.shape {
  // CHECK: %[[CST:.*]] = shape.const_shape [1, 2, 3] : !shape.shape
  // CHECK: return %[[CST]]
  %0 = shape.const_shape [] : !shape.shape
  %1 = shape.const_shape [1, 2, 3] : !shape.shape
  %2 = shape.broadcast %0, %1 : !shape.shape, !shape.shape -> !shape.shape
  return %2 : !shape.shape
}

// -----

// All but one operands are known empty shapes.
// CHECK-LABEL: @all_but_one_empty
// CHECK-SAME:  (%[[ARG:.*]]: !shape.shape)
func @all_but_one_empty(%arg0 : !shape.shape) -> !shape.shape {
  // CHECK: return %[[ARG]]
  %0 = shape.const_shape [] : !shape.shape
  %1 = shape.const_shape [] : tensor<0xindex>
  %2 = shape.broadcast %0, %arg0, %1, %0 : !shape.shape, !shape.shape,
      tensor<0xindex>, !shape.shape -> !shape.shape
  return %2 : !shape.shape
}

// -----

// Partial folding.
// CHECK-LABEL: @partial_folding
// CHECK-SAME:  (%[[ARG:.*]]: !shape.shape)
func @partial_folding(%arg0 : !shape.shape) -> !shape.shape {
<<<<<<< HEAD
  // CHECK: %[[CST_SHAPE:.*]] = constant dense<[1, 2, 3]> : tensor<3xindex>
=======
  // CHECK: %[[CST_SHAPE:.*]] = shape.const_shape [1, 2, 3] : tensor<3xindex>
>>>>>>> 11299179
  // CHECK: %[[RESULT:.*]] = shape.broadcast %[[ARG]], %[[CST_SHAPE]] : !shape.shape, tensor<3xindex> -> !shape.shape
  // CHECK: return %[[RESULT]]
  %0 = shape.const_shape [2, 1] : !shape.shape
  %1 = shape.const_shape [1, 2, 3] : tensor<3xindex>
  %2 = shape.broadcast %0, %arg0, %1, %0 : !shape.shape, !shape.shape,
      tensor<3xindex>, !shape.shape -> !shape.shape
  return %2 : !shape.shape
}

// -----

// Incompatible shapes. No folding.
// CHECK-LABEL: func @f
func @f() -> !shape.shape {
  // CHECK: shape.broadcast
  %0 = shape.const_shape [2] : !shape.shape
  %1 = shape.const_shape [7] : !shape.shape
  %2 = shape.broadcast %0, %1 : !shape.shape, !shape.shape -> !shape.shape
  return %2 : !shape.shape
}

// -----

// Dead code
// CHECK-LABEL: @broadcast
func @broadcast(%arg0 : !shape.shape, %arg1 : !shape.shape) {
  // CHECK-NEXT: return
  %0 = shape.broadcast %arg0, %arg1
      : !shape.shape, !shape.shape -> !shape.shape
  return
}

// -----

// Basic case.
// CHECK-LABEL: func @f
func @f() -> !shape.shape {
  // CHECK: shape.const_shape [0, 1, 2, 3] : !shape.shape
  %lhs = shape.const_shape [0, 1] : !shape.shape
  %rhs = shape.const_shape [2, 3] : !shape.shape
  %0 = shape.concat %lhs, %rhs
  return %0 : !shape.shape
}

// -----

// Basic case.
// CHECK-LABEL: func @f
func @f() -> tensor<2xindex> {
  // CHECK: shape.const_shape [0, 1] : tensor<2xindex>
  %cs = shape.const_shape [0, 1] : !shape.shape
  %0 = shape.to_extent_tensor %cs : !shape.shape -> tensor<2xindex>
  return %0 : tensor<2xindex>
}

// -----

// Basic case.
// CHECK-LABEL: func @f()
func @f() -> !shape.shape {
  // CHECK: shape.const_shape [3, 5, 11] : !shape.shape
  %e0 = constant 3 : index
  %e1 = constant 5 : index
  %e2 = constant 11 : index
  %ret = shape.from_extents %e0, %e1, %e2 : index, index, index
  return %ret : !shape.shape
}

// -----

// fold_const_size
// CHECK-LABEL: func @fold_const_size()
func @fold_const_size() -> !shape.shape {
  // CHECK: shape.const_shape [3, 5] : !shape.shape
  %e0 = shape.const_size 3
  %e1 = shape.const_size 5
  %ret = shape.from_extents %e0, %e1 : !shape.size, !shape.size
  return %ret : !shape.shape
}

// -----

// CHECK-LABEL: func @no_fold
func @no_fold(%arg0: index) -> !shape.shape {
  // CHECK-NOT: shape.const_shape
  %e0 = constant 3 : index
  %ret = shape.from_extents %e0, %arg0 : index, index
  return %ret : !shape.shape
}

// -----

// Cast constant size to index and fold it away.
// CHECK-LABEL: func @const_size_to_index
func @const_size_to_index() -> index {
  // CHECK-NOT: shape.index_cast
  %cs = shape.const_size 123
  // CHECK: constant 123 : index
  %ci = shape.size_to_index %cs : !shape.size
  return %ci : index
}

// -----

// Cast constant index to size and fold it away.
// CHECK-LABEL: func @const_index_to_size
func @const_index_to_size() -> !shape.size {
  // CHECK-NOT: index_cast
  %ci = constant 123 : index
  // CHECK: shape.const_size 123
  %cs = shape.index_to_size %ci
  return %cs : !shape.size
}

// -----

// Cast constant index to size, then back, and fold it away.
// CHECK-LABEL: func @const_index_to_size_to_index
func @const_index_to_size_to_index() -> index {
  // CHECK-NOT: shape.index_cast
  %ci0 = constant 123 : index
  %cs0 = shape.index_to_size %ci0
  // CHECK: %[[CI:.*]] = constant 123 : index
  // CHECK-NEXT: return %[[CI]] : index
  %ci1 = shape.size_to_index %cs0 : !shape.size
  return %ci1 : index
}

// -----

// No folding.
// CHECK-LABEL: func @nonfoldable_size_to_index
func @nonfoldable_size_to_index(%cs : !shape.size) -> index {
  // CHECK: shape.size_to_index
  %ci = shape.size_to_index %cs : !shape.size
  return %ci : index
}

// -----

// No folding.
// CHECK-LABEL: func @nonfoldable_index_to_size
func @nonfoldable_index_to_size(%ci : index) -> !shape.size {
  // CHECK: shape.index_to_size
  %cs = shape.index_to_size %ci
  return %cs : !shape.size
}

// -----

// Fold number of elements computation.
// CHECK-LABEL: func @num_elements
func @num_elements() -> !shape.size {
  // CHECK-NOT: shape.const_shape
  %shape = shape.const_shape [4, 5, 6] : !shape.shape
  // CHECK-NOT: shape.num_elements
  %num_elements = shape.num_elements %shape : !shape.shape -> !shape.size
  // CHECK: %[[NUM:.*]] = shape.const_size 120
  // CHECK-NEXT: return %[[NUM]] : !shape.size
  return %num_elements : !shape.size
}

// -----

// No folding.
// CHECK-LABEL: func @nonfoldable_num_elements
func @nonfoldable_num_elements(%shape : !shape.shape) -> !shape.size {
  // CHECK-NOT: shape.const_{{.*}}
  %num_elements = shape.num_elements %shape : !shape.shape -> !shape.size
  return %num_elements : !shape.size
}

// -----

// Basic folding.
// CHECK-LABEL: func @basic
func @basic() -> index {
  // CHECK: constant 2 : index
  %0 = shape.const_shape [0, 1, 2] : tensor<?xindex>
  %c2 = constant 2 : index
  %1 = shape.get_extent %0, %c2 : tensor<?xindex>, index -> index
  return %1 : index
}

// -----

// Should not fold.
// CHECK-LABEL: func @out_of_bounds
func @out_of_bounds() -> index {
  // CHECK: shape.const_shape
  // CHECK: shape.get_extent
  %0 = shape.const_shape [0, 1, 2] : tensor<?xindex>
  %c3 = constant 3 : index
  %1 = shape.get_extent %0, %c3 : tensor<?xindex>, index -> index
  return %1 : index
}

// -----

// Should not fold.
// CHECK-LABEL: func @not_const
func @not_const(%arg0: tensor<?xindex>) -> index {
  // CHECK: shape.get_extent
  %c3 = constant 3 : index
  %0 = shape.get_extent %arg0, %c3 : tensor<?xindex>, index -> index
  return %0 : index
}

// -----

// Basic folding.
// CHECK-LABEL: func @basic
func @basic() -> !shape.size {
  // CHECK: shape.const_size 2
  %0 = shape.const_shape [0, 1, 2] : !shape.shape
  %c2 = shape.const_size 2
  %1 = shape.get_extent %0, %c2 : !shape.shape, !shape.size -> !shape.size
  return %1 : !shape.size
}

// -----

// Should not fold.
// CHECK-LABEL: func @out_of_bounds
func @out_of_bounds() -> !shape.size {
  // CHECK: shape.const_shape
  // CHECK: shape.get_extent
  %0 = shape.const_shape [0, 1, 2] : !shape.shape
  %c3 = shape.const_size 3
  %1 = shape.get_extent %0, %c3 : !shape.shape, !shape.size -> !shape.size
  return %1 : !shape.size
}

// -----

// Should not fold.
// CHECK-LABEL: func @not_const
func @not_const(%arg0 : !shape.shape) -> !shape.size {
  // CHECK: shape.get_extent
  %c3 = shape.const_size 3
  %0 = shape.get_extent %arg0, %c3 : !shape.shape, !shape.size -> !shape.size
  return %0 : !shape.size
}

// -----
// cstr_eq with non-constant but known equal shapes can be removed.
// CHECK-LABEL: func @f
func @f(%arg0 : !shape.shape) {
  // CHECK-NEXT: shape.const_witness true
  // CHECK-NEXT: consume.witness
  // CHECK-NEXT: return
  %0 = shape.cstr_eq %arg0, %arg0, %arg0 : !shape.shape, !shape.shape, !shape.shape
  "consume.witness"(%0) : (!shape.witness) -> ()
  return
}

// -----
// cstr_eq with equal const_shapes can be folded
// CHECK-LABEL: func @f
func @f() {
  // CHECK-NEXT: shape.const_witness true
  // CHECK-NEXT: consume.witness
  // CHECK-NEXT: return
  %cs0 = shape.const_shape [0, 1] : !shape.shape
  %cs1 = shape.const_shape [0, 1] : !shape.shape
  %cs2 = shape.const_shape [0, 1] : !shape.shape
  %0 = shape.cstr_eq %cs0, %cs1, %cs2 : !shape.shape, !shape.shape, !shape.shape
  "consume.witness"(%0) : (!shape.witness) -> ()
  return
}

// -----
// cstr_eq with unequal const_shapes cannot be folded
// CHECK-LABEL: func @f
func @f() {
  // CHECK-NEXT: shape.const_shape
  // CHECK-NEXT: shape.const_shape
  // CHECK-NEXT: shape.cstr_eq
  // CHECK-NEXT: consume.witness
  // CHECK-NEXT: return
  %cs0 = shape.const_shape [0, 1] : !shape.shape
  %cs1 = shape.const_shape [3, 1] : !shape.shape
  %0 = shape.cstr_eq %cs0, %cs1 : !shape.shape, !shape.shape
  "consume.witness"(%0) : (!shape.witness) -> ()
  return
}

// -----
// cstr_eq without const_shapes cannot be folded
// CHECK-LABEL: func @f
func @f(%arg0: !shape.shape, %arg1: !shape.shape) {
  // CHECK-NEXT: shape.cstr_eq
  // CHECK-NEXT: consume.witness
  // CHECK-NEXT: return
  %0 = shape.cstr_eq %arg0, %arg1 : !shape.shape, !shape.shape
  "consume.witness"(%0) : (!shape.witness) -> ()
  return
}

// -----
// cstr_require with constant can be folded
// CHECK-LABEL: func @cstr_require_fold
func @cstr_require_fold() {
  // CHECK-NEXT: shape.const_witness true
  // CHECK-NEXT: consume.witness
  // CHECK-NEXT: return
  %true = constant true
  %0 = shape.cstr_require %true, "msg"
  "consume.witness"(%0) : (!shape.witness) -> ()
  return
}

// -----
// cstr_require without constant cannot be folded
// CHECK-LABEL: func @cstr_require_no_fold
func @cstr_require_no_fold(%arg0: i1) {
  // CHECK-NEXT: shape.cstr_require
  // CHECK-NEXT: consume.witness
  // CHECK-NEXT: return
  %0 = shape.cstr_require %arg0, "msg"
  "consume.witness"(%0) : (!shape.witness) -> ()
  return
}

// -----
// `assuming_all` with all `cstr_eq` and shared operands can be collapsed.
// CHECK-LABEL: func @assuming_all_to_cstr_eq
// CHECK-SAME: (%[[A:.*]]: !shape.shape, %[[B:.*]]: tensor<?xindex>, %[[C:.*]]: tensor<3xindex>)
func @assuming_all_to_cstr_eq(%a : !shape.shape, %b : tensor<?xindex>,
    %c : tensor<3xindex>) -> !shape.witness {
  // CHECK: %[[RESULT:.*]] = shape.cstr_eq %[[A]], %[[B]], %[[B]], %[[C]]
  // CHECK: return %[[RESULT]]
  %0 = shape.cstr_eq %a, %b : !shape.shape, tensor<?xindex>
  %1 = shape.cstr_eq %b, %c : tensor<?xindex>, tensor<3xindex>
  %2 = shape.assuming_all %0, %1
  return %2 : !shape.witness
}

// -----
// `assuming_all` with all `cstr_eq` but disjoint operands cannot be collapsed.
// CHECK-LABEL: func @assuming_all_to_cstr_eq
// CHECK-SAME: (%[[A:.*]]: !shape.shape, %[[B:.*]]: tensor<?xindex>, %[[C:.*]]: tensor<3xindex>, %[[D:.*]]: tensor<3xindex>)
func @assuming_all_to_cstr_eq(%a : !shape.shape, %b : tensor<?xindex>,
    %c : tensor<3xindex>, %d : tensor<3xindex>) -> !shape.witness {
  // CHECK: %[[EQ0:.*]] = shape.cstr_eq %[[A]], %[[B]]
  // CHECK: %[[EQ1:.*]] = shape.cstr_eq %[[C]], %[[D]]
  // CHECK: %[[RESULT:.*]] = shape.assuming_all %[[EQ0]], %[[EQ1]]
  // CHECK: return %[[RESULT]]
  %0 = shape.cstr_eq %a, %b : !shape.shape, tensor<?xindex>
  %1 = shape.cstr_eq %c, %d : tensor<3xindex>, tensor<3xindex>
  %2 = shape.assuming_all %0, %1
  return %2 : !shape.witness
}

// -----
// assuming_all with known passing witnesses can be folded
// CHECK-LABEL: func @f
func @f() {
  // CHECK-NEXT: shape.const_witness true
  // CHECK-NEXT: consume.witness
  // CHECK-NEXT: return
  %0 = shape.const_witness true
  %1 = shape.const_witness true
  %2 = shape.const_witness true
  %3 = shape.assuming_all %0, %1, %2
  "consume.witness"(%3) : (!shape.witness) -> ()
  return
}

// -----

// assuming_all should not be removed if more than one witness is not
// statically passing
//
// Additionally check that the attribute is moved to the end as this op is
// commutative.
// CHECK-LABEL: func @f
func @f() {
  // CHECK-NEXT: %[[UNKNOWN1:.*]] = "test.source"
  // CHECK-NEXT: %[[UNKNOWN2:.*]] = "test.source"
  // CHECK-NEXT: shape.assuming_all %[[UNKNOWN1]], %[[UNKNOWN2]]
  // CHECK-NEXT: consume.witness
  // CHECK-NEXT: return
  %0 = shape.const_witness true
  %1 = "test.source"() : () -> !shape.witness
  %2 = "test.source"() : () -> !shape.witness
  %3 = shape.assuming_all %0, %1, %2
  "consume.witness"(%3) : (!shape.witness) -> ()
  return
}

// -----

// any can be replaced with a constant input if it has one.
// CHECK-LABEL: func @f
func @f(%arg : !shape.shape) -> !shape.shape {
  // CHECK-NEXT: %[[CS:.*]] = shape.const_shape
  // CHECK-NEXT: return %[[CS]]
  %0 = shape.const_shape [2, 3, 4] : !shape.shape
  %1 = shape.any %0, %arg : !shape.shape, !shape.shape -> !shape.shape
  return %1 : !shape.shape
}

// -----

// any can be replaced with a constant input if it has one.
// CHECK-LABEL: func @f
func @f(%arg : tensor<?xindex>) -> tensor<?xindex> {
  // CHECK-NEXT: %[[CS:.*]] = shape.const_shape [2, 3, 4] : tensor<?xindex>
  // CHECK-NEXT: return %[[CS]] : tensor<?xindex>
  %0 = shape.const_shape [2, 3, 4] : tensor<?xindex>
  %1 = shape.any %0, %arg : tensor<?xindex>, tensor<?xindex> -> tensor<?xindex>
  return %1 : tensor<?xindex>
}

// -----

// Folding of any with partially constant operands is not yet implemented.
// CHECK-LABEL: func @f
func @f(%arg0 : !shape.shape, %arg1 : !shape.shape) -> !shape.shape {
  // CHECK-NEXT: %[[CS:.*]] = shape.any
  // CHECK-NEXT: return %[[CS]]
  %1 = shape.any %arg0, %arg1 : !shape.shape, !shape.shape -> !shape.shape
  return %1 : !shape.shape
}

// -----

// assuming with a known passing witness can be removed
// CHECK-LABEL: func @f
func @f() {
  // CHECK-NEXT: source
  // CHECK-NEXT: sink
  // CHECK-NEXT: return
  %0 = shape.const_witness true
  %1 = shape.assuming %0 -> index {
    %2 = "test.source"() : () -> (index)
    shape.assuming_yield %2 : index
  }
  "test.sink"(%1) : (index) -> ()
  return
}

// -----

// assuming without a known passing passing witness cannot be removed
// CHECK-LABEL: func @f
func @f() {
  // CHECK-NEXT: test.source
  // CHECK-NEXT: shape.assuming
  // CHECK-NEXT:   test.source
  // CHECK-NEXT:   shape.assuming_yield
  // CHECK-NEXT: }
  // CHECK-NEXT: test.sink
  // CHECK-NEXT: return
  %0 = "test.source"() : () -> (!shape.witness)
  %1 = shape.assuming %0 -> index {
    %2 = "test.source"() : () -> (index)
    shape.assuming_yield %2 : index
  }
  "test.sink"(%1) : (index) -> ()
  return
}

// -----

// Remove unused results from assuming ops.
// CHECK-LABEL: func @unused_assuming_results
func @unused_assuming_results() {
  // CHECK: %[[ASSUMING_RESULT:.*]] = shape.assuming %0 -> (f32) {
  // CHECK:   %{{.*}} = "produce.redundant"
  // CHECK:   %[[MEANINGFUL:.*]] = "produce.meaningful"
  // CHECK:   shape.assuming_yield %[[MEANINGFUL]] : f32
  // CHECK: }
  // CHECK: "use"(%[[ASSUMING_RESULT]])
  %0 = "test.source"() : () -> (!shape.witness)
  %1:2 = shape.assuming %0 -> (f32, f32) {
    %2 = "produce.redundant"() : () -> (f32)
    %3 = "produce.meaningful"() : () -> (f32)
    shape.assuming_yield %2, %3 : f32, f32
  }
  "use"(%1#1) : (f32) -> ()
  return
}

// -----
// Broadcastable with broadcastable constant shapes can be removed.
// CHECK-LABEL: func @f
func @f() {
  // CHECK-NEXT: shape.const_witness true
  // CHECK-NEXT: consume.witness
  // CHECK-NEXT: return
  %cs0 = shape.const_shape [3, 1] : !shape.shape
  %cs1 = shape.const_shape [1, 5] : !shape.shape
  %0 = shape.cstr_broadcastable %cs0, %cs1 : !shape.shape, !shape.shape
  "consume.witness"(%0) : (!shape.witness) -> ()
  return
}

// -----
// Empty shape arguments can be removed from broadcastable ops.
// CHECK-LABEL: func @f
// CHECK-SAME:  (%[[ARG0:.*]]: tensor<?xindex>, %[[ARG1:.*]]: tensor<?xindex>, %{{.*}}: tensor<0xindex>)
func @f(%arg0 : tensor<?xindex>, %arg1 : tensor<?xindex>, %arg2 : tensor<0xindex>) {
  // CHECK-NOT: const_shape
  // CHECK: cstr_broadcastable %[[ARG0]], %[[ARG1]] : tensor<?xindex>, tensor<?xindex>
  %0 = shape.const_shape [] : !shape.shape
  %1 = shape.cstr_broadcastable %arg0, %arg1, %0, %arg2
      : tensor<?xindex>, tensor<?xindex>, !shape.shape, tensor<0xindex>
  "consume.witness"(%1) : (!shape.witness) -> ()
  return
}

// -----
// Broadcastable with non-broadcastable constant shapes is always false
// CHECK-LABEL: func @static_non_broadcastable
func @static_non_broadcastable() {
  // CHECK-NEXT: shape.const_shape
  // CHECK-NEXT: shape.const_shape
  // CHECK-NEXT: shape.cstr_broadcastable
  // CHECK-NEXT: consume.witness
  // CHECK-NEXT: return
  %cs0 = shape.const_shape [1, 3] : !shape.shape
  %cs1 = shape.const_shape [1, 5] : !shape.shape
  %0 = shape.cstr_broadcastable %cs0, %cs1 : !shape.shape, !shape.shape
  "consume.witness"(%0) : (!shape.witness) -> ()
  return
}

// -----
// Broadcastable without guaranteed broadcastable shapes cannot be removed.
// CHECK-LABEL: func @f
func @f(%arg0 : !shape.shape) {
  // CHECK-NEXT: shape.const_shape
  // CHECK-NEXT: shape.cstr_broadcastable
  // CHECK-NEXT: consume.witness
  // CHECK-NEXT: return
  %cs0 = shape.const_shape [1, 3] : !shape.shape
  %0 = shape.cstr_broadcastable %arg0, %cs0 : !shape.shape, !shape.shape
  "consume.witness"(%0) : (!shape.witness) -> ()
  return
}

// -----
// Broadcastable with non-constant but known equal shapes can be removed.
// CHECK-LABEL: func @f
func @f(%arg0 : !shape.shape) {
  // CHECK-NEXT: shape.const_witness true
  // CHECK-NEXT: consume.witness
  // CHECK-NEXT: return
  %0 = shape.cstr_broadcastable %arg0, %arg0 : !shape.shape, !shape.shape
  "consume.witness"(%0) : (!shape.witness) -> ()
  return
}

// -----

// Broadcastable canonicalization also works on extent tensors.
// CHECK-LABEL: func @broadcastable_on_extent_tensors
func @broadcastable_on_extent_tensors(%arg : tensor<?xindex>) {
  // CHECK-NEXT: shape.const_witness true
  // CHECK-NEXT: consume.witness
  // CHECK-NEXT: return
  %0 = shape.cstr_broadcastable %arg, %arg : tensor<?xindex>, tensor<?xindex>
  "consume.witness"(%0) : (!shape.witness) -> ()
  return
}

// -----
// Fold ternary broadcastable
// CHECK-LABEL: func @f
func @f() {
  // CHECK-NEXT: shape.const_witness true
  // CHECK-NEXT: consume.witness
  // CHECK-NEXT: return
  %cs0 = shape.const_shape [8, 1] : !shape.shape
  %cs1 = shape.const_shape [1, 8] : !shape.shape
  %cs2 = shape.const_shape [1, 1] : !shape.shape
  %0 = shape.cstr_broadcastable %cs0, %cs1, %cs2 : !shape.shape, !shape.shape, !shape.shape
  "consume.witness"(%0) : (!shape.witness) -> ()
  return
}

// -----
// Fold ternary broadcastable with dynamic ranks
// CHECK-LABEL: func @f
func @f() {
  // CHECK-NEXT: shape.const_witness true
  // CHECK-NEXT: consume.witness
  // CHECK-NEXT: return
  %cs0 = shape.const_shape [8, 1] : !shape.shape
  %cs1 = shape.const_shape [1, -1] : !shape.shape
  %0 = shape.cstr_broadcastable %cs0, %cs0, %cs1 : !shape.shape, !shape.shape, !shape.shape
  "consume.witness"(%0) : (!shape.witness) -> ()
  return
}

// -----
// One scalar and one non-scalar and one unknown cannot be broadcasted at compile time
// CHECK-LABEL: func @f
func @f() {
  // CHECK: shape.cstr_broadcastable
  // CHECK-NEXT: consume.witness
  // CHECK-NEXT: return
  %cs0 = shape.const_shape [8, 1] : !shape.shape
  %cs1 = shape.const_shape [1, 8] : !shape.shape
  %cs2 = shape.const_shape [1, -1] : !shape.shape
  %0 = shape.cstr_broadcastable %cs0, %cs1, %cs2 : !shape.shape, !shape.shape, !shape.shape
  "consume.witness"(%0) : (!shape.witness) -> ()
  return
}

// -----
// One scalar and two unknowns cannot be broadcasted at compile time
// CHECK-LABEL: func @f
func @f() {
  // CHECK: shape.cstr_broadcastable
  // CHECK-NEXT: consume.witness
  // CHECK-NEXT: return
  %cs0 = shape.const_shape [8, 1] : !shape.shape
  %cs1 = shape.const_shape [1, -1] : !shape.shape
  %cs2 = shape.const_shape [8, -1] : !shape.shape
  %0 = shape.cstr_broadcastable %cs0, %cs1, %cs2 : !shape.shape, !shape.shape, !shape.shape
  "consume.witness"(%0) : (!shape.witness) -> ()
  return
}

// -----
// Broadcastable with scalars and a non-scalar can be constant folded
// CHECK-LABEL: func @f
func @f(%arg0 : !shape.shape) {
  // CHECK-NEXT: shape.const_witness true
  // CHECK-NEXT: consume.witness
  // CHECK-NEXT: return
  %cs0 = shape.const_shape [] : !shape.shape
  %0 = shape.cstr_broadcastable %cs0, %cs0, %arg0 : !shape.shape, !shape.shape, !shape.shape
  "consume.witness"(%0) : (!shape.witness) -> ()
  return
}

// -----
// One scalar and one non-scalar and one unknown cannot be folded.
// CHECK-LABEL: func @f
func @f(%arg0 : !shape.shape) {
  // CHECK: shape.cstr_broadcastable
  // CHECK-NEXT: consume.witness
  // CHECK-NEXT: return
  %cs0 = shape.const_shape [] : !shape.shape
  %cs1 = shape.const_shape [2] : !shape.shape
  %0 = shape.cstr_broadcastable %cs0, %cs1, %arg0 : !shape.shape, !shape.shape, !shape.shape
  "consume.witness"(%0) : (!shape.witness) -> ()
  return
}

// -----

// Fold `rank` based on constant shape.
// CHECK-LABEL: @fold_rank
func @fold_rank() -> !shape.size {
  // CHECK: %[[RESULT:.*]] = shape.const_size 5
  // CHECK: return %[[RESULT]] : !shape.size
  %shape = shape.const_shape [3, 4, 5, 6, 7] : !shape.shape
  %rank = shape.rank %shape : !shape.shape -> !shape.size
  return %rank : !shape.size
}

// -----

// Do not fold `rank` if shape is dynamic.
// CHECK-LABEL: @dont_fold_rank
// CHECK-SAME: (%[[SHAPE:.*]]: !shape.shape) -> !shape.size
func @dont_fold_rank(%shape : !shape.shape) -> !shape.size {
  // CHECK: %[[RESULT:.*]] = shape.rank %[[SHAPE]]
  // CHECK: return %[[RESULT]] : !shape.size
  %rank = shape.rank %shape : !shape.shape -> !shape.size
  return %rank : !shape.size
}

// -----

// Fold `rank` based on constant extent tensor.
// CHECK-LABEL: @fold_rank
func @fold_rank() -> index {
  // CHECK: %[[RESULT:.*]] = constant 5 : index
  // CHECK: return %[[RESULT]] : index
  %shape = shape.const_shape [3, 4, 5, 6, 7] : tensor<?xindex>
  %rank = shape.rank %shape : tensor<?xindex> -> index
  return %rank : index
}

// -----

// Do not fold `rank` for non-constant extent tensors.
// CHECK-LABEL: @dont_fold_rank
// CHECK-SAME: (%[[SHAPE:.*]]: tensor<?xindex>) -> index
func @dont_fold_rank(%shape : tensor<?xindex>) -> index {
  // CHECK: %[[RESULT:.*]] = shape.rank %[[SHAPE]] : tensor<?xindex> -> index
  // CHECK: return %[[RESULT]] : index
  %rank = shape.rank %shape : tensor<?xindex> -> index
  return %rank : index
}

// -----

// Canonicalize `rank` when shape is derived from ranked tensor.
// CHECK-LABEL: @canonicalize_rank
func @canonicalize_rank(%arg : tensor<1x2x?xf32>) -> index {
  // CHECK: %[[RESULT:.*]] = constant 3 : index
  // CHECK: return %[[RESULT]] : index
  %shape = shape.shape_of %arg : tensor<1x2x?xf32> -> tensor<?xindex>
  %rank = shape.rank %shape : tensor<?xindex> -> index
  return %rank : index
}

// -----

// Canonicalize `rank` when shape is derived from ranked tensor.
// CHECK-LABEL: @canonicalize_rank
func @canonicalize_rank_size(%arg : tensor<1x2x?xf32>) -> !shape.size {
  // CHECK: %[[RESULT:.*]] = shape.const_size 3
  // CHECK: return %[[RESULT]] : !shape.size
  %shape = shape.shape_of %arg : tensor<1x2x?xf32> -> !shape.shape
  %rank = shape.rank %shape : !shape.shape -> !shape.size
  return %rank : !shape.size
}

// -----

// Do not canonicalize `rank` when shape is derived from unranked tensor.
// CHECK-LABEL: @dont_canonicalize_rank
// CHECK-SAME: (%[[ARG:.*]]: tensor<*xf32>) -> index
func @dont_canonicalize_rank(%arg : tensor<*xf32>) -> index {
  // CHECK: %[[SHAPE:.*]] = shape.shape_of %[[ARG]] : tensor<*xf32> -> tensor<?xindex>
  // CHECK: %[[SIZE:.*]] = shape.rank %[[SHAPE]]
  // CHECK: return %[[SIZE]] : index
  %shape = shape.shape_of %arg : tensor<*xf32> -> tensor<?xindex>
  %rank = shape.rank %shape : tensor<?xindex> -> index
  return %rank : index
}

// -----

// Canonicalize redundant conversion from `index` to `size` and back.
// CHECK-LABEL: @index_to_size_to_index
// CHECK-SAME: (%[[IDX:.*]]: index) -> index
func @index_to_size_to_index(%index : index) -> index {
  // CHECK: return %[[IDX]] : index
  %size = shape.index_to_size %index
  %result = shape.size_to_index %size : !shape.size
  return %result : index
}

// -----

// Canonicalize redundant conversion from `size` to `index` and back.
// CHECK-LABEL: @size_to_index_to_size
// CHECK-SAME: (%[[SIZE:.*]]: !shape.size) -> !shape.size
func @size_to_index_to_size(%size : !shape.size) -> !shape.size {
  // CHECK: return %[[SIZE]] : !shape.size
  %idx = shape.size_to_index %size : !shape.size
  %result = shape.index_to_size %idx
  return %result : !shape.size
}

// -----

// Canonicalize scalar cstr_broadcastable checks
// CHECK-LABEL: @cstr_broadcastable_scalar
func @cstr_broadcastable_scalar(%arg0 : tensor<?xf32>) {
  // CHECK-NEXT: shape.const_witness true
  // CHECK-NEXT: consume.witness
  // CHECK-NEXT: return
  %0 = shape.const_shape [] : !shape.shape
  %1 = shape.shape_of %arg0 : tensor<?xf32> -> tensor<?xindex>
  %2 = shape.cstr_broadcastable %0, %1 : !shape.shape, tensor<?xindex>
  "consume.witness"(%2) : (!shape.witness) -> ()
  return
}

// -----

// Do not canonicalize cstr_broadcastable checks with 2 unknowns
// CHECK-LABEL: @cstr_broadcastable_unknown
func @cstr_broadcastable_unknown(%arg0 : tensor<?xf32>, %arg1 : tensor<?xf32>) {
  // CHECK-NEXT: shape.shape_of %arg0
  // CHECK-NEXT: shape.shape_of %arg1
  // CHECK-NEXT: shape.cstr_broadcastable
  // CHECK-NEXT: consume.witness
  // CHECK-NEXT: return
  %0 = shape.shape_of %arg0 : tensor<?xf32> -> tensor<?xindex>
  %1 = shape.shape_of %arg1 : tensor<?xf32> -> tensor<?xindex>
  %2 = shape.cstr_broadcastable %0, %1 : tensor<?xindex>, tensor<?xindex>
  "consume.witness"(%2) : (!shape.witness) -> ()
  return
}

// -----

// Scalars are safe to broadcast to unranked sizes.
// CHECK-LABEL: @cstr_broadcastable_scalar_unranked
func @cstr_broadcastable_scalar_unranked(%arg0 : tensor<*xf32>, %arg1 : tensor<index>) {
  // CHECK-NEXT: shape.const_witness true
  // CHECK-NEXT: consume.witness
  // CHECK-NEXT: return
  %0 = shape.shape_of %arg1 : tensor<index> -> tensor<?xindex>
  %1 = shape.shape_of %arg0 : tensor<*xf32> -> tensor<?xindex>
  %2 = shape.cstr_broadcastable %0, %1 : tensor<?xindex>, tensor<?xindex>
  "consume.witness"(%2) : (!shape.witness) -> ()
  return
}

// -----

// Fold `shape_eq` for equal and constant shapes.
// CHECK-LABEL: @shape_eq_fold_1
func @shape_eq_fold_1() -> i1 {
  // CHECK: %[[RESULT:.*]] = constant true
  // CHECK: return %[[RESULT]] : i1
  %a = shape.const_shape [1, 2, 3] : !shape.shape
  %b = shape.const_shape [1, 2, 3] : tensor<?xindex>
  %c = shape.const_shape [1, 2, 3] : tensor<?xindex>
  %result = shape.shape_eq %a, %b, %c : !shape.shape, tensor<?xindex>, tensor<?xindex>
  return %result : i1
}

// -----

// Fold `shape_eq` for different but constant shapes of same length.
// CHECK-LABEL: @shape_eq_fold_0
func @shape_eq_fold_0() -> i1 {
  // CHECK: %[[RESULT:.*]] = constant false
  // CHECK: return %[[RESULT]] : i1
  %a = shape.const_shape [1, 2, 3] : tensor<?xindex>
  %b = shape.const_shape [4, 5, 6] : tensor<?xindex>
  %c = shape.const_shape [4, 5, 6] : tensor<?xindex>
  %result = shape.shape_eq %a, %b, %c : tensor<?xindex>, tensor<?xindex>, tensor<?xindex>
  return %result : i1
}

// -----

// Fold `shape_eq` for different but constant shapes of different length.
// CHECK-LABEL: @shape_eq_fold_0
func @shape_eq_fold_0() -> i1 {
  // CHECK: %[[RESULT:.*]] = constant false
  // CHECK: return %[[RESULT]] : i1
  %a = shape.const_shape [1, 2, 3, 4, 5, 6] : !shape.shape
  %b = shape.const_shape [1, 2, 3] : !shape.shape
  %result = shape.shape_eq %a, %b : !shape.shape, !shape.shape
  return %result : i1
}

// -----

// Do not fold `shape_eq` for non-constant different shapes.
// CHECK-LABEL: @shape_eq_do_not_fold
// CHECK-SAME: (%[[A:.*]]: !shape.shape) -> i1
func @shape_eq_do_not_fold(%a : !shape.shape) -> i1 {
  // CHECK: %[[B:.*]] = shape.const_shape [4, 5, 6]
  // CHECK: %[[RESULT:.*]] = shape.shape_eq %[[A]], %[[B]] : !shape.shape, !shape.shape
  // CHECK: return %[[RESULT]] : i1
  %b = shape.const_shape [4, 5, 6] : !shape.shape
  %result = shape.shape_eq %a, %b : !shape.shape, !shape.shape
  return %result : i1
}

// -----

// Fold `mul` for constant sizes.
// CHECK-LABEL: @fold_mul_size
func @fold_mul_size() -> !shape.size {
  // CHECK: %[[RESULT:.*]] = shape.const_size 6
  // CHECK: return %[[RESULT]] : !shape.size
  %c2 = shape.const_size 2
  %c3 = shape.const_size 3
  %result = shape.mul %c2, %c3 : !shape.size, !shape.size -> !shape.size
  return %result : !shape.size
}

// -----

// Fold `mul` for constant indices.
// CHECK-LABEL: @fold_mul_index
func @fold_mul_index() -> index {
  // CHECK: %[[RESULT:.*]] = constant 6 : index
  // CHECK: return %[[RESULT]] : index
  %c2 = constant 2 : index
  %c3 = constant 3 : index
  %result = shape.mul %c2, %c3 : index, index -> index
  return %result : index
}

// -----

// Fold `mul` for mixed constants.
// CHECK-LABEL: @fold_mul_mixed
func @fold_mul_mixed() -> !shape.size {
  // CHECK: %[[RESULT:.*]] = shape.const_size 6
  // CHECK: return %[[RESULT]] : !shape.size
  %c2 = shape.const_size 2
  %c3 = constant 3 : index
  %result = shape.mul %c2, %c3 : !shape.size, index -> !shape.size
  return %result : !shape.size
}

// -----

// Fold `div` for constant sizes.
// CHECK-LABEL: @fold_div_size
func @fold_div_size() -> !shape.size {
  // CHECK: %[[RESULT:.*]] = shape.const_size 3
  // CHECK: return %[[RESULT]] : !shape.size
  %c2 = shape.const_size 10
  %c3 = shape.const_size 3
  %result = shape.div %c2, %c3 : !shape.size, !shape.size -> !shape.size
  return %result : !shape.size
}

// -----

// Fold `div` for constant indices.
// CHECK-LABEL: @fold_div_index
func @fold_div_index() -> index {
  // CHECK: %[[RESULT:.*]] = constant 2 : index
  // CHECK: return %[[RESULT]] : index
  %c2 = constant 10 : index
  %c3 = constant 4 : index
  %result = shape.div %c2, %c3 : index, index -> index
  return %result : index
}

// -----

// Fold `div` for constant indices and lhs is negative.
// CHECK-LABEL: @fold_div_index_neg_lhs
func @fold_div_index_neg_lhs() -> index {
  // CHECK: %[[RESULT:.*]] = constant -3 : index
  // CHECK: return %[[RESULT]] : index
  %c2 = constant -10 : index
  %c3 = constant 4 : index
  %result = shape.div %c2, %c3 : index, index -> index
  return %result : index
}

// -----

// Fold `div` for constant indices and rhs is negative.
// CHECK-LABEL: @fold_div_index_neg_rhs
func @fold_div_index_neg_rhs() -> index {
  // CHECK: %[[RESULT:.*]] = constant -3 : index
  // CHECK: return %[[RESULT]] : index
  %c2 = constant 10 : index
  %c3 = constant -4 : index
  %result = shape.div %c2, %c3 : index, index -> index
  return %result : index
}

// -----

// Fold `div` for mixed constants.
// CHECK-LABEL: @fold_div_mixed
func @fold_div_mixed() -> !shape.size {
  // CHECK: %[[RESULT:.*]] = shape.const_size 4
  // CHECK: return %[[RESULT]] : !shape.size
  %c2 = shape.const_size 12
  %c3 = constant 3 : index
  %result = shape.div %c2, %c3 : !shape.size, index -> !shape.size
  return %result : !shape.size
}

// -----

// Fold index_cast when already on index.
// CHECK-LABEL: @fold_index_cast_on_index
func @fold_index_cast_on_index(%arg: index) -> index {
  // CHECK-NOT: size_to_index
  %0 = shape.size_to_index %arg : index
  return %0 : index
}

// -----

// Fold to_extent_tensor when already on tensor.
// CHECK-LABEL: @fold_to_extent_tensor_on_tensor
func @fold_to_extent_tensor_on_tensor(%arg: tensor<?xindex>) -> tensor<?xindex> {
  // CHECK-NOT: to_extent_tensor
  %0 = shape.to_extent_tensor %arg : tensor<?xindex> -> tensor<?xindex>
  return %0 : tensor<?xindex>
}

// -----

// Fold assuming_all with a single input
// CHECK-LABEL: @fold_assuming_all_single_element
func @fold_assuming_all_single_element(%arg: tensor<?xindex>) {
  // CHECK-NOT: assuming_all
  %0 = "test.source"() : () -> (!shape.witness)
  %1 = shape.assuming_all %0
  "consume.witness"(%1) : (!shape.witness) -> ()
  return
}

// -----

// Verify that tensor.cast folding uses the correct type
// CHECK-LABEL: @fold_tensor.cast_of_const_shape_returned
func @fold_tensor.cast_of_const_shape_returned(%arg: i1) -> tensor<1xindex> {
  // CHECK: shape.const_shape [2] : tensor<1xindex>
  // CHECK-NOT: tensor.cast
  %0 = shape.const_shape [2] : tensor<?xindex>
  %1 = tensor.cast %0 : tensor<?xindex> to tensor<1xindex>
  return %1 : tensor<1xindex>
}

// -----

// Verify that tensor.cast folding uses the correct type
// CHECK-LABEL: @fold_tensor.cast_of_const_shape_returned_dynamic
func @fold_tensor.cast_of_const_shape_returned_dynamic(%arg: i1) -> tensor<?xindex> {
  // CHECK: shape.const_shape [2] : tensor<?xindex>
  // CHECK-NOT: tensor.cast
  %0 = shape.const_shape [2] : tensor<1xindex>
  %1 = tensor.cast %0 : tensor<1xindex> to tensor<?xindex>
  return %1 : tensor<?xindex>
}

// -----

// CHECK-LABEL: @is_broadcastable_on_same_shape
func @is_broadcastable_on_same_shape(%shape : !shape.shape) -> i1 {
  // CHECK-NOT: is_broadcastable
  // CHECK: %[[RES:.*]] = constant true
  // CHECK: return %[[RES]]
  %0 = shape.is_broadcastable %shape, %shape, %shape
      : !shape.shape, !shape.shape, !shape.shape
  return %0 : i1
}

// -----

// CHECK-LABEL: @is_broadcastable_on_duplicate_shapes
// CHECK-SAME: (%[[A:.*]]: !shape.shape, %[[B:.*]]: !shape.shape)
func @is_broadcastable_on_duplicate_shapes(%a : !shape.shape, %b : !shape.shape)
    -> i1 {
  // CHECK: %[[RES:.*]] = shape.is_broadcastable %[[A]], %[[B]] :
  // CHECK: return %[[RES]]
  %0 = shape.is_broadcastable %a, %b, %a, %a, %a, %b : !shape.shape,
      !shape.shape, !shape.shape, !shape.shape, !shape.shape, !shape.shape
  return %0 : i1
}

// -----

// CHECK-LABEL: @cstr_broadcastable_on_duplicate_shapes
// CHECK-SAME: (%[[A:.*]]: !shape.shape, %[[B:.*]]: !shape.shape)
func @cstr_broadcastable_on_duplicate_shapes(%a : !shape.shape,
    %b : !shape.shape) -> !shape.witness {
  // CHECK: %[[RES:.*]] = shape.cstr_broadcastable %[[A]], %[[B]] :
  // CHECK: return %[[RES]]
  %0 = shape.cstr_broadcastable %a, %b, %a, %a, %a, %b : !shape.shape,
      !shape.shape, !shape.shape, !shape.shape, !shape.shape, !shape.shape
  return %0 : !shape.witness
}

// -----

// CHECK-LABEL: @broadcast_on_same_shape
// CHECK-SAME: (%[[SHAPE:.*]]: !shape.shape)
func @broadcast_on_same_shape(%shape : !shape.shape) -> !shape.shape {
  // CHECK-NOT: broadcast
  // CHECK: return %[[SHAPE]]
  %0 = shape.broadcast %shape, %shape, %shape : !shape.shape, !shape.shape,
      !shape.shape -> !shape.shape
  return %0 : !shape.shape
}

// -----

// CHECK-LABEL: @broadcast_on_duplicate_shapes
// CHECK-SAME: (%[[A:.*]]: !shape.shape, %[[B:.*]]: !shape.shape)
func @broadcast_on_duplicate_shapes(%a : !shape.shape, %b : !shape.shape)
    -> !shape.shape {
  // CHECK: %[[RES:.*]] = shape.broadcast %[[A]], %[[B]] :
  // CHECK: return %[[RES]]
  %0 = shape.broadcast %a, %b, %a, %a, %a, %b : !shape.shape, !shape.shape,
      !shape.shape, !shape.shape, !shape.shape, !shape.shape -> !shape.shape
  return %0 : !shape.shape
}

// -----

// CHECK-LABEL: @broadcast_on_single_operand
// CHECK-SAME: (%[[A:.*]]: tensor<?xindex>)
func @broadcast_on_single_operand(%a : tensor<?xindex>) {
  // CHECK-NOT: broadcast
  // CHECK: "use"(%[[A]])
  %0 = shape.broadcast %a : tensor<?xindex> -> tensor<?xindex>
  "use"(%0) : (tensor<?xindex>) -> ()
  return
}

// -----

// CHECK-LABEL: @broadcast_as_tensor_cast
// CHECK-SAME: (%[[A:.*]]: tensor<3xindex>)
func @broadcast_as_tensor_cast(%a : tensor<3xindex>) -> tensor<?xindex> {
  // CHECK: %[[RESULT:.*]] = tensor.cast %[[A]] : tensor<3xindex> to tensor<?xindex>
  // CHECK: return %[[RESULT]] : tensor<?xindex>
  %0 = shape.broadcast %a : tensor<3xindex> -> tensor<?xindex>
  return %0 : tensor<?xindex>
}

// -----

// CHECK-LABEL: @broadcast_as_from_extent_tensor
// CHECK-SAME: (%[[A:.*]]: tensor<?xindex>)
func @broadcast_as_from_extent_tensor(%a : tensor<?xindex>) -> !shape.shape {
  // CHECK: %[[RESULT:.*]] = shape.from_extent_tensor %[[A]] : tensor<?xindex>
  // CHECK: return %[[RESULT]] : !shape.shape
  %0 = shape.broadcast %a : tensor<?xindex> -> !shape.shape
  return %0 : !shape.shape
}

// -----

// CHECK-LABEL: @cast_extent_tensor
// CHECK-SAME: (%[[ARG:.*]]: tensor<?x?x?xf32>) -> tensor<?xindex>
func @cast_extent_tensor(%arg : tensor<?x?x?xf32>) -> tensor<?xindex> {
  // CHECK: %[[RESULT:.*]] = shape.shape_of %[[ARG]] : tensor<?x?x?xf32> -> tensor<?xindex>
  // CHECK: return %[[RESULT]] : tensor<?xindex>
  %0 = shape.shape_of %arg : tensor<?x?x?xf32> -> tensor<3xindex>
  %1 = tensor.cast %0 : tensor<3xindex> to tensor<?xindex>
  return %1 : tensor<?xindex>
}

// -----

// CHECK-LABEL: @cast_extent_tensor
// CHECK-SAME: (%[[ARG:.*]]: tensor<?x?x?xf32>) -> tensor<3xindex>
func @cast_extent_tensor(%arg : tensor<?x?x?xf32>) -> tensor<3xindex> {
  // CHECK: %[[RESULT:.*]] = shape.shape_of %[[ARG]] : tensor<?x?x?xf32> -> tensor<3xindex>
  // CHECK: return %[[RESULT]] : tensor<3xindex>
  %0 = shape.shape_of %arg : tensor<?x?x?xf32> -> tensor<?xindex>
  %1 = tensor.cast %0 : tensor<?xindex> to tensor<3xindex>
  return %1 : tensor<3xindex>
}

// -----

// CHECK-LABEL: @cast_extent_tensor
func @cast_extent_tensor(%arg : tensor<?x?x?x?xf32>) -> tensor<3xindex> {
  // CHECK: tensor.cast %{{.*}} : tensor<?xindex> to tensor<3xindex>
  %0 = shape.shape_of %arg : tensor<?x?x?x?xf32> -> tensor<?xindex>
  %1 = tensor.cast %0 : tensor<?xindex> to tensor<3xindex>
  return %1 : tensor<3xindex>
}

// -----

// CHECK-LABEL: @cast_extent_tensor
func @cast_extent_tensor(%arg : tensor<*xf32>) -> tensor<3xindex> {
  // CHECK: tensor.cast %{{.*}} : tensor<?xindex> to tensor<3xindex>
  %0 = shape.shape_of %arg : tensor<*xf32> -> tensor<?xindex>
  %1 = tensor.cast %0 : tensor<?xindex> to tensor<3xindex>
  return %1 : tensor<3xindex>
}

// ----

// CHECK-LABEL: max_same_arg
// CHECK-SAME: (%[[SHAPE:.*]]: !shape.shape)
func @max_same_arg(%a: !shape.shape) -> !shape.shape {
  %1 = shape.max %a, %a : !shape.shape, !shape.shape -> !shape.shape
  // CHECK: return %[[SHAPE]]
  return %1 : !shape.shape
}

// ----

// CHECK-LABEL: min_same_arg
// CHECK-SAME: (%[[SHAPE:.*]]: !shape.shape)
func @min_same_arg(%a: !shape.shape) -> !shape.shape {
  %1 = shape.min %a, %a : !shape.shape, !shape.shape -> !shape.shape
  // CHECK: return %[[SHAPE]]
  return %1 : !shape.shape
}
<<<<<<< HEAD

=======
>>>>>>> 11299179
// ----

// CHECK-LABEL: @cstr_broadcastable_folding
func @cstr_broadcastable_folding(%arg : tensor<?x4xf32>) {
  // CHECK: const_witness true
  %0 = shape.shape_of %arg : tensor<?x4xf32> -> tensor<2xindex>
<<<<<<< HEAD
  %1 = constant dense<[4]> : tensor<1xindex>
  %2 = shape.cstr_broadcastable %0, %1: tensor<2xindex>, tensor<1xindex>
  "use"(%2) : (!shape.witness) -> ()
=======
  %1 = shape.const_shape [4] : tensor<1xindex>
  %2 = shape.cstr_broadcastable %0, %1: tensor<2xindex>, tensor<1xindex>
  "use"(%2) : (!shape.witness) -> ()
}

// -----

// CHECK-LABEL: @cast_extent_tensor_operands
// CHECK-SAME: (%[[ARG0:.*]]: tensor<?xindex>, %[[ARG1:.*]]: tensor<3xindex>)
func @cast_extent_tensor_operands(%arg0 : tensor<?xindex>,
    %arg1 : tensor<3xindex>) -> (!shape.witness, tensor<?xindex>) {
  // CHECK: %[[CAST_ARG0:.*]] = tensor.cast %[[ARG0]] : tensor<?xindex> to tensor<3xindex>
  // CHECK: %[[WIT:.*]] = shape.cstr_broadcastable %[[CAST_ARG0]], %[[ARG1]] : tensor<3xindex>, tensor<3xindex>
  // CHECK: %[[RES:.*]] = shape.broadcast %[[CAST_ARG0]], %[[ARG1]] : tensor<3xindex>, tensor<3xindex>
  // CHECK: return %[[WIT]], %[[RES]]
  %0 = tensor.cast %arg0 : tensor<?xindex> to tensor<3xindex>
  %1 = tensor.cast %arg1 : tensor<3xindex> to tensor<?xindex>
  %2 = shape.cstr_broadcastable %0, %1 : tensor<3xindex>, tensor<?xindex>
  %3 = shape.broadcast %0, %1 :tensor<3xindex>, tensor<?xindex>
      -> tensor<?xindex>
  return %2, %3 : !shape.witness, tensor<?xindex>
>>>>>>> 11299179
}<|MERGE_RESOLUTION|>--- conflicted
+++ resolved
@@ -138,11 +138,7 @@
 // CHECK-LABEL: @partial_folding
 // CHECK-SAME:  (%[[ARG:.*]]: !shape.shape)
 func @partial_folding(%arg0 : !shape.shape) -> !shape.shape {
-<<<<<<< HEAD
-  // CHECK: %[[CST_SHAPE:.*]] = constant dense<[1, 2, 3]> : tensor<3xindex>
-=======
   // CHECK: %[[CST_SHAPE:.*]] = shape.const_shape [1, 2, 3] : tensor<3xindex>
->>>>>>> 11299179
   // CHECK: %[[RESULT:.*]] = shape.broadcast %[[ARG]], %[[CST_SHAPE]] : !shape.shape, tensor<3xindex> -> !shape.shape
   // CHECK: return %[[RESULT]]
   %0 = shape.const_shape [2, 1] : !shape.shape
@@ -1329,21 +1325,12 @@
   // CHECK: return %[[SHAPE]]
   return %1 : !shape.shape
 }
-<<<<<<< HEAD
-
-=======
->>>>>>> 11299179
 // ----
 
 // CHECK-LABEL: @cstr_broadcastable_folding
 func @cstr_broadcastable_folding(%arg : tensor<?x4xf32>) {
   // CHECK: const_witness true
   %0 = shape.shape_of %arg : tensor<?x4xf32> -> tensor<2xindex>
-<<<<<<< HEAD
-  %1 = constant dense<[4]> : tensor<1xindex>
-  %2 = shape.cstr_broadcastable %0, %1: tensor<2xindex>, tensor<1xindex>
-  "use"(%2) : (!shape.witness) -> ()
-=======
   %1 = shape.const_shape [4] : tensor<1xindex>
   %2 = shape.cstr_broadcastable %0, %1: tensor<2xindex>, tensor<1xindex>
   "use"(%2) : (!shape.witness) -> ()
@@ -1365,5 +1352,4 @@
   %3 = shape.broadcast %0, %1 :tensor<3xindex>, tensor<?xindex>
       -> tensor<?xindex>
   return %2, %3 : !shape.witness, tensor<?xindex>
->>>>>>> 11299179
 }