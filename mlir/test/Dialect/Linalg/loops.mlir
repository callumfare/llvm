// RUN: mlir-opt %s -convert-linalg-to-loops | FileCheck --check-prefix=CHECKLOOP %s
// RUN: mlir-opt %s -convert-linalg-to-parallel-loops | FileCheck --check-prefix=CHECKPARALLEL %s

// Test that we can lower all the way to LLVM without crashing, don't check results here.
// RUN: mlir-opt %s --convert-linalg-to-llvm -o=/dev/null 2>&1

// CHECKLOOP-DAG: #[[strided1D:.*]] = affine_map<(d0)[s0] -> (d0 + s0)>
// CHECKLOOP-DAG: #[[strided2D:.*]] = affine_map<(d0, d1)[s0, s1] -> (d0 * s1 + s0 + d1)>
// CHECKLOOP-DAG: #[[strided3D:.*]] = affine_map<(d0, d1, d2)[s0, s1, s2] -> (d0 * s1 + s0 + d1 * s2 + d2)>
// CHECKLOOP-DAG: #[[strided4D:.*]] = affine_map<(d0, d1, d2, d3)[s0, s1, s2, s3] -> (d0 * s1 + s0 + d1 * s2 + d2 * s3 + d3)>
// CHECKLOOP-DAG: #[[clampMinMap:.*]] = affine_map<(d0) -> (d0, 0)>

// CHECKLOOP-DAG: #[[Stride1Dilation1:.*]] = affine_map<(d0, d1) -> (d0  + d1)>
// CHECKLOOP-DAG: #[[Stride2Dilation1:.*]] = affine_map<(d0, d1) -> (d0 * 2 + d1)>
// CHECKLOOP-DAG: #[[Stride2Dilation4:.*]] = affine_map<(d0, d1) -> (d0 * 2 + d1 * 4)>
// CHECKLOOP-DAG: #[[Stride3Dilation5:.*]] = affine_map<(d0, d1) -> (d0 * 3 + d1 * 5)>

// CHECKPARALLEL-DAG: #[[strided1D:.*]] = affine_map<(d0)[s0] -> (d0 + s0)>
// CHECKPARALLEL-DAG: #[[strided2D:.*]] = affine_map<(d0, d1)[s0, s1] -> (d0 * s1 + s0 + d1)>
// CHECKPARALLEL-DAG: #[[strided3D:.*]] = affine_map<(d0, d1, d2)[s0, s1, s2] -> (d0 * s1 + s0 + d1 * s2 + d2)>
// CHECKPARALLEL-DAG: #[[strided4D:.*]] = affine_map<(d0, d1, d2, d3)[s0, s1, s2, s3] -> (d0 * s1 + s0 + d1 * s2 + d2 * s3 + d3)>
// CHECKPARALLEL-DAG: #[[clampMinMap:.*]] = affine_map<(d0) -> (d0, 0)>

// CHECKPARALLEL-DAG: #[[Stride1Dilation1:.*]] = affine_map<(d0, d1) -> (d0  + d1)>
// CHECKPARALLEL-DAG: #[[Stride2Dilation1:.*]] = affine_map<(d0, d1) -> (d0 * 2 + d1)>
// CHECKPARALLEL-DAG: #[[Stride2Dilation4:.*]] = affine_map<(d0, d1) -> (d0 * 2 + d1 * 4)>
// CHECKPARALLEL-DAG: #[[Stride3Dilation5:.*]] = affine_map<(d0, d1) -> (d0 * 3 + d1 * 5)>


func @matmul(%arg0: memref<?xi8>, %M: index, %N: index, %K: index) {
  %c0 = constant 0 : index
  %c1 = constant 1 : index
  %A = view %arg0[%c0][%M, %K] : memref<?xi8> to memref<?x?xf32, offset: ?, strides: [?, 1]>
  %B = view %arg0[%c0][%K, %N] : memref<?xi8> to memref<?x?xf32, offset: ?, strides: [?, 1]>
  %C = view %arg0[%c0][%M, %N] : memref<?xi8> to memref<?x?xf32, offset: ?, strides: [?, 1]>
  linalg.matmul(%A, %B, %C) : memref<?x?xf32, offset: ?, strides: [?, 1]>, memref<?x?xf32, offset: ?, strides: [?, 1]>, memref<?x?xf32, offset: ?, strides: [?, 1]>
  return
}
// CHECKLOOP-LABEL: func @matmul(%{{.*}}: memref<?xi8>,
//  CHECKLOOP-SAME: [[M:arg[0-9]+]]: index
//  CHECKLOOP-SAME: [[N:arg[0-9]+]]: index
//  CHECKLOOP-SAME: [[K:arg[0-9]+]]: index
//       CHECKLOOP: %[[A:.*]] = std.view %{{.*}}[{{.*}}] : memref<?xi8> to memref<?x?xf32, #[[strided2D]]>
//       CHECKLOOP: %[[B:.*]] = std.view %{{.*}}[{{.*}}] : memref<?xi8> to memref<?x?xf32, #[[strided2D]]>
//       CHECKLOOP: %[[C:.*]] = std.view %{{.*}}[{{.*}}] : memref<?xi8> to memref<?x?xf32, #[[strided2D]]>
//       CHECKLOOP: loop.for %{{.*}} = %{{.*}} to %[[M]] step %{{.*}} {
//       CHECKLOOP:   loop.for %{{.*}} = %{{.*}} to %[[N]] step %{{.*}} {
//       CHECKLOOP:     loop.for %{{.*}} = %{{.*}} to %[[K]] step %{{.*}} {
//   CHECKLOOP-DAG:       %[[a:.*]] = load %[[A]][%{{.*}}, %{{.*}}] : memref<?x?xf32, #[[strided2D]]>
//   CHECKLOOP-DAG:       %[[b:.*]] = load %[[B]][%{{.*}}, %{{.*}}] : memref<?x?xf32, #[[strided2D]]>
//   CHECKLOOP-DAG:       %[[inc:.*]] = mulf %[[a]], %[[b]] : f32
//   CHECKLOOP-DAG:       %[[c:.*]] = load %[[C]][%{{.*}}, %{{.*}}] : memref<?x?xf32, #[[strided2D]]>
//   CHECKLOOP-DAG:       %[[res:.*]] = addf %[[c]], %[[inc]] : f32
//       CHECKLOOP:       store %[[res]], %[[C]][%{{.*}}, %{{.*}}] : memref<?x?xf32, #[[strided2D]]>

// CHECKPARALLEL-LABEL: func @matmul(%{{.*}}: memref<?xi8>,
//  CHECKPARALLEL-SAME: [[M:arg[0-9]+]]: index
//  CHECKPARALLEL-SAME: [[N:arg[0-9]+]]: index
//  CHECKPARALLEL-SAME: [[K:arg[0-9]+]]: index
//       CHECKPARALLEL: %[[A:.*]] = std.view %{{.*}}[{{.*}}] : memref<?xi8> to memref<?x?xf32, #[[strided2D]]>
//       CHECKPARALLEL: %[[B:.*]] = std.view %{{.*}}[{{.*}}] : memref<?xi8> to memref<?x?xf32, #[[strided2D]]>
//       CHECKPARALLEL: %[[C:.*]] = std.view %{{.*}}[{{.*}}] : memref<?xi8> to memref<?x?xf32, #[[strided2D]]>
//       CHECKPARALLEL: loop.parallel (%{{.*}}, %{{.*}}) = (%{{.*}}, %{{.*}}) to (%[[M]], %[[N]]) step (%{{.*}}, %{{.*}} {
//       CHECKPARALLEL:   loop.for %{{.*}} = %{{.*}} to %[[K]] step %{{.*}} {
//   CHECKPARALLEL-DAG:     %[[a:.*]] = load %[[A]][%{{.*}}, %{{.*}}] : memref<?x?xf32, #[[strided2D]]>
//   CHECKPARALLEL-DAG:     %[[b:.*]] = load %[[B]][%{{.*}}, %{{.*}}] : memref<?x?xf32, #[[strided2D]]>
//   CHECKPARALLEL-DAG:     %[[inc:.*]] = mulf %[[a]], %[[b]] : f32
//   CHECKPARALLEL-DAG:     %[[c:.*]] = load %[[C]][%{{.*}}, %{{.*}}] : memref<?x?xf32, #[[strided2D]]>
//   CHECKPARALLEL-DAG:     %[[res:.*]] = addf %[[c]], %[[inc]] : f32
//       CHECKPARALLEL:     store %[[res]], %[[C]][%{{.*}}, %{{.*}}] : memref<?x?xf32, #[[strided2D]]>



func @matvec(%arg0: memref<?xi8>, %M: index, %N: index) {
  %c0 = constant 0 : index
  %c1 = constant 1 : index
  %2 = view %arg0[%c0][%M, %N] : memref<?xi8> to memref<?x?xf32, offset: ?, strides: [?, 1]>
  %3 = view %arg0[%c0][%M] : memref<?xi8> to memref<?xf32, offset: ?, strides: [1]>
  %4 = view %arg0[%c0][%N] : memref<?xi8> to memref<?xf32, offset: ?, strides: [1]>
  linalg.matvec(%2, %3, %4) : memref<?x?xf32, offset: ?, strides: [?, 1]>, memref<?xf32, offset: ?, strides: [1]>, memref<?xf32, offset: ?, strides: [1]>
  return
}
// CHECKLOOP-LABEL: func @matvec(%{{.*}}: memref<?xi8>,
//  CHECKLOOP-SAME: [[M:arg[0-9]+]]: index
//  CHECKLOOP-SAME: [[K:arg[0-9]+]]: index
//       CHECKLOOP: %[[A:.*]] = std.view %{{.*}}[{{.*}}] : memref<?xi8> to memref<?x?xf32, #[[strided2D]]>
//       CHECKLOOP: %[[B:.*]] = std.view %{{.*}}[{{.*}}] : memref<?xi8> to memref<?xf32, #[[strided1D]]>
//       CHECKLOOP: %[[C:.*]] = std.view %{{.*}}[{{.*}}] : memref<?xi8> to memref<?xf32, #[[strided1D]]>
//       CHECKLOOP: loop.for %{{.*}} = %{{.*}} to %[[M]] step %{{.*}} {
//       CHECKLOOP:   loop.for %{{.*}} = %{{.*}} to %[[K]] step %{{.*}} {
//   CHECKLOOP-DAG:     %[[a:.*]] = load %[[A]][%{{.*}}, %{{.*}}] : memref<?x?xf32, #[[strided2D]]>
//   CHECKLOOP-DAG:     %[[b:.*]] = load %[[B]][%{{.*}}] : memref<?xf32, #[[strided1D]]>
//   CHECKLOOP-DAG:     %[[inc:.*]] = mulf %[[a]], %[[b]] : f32
//   CHECKLOOP-DAG:     %[[c:.*]] = load %[[C]][%{{.*}}] : memref<?xf32, #[[strided1D]]>
//   CHECKLOOP-DAG:     %[[res:.*]] = addf %[[c]], %[[inc]] : f32
//       CHECKLOOP:     store %[[res]], %[[C]][%{{.*}}] : memref<?xf32, #[[strided1D]]>

// CHECKPARALLEL-LABEL: func @matvec(%{{.*}}: memref<?xi8>,
//  CHECKPARALLEL-SAME: [[M:arg[0-9]+]]: index
//  CHECKPARALLEL-SAME: [[K:arg[0-9]+]]: index
//       CHECKPARALLEL: %[[A:.*]] = std.view %{{.*}}[{{.*}}] : memref<?xi8> to memref<?x?xf32, #[[strided2D]]>
//       CHECKPARALLEL: %[[B:.*]] = std.view %{{.*}}[{{.*}}] : memref<?xi8> to memref<?xf32, #[[strided1D]]>
//       CHECKPARALLEL: %[[C:.*]] = std.view %{{.*}}[{{.*}}] : memref<?xi8> to memref<?xf32, #[[strided1D]]>
//       CHECKPARALLEL: loop.parallel (%{{.*}}) = (%{{.*}}) to (%[[M]]) step (%{{.*}}) {
//       CHECKPARALLEL:   loop.for %{{.*}} = %{{.*}} to %[[K]] step %{{.*}} {
//   CHECKPARALLEL-DAG:     %[[a:.*]] = load %[[A]][%{{.*}}, %{{.*}}] : memref<?x?xf32, #[[strided2D]]>
//   CHECKPARALLEL-DAG:     %[[b:.*]] = load %[[B]][%{{.*}}] : memref<?xf32, #[[strided1D]]>
//   CHECKPARALLEL-DAG:     %[[inc:.*]] = mulf %[[a]], %[[b]] : f32
//   CHECKPARALLEL-DAG:     %[[c:.*]] = load %[[C]][%{{.*}}] : memref<?xf32, #[[strided1D]]>
//   CHECKPARALLEL-DAG:     %[[res:.*]] = addf %[[c]], %[[inc]] : f32
//       CHECKPARALLEL:     store %[[res]], %[[C]][%{{.*}}] : memref<?xf32, #[[strided1D]]>


func @dot(%arg0: memref<?xi8>, %M: index) {
  %c0 = constant 0 : index
  %c1 = constant 1 : index
  %1 = view %arg0[%c0][%M] : memref<?xi8> to memref<?xf32, offset: ?, strides: [1]>
  %2 = view %arg0[%c0][%M] : memref<?xi8> to memref<?xf32, offset: ?, strides: [1]>
  %3 = view %arg0[][] : memref<?xi8> to memref<f32>
  linalg.dot(%1, %2, %3) : memref<?xf32, offset: ?, strides: [1]>, memref<?xf32, offset: ?, strides: [1]>, memref<f32>
  return
}
// CHECKLOOP-LABEL: func @dot(%{{.*}}: memref<?xi8>,
//  CHECKLOOP-SAME: [[K:arg[0-9]+]]: index
//       CHECKLOOP: %[[A:.*]] = std.view %{{.*}}[{{.*}}][{{.*}}] : memref<?xi8> to memref<?xf32, #[[strided1D]]>
//       CHECKLOOP: %[[B:.*]] = std.view %{{.*}}[{{.*}}][{{.*}}] : memref<?xi8> to memref<?xf32, #[[strided1D]]>
//       CHECKLOOP: %[[C:.*]] = std.view %{{.*}}[][] : memref<?xi8> to memref<f32>
//       CHECKLOOP: loop.for %{{.*}} = %{{.*}} to %[[K]] step %{{.*}} {
//   CHECKLOOP-DAG:   %[[a:.*]] = load %[[A]][%{{.*}}] : memref<?xf32, #[[strided1D]]>
//   CHECKLOOP-DAG:   %[[b:.*]] = load %[[B]][%{{.*}}] : memref<?xf32, #[[strided1D]]>
//   CHECKLOOP-DAG:   %[[inc:.*]] = mulf %[[a]], %[[b]] : f32
//   CHECKLOOP-DAG:   %[[c:.*]] = load %[[C]][] : memref<f32>
//   CHECKLOOP-DAG:   %[[res:.*]] = addf %[[c]], %[[inc]] : f32
//       CHECKLOOP:   store %[[res]], %[[C]][] : memref<f32>

// CHECKPARALLEL-LABEL: func @dot(%{{.*}}: memref<?xi8>,
//  CHECKPARALLEL-SAME: [[K:arg[0-9]+]]: index
//       CHECKPARALLEL: %[[A:.*]] = std.view %{{.*}}[{{.*}}][{{.*}}] : memref<?xi8> to memref<?xf32, #[[strided1D]]>
//       CHECKPARALLEL: %[[B:.*]] = std.view %{{.*}}[{{.*}}][{{.*}}] : memref<?xi8> to memref<?xf32, #[[strided1D]]>
//       CHECKPARALLEL: %[[C:.*]] = std.view %{{.*}}[][] : memref<?xi8> to memref<f32>
//       CHECKPARALLEL: loop.for %{{.*}} = %{{.*}} to %[[K]] step %{{.*}} {
//   CHECKPARALLEL-DAG:   %[[a:.*]] = load %[[A]][%{{.*}}] : memref<?xf32, #[[strided1D]]>
//   CHECKPARALLEL-DAG:   %[[b:.*]] = load %[[B]][%{{.*}}] : memref<?xf32, #[[strided1D]]>
//   CHECKPARALLEL-DAG:   %[[inc:.*]] = mulf %[[a]], %[[b]] : f32
//   CHECKPARALLEL-DAG:   %[[c:.*]] = load %[[C]][] : memref<f32>
//   CHECKPARALLEL-DAG:   %[[res:.*]] = addf %[[c]], %[[inc]] : f32
//       CHECKPARALLEL:   store %[[res]], %[[C]][] : memref<f32>


func @dot_view(%arg0: memref<?xf32, offset: ?, strides: [1]>, %arg1: memref<?xf32, offset: ?, strides: [1]>, %arg2: memref<f32>) {
  linalg.dot(%arg0, %arg1, %arg2) : memref<?xf32, offset: ?, strides: [1]>, memref<?xf32, offset: ?, strides: [1]>, memref<f32>
  return
}
// CHECKLOOP-LABEL: func @dot_view(
//       CHECKLOOP:   %{{.*}}: memref<?xf32, #[[strided1D]]>, %{{.*}}: memref<?xf32, #[[strided1D]]>, %{{.*}}: memref<f32>) {
//       CHECKLOOP: %[[K:.*]] = dim %arg0, 0 : memref<?xf32, #[[strided1D]]>
//       CHECKLOOP: loop.for %{{.*}} = %{{.*}} to %[[K]] step %{{.*}} {
//   CHECKLOOP-DAG:   %[[a:.*]] = load %arg0[%{{.*}}] : memref<?xf32, #[[strided1D]]>
//   CHECKLOOP-DAG:   %[[b:.*]] = load %{{.*}}[%{{.*}}] : memref<?xf32, #[[strided1D]]>
//   CHECKLOOP-DAG:   %[[inc:.*]] = mulf %[[a]], %[[b]] : f32
//   CHECKLOOP-DAG:   %[[c:.*]] = load %{{.*}}[] : memref<f32>
//   CHECKLOOP-DAG:   %[[res:.*]] = addf %[[c]], %[[inc]] : f32
//       CHECKLOOP:   store %[[res]], %{{.*}}[] : memref<f32>

// CHECKPARALLEL-LABEL: func @dot_view(
//       CHECKPARALLEL:   %{{.*}}: memref<?xf32, #[[strided1D]]>, %{{.*}}: memref<?xf32, #[[strided1D]]>, %{{.*}}: memref<f32>) {
//       CHECKPARALLEL: %[[K:.*]] = dim %arg0, 0 : memref<?xf32, #[[strided1D]]>
//       CHECKPARALLEL: loop.for %{{.*}} = %{{.*}} to %[[K]] step %{{.*}} {
//   CHECKPARALLEL-DAG:   %[[a:.*]] = load %arg0[%{{.*}}] : memref<?xf32, #[[strided1D]]>
//   CHECKPARALLEL-DAG:   %[[b:.*]] = load %{{.*}}[%{{.*}}] : memref<?xf32, #[[strided1D]]>
//   CHECKPARALLEL-DAG:   %[[inc:.*]] = mulf %[[a]], %[[b]] : f32
//   CHECKPARALLEL-DAG:   %[[c:.*]] = load %{{.*}}[] : memref<f32>
//   CHECKPARALLEL-DAG:   %[[res:.*]] = addf %[[c]], %[[inc]] : f32
//       CHECKPARALLEL:   store %[[res]], %{{.*}}[] : memref<f32>

func @fill_view(%arg0: memref<?xf32, offset: ?, strides: [1]>, %arg1: f32) {
  linalg.fill(%arg0, %arg1) : memref<?xf32, offset: ?, strides: [1]>, f32
  return
}
// CHECKLOOP-LABEL: func @fill_view(
//       CHECKLOOP: %{{.*}}: memref<?xf32, #[[strided1D]]>, %{{.*}}: f32) {
//       CHECKLOOP:   loop.for %{{.*}} = %{{.*}} to %{{.*}} step %{{.*}} {
//       CHECKLOOP:     store %{{.*}}, %{{.*}}[%{{.*}}] : memref<?xf32, #[[strided1D]]>

// CHECKPARALLEL-LABEL: func @fill_view(
//       CHECKPARALLEL: %{{.*}}: memref<?xf32, #[[strided1D]]>, %{{.*}}: f32) {
//       CHECKPARALLEL:   loop.parallel (%{{.*}}) = (%{{.*}}) to (%{{.*}}) step (%{{.*}}) {
//       CHECKPARALLEL:     store %{{.*}}, %{{.*}}[%{{.*}}] : memref<?xf32, #[[strided1D]]>

func @fill_view0(%arg0: memref<f32>, %arg1: f32) {
  linalg.fill(%arg0, %arg1) : memref<f32>, f32
  return
}
// CHECKLOOP-LABEL: func @fill_view0(%{{.*}}: memref<f32>, %{{.*}}: f32) {
//       CHECKLOOP:   store %{{.*}}, %{{.*}}[] : memref<f32>

// CHECKPARALLEL-LABEL: func @fill_view0(%{{.*}}: memref<f32>, %{{.*}}: f32) {
//       CHECKPARALLEL:   store %{{.*}}, %{{.*}}[] : memref<f32>

func @fill_view3(%arg0: memref<?x?x?xf32, offset: ?, strides: [?, ?, 1]>, %arg1: f32) {
  linalg.fill(%arg0, %arg1) : memref<?x?x?xf32, offset: ?, strides: [?, ?, 1]>, f32
  return
}
// CHECKLOOP-LABEL: func @fill_view3(
//       CHECKLOOP: %{{.*}}: memref<?x?x?xf32, #[[strided3D]]>, %{{.*}}: f32) {
//       CHECKLOOP:   loop.for %{{.*}} = %{{.*}} to %{{.*}} step %{{.*}} {
//       CHECKLOOP:     loop.for %{{.*}} = %{{.*}} to %{{.*}} step %{{.*}} {
//       CHECKLOOP:       loop.for %{{.*}} = %{{.*}} to %{{.*}} step %{{.*}} {
//       CHECKLOOP:         store %{{.*}}, %{{.*}}[%{{.*}}, %{{.*}}, %{{.*}}] : memref<?x?x?xf32, #[[strided3D]]>

// CHECKPARALLEL-LABEL: func @fill_view3(
//       CHECKPARALLEL: %{{.*}}: memref<?x?x?xf32, #[[strided3D]]>, %{{.*}}: f32) {
//       CHECKPARALLEL:   loop.parallel (%{{.*}}, %{{.*}}, %{{.*}}) = (%{{.*}}, %{{.*}}, %{{.*}}) to (%{{.*}}, %{{.*}}, %{{.*}}) step (%{{.*}}, %{{.*}}, %{{.*}}) {
//       CHECKPARALLEL:     store %{{.*}}, %{{.*}}[%{{.*}}, %{{.*}}, %{{.*}}] : memref<?x?x?xf32, #[[strided3D]]>

func @copy_view(%arg0: memref<?xf32, offset: ?, strides: [1]>, %arg1: memref<?xf32, offset: ?, strides: [1]>) {
  linalg.copy(%arg0, %arg1) : memref<?xf32, offset: ?, strides: [1]>, memref<?xf32, offset: ?, strides: [1]>
  return
}
// CHECKLOOP-LABEL: func @copy_view(
//       CHECKLOOP: %{{.*}}: memref<?xf32, #[[strided1D]]>, %{{.*}}: memref<?xf32, #[[strided1D]]>) {
//       CHECKLOOP:   loop.for %{{.*}} = %{{.*}} to %{{.*}} step %{{.*}} {
//       CHECKLOOP:     %[[L:.*]] = load %{{.*}}[%{{.*}}] : memref<?xf32, #[[strided1D]]>
//       CHECKLOOP:     store %[[L]], %{{.*}}[%{{.*}}] : memref<?xf32, #[[strided1D]]>

// CHECKPARALLEL-LABEL: func @copy_view(
//       CHECKPARALLEL: %{{.*}}: memref<?xf32, #[[strided1D]]>, %{{.*}}: memref<?xf32, #[[strided1D]]>) {
//       CHECKPARALLEL:   loop.parallel (%{{.*}}) = (%{{.*}}) to (%{{.*}}) step (%{{.*}}) {
//       CHECKPARALLEL:     %[[L:.*]] = load %{{.*}}[%{{.*}}] : memref<?xf32, #[[strided1D]]>
//       CHECKPARALLEL:     store %[[L]], %{{.*}}[%{{.*}}] : memref<?xf32, #[[strided1D]]>

func @copy_view0(%arg0: memref<f32>, %arg1: memref<f32>) {
  linalg.copy(%arg0, %arg1) : memref<f32>, memref<f32>
  return
}
// CHECKLOOP-LABEL: func @copy_view0(%{{.*}}: memref<f32>, %{{.*}}: memref<f32>) {
//       CHECKLOOP:   %{{.*}} = load %{{.*}}[] : memref<f32>
//       CHECKLOOP:   store %{{.*}}, %{{.*}}[] : memref<f32>

// CHECKPARALLEL-LABEL: func @copy_view0(%{{.*}}: memref<f32>, %{{.*}}: memref<f32>) {
//       CHECKPARALLEL:   %{{.*}} = load %{{.*}}[] : memref<f32>
//       CHECKPARALLEL:   store %{{.*}}, %{{.*}}[] : memref<f32>

func @copy_view3(%arg0: memref<?x?x?xf32, offset: ?, strides: [?, ?, 1]>, %arg1: memref<?x?x?xf32, offset: ?, strides: [?, ?, 1]>) {
  linalg.copy(%arg0, %arg1) {inputPermutation = affine_map<(i, j, k) -> (i, k, j)>,
                             outputPermutation = affine_map<(i, j, k) -> (k, j, i)>} :
    memref<?x?x?xf32, offset: ?, strides: [?, ?, 1]>, memref<?x?x?xf32, offset: ?, strides: [?, ?, 1]>
  return
}
// CHECKLOOP-LABEL: func @copy_view3
//       CHECKLOOP: (%{{.*}}: memref<?x?x?xf32, #[[strided3D]]>, %{{.*}}: memref<?x?x?xf32, #[[strided3D]]>) {
//       CHECKLOOP:   loop.for %{{.*}} = %{{.*}} to %{{.*}} step %{{.*}} {
//       CHECKLOOP:     loop.for %{{.*}} = %{{.*}} to %{{.*}} step %{{.*}} {
//       CHECKLOOP:       loop.for %{{.*}} = %{{.*}} to %{{.*}} step %{{.*}} {
//       CHECKLOOP:         %[[L:.*]] = load %{{.*}}[%{{.*}}, %{{.*}}, %{{.*}}] : memref<?x?x?xf32, #[[strided3D]]>
//       CHECKLOOP:         store %[[L]], %{{.*}}[%{{.*}}, %{{.*}}, %{{.*}}] : memref<?x?x?xf32, #[[strided3D]]>

// CHECKPARALLEL-LABEL: func @copy_view3
//       CHECKPARALLEL: (%{{.*}}: memref<?x?x?xf32, #[[strided3D]]>, %{{.*}}: memref<?x?x?xf32, #[[strided3D]]>) {
//       CHECKPARALLEL:   loop.parallel (%{{.*}}, %{{.*}}, %{{.*}}) = (%{{.*}}, %{{.*}}, %{{.*}}) to (%{{.*}}, %{{.*}}, %{{.*}}) step (%{{.*}}, %{{.*}}, %{{.*}}) {
//       CHECKPARALLEL:     %[[L:.*]] = load %{{.*}}[%{{.*}}, %{{.*}}, %{{.*}}] : memref<?x?x?xf32, #[[strided3D]]>
//       CHECKPARALLEL:     store %[[L]], %{{.*}}[%{{.*}}, %{{.*}}, %{{.*}}] : memref<?x?x?xf32, #[[strided3D]]>

func @conv_view3(%arg0: memref<?x?x?xf32, offset: ?, strides: [?, ?, 1]>, %arg1: memref<?x?x?xf32, offset: ?, strides: [?, ?, 1]>, %arg2: memref<?x?x?xf32, offset: ?, strides: [?, ?, 1]>) {
  linalg.conv(%arg0, %arg1, %arg2) {strides = [2]}: memref<?x?x?xf32, offset: ?, strides: [?, ?, 1]>, memref<?x?x?xf32, offset: ?, strides: [?, ?, 1]>, memref<?x?x?xf32, offset: ?, strides: [?, ?, 1]>
  return
}
// CHECKLOOP-LABEL: func @conv_view3(
//       CHECKLOOP: %{{.*}}: memref<?x?x?xf32, #[[strided3D]]>, %{{.*}}: memref<?x?x?xf32, #[[strided3D]]>, %{{.*}}: memref<?x?x?xf32, #[[strided3D]]>) {
//       CHECKLOOP:   %[[Z0:.*]] = dim %arg0, 0 : memref<?x?x?xf32, #[[strided3D]]>
//       CHECKLOOP:   %[[Q:.*]] = dim %arg0, 1 : memref<?x?x?xf32, #[[strided3D]]>
//       CHECKLOOP:   %[[K:.*]] = dim %arg0, 2 : memref<?x?x?xf32, #[[strided3D]]>
//       CHECKLOOP:   %[[B:.*]] = dim %arg1, 0 : memref<?x?x?xf32, #[[strided3D]]>
//       CHECKLOOP:   %[[X0:.*]] = dim %arg2, 1 : memref<?x?x?xf32, #[[strided3D]]>
//       CHECKLOOP:   loop.for %{{.*}} = %{{.*}} to %[[B]] step %{{.*}} {
//       CHECKLOOP:     loop.for %{{.*}} = %{{.*}} to %[[X0]] step %{{.*}} {
//       CHECKLOOP:       loop.for %{{.*}} = %{{.*}} to %[[K]] step %{{.*}} {
//       CHECKLOOP:         loop.for %{{.*}} = %{{.*}} to %[[Q]] step %{{.*}} {
//       CHECKLOOP:           loop.for %{{.*}} = %{{.*}} to %[[Z0]] step %{{.*}} {
//       CHECKLOOP:             %[[SUM:.*]] = affine.apply #[[Stride2Dilation1]](%{{.*}}, %{{.*}})
//       CHECKLOOP:             %{{.*}} = load %{{.*}}[%{{.*}}, %[[SUM]], %{{.*}}] : memref<?x?x?xf32, #[[strided3D]]>
//       CHECKLOOP:             %{{.*}} = load %{{.*}}[%{{.*}}, %{{.*}}, %{{.*}}] : memref<?x?x?xf32, #[[strided3D]]>
//       CHECKLOOP:             %{{.*}} = mulf %{{.*}}, %{{.*}} : f32
//       CHECKLOOP:             %{{.*}} = load %{{.*}}[%{{.*}}, %{{.*}}, %{{.*}}] : memref<?x?x?xf32, #[[strided3D]]>
//       CHECKLOOP:             %{{.*}} = addf %{{.*}}, %{{.*}} : f32
//       CHECKLOOP:             store %{{.*}}, %{{.*}}[%{{.*}}, %{{.*}}, %{{.*}}] : memref<?x?x?xf32, #[[strided3D]]>

// CHECKPARALLEL-LABEL: func @conv_view3(
//       CHECKPARALLEL: %{{.*}}: memref<?x?x?xf32, #[[strided3D]]>, %{{.*}}: memref<?x?x?xf32, #[[strided3D]]>, %{{.*}}: memref<?x?x?xf32, #[[strided3D]]>) {
//       CHECKPARALLEL:   %[[Z0:.*]] = dim %arg0, 0 : memref<?x?x?xf32, #[[strided3D]]>
//       CHECKPARALLEL:   %[[Q:.*]] = dim %arg0, 1 : memref<?x?x?xf32, #[[strided3D]]>
//       CHECKPARALLEL:   %[[K:.*]] = dim %arg0, 2 : memref<?x?x?xf32, #[[strided3D]]>
//       CHECKPARALLEL:   %[[B:.*]] = dim %arg1, 0 : memref<?x?x?xf32, #[[strided3D]]>
//       CHECKPARALLEL:   %[[X0:.*]] = dim %arg2, 1 : memref<?x?x?xf32, #[[strided3D]]>
//       CHECKPARALLEL:   loop.parallel (%{{.*}}, %{{.*}}, %{{.*}}) = (%{{.*}}, %{{.*}}, %{{.*}}) to (%[[B]], %[[X0]], %[[K]]) step (%{{.*}}, %{{.*}}, %{{.*}}) {
//       CHECKPARALLEL:     loop.for %{{.*}} = %{{.*}} to %[[Q]] step %{{.*}} {
//       CHECKPARALLEL:       loop.for %{{.*}} = %{{.*}} to %[[Z0]] step %{{.*}} {
//       CHECKPARALLEL:         %[[SUM:.*]] = affine.apply #[[Stride2Dilation1]](%{{.*}}, %{{.*}})
//       CHECKPARALLEL:         %{{.*}} = load %{{.*}}[%{{.*}}, %[[SUM]], %{{.*}}] : memref<?x?x?xf32, #[[strided3D]]>
//       CHECKPARALLEL:         %{{.*}} = load %{{.*}}[%{{.*}}, %{{.*}}, %{{.*}}] : memref<?x?x?xf32, #[[strided3D]]>
//       CHECKPARALLEL:         %{{.*}} = mulf %{{.*}}, %{{.*}} : f32
//       CHECKPARALLEL:         %{{.*}} = load %{{.*}}[%{{.*}}, %{{.*}}, %{{.*}}] : memref<?x?x?xf32, #[[strided3D]]>
//       CHECKPARALLEL:         %{{.*}} = addf %{{.*}}, %{{.*}} : f32
//       CHECKPARALLEL:         store %{{.*}}, %{{.*}}[%{{.*}}, %{{.*}}, %{{.*}}] : memref<?x?x?xf32, #[[strided3D]]>

func @conv_view4(%arg0: memref<?x?x?x?xf32, offset: ?, strides: [?, ?, ?, 1]>, %arg1: memref<?x?x?x?xf32, offset: ?, strides: [?, ?, ?, 1]>, %arg2: memref<?x?x?x?xf32, offset: ?, strides: [?, ?, ?, 1]>) {
  linalg.conv(%arg0, %arg1, %arg2) {dilations = [4, 5], strides = [2, 3]} : memref<?x?x?x?xf32, offset: ?, strides: [?, ?, ?, 1]>, memref<?x?x?x?xf32, offset: ?, strides: [?, ?, ?, 1]>, memref<?x?x?x?xf32, offset: ?, strides: [?, ?, ?, 1]>
  return
}
// CHECKLOOP-LABEL: func @conv_view4(
//       CHECKLOOP: %{{.*}}: memref<?x?x?x?xf32, #[[strided4D]]>, %{{.*}}: memref<?x?x?x?xf32, #[[strided4D]]>, %{{.*}}: memref<?x?x?x?xf32, #[[strided4D]]>) {
//       CHECKLOOP:   %[[Z0:.*]] = dim %arg0, 0 : memref<?x?x?x?xf32, #[[strided4D]]>
//       CHECKLOOP:   %[[Z1:.*]] = dim %arg0, 1 : memref<?x?x?x?xf32, #[[strided4D]]>
//       CHECKLOOP:   %[[Q:.*]] = dim %arg0, 2 : memref<?x?x?x?xf32, #[[strided4D]]>
//       CHECKLOOP:   %[[K:.*]] = dim %arg0, 3 : memref<?x?x?x?xf32, #[[strided4D]]>
//       CHECKLOOP:   %[[B:.*]] = dim %arg1, 0 : memref<?x?x?x?xf32, #[[strided4D]]>
//       CHECKLOOP:   %[[X0:.*]] = dim %arg2, 1 : memref<?x?x?x?xf32, #[[strided4D]]>
//       CHECKLOOP:   %[[X1:.*]] = dim %arg2, 2 : memref<?x?x?x?xf32, #[[strided4D]]>
//       CHECKLOOP:   loop.for %{{.*}} = %{{.*}} to %[[B]] step %{{.*}} {
//       CHECKLOOP:     loop.for %{{.*}} = %{{.*}} to %[[X0]] step %{{.*}} {
//       CHECKLOOP:       loop.for %{{.*}} = %{{.*}} to %[[X1]] step %{{.*}} {
//       CHECKLOOP:         loop.for %{{.*}} = %{{.*}} to %[[K]] step %{{.*}} {
//       CHECKLOOP:           loop.for %{{.*}} = %{{.*}} to %[[Q]] step %{{.*}} {
//       CHECKLOOP:             loop.for %{{.*}} = %{{.*}} to %[[Z0]] step %{{.*}} {
//       CHECKLOOP:               loop.for %{{.*}} = %{{.*}} to %[[Z1]] step %{{.*}} {
//       CHECKLOOP:                 %[[SUM0:.*]] = affine.apply #[[Stride2Dilation4]](%{{.*}}, %{{.*}})
//       CHECKLOOP:                 %[[SUM1:.*]] = affine.apply #[[Stride3Dilation5]](%{{.*}}, %{{.*}})
//       CHECKLOOP:                 %{{.*}} = load %{{.*}}[%{{.*}}, %[[SUM0]], %[[SUM1]], %{{.*}}] : memref<?x?x?x?xf32, #[[strided4D]]>
//       CHECKLOOP:                 %{{.*}} = load %{{.*}}[%{{.*}}, %{{.*}}, %{{.*}}, %{{.*}}] : memref<?x?x?x?xf32, #[[strided4D]]>
//       CHECKLOOP:                 %{{.*}} = mulf %{{.*}}, %{{.*}} : f32
//       CHECKLOOP:                 %{{.*}} = load %{{.*}}[%{{.*}}, %{{.*}}, %{{.*}}, %{{.*}}] : memref<?x?x?x?xf32, #[[strided4D]]>
//       CHECKLOOP:                 %{{.*}} = addf %{{.*}}, %{{.*}} : f32
//       CHECKLOOP:                 store %{{.*}}, %{{.*}}[%{{.*}}, %{{.*}}, %{{.*}}, %{{.*}}] : memref<?x?x?x?xf32, #[[strided4D]]>

// CHECKPARALLEL-LABEL: func @conv_view4(
//       CHECKPARALLEL: %{{.*}}: memref<?x?x?x?xf32, #[[strided4D]]>, %{{.*}}: memref<?x?x?x?xf32, #[[strided4D]]>, %{{.*}}: memref<?x?x?x?xf32, #[[strided4D]]>) {
//       CHECKPARALLEL:   %[[Z0:.*]] = dim %arg0, 0 : memref<?x?x?x?xf32, #[[strided4D]]>
//       CHECKPARALLEL:   %[[Z1:.*]] = dim %arg0, 1 : memref<?x?x?x?xf32, #[[strided4D]]>
//       CHECKPARALLEL:   %[[Q:.*]] = dim %arg0, 2 : memref<?x?x?x?xf32, #[[strided4D]]>
//       CHECKPARALLEL:   %[[K:.*]] = dim %arg0, 3 : memref<?x?x?x?xf32, #[[strided4D]]>
//       CHECKPARALLEL:   %[[B:.*]] = dim %arg1, 0 : memref<?x?x?x?xf32, #[[strided4D]]>
//       CHECKPARALLEL:   %[[X0:.*]] = dim %arg2, 1 : memref<?x?x?x?xf32, #[[strided4D]]>
//       CHECKPARALLEL:   %[[X1:.*]] = dim %arg2, 2 : memref<?x?x?x?xf32, #[[strided4D]]>
//       CHECKPARALLEL:   loop.parallel (%{{.*}}, %{{.*}}, %{{.*}}, %{{.*}}) = (%{{.*}}, %{{.*}}, %{{.*}}, %{{.*}}) to (%[[B]], %[[X0]], %[[X1]], %[[K]]) step (%{{.*}}, %{{.*}}, %{{.*}}, %{{.*}}) {
//       CHECKPARALLEL:     loop.for %{{.*}} = %{{.*}} to %[[Q]] step %{{.*}} {
//       CHECKPARALLEL:       loop.for %{{.*}} = %{{.*}} to %[[Z0]] step %{{.*}} {
//       CHECKPARALLEL:         loop.for %{{.*}} = %{{.*}} to %[[Z1]] step %{{.*}} {
//       CHECKPARALLEL:           %[[SUM0:.*]] = affine.apply #[[Stride2Dilation4]](%{{.*}}, %{{.*}})
//       CHECKPARALLEL:           %[[SUM1:.*]] = affine.apply #[[Stride3Dilation5]](%{{.*}}, %{{.*}})
//       CHECKPARALLEL:           %{{.*}} = load %{{.*}}[%{{.*}}, %[[SUM0]], %[[SUM1]], %{{.*}}] : memref<?x?x?x?xf32, #[[strided4D]]>
//       CHECKPARALLEL:           %{{.*}} = load %{{.*}}[%{{.*}}, %{{.*}}, %{{.*}}, %{{.*}}] : memref<?x?x?x?xf32, #[[strided4D]]>
//       CHECKPARALLEL:           %{{.*}} = mulf %{{.*}}, %{{.*}} : f32
//       CHECKPARALLEL:           %{{.*}} = load %{{.*}}[%{{.*}}, %{{.*}}, %{{.*}}, %{{.*}}] : memref<?x?x?x?xf32, #[[strided4D]]>
//       CHECKPARALLEL:           %{{.*}} = addf %{{.*}}, %{{.*}} : f32
//       CHECKPARALLEL:           store %{{.*}}, %{{.*}}[%{{.*}}, %{{.*}}, %{{.*}}, %{{.*}}] : memref<?x?x?x?xf32, #[[strided4D]]>


func @conv_padding(%arg0: memref<?x?x?x?xf32>,
                   %arg1: memref<?x?x?x?xf32>,
                   %arg2: memref<?x?x?x?xf32>) {
  linalg.conv(%arg0, %arg1, %arg2) {dilations = [1, 1],
                                    padding = dense<[[0, 1], [1, 1]]> : tensor<2x2xi64>,
                                    strides = [1, 1]} :
    memref<?x?x?x?xf32>, memref<?x?x?x?xf32>, memref<?x?x?x?xf32>
  return
}
// CHECKLOOP-LABEL: func @conv_padding
//       CHECKLOOP: %{{.*}}: memref<?x?x?x?xf32>, %{{.*}}: memref<?x?x?x?xf32>, %{{.*}}: memref<?x?x?x?xf32>) {
//       CHECKLOOP:   %[[ZERO:.*]] = constant 0.000000e+00 : f32
//       CHECKLOOP:   %[[Z0:.*]] = dim %arg0, 0 : memref<?x?x?x?xf32>
//       CHECKLOOP:   %[[Z1:.*]] = dim %arg0, 1 : memref<?x?x?x?xf32>
//       CHECKLOOP:   %[[Q:.*]] =  dim %arg0, 2 : memref<?x?x?x?xf32>
//       CHECKLOOP:   %[[K:.*]] =  dim %arg0, 3 : memref<?x?x?x?xf32>
//       CHECKLOOP:   %[[B:.*]] =  dim %arg1, 0 : memref<?x?x?x?xf32>
//       CHECKLOOP:   %[[X0:.*]] = dim %arg2, 1 : memref<?x?x?x?xf32>
//       CHECKLOOP:   %[[X1:.*]] = dim %arg2, 2 : memref<?x?x?x?xf32>
//       CHECKLOOP:   loop.for %{{.*}} = %{{.*}} to %[[B]] step %{{.*}} {
//       CHECKLOOP:     loop.for %{{.*}} = %{{.*}} to %[[X0]] step %{{.*}} {
//       CHECKLOOP:       loop.for %{{.*}} = %{{.*}} to %[[X1]] step %{{.*}} {
//       CHECKLOOP:         loop.for %{{.*}} = %{{.*}} to %[[K]] step %{{.*}} {
//       CHECKLOOP:           loop.for %{{.*}} = %{{.*}} to %[[Q]] step %{{.*}} {
//       CHECKLOOP:             loop.for %{{.*}} = %{{.*}} to %[[Z0]] step %{{.*}} {
//       CHECKLOOP:               loop.for %{{.*}} = %{{.*}} to %[[Z1]] step %{{.*}} {
//       CHECKLOOP:                 %[[SUM0:.*]] = affine.apply #{{.*}}(%{{.*}}, %{{.*}})
//       CHECKLOOP:                 %[[SUM1:.*]] = affine.apply #{{.*}}(%{{.*}}, %{{.*}})
//       CHECKLOOP:                 %[[IDX:.*]] = affine.max #[[clampMinMap]](%[[SUM0]])
//       CHECKLOOP:                 %[[IDY:.*]] = affine.max #[[clampMinMap]](%[[SUM1]])
//       CHECKLOOP:                 %{{.*}} = load %{{.*}}[%{{.*}}, %[[IDX]], %[[IDY]], %{{.*}}] : memref<?x?x?x?xf32>
//       CHECKLOOP:                 %{{.*}} = select %{{.*}}, %{{.*}}, %{{.*}} : f32
//       CHECKLOOP:                 %{{.*}} = load %{{.*}}[%{{.*}}, %{{.*}}, %{{.*}}, %{{.*}}] : memref<?x?x?x?xf32>
//       CHECKLOOP:                 %{{.*}} = mulf %{{.*}}, %{{.*}} : f32
//       CHECKLOOP:                 %{{.*}} = load %{{.*}}[%{{.*}}, %{{.*}}, %{{.*}}, %{{.*}}] : memref<?x?x?x?xf32>
//       CHECKLOOP:                 %{{.*}} = addf %{{.*}}, %{{.*}} : f32
//       CHECKLOOP:                 store %{{.*}}, %{{.*}}[%{{.*}}, %{{.*}}, %{{.*}}, %{{.*}}] : memref<?x?x?x?xf32>

// CHECKPARALLEL-LABEL: func @conv_padding
//       CHECKPARALLEL: %{{.*}}: memref<?x?x?x?xf32>, %{{.*}}: memref<?x?x?x?xf32>, %{{.*}}: memref<?x?x?x?xf32>) {
//       CHECKPARALLEL:   %[[ZERO:.*]] = constant 0.000000e+00 : f32
//       CHECKPARALLEL:   %[[Z0:.*]] = dim %arg0, 0 : memref<?x?x?x?xf32>
//       CHECKPARALLEL:   %[[Z1:.*]] = dim %arg0, 1 : memref<?x?x?x?xf32>
//       CHECKPARALLEL:   %[[Q:.*]] =  dim %arg0, 2 : memref<?x?x?x?xf32>
//       CHECKPARALLEL:   %[[K:.*]] =  dim %arg0, 3 : memref<?x?x?x?xf32>
//       CHECKPARALLEL:   %[[B:.*]] =  dim %arg1, 0 : memref<?x?x?x?xf32>
//       CHECKPARALLEL:   %[[X0:.*]] = dim %arg2, 1 : memref<?x?x?x?xf32>
//       CHECKPARALLEL:   %[[X1:.*]] = dim %arg2, 2 : memref<?x?x?x?xf32>
//       CHECKPARALLEL:   loop.parallel (%{{.*}}, %{{.*}}, %{{.*}}, %{{.*}}) = (%{{.*}}, %{{.*}}, %{{.*}}, %{{.*}}) to (%[[B]], %[[X0]], %[[X1]], %[[K]]) step (%{{.*}}, %{{.*}}, %{{.*}}, %{{.*}}) {
//       CHECKPARALLEL:     loop.for %{{.*}} = %{{.*}} to %[[Q]] step %{{.*}} {
//       CHECKPARALLEL:       loop.for %{{.*}} = %{{.*}} to %[[Z0]] step %{{.*}} {
//       CHECKPARALLEL:         loop.for %{{.*}} = %{{.*}} to %[[Z1]] step %{{.*}} {
//       CHECKPARALLEL:           %[[SUM0:.*]] = affine.apply #{{.*}}(%{{.*}}, %{{.*}})
//       CHECKPARALLEL:           %[[SUM1:.*]] = affine.apply #{{.*}}(%{{.*}}, %{{.*}})
//       CHECKPARALLEL:           %[[IDX:.*]] = affine.max #[[clampMinMap]](%[[SUM0]])
//       CHECKPARALLEL:           %[[IDY:.*]] = affine.max #[[clampMinMap]](%[[SUM1]])
//       CHECKPARALLEL:           %{{.*}} = load %{{.*}}[%{{.*}}, %[[IDX]], %[[IDY]], %{{.*}}] : memref<?x?x?x?xf32>
//       CHECKPARALLEL:           %{{.*}} = select %{{.*}}, %{{.*}}, %{{.*}} : f32
//       CHECKPARALLEL:           %{{.*}} = load %{{.*}}[%{{.*}}, %{{.*}}, %{{.*}}, %{{.*}}] : memref<?x?x?x?xf32>
//       CHECKPARALLEL:           %{{.*}} = mulf %{{.*}}, %{{.*}} : f32
//       CHECKPARALLEL:           %{{.*}} = load %{{.*}}[%{{.*}}, %{{.*}}, %{{.*}}, %{{.*}}] : memref<?x?x?x?xf32>
//       CHECKPARALLEL:           %{{.*}} = addf %{{.*}}, %{{.*}} : f32
//       CHECKPARALLEL:           store %{{.*}}, %{{.*}}[%{{.*}}, %{{.*}}, %{{.*}}, %{{.*}}] : memref<?x?x?x?xf32>

func @pooling_max(%arg0: memref<?x?xf32>,
                  %arg1: memref<?x?xi32>,
                  %arg2: memref<?x?xf32>) {
  linalg.pooling_max(%arg0, %arg1, %arg2) { strides = [2, 1] }:
    memref<?x?xf32>, memref<?x?xi32>, memref<?x?xf32>
  return
}
// CHECKLOOP-LABEL: func @pooling_max
//       CHECKLOOP:   %[[WX:.*]] = dim %arg1, 0 : memref<?x?xi32>
//       CHECKLOOP:   %[[WY:.*]] = dim %arg1, 1 : memref<?x?xi32>
//       CHECKLOOP:   %[[OX:.*]] = dim %arg2, 0 : memref<?x?xf32>
//       CHECKLOOP:   %[[OY:.*]] = dim %arg2, 1 : memref<?x?xf32>
//       CHECKLOOP:   loop.for %{{.*}} = %{{.*}} to %[[OX]] step %{{.*}} {
//       CHECKLOOP:     loop.for %{{.*}} = %{{.*}} to %[[OY]] step %{{.*}} {
//       CHECKLOOP:       loop.for %{{.*}} = %{{.*}} to %[[WX]] step %{{.*}} {
//       CHECKLOOP:         loop.for %{{.*}} = %{{.*}} to %[[WY]] step %{{.*}} {
//       CHECKLOOP:           %[[IX:.*]] = affine.apply #[[Stride2Dilation1]](%{{.*}}, %{{.*}})
//       CHECKLOOP:           %[[IY:.*]] = affine.apply #[[Stride1Dilation1]](%{{.*}}, %{{.*}})
//       CHECKLOOP:           %{{.*}} = load %{{.*}}[%{{.*}}, %{{.*}}] : memref<?x?xf32>
//       CHECKLOOP:           %{{.*}} = load %{{.*}}[%[[IX]], %[[IY]]] : memref<?x?xf32>
//       CHECKLOOP:           %[[RES:.*]] = select %{{.*}}, %{{.*}}, %{{.*}} : f32
//       CHECKLOOP:           store %[[RES]], %{{.*}}[%{{.*}}, %{{.*}}] : memref<?x?xf32>

// CHECKPARALLEL-LABEL: func @pooling_max
//       CHECKPARALLEL:   %[[WX:.*]] = dim %arg1, 0 : memref<?x?xi32>
//       CHECKPARALLEL:   %[[WY:.*]] = dim %arg1, 1 : memref<?x?xi32>
//       CHECKPARALLEL:   %[[OX:.*]] = dim %arg2, 0 : memref<?x?xf32>
//       CHECKPARALLEL:   %[[OY:.*]] = dim %arg2, 1 : memref<?x?xf32>
//       CHECKPARALLEL:   loop.parallel (%{{.*}}, %{{.*}}) = (%{{.*}}, %{{.*}}) to (%[[OX]], %[[OY]]) step (%{{.*}}, %{{.*}}) {
//       CHECKPARALLEL:     loop.for %{{.*}} = %{{.*}} to %[[WX]] step %{{.*}} {
//       CHECKPARALLEL:       loop.for %{{.*}} = %{{.*}} to %[[WY]] step %{{.*}} {
//       CHECKPARALLEL:         %[[IX:.*]] = affine.apply #[[Stride2Dilation1]](%{{.*}}, %{{.*}})
//       CHECKPARALLEL:         %[[IY:.*]] = affine.apply #[[Stride1Dilation1]](%{{.*}}, %{{.*}})
//       CHECKPARALLEL:         %{{.*}} = load %{{.*}}[%{{.*}}, %{{.*}}] : memref<?x?xf32>
//       CHECKPARALLEL:         %{{.*}} = load %{{.*}}[%[[IX]], %[[IY]]] : memref<?x?xf32>
//       CHECKPARALLEL:         %[[RES:.*]] = select %{{.*}}, %{{.*}}, %{{.*}} : f32
//       CHECKPARALLEL:         store %[[RES]], %{{.*}}[%{{.*}}, %{{.*}}] : memref<?x?xf32>

func @pooling_min(%arg0: memref<?x?xf32>,
                  %arg1: memref<?x?xi32>,
                  %arg2: memref<?x?xf32>) {
  linalg.pooling_min(%arg0, %arg1, %arg2) { strides = [2, 1] }:
    memref<?x?xf32>, memref<?x?xi32>, memref<?x?xf32>
  return
}
// CHECKLOOP-LABEL: func @pooling_min
//       CHECKLOOP:   %[[WX:.*]] = dim %arg1, 0 : memref<?x?xi32>
//       CHECKLOOP:   %[[WY:.*]] = dim %arg1, 1 : memref<?x?xi32>
//       CHECKLOOP:   %[[OX:.*]] = dim %arg2, 0 : memref<?x?xf32>
//       CHECKLOOP:   %[[OY:.*]] = dim %arg2, 1 : memref<?x?xf32>
//       CHECKLOOP:   loop.for %{{.*}} = %{{.*}} to %[[OX]] step %{{.*}} {
//       CHECKLOOP:     loop.for %{{.*}} = %{{.*}} to %[[OY]] step %{{.*}} {
//       CHECKLOOP:       loop.for %{{.*}} = %{{.*}} to %[[WX]] step %{{.*}} {
//       CHECKLOOP:         loop.for %{{.*}} = %{{.*}} to %[[WY]] step %{{.*}} {
//       CHECKLOOP:           %[[IX:.*]] = affine.apply #[[Stride2Dilation1]](%{{.*}}, %{{.*}})
//       CHECKLOOP:           %[[IY:.*]] = affine.apply #[[Stride1Dilation1]](%{{.*}}, %{{.*}})
//       CHECKLOOP:           %{{.*}} = load %{{.*}}[%{{.*}}, %{{.*}}] : memref<?x?xf32>
//       CHECKLOOP:           %{{.*}} = load %{{.*}}[%[[IX]], %[[IY]]] : memref<?x?xf32>
//       CHECKLOOP:           %[[RES:.*]] = select %{{.*}}, %{{.*}}, %{{.*}} : f32
//       CHECKLOOP:           store %[[RES]], %{{.*}}[%{{.*}}, %{{.*}}] : memref<?x?xf32>

// CHECKPARALLEL-LABEL: func @pooling_min
//       CHECKPARALLEL:   %[[WX:.*]] = dim %arg1, 0 : memref<?x?xi32>
//       CHECKPARALLEL:   %[[WY:.*]] = dim %arg1, 1 : memref<?x?xi32>
//       CHECKPARALLEL:   %[[OX:.*]] = dim %arg2, 0 : memref<?x?xf32>
//       CHECKPARALLEL:   %[[OY:.*]] = dim %arg2, 1 : memref<?x?xf32>
//       CHECKPARALLEL:   loop.parallel (%{{.*}}, %{{.*}}) = (%{{.*}}, %{{.*}}) to (%[[OX]], %[[OY]]) step (%{{.*}}, %{{.*}}) {
//       CHECKPARALLEL:     loop.for %{{.*}} = %{{.*}} to %[[WX]] step %{{.*}} {
//       CHECKPARALLEL:       loop.for %{{.*}} = %{{.*}} to %[[WY]] step %{{.*}} {
//       CHECKPARALLEL:         %[[IX:.*]] = affine.apply #[[Stride2Dilation1]](%{{.*}}, %{{.*}})
//       CHECKPARALLEL:         %[[IY:.*]] = affine.apply #[[Stride1Dilation1]](%{{.*}}, %{{.*}})
//       CHECKPARALLEL:         %{{.*}} = load %{{.*}}[%{{.*}}, %{{.*}}] : memref<?x?xf32>
//       CHECKPARALLEL:         %{{.*}} = load %{{.*}}[%[[IX]], %[[IY]]] : memref<?x?xf32>
//       CHECKPARALLEL:         %[[RES:.*]] = select %{{.*}}, %{{.*}}, %{{.*}} : f32
//       CHECKPARALLEL:         store %[[RES]], %{{.*}}[%{{.*}}, %{{.*}}] : memref<?x?xf32>

func @pooling_sum(%arg0: memref<?x?xf32>,
                  %arg1: memref<?x?xi32>,
                  %arg2: memref<?x?xf32>) {
  linalg.pooling_sum(%arg0, %arg1, %arg2) { strides = [2, 1] }:
    memref<?x?xf32>, memref<?x?xi32>, memref<?x?xf32>
  return
}
// CHECKLOOP-LABEL: func @pooling_sum
//       CHECKLOOP:   %[[WX:.*]] = dim %arg1, 0 : memref<?x?xi32>
//       CHECKLOOP:   %[[WY:.*]] = dim %arg1, 1 : memref<?x?xi32>
//       CHECKLOOP:   %[[OX:.*]] = dim %arg2, 0 : memref<?x?xf32>
//       CHECKLOOP:   %[[OY:.*]] = dim %arg2, 1 : memref<?x?xf32>
//       CHECKLOOP:   loop.for %{{.*}} = %{{.*}} to %[[OX]] step %{{.*}} {
//       CHECKLOOP:     loop.for %{{.*}} = %{{.*}} to %[[OY]] step %{{.*}} {
//       CHECKLOOP:       loop.for %{{.*}} = %{{.*}} to %[[WX]] step %{{.*}} {
//       CHECKLOOP:         loop.for %{{.*}} = %{{.*}} to %[[WY]] step %{{.*}} {
//       CHECKLOOP:           %[[IX:.*]] = affine.apply #[[Stride2Dilation1]](%{{.*}}, %{{.*}})
//       CHECKLOOP:           %[[IY:.*]] = affine.apply #[[Stride1Dilation1]](%{{.*}}, %{{.*}})
//       CHECKLOOP:           %[[RHS:.*]] = load %{{.*}}[%[[IX]], %[[IY]]] : memref<?x?xf32>
//       CHECKLOOP:           %[[LHS:.*]] = load %{{.*}}[%{{.*}}, %{{.*}}] : memref<?x?xf32>
//       CHECKLOOP:           %[[RES:.*]] = addf %[[LHS]], %[[RHS]] : f32
//       CHECKLOOP:           store %[[RES]], %{{.*}}[%{{.*}}, %{{.*}}] : memref<?x?xf32>

// CHECKPARALLEL-LABEL: func @pooling_sum
//       CHECKPARALLEL:   %[[WX:.*]] = dim %arg1, 0 : memref<?x?xi32>
//       CHECKPARALLEL:   %[[WY:.*]] = dim %arg1, 1 : memref<?x?xi32>
//       CHECKPARALLEL:   %[[OX:.*]] = dim %arg2, 0 : memref<?x?xf32>
//       CHECKPARALLEL:   %[[OY:.*]] = dim %arg2, 1 : memref<?x?xf32>
//       CHECKPARALLEL:   loop.parallel (%{{.*}}, %{{.*}}) = (%{{.*}}, %{{.*}}) to (%[[OX]], %[[OY]]) step (%{{.*}}, %{{.*}}) {
//       CHECKPARALLEL:     loop.for %{{.*}} = %{{.*}} to %[[WX]] step %{{.*}} {
//       CHECKPARALLEL:       loop.for %{{.*}} = %{{.*}} to %[[WY]] step %{{.*}} {
//       CHECKPARALLEL:         %[[IX:.*]] = affine.apply #[[Stride2Dilation1]](%{{.*}}, %{{.*}})
//       CHECKPARALLEL:         %[[IY:.*]] = affine.apply #[[Stride1Dilation1]](%{{.*}}, %{{.*}})
//       CHECKPARALLEL:         %[[RHS:.*]] = load %{{.*}}[%[[IX]], %[[IY]]] : memref<?x?xf32>
//       CHECKPARALLEL:         %[[LHS:.*]] = load %{{.*}}[%{{.*}}, %{{.*}}] : memref<?x?xf32>
//       CHECKPARALLEL:         %[[RES:.*]] = addf %[[LHS]], %[[RHS]] : f32
//       CHECKPARALLEL:         store %[[RES]], %{{.*}}[%{{.*}}, %{{.*}}] : memref<?x?xf32>

#accesses = [
  affine_map<(i, j, k) -> (i, j)>,
  affine_map<(i, j, k) -> (i, j, k)>,
  affine_map<(i, j, k) -> (i, k, j)>
]
#trait2 = {
  args_in = 1,
  args_out = 2,
  iterator_types = ["parallel", "parallel", "parallel"],
  indexing_maps = #accesses,
  library_call = "some_external_function_name_2",
  doc = "B(i,j,k), C(i,k,j) = foo(A(i, j), B(i,j,k), C(i,k,j))"
}
func @generic_region(%arg0: memref<?x?xf32, offset: ?, strides: [?, 1]>, %arg1: memref<?x?x?xf32, offset: ?, strides: [?, ?, 1]>, %arg2: memref<?x?x?xf32, offset: ?, strides: [?, ?, 1]>) {
  linalg.generic #trait2 %arg0, %arg1, %arg2 {
    ^bb0(%a: f32, %b: f32, %c: f32):
      %d = mulf %a, %b : f32
      %e = addf %c, %d : f32
      linalg.yield %d, %e : f32, f32
  }: memref<?x?xf32, offset: ?, strides: [?, 1]>, memref<?x?x?xf32, offset: ?, strides: [?, ?, 1]>, memref<?x?x?xf32, offset: ?, strides: [?, ?, 1]>
  return
}
// CHECKLOOP-LABEL: @generic_region
//       CHECKLOOP: loop.for %[[i:.*]] = {{.*}}
//       CHECKLOOP:   loop.for %[[j:.*]] = {{.*}}
//       CHECKLOOP:     loop.for %[[k:.*]] = {{.*}}
//       CHECKLOOP:       %[[a:.*]] = load %{{.*}}[%[[i]], %[[j]]] : memref<?x?xf32, #[[strided2D]]>
//       CHECKLOOP:       %[[b:.*]] = load %{{.*}}[%[[i]], %[[j]], %[[k]]] : memref<?x?x?xf32, #[[strided3D]]>
//       CHECKLOOP:       %[[c:.*]] = load %{{.*}}[%[[i]], %[[k]], %[[j]]] : memref<?x?x?xf32, #[[strided3D]]>
//       CHECKLOOP:       %[[d:.*]] = mulf %[[a]], %[[b]] : f32
//       CHECKLOOP:       %[[e:.*]] = addf %[[c]], %[[d]] : f32
//       CHECKLOOP:       store %[[d]], %{{.*}}[%[[i]], %[[j]], %[[k]]] : memref<?x?x?xf32, #[[strided3D]]>
//       CHECKLOOP:       store %[[e]], %{{.*}}[%[[i]], %[[k]], %[[j]]] : memref<?x?x?xf32, #[[strided3D]]>

// CHECKPARALLEL-LABEL: @generic_region
//       CHECKPARALLEL: loop.parallel (%[[i:[a-zA-Z0-9_]*]], %[[j:[a-zA-Z0-9_]*]], %[[k:[a-zA-Z0-9_]*]])
//       CHECKPARALLEL:   %[[a:.*]] = load %{{.*}}[%[[i]], %[[j]]] : memref<?x?xf32, #[[strided2D]]>
//       CHECKPARALLEL:   %[[b:.*]] = load %{{.*}}[%[[i]], %[[j]], %[[k]]] : memref<?x?x?xf32, #[[strided3D]]>
//       CHECKPARALLEL:   %[[c:.*]] = load %{{.*}}[%[[i]], %[[k]], %[[j]]] : memref<?x?x?xf32, #[[strided3D]]>
//       CHECKPARALLEL:   %[[d:.*]] = mulf %[[a]], %[[b]] : f32
//       CHECKPARALLEL:   %[[e:.*]] = addf %[[c]], %[[d]] : f32
//       CHECKPARALLEL:   store %[[d]], %{{.*}}[%[[i]], %[[j]], %[[k]]] : memref<?x?x?xf32, #[[strided3D]]>
//       CHECKPARALLEL:   store %[[e]], %{{.*}}[%[[i]], %[[k]], %[[j]]] : memref<?x?x?xf32, #[[strided3D]]>

#trait4 = {
  args_in = 1,
  args_out = 2,
  iterator_types = ["parallel", "parallel", "parallel"],
  indexing_maps = #accesses,
  library_call = "some_external_function_name_2",
  doc = "B(i,j,k), C(i,k,j) = foo(A(i, j) * B(i,j,k), i * j * k + C(i,k,j))"
}
func @indexed_generic_region(
        %arg0: memref<?x?xf32, offset: ?, strides: [?, 1]>,
        %arg1: memref<?x?x?xf32, offset: ?, strides: [?, ?, 1]>,
        %arg2: memref<?x?x?xf32, offset: ?, strides: [?, ?, 1]>) {
  linalg.indexed_generic #trait4 %arg0, %arg1, %arg2 {
    ^bb0(%i: index, %j: index, %k: index, %a: f32, %b: f32, %c: f32):
      %result_1 = mulf %a, %b : f32

      %ij = addi %i, %j : index
      %ijk = addi %ij, %k : index
      %ijk_int = index_cast %ijk : index to i32
      %ijk_float = sitofp %ijk_int : i32 to f32

      %result_2 = addf %c, %ijk_float : f32
      linalg.yield %result_1, %result_2 : f32, f32
  }: memref<?x?xf32, offset: ?, strides: [?, 1]>,
     memref<?x?x?xf32, offset: ?, strides: [?, ?, 1]>,
     memref<?x?x?xf32, offset: ?, strides: [?, ?, 1]>
  return
}

// CHECKLOOP-LABEL: @indexed_generic_region
//       CHECKLOOP: loop.for %[[i:.*]] = {{.*}}
//       CHECKLOOP:   loop.for %[[j:.*]] = {{.*}}
//       CHECKLOOP:     loop.for %[[k:.*]] = {{.*}}
//       CHECKLOOP:       %[[a:.*]] = load %{{.*}}[%[[i]], %[[j]]]
//       CHECKLOOP:       %[[b:.*]] = load %{{.*}}[%[[i]], %[[j]], %[[k]]]
//       CHECKLOOP:       %[[c:.*]] = load %{{.*}}[%[[i]], %[[k]], %[[j]]]
//       CHECKLOOP:       %[[result_1:.*]] = mulf %[[a]], %[[b]] : f32
//       CHECKLOOP:       %[[ij:.*]] = addi %[[i]], %[[j]] : index
//       CHECKLOOP:       %[[ijk:.*]] = addi %[[ij]], %[[k]] : index
//       CHECKLOOP:       %[[ijk_int:.*]] = index_cast %[[ijk]] : index to i32
//       CHECKLOOP:       %[[ijk_float:.*]] = sitofp %[[ijk_int]] : i32 to f32
//       CHECKLOOP:       %[[result_2:.*]] = addf %[[c]], %[[ijk_float]] : f32
//       CHECKLOOP:       store %[[result_1]], %{{.*}}[%[[i]], %[[j]], %[[k]]]
//       CHECKLOOP:       store %[[result_2]], %{{.*}}[%[[i]], %[[k]], %[[j]]]

// CHECKPARALLEL-LABEL: @indexed_generic_region
//       CHECKPARALLEL: loop.parallel (%[[i:[a-zA-Z0-9_]*]], %[[j:[a-zA-Z0-9_]*]], %[[k:[a-zA-Z0-9_]*]])
//       CHECKPARALLEL:   %[[a:.*]] = load %{{.*}}[%[[i]], %[[j]]]
//       CHECKPARALLEL:   %[[b:.*]] = load %{{.*}}[%[[i]], %[[j]], %[[k]]]
//       CHECKPARALLEL:   %[[c:.*]] = load %{{.*}}[%[[i]], %[[k]], %[[j]]]
//       CHECKPARALLEL:   %[[result_1:.*]] = mulf %[[a]], %[[b]] : f32
//       CHECKPARALLEL:   %[[ij:.*]] = addi %[[i]], %[[j]] : index
//       CHECKPARALLEL:   %[[ijk:.*]] = addi %[[ij]], %[[k]] : index
//       CHECKPARALLEL:   %[[ijk_int:.*]] = index_cast %[[ijk]] : index to i32
//       CHECKPARALLEL:   %[[ijk_float:.*]] = sitofp %[[ijk_int]] : i32 to f32
//       CHECKPARALLEL:   %[[result_2:.*]] = addf %[[c]], %[[ijk_float]] : f32
//       CHECKPARALLEL:   store %[[result_1]], %{{.*}}[%[[i]], %[[j]], %[[k]]]
//       CHECKPARALLEL:   store %[[result_2]], %{{.*}}[%[[i]], %[[k]], %[[j]]]

// -----

#broadcast_access = [
  affine_map<(i, j) -> ()>,
  affine_map<(i, j) -> (i, j)>
]

#trait_broadcast = {
  args_in = 1,
  args_out = 1,
  indexing_maps = #broadcast_access,
  iterator_types = ["parallel", "parallel"],
  library_call = "some_broadcast_external_fn"
}

func @generic_op_zero_rank(%arg0: memref<f32>, %arg1: memref<3x4xf32>)
{
  linalg.generic #trait_broadcast %arg0, %arg1 {
    ^bb(%a: f32, %b: f32) :
      linalg.yield %a : f32
  } : memref<f32>, memref<3x4xf32>
  return
}

// CHECKLOOP-LABEL: @generic_op_zero_rank
//  CHECKLOOP-SAME: %[[ARG0:[a-zA-Z0-9_]*]]: memref<f32>
//  CHECKLOOP-SAME: %[[ARG1:[a-zA-Z0-9_]*]]: memref<3x4xf32>
//       CHECKLOOP: loop.for %[[i:.*]] = {{.*}}
//       CHECKLOOP:   loop.for %[[j:.*]] = {{.*}}
//       CHECKLOOP:     %[[a:.*]] = load %[[ARG0]][]
//       CHECKLOOP:     store %[[a]], %[[ARG1]][%[[i]], %[[j]]]

// CHECKPARALLEL-LABEL: @generic_op_zero_rank
//  CHECKPARALLEL-SAME: %[[ARG0:[a-zA-Z0-9_]*]]: memref<f32>
//  CHECKPARALLEL-SAME: %[[ARG1:[a-zA-Z0-9_]*]]: memref<3x4xf32>
//       CHECKPARALLEL: loop.parallel (%[[i:[a-zA-Z0-9_]*]], %[[j:[a-zA-Z0-9_]*]])
//       CHECKPARALLEL:   %[[a:.*]] = load %[[ARG0]][]
//       CHECKPARALLEL:   store %[[a]], %[[ARG1]][%[[i]], %[[j]]]

func @indexed_generic_op_zero_rank(%arg0: memref<i32>, %arg1: memref<3x4xi32>)
{
  linalg.indexed_generic #trait_broadcast %arg0, %arg1 {
    ^bb(%i: index, %j: index, %a: i32, %b: i32) :
      %ij = addi %i, %j : index
      %ij_int = index_cast %ij : index to i32
      %result = addi %a, %ij_int : i32
      linalg.yield %result : i32
  } : memref<i32>, memref<3x4xi32>
  return
}

// CHECKLOOP-LABEL: @indexed_generic_op_zero_rank
//  CHECKLOOP-SAME: %[[ARG0:[a-zA-Z0-9_]*]]: memref<i32>
//  CHECKLOOP-SAME: %[[ARG1:[a-zA-Z0-9_]*]]: memref<3x4xi32>
//       CHECKLOOP: loop.for %[[i:.*]] = {{.*}}
//       CHECKLOOP:   loop.for %[[j:.*]] = {{.*}}
//       CHECKLOOP:     %[[a:.*]] = load %[[ARG0]][
//       CHECKLOOP:     %[[ij:.*]] = addi %[[i]], %[[j]] : index
//       CHECKLOOP:     %[[ij_int:.*]] = index_cast %[[ij]] : index to i32
//       CHECKLOOP:     %[[result:.*]] = addi %[[a]], %[[ij_int]] : i32
//       CHECKLOOP:     store %[[result]], %[[ARG1]][%[[i]], %[[j]]]

// CHECKPARALLEL-LABEL: @indexed_generic_op_zero_rank
//  CHECKPARALLEL-SAME: %[[ARG0:[a-zA-Z0-9_]*]]: memref<i32>
//  CHECKPARALLEL-SAME: %[[ARG1:[a-zA-Z0-9_]*]]: memref<3x4xi32>
//       CHECKPARALLEL: loop.parallel (%[[i:[a-zA-Z0-9_]*]], %[[j:[a-zA-Z0-9_]*]])
//       CHECKPARALLEL:   %[[a:.*]] = load %[[ARG0]][
//       CHECKPARALLEL:   %[[ij:.*]] = addi %[[i]], %[[j]] : index
//       CHECKPARALLEL:   %[[ij_int:.*]] = index_cast %[[ij]] : index to i32
//       CHECKPARALLEL:   %[[result:.*]] = addi %[[a]], %[[ij_int]] : i32
//       CHECKPARALLEL:   store %[[result]], %[[ARG1]][%[[i]], %[[j]]]

#reduce_1D_access = [
  affine_map<(i) -> (i)>,
  affine_map<(i) -> ()>
]

#trait_reduce_1D = {
  args_in = 1,
  args_out = 1,
  indexing_maps = #reduce_1D_access,
  iterator_types = ["reduction"],
  library_call = "some_reduce_external_fn"
}

func @generic_op_1D_reduce(%arg0: memref<?xf32>, %arg1: memref<f32>)
{
  linalg.generic #trait_reduce_1D %arg0, %arg1 {
    ^bb(%a: f32, %b: f32) :
      %0 = addf %a, %b : f32
      linalg.yield %0 : f32
  } : memref<?xf32>, memref<f32>
  return
}
// CHECKLOOP-LABEL: @generic_op_1D_reduce
//  CHECKLOOP-SAME: %[[ARG0:[a-zA-Z0-9_]*]]: memref<?xf32>
//  CHECKLOOP-SAME: %[[ARG1:[a-zA-Z0-9_]*]]: memref<f32>
//       CHECKLOOP: loop.for %[[i:.*]] = {{.*}}
//       CHECKLOOP:   %[[a:.*]] = load %[[ARG0]][%[[i]]]
//       CHECKLOOP:   %[[b:.*]] = load %[[ARG1]][]
//       CHECKLOOP:   %[[c:.*]] = addf %[[a]], %[[b]] : f32
//       CHECKLOOP:   store %[[c]], %[[ARG1]][]

// CHECKPARALLEL-LABEL: @generic_op_1D_reduce
//  CHECKPARALLEL-SAME: %[[ARG0:[a-zA-Z0-9_]*]]: memref<?xf32>
//  CHECKPARALLEL-SAME: %[[ARG1:[a-zA-Z0-9_]*]]: memref<f32>
//       CHECKPARALLEL: loop.for %[[i:.*]] = {{.*}}
//       CHECKPARALLEL:   %[[a:.*]] = load %[[ARG0]][%[[i]]]
//       CHECKPARALLEL:   %[[b:.*]] = load %[[ARG1]][]
//       CHECKPARALLEL:   %[[c:.*]] = addf %[[a]], %[[b]] : f32
//       CHECKPARALLEL:   store %[[c]], %[[ARG1]][]


#reduce_init_1D_access = [
  affine_map<(i) -> (i)>,
  affine_map<(i) -> ()>,
  affine_map<(i) -> ()>
]

#trait_reduce_init_1D = {
  args_in = 2,
  args_out = 1,
  indexing_maps = #reduce_init_1D_access,
  iterator_types = ["reduction"],
  library_call = "some_reduce_external_fn"
}

func @indexed_generic_op_1D_reduce(%arg0: memref<?xf32>,
                                   %arg1: memref<f32>,
                                   %arg2: memref<f32>)
{
  linalg.indexed_generic #trait_reduce_init_1D %arg0, %arg1, %arg2 {
    ^bb(%i : index, %a: f32, %b: f32, %c: f32) :
      %0 = constant 0 : index
      %1 = cmpi "eq", %0, %i : index
      %2 = select %1, %b, %c : f32
      %3 = addf %a, %2 : f32
      linalg.yield %3 : f32
  } : memref<?xf32>, memref<f32>, memref<f32>
  return
}
// CHECKLOOP-LABEL: @indexed_generic_op_1D_reduce
//  CHECKLOOP-SAME: %[[ARG0:[a-zA-Z0-9_]*]]: memref<?xf32>
//  CHECKLOOP-SAME: %[[ARG1:[a-zA-Z0-9_]*]]: memref<f32>
//  CHECKLOOP-SAME: %[[ARG2:[a-zA-Z0-9_]*]]: memref<f32>
//       CHECKLOOP: loop.for %[[i:.*]] = {{.*}}
//       CHECKLOOP:   %[[a:.*]] = load %[[ARG0]][%[[i]]]
//       CHECKLOOP:   %[[b:.*]] = load %[[ARG1]][]
//       CHECKLOOP:   %[[c:.*]] = load %[[ARG2]][]
//       CHECKLOOP:   %[[d:.*]] = select %{{.*}}, %[[b]], %[[c]]
//       CHECKLOOP:   %[[e:.*]] = addf %[[a]], %[[d]]
//       CHECKLOOP:   store %[[e]], %[[ARG2]][]

// CHECKPARALLEL-LABEL: @indexed_generic_op_1D_reduce
//  CHECKPARALLEL-SAME: %[[ARG0:[a-zA-Z0-9_]*]]: memref<?xf32>
//  CHECKPARALLEL-SAME: %[[ARG1:[a-zA-Z0-9_]*]]: memref<f32>
//  CHECKPARALLEL-SAME: %[[ARG2:[a-zA-Z0-9_]*]]: memref<f32>
//       CHECKPARALLEL: loop.for %[[i:.*]] = {{.*}}
//       CHECKPARALLEL:   %[[a:.*]] = load %[[ARG0]][%[[i]]]
//       CHECKPARALLEL:   %[[b:.*]] = load %[[ARG1]][]
//       CHECKPARALLEL:   %[[c:.*]] = load %[[ARG2]][]
//       CHECKPARALLEL:   %[[d:.*]] = select %{{.*}}, %[[b]], %[[c]]
//       CHECKPARALLEL:   %[[e:.*]] = addf %[[a]], %[[d]]
//       CHECKPARALLEL:   store %[[e]], %[[ARG2]][]

#trait_const_fill = {
  args_in = 0,
  args_out = 1,
  indexing_maps = [affine_map<(i) -> (i)>],
  iterator_types = ["parallel"],
  library_call = "some_external_fn"
}
func @generic_const_init(%arg0: memref<?xf32>) {
        %cst = constant 1.0 : f32
  linalg.generic #trait_const_fill %arg0 {
    ^bb0(%arg1: f32):   // no predecessors
      linalg.yield %cst : f32
    }: memref<?xf32>
    return
}
// CHECKLOOP-LABEL: @generic_const_init
//  CHECKLOOP-SAME: %[[ARG0:.*]]: memref<?xf32>
//       CHECKLOOP: %[[CONST:.*]] = constant 1.000000e+00 : f32
//       CHECKLOOP: loop.for %[[i:.*]] = {{.*}}
//       CHECKLOOP:   store %[[CONST]], %[[ARG0]]

// CHECKPARALLEL-LABEL: @generic_const_init
//  CHECKPARALLEL-SAME: %[[ARG0:.*]]: memref<?xf32>
//       CHECKPARALLEL: %[[CONST:.*]] = constant 1.000000e+00 : f32
//       CHECKPARALLEL: loop.parallel (%[[i:.*]])
//       CHECKPARALLEL:   store %[[CONST]], %[[ARG0]]

#scalar_access = [
  affine_map<() -> ()>,
  affine_map<() -> ()>,
  affine_map<() -> ()>
]
#scalar_trait = {
  args_in = 2,
  args_out = 1,
  iterator_types = [],
  indexing_maps = #scalar_access,
  library_call = "some_external_fn"
}
func @scalar_code(%arg0: memref<f32>, %arg1 : memref<f32>, %arg2 : memref<f32>)
{
  linalg.generic #scalar_trait %arg0, %arg1, %arg2 {
  ^bb(%a : f32, %b : f32, %c : f32) :
    %0 = addf %a, %b : f32
    linalg.yield %0 : f32
  } : memref<f32>, memref<f32>, memref<f32>
  return
}
// CHECKLOOP-LABEL: @scalar_code
//  CHECKLOOP-SAME: %[[ARG0]]: memref<f32>
//  CHECKLOOP-SAME: %[[ARG1]]: memref<f32>
//  CHECKLOOP-SAME: %[[ARG2]]: memref<f32>
//   CHECKLOOP-NOT: loop.for
//   CHECKLOOP-DAG: load %[[ARG0]][]
//   CHECKLOOP-DAG: load %[[ARG1]][]
<<<<<<< HEAD
//   CHECKLOOP-DAG: load %[[ARG2]][]
=======
>>>>>>> a34309b7
//       CHECKLOOP: addf
//       CHECKLOOP: store %{{.*}}, %[[ARG2]][]

// CHECKPARALLEL-LABEL: @scalar_code
//  CHECKPARALLEL-SAME: %[[ARG0]]: memref<f32>
//  CHECKPARALLEL-SAME: %[[ARG1]]: memref<f32>
//  CHECKPARALLEL-SAME: %[[ARG2]]: memref<f32>
//   CHECKPARALLEL-NOT: loop.for
//   CHECKPARALLEL-DAG: load %[[ARG0]][]
//   CHECKPARALLEL-DAG: load %[[ARG1]][]
<<<<<<< HEAD
//   CHECKPARALLEL-DAG: load %[[ARG2]][]
=======
>>>>>>> a34309b7
//       CHECKPARALLEL: addf
//       CHECKPARALLEL: store %{{.*}}, %[[ARG2]][]<|MERGE_RESOLUTION|>--- conflicted
+++ resolved
@@ -856,10 +856,6 @@
 //   CHECKLOOP-NOT: loop.for
 //   CHECKLOOP-DAG: load %[[ARG0]][]
 //   CHECKLOOP-DAG: load %[[ARG1]][]
-<<<<<<< HEAD
-//   CHECKLOOP-DAG: load %[[ARG2]][]
-=======
->>>>>>> a34309b7
 //       CHECKLOOP: addf
 //       CHECKLOOP: store %{{.*}}, %[[ARG2]][]
 
@@ -870,9 +866,5 @@
 //   CHECKPARALLEL-NOT: loop.for
 //   CHECKPARALLEL-DAG: load %[[ARG0]][]
 //   CHECKPARALLEL-DAG: load %[[ARG1]][]
-<<<<<<< HEAD
-//   CHECKPARALLEL-DAG: load %[[ARG2]][]
-=======
->>>>>>> a34309b7
 //       CHECKPARALLEL: addf
 //       CHECKPARALLEL: store %{{.*}}, %[[ARG2]][]