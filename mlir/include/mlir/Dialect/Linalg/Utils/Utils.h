--- conflicted
+++ resolved
@@ -141,20 +141,6 @@
   inVec = auxVec;
 }
 
-<<<<<<< HEAD
-/// Prepares the SubView promotion later performed by `promoteSubViews`
-/// (where most of the transformation happens). It arranges the new
-/// operands for `LinalgOp op` and deallocates the new buffer(s)
-/// It is the entry point for declarative transformation
-/// Returns the cloned `LinalgOp` with the new operands
-LinalgOp promoteSubViewOperands(OpBuilder &b, LinalgOp op,
-                                llvm::SetVector<Value> subViews,
-                                bool dynamicBuffers = false,
-                                int64_t alignment = 0,
-                                OperationFolder *folder = nullptr);
-
-=======
->>>>>>> 918d599f
 } // namespace linalg
 } // namespace mlir
 
