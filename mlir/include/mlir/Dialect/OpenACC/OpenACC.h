--- conflicted
+++ resolved
@@ -35,11 +35,7 @@
 /// Value can be combined bitwise to reflect the mapping applied to the
 /// construct. e.g. `acc.loop gang vector`, the `gang` and `vector` could be
 /// combined and the final mapping value would be 5 (4 | 1).
-<<<<<<< HEAD
-enum OpenACCExecMapping { NONE = 0, VECTOR = 1, WORKER = 2, GANG = 4, SEQ = 8 };
-=======
 enum OpenACCExecMapping { NONE = 0, VECTOR = 1, WORKER = 2, GANG = 4 };
->>>>>>> b1169bdb
 
 } // end namespace acc
 } // end namespace mlir
