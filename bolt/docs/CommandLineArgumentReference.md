# BOLT - a post-link optimizer developed to speed up large applications

## SYNOPSIS

`llvm-bolt <executable> [-o outputfile] <executable>.bolt [-data=perf.fdata] [options]`

## OPTIONS

### Generic options:

- `-h`

  Alias for --help

- `--help`

  Display available options (--help-hidden for more)

- `--help-hidden`

  Display all available options

- `--help-list`

  Display list of available options (--help-list-hidden for more)

- `--help-list-hidden`

  Display list of all available options

- `--version`

  Display the version of this program

### Output options:

- `--bolt-info`

  Write bolt info section in the output binary

- `-o <string>`

  output file

- `-w <string>`

  Save recorded profile to a file

### BOLT generic options:

- `--align-text=<uint>`

  Alignment of .text section

- `--allow-stripped`

  Allow processing of stripped binaries

- `--alt-inst-feature-size=<uint>`

  Size of feature field in .altinstructions

- `--alt-inst-has-padlen`

  Specify that .altinstructions has padlen field

- `--asm-dump[=<dump folder>]`

  Dump function into assembly

- `-b`

  Alias for -data

- `--bolt-id=<string>`

  Add any string to tag this execution in the output binary via bolt info section

- `--break-funcs=<func1,func2,func3,...>`

  List of functions to core dump on (debugging)

- `--check-encoding`

  Perform verification of LLVM instruction encoding/decoding. Every instruction
  in the input is decoded and re-encoded. If the resulting bytes do not match
  the input, a warning message is printed.

- `--comp-dir-override=<string>`

  Overrides DW_AT_comp_dir, and provides an alternative base location, which is
  used with DW_AT_dwo_name to construct a path to *.dwo files.

- `--create-debug-names-section`

  Creates .debug_names section, if the input binary doesn't have it already, for
  DWARF5 CU/TUs.

- `--cu-processing-batch-size=<uint>`

  Specifies the size of batches for processing CUs. Higher number has better
  performance, but more memory usage. Default value is 1.

- `--data=<string>`

  data file

- `--data2=<string>`

  data file

- `--debug-skeleton-cu`

  Prints out offsets for abbrev and debug_info of Skeleton CUs that get patched.

<<<<<<< HEAD
=======
- `--debug-thread-count=<uint>`

  Specifies the number of threads to be used when processing DWO debug information.

>>>>>>> 98391913
- `--dot-tooltip-code`

  Add basic block instructions as tool tips on nodes

- `--dump-alt-instructions`

  Dump Linux alternative instructions info

- `--dump-cg=<string>`

  Dump callgraph to the given file

- `--dump-data`

  Dump parsed bolt data for debugging

- `--dump-dot-all`

  Dump function CFGs to graphviz format after each stage;enable '-print-loops'
  for color-coded blocks

- `--dump-linux-exceptions`

  Dump Linux kernel exception table

- `--dump-orc`

  Dump raw ORC unwind information (sorted)

- `--dump-para-sites`

  Dump Linux kernel paravitual patch sites

- `--dump-pci-fixups`

  Dump Linux kernel PCI fixup table

- `--dump-smp-locks`

  Dump Linux kernel SMP locks

- `--dump-static-calls`

  Dump Linux kernel static calls

- `--dump-static-keys`

  Dump Linux kernel static keys jump table

- `--dwarf-output-path=<string>`

  Path to where .dwo files or dwp file will be written out to.

- `--dwp=<string>`

  Path and name to DWP file.

- `--dyno-stats`

  Print execution info based on profile

- `--dyno-stats-all`

  Print dyno stats after each stage

- `--dyno-stats-scale=<uint>`

  Scale to be applied while reporting dyno stats

- `--enable-bat`

  Write BOLT Address Translation tables

- `--force-data-relocations`

  Force relocations to data sections to always be processed

- `--force-patch`

  Force patching of original entry points

- `--funcs=<func1,func2,func3,...>`

  Limit optimizations to functions from the list

- `--funcs-file=<string>`

  File with list of functions to optimize

- `--funcs-file-no-regex=<string>`

  File with list of functions to optimize (non-regex)

- `--funcs-no-regex=<func1,func2,func3,...>`

  Limit optimizations to functions from the list (non-regex)

- `--hot-data`

  Hot data symbols support (relocation mode)

- `--hot-functions-at-end`

  If reorder-functions is used, order functions putting hottest last

- `--hot-text`

  Generate hot text symbols. Apply this option to a precompiled binary that
  manually calls into hugify, such that at runtime hugify call will put hot code
  into 2M pages. This requires relocation.

- `--hot-text-move-sections=<sec1,sec2,sec3,...>`

  List of sections containing functions used for hugifying hot text. BOLT makes
  sure these functions are not placed on the same page as the hot text.
  (default='.stub,.mover').

- `--insert-retpolines`

  Run retpoline insertion pass

- `--keep-aranges`

  Keep or generate .debug_aranges section if .gdb_index is written

- `--keep-tmp`

  Preserve intermediate .o file

- `--lite`

  Skip processing of cold functions

- `--log-file=<string>`

  Redirect journaling to a file instead of stdout/stderr

- `--long-jump-labels`

  Always use long jumps/nops for Linux kernel static keys

- `--match-profile-with-function-hash`

  Match profile with function hash

- `--max-data-relocations=<uint>`

  Maximum number of data relocations to process

- `--max-funcs=<uint>`

  Maximum number of functions to process

- `--no-huge-pages`

  Use regular size pages for code alignment

- `--no-threads`

  Disable multithreading

- `--pad-funcs=<func1:pad1,func2:pad2,func3:pad3,...>`

  List of functions to pad with amount of bytes

- `--print-mappings`

  Print mappings in the legend, between characters/blocks and text sections
  (default false).


- `--profile-format=<value>`

  Format to dump profile output in aggregation mode, default is fdata
  - `fdata`: offset-based plaintext format
  - `yaml`: dense YAML representation

- `--r11-availability=<value>`

  Determine the availability of r11 before indirect branches
  - `never`: r11 not available
  - `always`: r11 available before calls and jumps
  - `abi`: r11 available before calls but not before jumps

- `--relocs`

  Use relocations in the binary (default=autodetect)

- `--remove-symtab`

  Remove .symtab section

- `--reorder-skip-symbols=<symbol1,symbol2,symbol3,...>`

  List of symbol names that cannot be reordered

- `--reorder-symbols=<symbol1,symbol2,symbol3,...>`

  List of symbol names that can be reordered

- `--retpoline-lfence`

  Determine if lfence instruction should exist in the retpoline

- `--skip-funcs=<func1,func2,func3,...>`

  List of functions to skip

- `--skip-funcs-file=<string>`

  File with list of functions to skip

- `--strict`

  Trust the input to be from a well-formed source

- `--tasks-per-thread=<uint>`

  Number of tasks to be created per thread

- `--terminal-trap`

  Assume that execution stops at trap instruction

- `--thread-count=<uint>`

  Number of threads

- `--top-called-limit=<uint>`

  Maximum number of functions to print in top called functions section

- `--trap-avx512`

  In relocation mode trap upon entry to any function that uses AVX-512
  instructions

- `--trap-old-code`

  Insert traps in old function bodies (relocation mode)

- `--update-debug-sections`

  Update DWARF debug sections of the executable

- `--use-gnu-stack`

  Use GNU_STACK program header for new segment (workaround for issues with
  strip/objcopy)

- `--use-old-text`

  Re-use space in old .text if possible (relocation mode)

- `-v <uint>`

  Set verbosity level for diagnostic output

- `--write-dwp`

  Output a single dwarf package file (dwp) instead of multiple non-relocatable
  dwarf object files (dwo).

### BOLT optimization options:

- `--align-blocks`

  Align basic blocks

- `--align-blocks-min-size=<uint>`

  Minimal size of the basic block that should be aligned

- `--align-blocks-threshold=<uint>`

  Align only blocks with frequency larger than containing function execution
  frequency specified in percent. E.g. 1000 means aligning blocks that are 10
  times more frequently executed than the containing function.

- `--align-functions=<uint>`

  Align functions at a given value (relocation mode)

- `--align-functions-max-bytes=<uint>`

  Maximum number of bytes to use to align functions

- `--assume-abi`

  Assume the ABI is never violated

- `--block-alignment=<uint>`

  Boundary to use for alignment of basic blocks

- `--bolt-seed=<uint>`

  Seed for randomization

- `--cg-from-perf-data`

  Use perf data directly when constructing the call graph for stale functions

- `--cg-ignore-recursive-calls`

  Ignore recursive calls when constructing the call graph

- `--cg-use-split-hot-size`

  Use hot/cold data on basic blocks to determine hot sizes for call graph
  functions

- `--cold-threshold=<uint>`

  Tenths of percents of main entry frequency to use as a threshold when
  evaluating whether a basic block is cold (0 means it is only considered cold
  if the block has zero samples). Default: 0

- `--elim-link-veneers`

  Run veneer elimination pass

- `--eliminate-unreachable`

  Eliminate unreachable code

- `--equalize-bb-counts`

  Use same count for BBs that should have equivalent count (used in non-LBR and
  shrink wrapping)

- `--execution-count-threshold=<uint>`

  Perform profiling accuracy-sensitive optimizations only if function execution
  count >= the threshold (default: 0)

- `--fix-block-counts`

  Adjust block counts based on outgoing branch counts

- `--fix-func-counts`

  Adjust function counts based on basic blocks execution count

- `--force-inline=<func1,func2,func3,...>`

  List of functions to always consider for inlining

- `--frame-opt=<value>`

  Optimize stack frame accesses
  - `none`: do not perform frame optimization
  - `hot`: perform FOP on hot functions
  - `all`: perform FOP on all functions

- `--frame-opt-rm-stores`

  Apply additional analysis to remove stores (experimental)

- `--function-order=<string>`

  File containing an ordered list of functions to use for function reordering

- `--generate-function-order=<string>`

  File to dump the ordered list of functions to use for function reordering

- `--generate-link-sections=<string>`

  Generate a list of function sections in a format suitable for inclusion in a
  linker script

- `--group-stubs`

  Share stubs across functions

- `--hugify`

  Automatically put hot code on 2MB page(s) (hugify) at runtime. No manual call
  to hugify is needed in the binary (which is what --hot-text relies on).

- `--icf`

  Fold functions with identical code

- `--icp`

  Alias for --indirect-call-promotion

- `--icp-calls-remaining-percent-threshold=<uint>`

  The percentage threshold against remaining unpromoted indirect call count for
  the promotion for calls

- `--icp-calls-topn`

  Alias for --indirect-call-promotion-calls-topn

- `--icp-calls-total-percent-threshold=<uint>`

  The percentage threshold against total count for the promotion for calls

- `--icp-eliminate-loads`

  Enable load elimination using memory profiling data when performing ICP

- `--icp-funcs=<func1,func2,func3,...>`

  List of functions to enable ICP for

- `--icp-inline`

  Only promote call targets eligible for inlining

- `--icp-jt-remaining-percent-threshold=<uint>`

  The percentage threshold against remaining unpromoted indirect call count for
  the promotion for jump tables

- `--icp-jt-targets`

  Alias for --icp-jump-tables-targets

- `--icp-jt-topn`

  Alias for --indirect-call-promotion-jump-tables-topn

- `--icp-jt-total-percent-threshold=<uint>`

  The percentage threshold against total count for the promotion for jump tables

- `--icp-jump-tables-targets`

  For jump tables, optimize indirect jmp targets instead of indices

- `--icp-mp-threshold`

  Alias for --indirect-call-promotion-mispredict-threshold

- `--icp-old-code-sequence`

  Use old code sequence for promoted calls

- `--icp-top-callsites=<uint>`

  Optimize hottest calls until at least this percentage of all indirect calls
  frequency is covered. 0 = all callsites

- `--icp-topn`

  Alias for --indirect-call-promotion-topn

- `--icp-use-mp`

  Alias for --indirect-call-promotion-use-mispredicts

- `--indirect-call-promotion=<value>`

  Indirect call promotion
  - `none`: do not perform indirect call promotion
  - `calls`: perform ICP on indirect calls
  - `jump-tables`: perform ICP on jump tables
  - `all`: perform ICP on calls and jump tables

- `--indirect-call-promotion-calls-topn=<uint>`

  Limit number of targets to consider when doing indirect call promotion on
  calls. 0 = no limit

- `--indirect-call-promotion-jump-tables-topn=<uint>`

  Limit number of targets to consider when doing indirect call promotion on jump
  tables. 0 = no limit

- `--indirect-call-promotion-topn=<uint>`

  Limit number of targets to consider when doing indirect call promotion. 0 = no
  limit

- `--indirect-call-promotion-use-mispredicts`

  Use misprediction frequency for determining whether or not ICP should be
  applied at a callsite.  The -indirect-call-promotion-mispredict-threshold
  value will be used by this heuristic

- `--infer-fall-throughs`

  Infer execution count for fall-through blocks

- `--infer-stale-profile`

  Infer counts from stale profile data.

- `--inline-all`

  Inline all functions

- `--inline-ap`

  Adjust function profile after inlining

- `--inline-limit=<uint>`

  Maximum number of call sites to inline

- `--inline-max-iters=<uint>`

  Maximum number of inline iterations

- `--inline-memcpy`

  Inline memcpy using 'rep movsb' instruction (X86-only)

- `--inline-small-functions`

  Inline functions if increase in size is less than defined by -inline-small-
  functions-bytes

- `--inline-small-functions-bytes=<uint>`

  Max number of bytes for the function to be considered small for inlining
  purposes

- `--instrument`

  Instrument code to generate accurate profile data

- `--iterative-guess`

  In non-LBR mode, guess edge counts using iterative technique

- `--jt-footprint-optimize-for-icache`

  With jt-footprint-reduction, only process PIC jumptables and turn off other
  transformations that increase code size

- `--jt-footprint-reduction`

  Make jump tables size smaller at the cost of using more instructions at jump
  sites

- `--jump-tables=<value>`

  Jump tables support (default=basic)
  - `none`: do not optimize functions with jump tables
  - `basic`: optimize functions with jump tables
  - `move`: move jump tables to a separate section
  - `split`: split jump tables section into hot and cold based on function
  execution frequency
  - `aggressive`: aggressively split jump tables section based on usage of the
  tables

- `--keep-nops`

  Keep no-op instructions. By default they are removed.

- `--lite-threshold-count=<uint>`

  Similar to '-lite-threshold-pct' but specify threshold using absolute function
  call count. I.e. limit processing to functions executed at least the specified
  number of times.

- `--lite-threshold-pct=<uint>`

  Threshold (in percent) for selecting functions to process in lite mode. Higher
  threshold means fewer functions to process. E.g threshold of 90 means only top
  10 percent of functions with profile will be processed.

- `--match-with-call-graph`

  Match functions with call graph

- `--memcpy1-spec=<func1,func2:cs1:cs2,func3:cs1,...>`

  List of functions with call sites for which to specialize memcpy() for size 1

- `--min-branch-clusters`

  Use a modified clustering algorithm geared towards minimizing branches

- `--name-similarity-function-matching-threshold=<uint>`

  Match functions using namespace and edit distance.

- `--no-inline`

  Disable all inlining (overrides other inlining options)

- `--no-scan`

  Do not scan cold functions for external references (may result in slower binary)

- `--peepholes=<value>`

  Enable peephole optimizations
  - `none`: disable peepholes
  - `double-jumps`: remove double jumps when able
  - `tailcall-traps`: insert tail call traps
  - `useless-branches`: remove useless conditional branches
  - `all`: enable all peephole optimizations

- `--plt=<value>`

  Optimize PLT calls (requires linking with -znow)
  - `none`: do not optimize PLT calls
  - `hot`: optimize executed (hot) PLT calls
  - `all`: optimize all PLT calls

- `--preserve-blocks-alignment`

  Try to preserve basic block alignment

- `--profile-ignore-hash`

  Ignore hash while reading function profile

- `--profile-use-dfs`

  Use DFS order for YAML profile

- `--reg-reassign`

  Reassign registers so as to avoid using REX prefixes in hot code

- `--reorder-blocks=<value>`

  Change layout of basic blocks in a function
  - `none`: do not reorder basic blocks
  - `reverse`: layout blocks in reverse order
  - `normal`: perform optimal layout based on profile
  - `branch-predictor`: perform optimal layout prioritizing branch predictions
  - `cache`: perform optimal layout prioritizing I-cache behavior
  - `cache+`: perform layout optimizing I-cache behavior
  - `ext-tsp`: perform layout optimizing I-cache behavior
  - `cluster-shuffle`: perform random layout of clusters

- `--reorder-data=<section1,section2,section3,...>`

  List of sections to reorder

- `--reorder-data-algo=<value>`

  Algorithm used to reorder data sections
  - `count`: sort hot data by read counts
  - `funcs`: sort hot data by hot function usage and count

- `--reorder-data-inplace`

  Reorder data sections in place

- `--reorder-data-max-bytes=<uint>`

  Maximum number of bytes to reorder

- `--reorder-data-max-symbols=<uint>`

  Maximum number of symbols to reorder

- `--reorder-functions=<value>`

  Reorder and cluster functions (works only with relocations)
  - `none`: do not reorder functions
  - `exec-count`: order by execution count
  - `hfsort`: use hfsort algorithm
  - `hfsort+`: use cache-directed sort
  - `cdsort`: use cache-directed sort
  - `pettis-hansen`: use Pettis-Hansen algorithm
  - `random`: reorder functions randomly
  - `user`: use function order specified by -function-order

- `--reorder-functions-use-hot-size`

  Use a function's hot size when doing clustering

- `--report-bad-layout=<uint>`

  Print top <uint> functions with suboptimal code layout on input

- `--report-stale`

  Print the list of functions with stale profile

- `--runtime-hugify-lib=<string>`

  Specify file name of the runtime hugify library

- `--runtime-instrumentation-lib=<string>`

  Specify file name of the runtime instrumentation library

- `--sctc-mode=<value>`

  Mode for simplify conditional tail calls
  - `always`: always perform sctc
  - `preserve`: only perform sctc when branch direction is preserved
  - `heuristic`: use branch prediction data to control sctc

- `--sequential-disassembly`

  Performs disassembly sequentially

- `--shrink-wrapping-threshold=<uint>`

  Percentage of prologue execution count to use as threshold when evaluating
  whether a block is cold enough to be profitable to move eligible spills there

- `--simplify-conditional-tail-calls`

  Simplify conditional tail calls by removing unnecessary jumps

- `--simplify-rodata-loads`

  Simplify loads from read-only sections by replacing the memory operand with
  the constant found in the corresponding section

- `--split-align-threshold=<uint>`

  When deciding to split a function, apply this alignment while doing the size
  comparison (see -split-threshold). Default value: 2.

- `--split-all-cold`

  Outline as many cold basic blocks as possible

- `--split-eh`

  Split C++ exception handling code

- `--split-functions`

  Split functions into fragments

- `--split-strategy=<value>`

  Strategy used to partition blocks into fragments
  - `profile2`: split each function into a hot and cold fragment using profiling
  information
  - `cdsplit`: split each function into a hot, warm, and cold fragment using
  profiling information
  - `random2`: split each function into a hot and cold fragment at a randomly
  chosen split point (ignoring any available profiling information)
  - `randomN`: split each function into N fragments at a randomly chosen split
  points (ignoring any available profiling information)
  - `all`: split all basic blocks of each function into fragments such that each
  fragment contains exactly a single basic block

- `--split-threshold=<uint>`

  Split function only if its main size is reduced by more than given amount of
  bytes. Default value: 0, i.e. split iff the size is reduced. Note that on some
  architectures the size can increase after splitting.

- `--stale-matching-max-func-size=<uint>`

  The maximum size of a function to consider for inference.

- `--stale-matching-min-matched-block=<uint>`

  Percentage threshold of matched basic blocks at which stale profile inference
  is executed.

- `--stale-threshold=<uint>`

  Maximum percentage of stale functions to tolerate (default: 100)

- `--stoke`

  Turn on the stoke analysis

- `--strip-rep-ret`

  Strip 'repz' prefix from 'repz retq' sequence (on by default)

- `--tail-duplication=<value>`

  Duplicate unconditional branches that cross a cache line
  - `none`: do not apply
  - `aggressive`: aggressive strategy
  - `moderate`: moderate strategy
  - `cache`: cache-aware duplication strategy

- `--tsp-threshold=<uint>`

  Maximum number of hot basic blocks in a function for which to use a precise
  TSP solution while re-ordering basic blocks

- `--use-aggr-reg-reassign`

  Use register liveness analysis to try to find more opportunities for -reg-
  reassign optimization

- `--use-compact-aligner`

  Use compact approach for aligning functions

- `--use-edge-counts`

  Use edge count data when doing clustering

- `--verify-cfg`

  Verify the CFG after every pass

- `--x86-align-branch-boundary-hot-only`

  Only apply branch boundary alignment in hot code

- `--x86-strip-redundant-address-size`

  Remove redundant Address-Size override prefix

### BOLT options in relocation mode:

- `--align-macro-fusion=<value>`

  Fix instruction alignment for macro-fusion (x86 relocation mode)
  - `none`: do not insert alignment no-ops for macro-fusion
  - `hot`: only insert alignment no-ops on hot execution paths (default)
  - `all`: always align instructions to allow macro-fusion

### BOLT instrumentation options:

`llvm-bolt <executable> -instrument [-o outputfile] <instrumented-executable>`

- `--conservative-instrumentation`

  Disable instrumentation optimizations that sacrifice profile accuracy (for
  debugging, default: false)

- `--instrument-calls`

  Record profile for inter-function control flow activity (default: true)

- `--instrument-hot-only`

  Only insert instrumentation on hot functions (needs profile, default: false)

- `--instrumentation-binpath=<string>`

  Path to instrumented binary in case if /proc/self/map_files is not accessible
  due to access restriction issues

- `--instrumentation-file=<string>`

  File name where instrumented profile will be saved (default: /tmp/prof.fdata)

- `--instrumentation-file-append-pid`

  Append PID to saved profile file name (default: false)

- `--instrumentation-no-counters-clear`

  Don't clear counters across dumps (use with instrumentation-sleep-time option)

- `--instrumentation-sleep-time=<uint>`

  Interval between profile writes (default: 0 = write only at program end).
  This is useful for service workloads when you want to dump profile every X
  minutes or if you are killing the program and the profile is not being dumped
  at the end.

- `--instrumentation-wait-forks`

  Wait until all forks of instrumented process will finish (use with
  instrumentation-sleep-time option)

### BOLT printing options:

- `--print-aliases`

  Print aliases when printing objects

- `--print-all`

  Print functions after each stage

- `--print-cfg`

  Print functions after CFG construction

- `--print-debug-info`

  Print debug info when printing functions

- `--print-disasm`

  Print function after disassembly

- `--print-dyno-opcode-stats=<uint>`

  Print per instruction opcode dyno stats and the functionnames:BB offsets of
  the nth highest execution counts

- `--print-dyno-stats-only`

  While printing functions output dyno-stats and skip instructions

- `--print-exceptions`

  Print exception handling data

- `--print-globals`

  Print global symbols after disassembly

- `--print-jump-tables`

  Print jump tables

- `--print-loops`

  Print loop related information

- `--print-mem-data`

  Print memory data annotations when printing functions

- `--print-normalized`

  Print functions after CFG is normalized

- `--print-only=<func1,func2,func3,...>`

  List of functions to print

- `--print-orc`

  Print ORC unwind information for instructions

- `--print-profile`

  Print functions after attaching profile

- `--print-profile-stats`

  Print profile quality/bias analysis

- `--print-pseudo-probes=<value>`

  Print pseudo probe info
  - `decode`: decode probes section from binary
  - `address_conversion`: update address2ProbesMap with output block address
  - `encoded_probes`: display the encoded probes in binary section
  - `all`: enable all debugging printout

- `--print-relocations`

  Print relocations when printing functions/objects

- `--print-reordered-data`

  Print section contents after reordering

- `--print-retpoline-insertion`

  Print functions after retpoline insertion pass

- `--print-sdt`

  Print all SDT markers

- `--print-sections`

  Print all registered sections

- `--print-unknown`

  Print names of functions with unknown control flow

- `--time-build`

  Print time spent constructing binary functions

- `--time-rewrite`

  Print time spent in rewriting passes

- `--print-after-branch-fixup`

  Print function after fixing local branches

- `--print-after-jt-footprint-reduction`

  Print function after jt-footprint-reduction pass

- `--print-after-lowering`

  Print function after instruction lowering

- `--print-cache-metrics`

  Calculate and print various metrics for instruction cache

- `--print-clusters`

  Print clusters

- `--print-estimate-edge-counts`

  Print function after edge counts are set for no-LBR profile

- `--print-finalized`

  Print function after CFG is finalized

- `--print-fix-relaxations`

  Print functions after fix relaxations pass

- `--print-fix-riscv-calls`

  Print functions after fix RISCV calls pass

- `--print-fop`

  Print functions after frame optimizer pass

- `--print-function-statistics=<uint>`

  Print statistics about basic block ordering

- `--print-icf`

  Print functions after ICF optimization

- `--print-icp`

  Print functions after indirect call promotion

- `--print-inline`

  Print functions after inlining optimization

- `--print-large-functions`

  Print functions that could not be overwritten due to excessive size

- `--print-longjmp`

  Print functions after longjmp pass

- `--print-optimize-bodyless`

  Print functions after bodyless optimization

- `--print-output-address-range`

  Print output address range for each basic block in the function
  whenBinaryFunction::print is called

- `--print-peepholes`

  Print functions after peephole optimization

- `--print-plt`

  Print functions after PLT optimization

- `--print-regreassign`

  Print functions after regreassign pass

- `--print-reordered`

  Print functions after layout optimization

- `--print-reordered-functions`

  Print functions after clustering

- `--print-sctc`

  Print functions after conditional tail call simplification

- `--print-simplify-rodata-loads`

  Print functions after simplification of RO data loads

- `--print-sorted-by=<value>`

  Print functions sorted by order of dyno stats
  - `executed-forward-branches`: executed forward branches
  - `taken-forward-branches`: taken forward branches
  - `executed-backward-branches`: executed backward branches
  - `taken-backward-branches`: taken backward branches
  - `executed-unconditional-branches`: executed unconditional branches
  - `all-function-calls`: all function calls
  - `indirect-calls`: indirect calls
  - `PLT-calls`: PLT calls
  - `executed-instructions`: executed instructions
  - `executed-load-instructions`: executed load instructions
  - `executed-store-instructions`: executed store instructions
  - `taken-jump-table-branches`: taken jump table branches
  - `taken-unknown-indirect-branches`: taken unknown indirect branches
  - `total-branches`: total branches
  - `taken-branches`: taken branches
  - `non-taken-conditional-branches`: non-taken conditional branches
  - `taken-conditional-branches`: taken conditional branches
  - `all-conditional-branches`: all conditional branches
  - `linker-inserted-veneer-calls`: linker-inserted veneer calls
  - `all`: sorted by all names

- `--print-sorted-by-order=<value>`

  Use ascending or descending order when printing functions ordered by dyno stats

- `--print-split`

  Print functions after code splitting

- `--print-stoke`

  Print functions after stoke analysis

- `--print-uce`

  Print functions after unreachable code elimination

- `--print-veneer-elimination`

  Print functions after veneer elimination pass

- `--time-opts`

  Print time spent in each optimization

- `--print-all-options`

  Print all option values after command line parsing

- `--print-options`

  Print non-default options after command line parsing<|MERGE_RESOLUTION|>--- conflicted
+++ resolved
@@ -113,13 +113,10 @@
 
   Prints out offsets for abbrev and debug_info of Skeleton CUs that get patched.
 
-<<<<<<< HEAD
-=======
 - `--debug-thread-count=<uint>`
 
   Specifies the number of threads to be used when processing DWO debug information.
 
->>>>>>> 98391913
 - `--dot-tooltip-code`
 
   Add basic block instructions as tool tips on nodes
