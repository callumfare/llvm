<<<<<<< HEAD
// RUN: %libomptarget-compilexx-run-and-check-generic

// Currently hangs on amdgpu
// UNSUPPORTED: amdgcn-amd-amdhsa
// UNSUPPORTED: amdgcn-amd-amdhsa-oldDriver
// UNSUPPORTED: amdgcn-amd-amdhsa-LTO
// UNSUPPORTED: x86_64-pc-linux-gnu
// UNSUPPORTED: x86_64-pc-linux-gnu-oldDriver
// UNSUPPORTED: x86_64-pc-linux-gnu-LTO
=======
// The test is disabled for now because of the flaky failure which can cause
// Buildbot gives false negative results.
>>>>>>> fa06d4d3

#include <cassert>
#include <cmath>
#include <iostream>
#include <limits>
#include <memory>
#include <vector>

class BlockMatrix {
private:
  const int rowsPerBlock;
  const int colsPerBlock;
  const long nRows;
  const long nCols;
  const int nBlocksPerRow;
  const int nBlocksPerCol;
  std::vector<std::vector<std::unique_ptr<float[]>>> Blocks;

public:
  BlockMatrix(const int _rowsPerBlock, const int _colsPerBlock,
              const long _nRows, const long _nCols)
      : rowsPerBlock(_rowsPerBlock), colsPerBlock(_colsPerBlock), nRows(_nRows),
        nCols(_nCols), nBlocksPerRow(_nRows / _rowsPerBlock),
        nBlocksPerCol(_nCols / _colsPerBlock), Blocks(nBlocksPerCol) {
    for (int i = 0; i < nBlocksPerCol; i++) {
      for (int j = 0; j < nBlocksPerRow; j++) {
        Blocks[i].emplace_back(new float[_rowsPerBlock * _colsPerBlock]);
      }
    }
  };

  // Initialize the BlockMatrix from 2D arrays
  void Initialize(const std::vector<float> &matrix) {
    for (int i = 0; i < nBlocksPerCol; i++)
      for (int j = 0; j < nBlocksPerRow; j++) {
        float *CurrBlock = GetBlock(i, j);
        for (int ii = 0; ii < colsPerBlock; ++ii)
          for (int jj = 0; jj < rowsPerBlock; ++jj) {
            int curri = i * colsPerBlock + ii;
            int currj = j * rowsPerBlock + jj;
            CurrBlock[ii + jj * colsPerBlock] = matrix[curri + currj * nCols];
          }
      }
  }

  void Compare(const std::vector<float> &matrix) const {
    for (int i = 0; i < nBlocksPerCol; i++)
      for (int j = 0; j < nBlocksPerRow; j++) {
        float *CurrBlock = GetBlock(i, j);
        for (int ii = 0; ii < colsPerBlock; ++ii)
          for (int jj = 0; jj < rowsPerBlock; ++jj) {
            int curri = i * colsPerBlock + ii;
            int currj = j * rowsPerBlock + jj;
            float m_value = matrix[curri + currj * nCols];
            float bm_value = CurrBlock[ii + jj * colsPerBlock];
            assert(std::fabs(bm_value - m_value) <
                   std::numeric_limits<float>::epsilon());
          }
      }
  }

  float *GetBlock(int i, int j) const {
    assert(i < nBlocksPerCol && j < nBlocksPerRow && "Accessing outside block");
    return Blocks[i][j].get();
  }
};

constexpr const int BS = 16;
constexpr const int N = 256;

int BlockMatMul_TargetNowait(BlockMatrix &A, BlockMatrix &B, BlockMatrix &C) {
#pragma omp parallel
#pragma omp master
  for (int i = 0; i < N / BS; ++i)
    for (int j = 0; j < N / BS; ++j) {
      float *BlockC = C.GetBlock(i, j);
      for (int k = 0; k < N / BS; ++k) {
        float *BlockA = A.GetBlock(i, k);
        float *BlockB = B.GetBlock(k, j);
// clang-format off
#pragma omp target depend(in: BlockA[0], BlockB[0]) depend(inout: BlockC[0])   \
            map(to: BlockA[:BS * BS], BlockB[:BS * BS])                        \
            map(tofrom: BlockC[:BS * BS]) nowait
// clang-format on
#pragma omp parallel for
        for (int ii = 0; ii < BS; ii++)
          for (int jj = 0; jj < BS; jj++) {
            for (int kk = 0; kk < BS; ++kk)
              BlockC[ii + jj * BS] +=
                  BlockA[ii + kk * BS] * BlockB[kk + jj * BS];
          }
      }
    }
  return 0;
}

void Matmul(const std::vector<float> &a, const std::vector<float> &b,
            std::vector<float> &c) {
  for (int i = 0; i < N; ++i) {
    for (int j = 0; j < N; ++j) {
      float sum = 0.0;
      for (int k = 0; k < N; ++k) {
        sum = sum + a[i * N + k] * b[k * N + j];
      }
      c[i * N + j] = sum;
    }
  }
}

int main(int argc, char *argv[]) {
  std::vector<float> a(N * N);
  std::vector<float> b(N * N);
  std::vector<float> c(N * N, 0.0);

  for (int i = 0; i < N; ++i) {
    for (int j = 0; j < N; ++j) {
      a[i * N + j] = b[i * N + j] = i + j % 100;
    }
  }

  auto BlockedA = BlockMatrix(BS, BS, N, N);
  auto BlockedB = BlockMatrix(BS, BS, N, N);
  auto BlockedC = BlockMatrix(BS, BS, N, N);
  BlockedA.Initialize(a);
  BlockedB.Initialize(b);
  BlockedC.Initialize(c);
  BlockedA.Compare(a);
  BlockedB.Compare(b);
  BlockedC.Compare(c);

  Matmul(a, b, c);
  BlockMatMul_TargetNowait(BlockedA, BlockedB, BlockedC);

  BlockedC.Compare(c);

  std::cout << "PASS\n";

  return 0;
}

// CHECK: PASS<|MERGE_RESOLUTION|>--- conflicted
+++ resolved
@@ -1,17 +1,5 @@
-<<<<<<< HEAD
-// RUN: %libomptarget-compilexx-run-and-check-generic
-
-// Currently hangs on amdgpu
-// UNSUPPORTED: amdgcn-amd-amdhsa
-// UNSUPPORTED: amdgcn-amd-amdhsa-oldDriver
-// UNSUPPORTED: amdgcn-amd-amdhsa-LTO
-// UNSUPPORTED: x86_64-pc-linux-gnu
-// UNSUPPORTED: x86_64-pc-linux-gnu-oldDriver
-// UNSUPPORTED: x86_64-pc-linux-gnu-LTO
-=======
 // The test is disabled for now because of the flaky failure which can cause
 // Buildbot gives false negative results.
->>>>>>> fa06d4d3
 
 #include <cassert>
 #include <cmath>
