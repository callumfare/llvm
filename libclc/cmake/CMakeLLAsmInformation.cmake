if(NOT CMAKE_LLAsm_COMPILE_OBJECT)
  set(CMAKE_LLAsm_COMPILE_OBJECT
<<<<<<< HEAD
	  "${CMAKE_LLAsm_PREPROCESSOR} -E -P <DEFINES> <INCLUDES> <FLAGS> -cl-no-stdinc -x cl <SOURCE> -o <OBJECT>.temp"
	  "<CMAKE_LLAsm_COMPILER> -o <OBJECT> <OBJECT>.temp")
=======
    "${CMAKE_LLAsm_PREPROCESSOR} -E -P  <DEFINES> <INCLUDES> <FLAGS> -x cl <SOURCE> -o <OBJECT>.temp"
    "<CMAKE_LLAsm_COMPILER> -o <OBJECT> <OBJECT>.temp")
>>>>>>> 9253950e
endif()

if(NOT CMAKE_LLAsm_CREATE_STATIC_LIBRARY)
  set(CMAKE_LLAsm_CREATE_STATIC_LIBRARY
    "<CMAKE_LLAsm_ARCHIVE> -o <TARGET> <OBJECTS>")
endif()

set(CMAKE_INCLUDE_FLAG_LLAsm "-I")<|MERGE_RESOLUTION|>--- conflicted
+++ resolved
@@ -1,12 +1,7 @@
 if(NOT CMAKE_LLAsm_COMPILE_OBJECT)
   set(CMAKE_LLAsm_COMPILE_OBJECT
-<<<<<<< HEAD
-	  "${CMAKE_LLAsm_PREPROCESSOR} -E -P <DEFINES> <INCLUDES> <FLAGS> -cl-no-stdinc -x cl <SOURCE> -o <OBJECT>.temp"
-	  "<CMAKE_LLAsm_COMPILER> -o <OBJECT> <OBJECT>.temp")
-=======
-    "${CMAKE_LLAsm_PREPROCESSOR} -E -P  <DEFINES> <INCLUDES> <FLAGS> -x cl <SOURCE> -o <OBJECT>.temp"
+    "${CMAKE_LLAsm_PREPROCESSOR} -E -P <DEFINES> <INCLUDES> <FLAGS> -cl-no-stdinc -x cl <SOURCE> -o <OBJECT>.temp"
     "<CMAKE_LLAsm_COMPILER> -o <OBJECT> <OBJECT>.temp")
->>>>>>> 9253950e
 endif()
 
 if(NOT CMAKE_LLAsm_CREATE_STATIC_LIBRARY)
