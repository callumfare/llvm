#include "cpuid.h"
#include "sanitizer_common/sanitizer_common.h"
#if !SANITIZER_FUCHSIA
#include "sanitizer_common/sanitizer_posix.h"
#endif
#include "xray_defs.h"
#include "xray_interface_internal.h"

#if SANITIZER_FREEBSD || SANITIZER_NETBSD || SANITIZER_OPENBSD || SANITIZER_MAC
#include <sys/types.h>
#if SANITIZER_OPENBSD
#include <sys/time.h>
#include <machine/cpu.h>
#endif
#include <sys/sysctl.h>
#elif SANITIZER_FUCHSIA
#include <zircon/syscalls.h>
#endif

#include <atomic>
#include <cstdint>
#include <errno.h>
#include <fcntl.h>
#include <iterator>
#include <limits>
#include <tuple>
#include <unistd.h>

namespace __xray {

#if SANITIZER_LINUX
static std::pair<ssize_t, bool>
retryingReadSome(int Fd, char *Begin, char *End) XRAY_NEVER_INSTRUMENT {
  auto BytesToRead = std::distance(Begin, End);
  ssize_t BytesRead;
  ssize_t TotalBytesRead = 0;
  while (BytesToRead && (BytesRead = read(Fd, Begin, BytesToRead))) {
    if (BytesRead == -1) {
      if (errno == EINTR)
        continue;
      Report("Read error; errno = %d\n", errno);
      return std::make_pair(TotalBytesRead, false);
    }

    TotalBytesRead += BytesRead;
    BytesToRead -= BytesRead;
    Begin += BytesRead;
  }
  return std::make_pair(TotalBytesRead, true);
}

static bool readValueFromFile(const char *Filename,
                              long long *Value) XRAY_NEVER_INSTRUMENT {
  int Fd = open(Filename, O_RDONLY | O_CLOEXEC);
  if (Fd == -1)
    return false;
  static constexpr size_t BufSize = 256;
  char Line[BufSize] = {};
  ssize_t BytesRead;
  bool Success;
  std::tie(BytesRead, Success) = retryingReadSome(Fd, Line, Line + BufSize);
  close(Fd);
  if (!Success)
    return false;
  const char *End = nullptr;
  long long Tmp = internal_simple_strtoll(Line, &End, 10);
  bool Result = false;
  if (Line[0] != '\0' && (*End == '\n' || *End == '\0')) {
    *Value = Tmp;
    Result = true;
  }
  return Result;
}

uint64_t getTSCFrequency() XRAY_NEVER_INSTRUMENT {
  long long TSCFrequency = -1;
  if (readValueFromFile("/sys/devices/system/cpu/cpu0/tsc_freq_khz",
                        &TSCFrequency)) {
    TSCFrequency *= 1000;
  } else if (readValueFromFile(
                 "/sys/devices/system/cpu/cpu0/cpufreq/cpuinfo_max_freq",
                 &TSCFrequency)) {
    TSCFrequency *= 1000;
  } else {
    Report("Unable to determine CPU frequency for TSC accounting.\n");
  }
  return TSCFrequency == -1 ? 0 : static_cast<uint64_t>(TSCFrequency);
}
#elif SANITIZER_FREEBSD || SANITIZER_NETBSD || SANITIZER_OPENBSD || SANITIZER_MAC
uint64_t getTSCFrequency() XRAY_NEVER_INSTRUMENT {
    long long TSCFrequency = -1;
    size_t tscfreqsz = sizeof(TSCFrequency);
#if SANITIZER_OPENBSD
    int Mib[2] = { CTL_MACHDEP, CPU_TSCFREQ };
    if (internal_sysctl(Mib, 2, &TSCFrequency, &tscfreqsz, NULL, 0) != -1) {
#elif SANITIZER_MAC
    if (internal_sysctlbyname("machdep.tsc.frequency", &TSCFrequency,
                              &tscfreqsz, NULL, 0) != -1) {

#else
    if (internal_sysctlbyname("machdep.tsc_freq", &TSCFrequency, &tscfreqsz,
                              NULL, 0) != -1) {
#endif
        return static_cast<uint64_t>(TSCFrequency);
    } else {
      Report("Unable to determine CPU frequency for TSC accounting.\n");
    }

    return 0;
}
#elif !SANITIZER_FUCHSIA
uint64_t getTSCFrequency() XRAY_NEVER_INSTRUMENT {
    /* Not supported */
    return 0;
}
#endif

static constexpr uint8_t CallOpCode = 0xe8;
static constexpr uint16_t MovR10Seq = 0xba41;
static constexpr uint16_t Jmp9Seq = 0x09eb;
static constexpr uint16_t Jmp20Seq = 0x14eb;
static constexpr uint16_t Jmp15Seq = 0x0feb;
static constexpr uint8_t JmpOpCode = 0xe9;
static constexpr uint8_t RetOpCode = 0xc3;
static constexpr uint16_t NopwSeq = 0x9066;

static constexpr int64_t MinOffset{std::numeric_limits<int32_t>::min()};
static constexpr int64_t MaxOffset{std::numeric_limits<int32_t>::max()};

bool patchFunctionEntry(const bool Enable, const uint32_t FuncId,
                        const XRaySledEntry &Sled,
                        void (*Trampoline)()) XRAY_NEVER_INSTRUMENT {
  // Here we do the dance of replacing the following sled:
  //
  // xray_sled_n:
  //   jmp +9
  //   <9 byte nop>
  //
  // With the following:
  //
  //   mov r10d, <function id>
  //   call <relative 32bit offset to entry trampoline>
  //
  // We need to do this in the following order:
  //
  // 1. Put the function id first, 2 bytes from the start of the sled (just
  // after the 2-byte jmp instruction).
  // 2. Put the call opcode 6 bytes from the start of the sled.
  // 3. Put the relative offset 7 bytes from the start of the sled.
  // 4. Do an atomic write over the jmp instruction for the "mov r10d"
  // opcode and first operand.
  //
  // Prerequisite is to compute the relative offset to the trampoline's address.
<<<<<<< HEAD
  const uint64_t Address = Sled.Address;
=======
  const uint64_t Address = Sled.address();
>>>>>>> a34309b7
  int64_t TrampolineOffset = reinterpret_cast<int64_t>(Trampoline) -
                             (static_cast<int64_t>(Address) + 11);
  if (TrampolineOffset < MinOffset || TrampolineOffset > MaxOffset) {
    Report("XRay Entry trampoline (%p) too far from sled (%p)\n", Trampoline,
           reinterpret_cast<void *>(Address));
    return false;
  }
  if (Enable) {
    *reinterpret_cast<uint32_t *>(Address + 2) = FuncId;
    *reinterpret_cast<uint8_t *>(Address + 6) = CallOpCode;
    *reinterpret_cast<uint32_t *>(Address + 7) = TrampolineOffset;
    std::atomic_store_explicit(
        reinterpret_cast<std::atomic<uint16_t> *>(Address), MovR10Seq,
        std::memory_order_release);
  } else {
    std::atomic_store_explicit(
        reinterpret_cast<std::atomic<uint16_t> *>(Address), Jmp9Seq,
        std::memory_order_release);
    // FIXME: Write out the nops still?
  }
  return true;
}

bool patchFunctionExit(const bool Enable, const uint32_t FuncId,
                       const XRaySledEntry &Sled) XRAY_NEVER_INSTRUMENT {
  // Here we do the dance of replacing the following sled:
  //
  // xray_sled_n:
  //   ret
  //   <10 byte nop>
  //
  // With the following:
  //
  //   mov r10d, <function id>
  //   jmp <relative 32bit offset to exit trampoline>
  //
  // 1. Put the function id first, 2 bytes from the start of the sled (just
  // after the 1-byte ret instruction).
  // 2. Put the jmp opcode 6 bytes from the start of the sled.
  // 3. Put the relative offset 7 bytes from the start of the sled.
  // 4. Do an atomic write over the jmp instruction for the "mov r10d"
  // opcode and first operand.
  //
  // Prerequisite is to compute the relative offset fo the
  // __xray_FunctionExit function's address.
<<<<<<< HEAD
  const uint64_t Address = Sled.Address;
=======
  const uint64_t Address = Sled.address();
>>>>>>> a34309b7
  int64_t TrampolineOffset = reinterpret_cast<int64_t>(__xray_FunctionExit) -
                             (static_cast<int64_t>(Address) + 11);
  if (TrampolineOffset < MinOffset || TrampolineOffset > MaxOffset) {
    Report("XRay Exit trampoline (%p) too far from sled (%p)\n",
           __xray_FunctionExit, reinterpret_cast<void *>(Address));
    return false;
  }
  if (Enable) {
    *reinterpret_cast<uint32_t *>(Address + 2) = FuncId;
    *reinterpret_cast<uint8_t *>(Address + 6) = JmpOpCode;
    *reinterpret_cast<uint32_t *>(Address + 7) = TrampolineOffset;
    std::atomic_store_explicit(
        reinterpret_cast<std::atomic<uint16_t> *>(Address), MovR10Seq,
        std::memory_order_release);
  } else {
    std::atomic_store_explicit(
        reinterpret_cast<std::atomic<uint8_t> *>(Address), RetOpCode,
        std::memory_order_release);
    // FIXME: Write out the nops still?
  }
  return true;
}

bool patchFunctionTailExit(const bool Enable, const uint32_t FuncId,
                           const XRaySledEntry &Sled) XRAY_NEVER_INSTRUMENT {
  // Here we do the dance of replacing the tail call sled with a similar
  // sequence as the entry sled, but calls the tail exit sled instead.
<<<<<<< HEAD
  const uint64_t Address = Sled.Address;
=======
  const uint64_t Address = Sled.address();
>>>>>>> a34309b7
  int64_t TrampolineOffset =
      reinterpret_cast<int64_t>(__xray_FunctionTailExit) -
      (static_cast<int64_t>(Address) + 11);
  if (TrampolineOffset < MinOffset || TrampolineOffset > MaxOffset) {
    Report("XRay Tail Exit trampoline (%p) too far from sled (%p)\n",
           __xray_FunctionTailExit, reinterpret_cast<void *>(Address));
    return false;
  }
  if (Enable) {
    *reinterpret_cast<uint32_t *>(Address + 2) = FuncId;
    *reinterpret_cast<uint8_t *>(Address + 6) = CallOpCode;
    *reinterpret_cast<uint32_t *>(Address + 7) = TrampolineOffset;
    std::atomic_store_explicit(
        reinterpret_cast<std::atomic<uint16_t> *>(Address), MovR10Seq,
        std::memory_order_release);
  } else {
    std::atomic_store_explicit(
        reinterpret_cast<std::atomic<uint16_t> *>(Address), Jmp9Seq,
        std::memory_order_release);
    // FIXME: Write out the nops still?
  }
  return true;
}

bool patchCustomEvent(const bool Enable, const uint32_t FuncId,
                      const XRaySledEntry &Sled) XRAY_NEVER_INSTRUMENT {
  // Here we do the dance of replacing the following sled:
  //
  // In Version 0:
  //
  // xray_sled_n:
  //   jmp +20          // 2 bytes
  //   ...
  //
  // With the following:
  //
  //   nopw             // 2 bytes*
  //   ...
  //
  //
  // The "unpatch" should just turn the 'nopw' back to a 'jmp +20'.
  //
  // ---
  //
  // In Version 1 or 2:
  //
  //   The jump offset is now 15 bytes (0x0f), so when restoring the nopw back
  //   to a jmp, use 15 bytes instead.
  //
<<<<<<< HEAD
  const uint64_t Address = Sled.Address;
=======
  const uint64_t Address = Sled.address();
>>>>>>> a34309b7
  if (Enable) {
    std::atomic_store_explicit(
        reinterpret_cast<std::atomic<uint16_t> *>(Address), NopwSeq,
        std::memory_order_release);
  } else {
    switch (Sled.Version) {
    case 1:
    case 2:
      std::atomic_store_explicit(
          reinterpret_cast<std::atomic<uint16_t> *>(Address), Jmp15Seq,
          std::memory_order_release);
      break;
    case 0:
    default:
      std::atomic_store_explicit(
          reinterpret_cast<std::atomic<uint16_t> *>(Address), Jmp20Seq,
          std::memory_order_release);
      break;
    }
    }
  return false;
}

bool patchTypedEvent(const bool Enable, const uint32_t FuncId,
                      const XRaySledEntry &Sled) XRAY_NEVER_INSTRUMENT {
  // Here we do the dance of replacing the following sled:
  //
  // xray_sled_n:
  //   jmp +20          // 2 byte instruction
  //   ...
  //
  // With the following:
  //
  //   nopw             // 2 bytes
  //   ...
  //
  //
  // The "unpatch" should just turn the 'nopw' back to a 'jmp +20'.
  // The 20 byte sled stashes three argument registers, calls the trampoline,
  // unstashes the registers and returns. If the arguments are already in
  // the correct registers, the stashing and unstashing become equivalently
  // sized nops.
<<<<<<< HEAD
  const uint64_t Address = Sled.Address;
=======
  const uint64_t Address = Sled.address();
>>>>>>> a34309b7
  if (Enable) {
    std::atomic_store_explicit(
        reinterpret_cast<std::atomic<uint16_t> *>(Address), NopwSeq,
        std::memory_order_release);
  } else {
    std::atomic_store_explicit(
        reinterpret_cast<std::atomic<uint16_t> *>(Address), Jmp20Seq,
        std::memory_order_release);
  }
  return false;
}

#if !SANITIZER_FUCHSIA
// We determine whether the CPU we're running on has the correct features we
// need. In x86_64 this will be rdtscp support.
bool probeRequiredCPUFeatures() XRAY_NEVER_INSTRUMENT {
  unsigned int EAX, EBX, ECX, EDX;

  // We check whether rdtscp support is enabled. According to the x86_64 manual,
  // level should be set at 0x80000001, and we should have a look at bit 27 in
  // EDX. That's 0x8000000 (or 1u << 27).
  __asm__ __volatile__("cpuid" : "=a"(EAX), "=b"(EBX), "=c"(ECX), "=d"(EDX)
    : "0"(0x80000001));
  if (!(EDX & (1u << 27))) {
    Report("Missing rdtscp support.\n");
    return false;
  }
  // Also check whether we can determine the CPU frequency, since if we cannot,
  // we should use the emulated TSC instead.
  if (!getTSCFrequency()) {
    Report("Unable to determine CPU frequency.\n");
    return false;
  }
  return true;
}
#endif

} // namespace __xray<|MERGE_RESOLUTION|>--- conflicted
+++ resolved
@@ -151,11 +151,7 @@
   // opcode and first operand.
   //
   // Prerequisite is to compute the relative offset to the trampoline's address.
-<<<<<<< HEAD
-  const uint64_t Address = Sled.Address;
-=======
-  const uint64_t Address = Sled.address();
->>>>>>> a34309b7
+  const uint64_t Address = Sled.address();
   int64_t TrampolineOffset = reinterpret_cast<int64_t>(Trampoline) -
                              (static_cast<int64_t>(Address) + 11);
   if (TrampolineOffset < MinOffset || TrampolineOffset > MaxOffset) {
@@ -201,11 +197,7 @@
   //
   // Prerequisite is to compute the relative offset fo the
   // __xray_FunctionExit function's address.
-<<<<<<< HEAD
-  const uint64_t Address = Sled.Address;
-=======
-  const uint64_t Address = Sled.address();
->>>>>>> a34309b7
+  const uint64_t Address = Sled.address();
   int64_t TrampolineOffset = reinterpret_cast<int64_t>(__xray_FunctionExit) -
                              (static_cast<int64_t>(Address) + 11);
   if (TrampolineOffset < MinOffset || TrampolineOffset > MaxOffset) {
@@ -233,11 +225,7 @@
                            const XRaySledEntry &Sled) XRAY_NEVER_INSTRUMENT {
   // Here we do the dance of replacing the tail call sled with a similar
   // sequence as the entry sled, but calls the tail exit sled instead.
-<<<<<<< HEAD
-  const uint64_t Address = Sled.Address;
-=======
-  const uint64_t Address = Sled.address();
->>>>>>> a34309b7
+  const uint64_t Address = Sled.address();
   int64_t TrampolineOffset =
       reinterpret_cast<int64_t>(__xray_FunctionTailExit) -
       (static_cast<int64_t>(Address) + 11);
@@ -287,11 +275,7 @@
   //   The jump offset is now 15 bytes (0x0f), so when restoring the nopw back
   //   to a jmp, use 15 bytes instead.
   //
-<<<<<<< HEAD
-  const uint64_t Address = Sled.Address;
-=======
-  const uint64_t Address = Sled.address();
->>>>>>> a34309b7
+  const uint64_t Address = Sled.address();
   if (Enable) {
     std::atomic_store_explicit(
         reinterpret_cast<std::atomic<uint16_t> *>(Address), NopwSeq,
@@ -334,11 +318,7 @@
   // unstashes the registers and returns. If the arguments are already in
   // the correct registers, the stashing and unstashing become equivalently
   // sized nops.
-<<<<<<< HEAD
-  const uint64_t Address = Sled.Address;
-=======
-  const uint64_t Address = Sled.address();
->>>>>>> a34309b7
+  const uint64_t Address = Sled.address();
   if (Enable) {
     std::atomic_store_explicit(
         reinterpret_cast<std::atomic<uint16_t> *>(Address), NopwSeq,
