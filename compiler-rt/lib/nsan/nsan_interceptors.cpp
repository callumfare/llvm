--- conflicted
+++ resolved
@@ -23,10 +23,7 @@
 
 #include <wchar.h>
 
-<<<<<<< HEAD
-=======
 using namespace __nsan;
->>>>>>> 98391913
 using namespace __sanitizer;
 
 template <typename T> T min(T a, T b) { return a < b ? a : b; }
