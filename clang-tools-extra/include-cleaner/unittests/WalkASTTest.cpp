--- conflicted
+++ resolved
@@ -562,15 +562,9 @@
 }
 
 TEST(WalkAST, OperatorNewDelete) {
-<<<<<<< HEAD
-  testWalk("void* $explicit^operator new(decltype(sizeof(int)), void*);",
-           "struct Bar { void foo() { Bar b; ^new (&b) Bar; } };");
-  testWalk("struct A { static void $explicit^operator delete(void*); };",
-=======
   testWalk("void* $ambiguous^operator new(decltype(sizeof(int)), void*);",
            "struct Bar { void foo() { Bar b; ^new (&b) Bar; } };");
   testWalk("struct A { static void $ambiguous^operator delete(void*); };",
->>>>>>> 1d22c955
            "void foo() { A a; ^delete &a; }");
 }
 } // namespace
