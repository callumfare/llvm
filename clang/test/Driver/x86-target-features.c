// RUN: %clang -target i386-unknown-linux-gnu -march=i386 -mx87 %s -### -o %t.o 2>&1 | FileCheck -check-prefix=X87 %s
// RUN: %clang -target i386-unknown-linux-gnu -march=i386 -mno-x87 %s -### -o %t.o 2>&1 | FileCheck -check-prefix=NO-X87 %s
// RUN: %clang -target i386-unknown-linux-gnu -march=i386 -m80387 %s -### -o %t.o 2>&1 | FileCheck -check-prefix=X87 %s
// RUN: %clang -target i386-unknown-linux-gnu -march=i386 -mno-80387 %s -### -o %t.o 2>&1 | FileCheck -check-prefix=NO-X87 %s
// X87: "-target-feature" "+x87"
// NO-X87: "-target-feature" "-x87"

// RUN: %clang -target i386-unknown-linux-gnu -march=i386 -mmmx -m3dnow -m3dnowa %s -### -o %t.o 2>&1 | FileCheck -check-prefix=MMX %s
// RUN: %clang -target i386-unknown-linux-gnu -march=i386 -mno-mmx -mno-3dnow -mno-3dnowa %s -### -o %t.o 2>&1 | FileCheck -check-prefix=NO-MMX %s
// MMX: "-target-feature" "+mmx" "-target-feature" "+3dnow" "-target-feature" "+3dnowa"
// NO-MMX: "-target-feature" "-mmx" "-target-feature" "-3dnow" "-target-feature" "-3dnowa"

// RUN: %clang -target i386-unknown-linux-gnu -march=i386 -msse -msse2 -msse3 -mssse3 -msse4a -msse4.1 -msse4.2 %s -### -o %t.o 2>&1 | FileCheck -check-prefix=SSE %s
// RUN: %clang -target i386-unknown-linux-gnu -march=i386 -mno-sse -mno-sse2 -mno-sse3 -mno-ssse3 -mno-sse4a -mno-sse4.1 -mno-sse4.2 %s -### -o %t.o 2>&1 | FileCheck -check-prefix=NO-SSE %s
// SSE: "-target-feature" "+sse" "-target-feature" "+sse2" "-target-feature" "+sse3" "-target-feature" "+ssse3" "-target-feature" "+sse4a" "-target-feature" "+sse4.1" "-target-feature" "+sse4.2"
// NO-SSE: "-target-feature" "-sse" "-target-feature" "-sse2" "-target-feature" "-sse3" "-target-feature" "-ssse3" "-target-feature" "-sse4a" "-target-feature" "-sse4.1" "-target-feature" "-sse4.2"

// RUN: %clang -target i386-unknown-linux-gnu -march=i386 -msse4 -maes %s -### -o %t.o 2>&1 | FileCheck -check-prefix=SSE4-AES %s
// RUN: %clang -target i386-unknown-linux-gnu -march=i386 -mno-sse4 -mno-aes %s -### -o %t.o 2>&1 | FileCheck -check-prefix=NO-SSE4-AES %s
// SSE4-AES: "-target-feature" "+sse4.2" "-target-feature" "+aes"
// NO-SSE4-AES: "-target-feature" "-sse4.1" "-target-feature" "-aes"

// RUN: %clang -target i386-unknown-linux-gnu -march=i386 -mavx -mavx2 -mavx512f -mavx512cd -mavx512er -mavx512pf -mavx512dq -mavx512bw -mavx512vl -mavx512vbmi -mavx512vbmi2 -mavx512ifma %s -### -o %t.o 2>&1 | FileCheck -check-prefix=AVX %s
// RUN: %clang -target i386-unknown-linux-gnu -march=i386 -mno-avx -mno-avx2 -mno-avx512f -mno-avx512cd -mno-avx512er -mno-avx512pf -mno-avx512dq -mno-avx512bw -mno-avx512vl -mno-avx512vbmi -mno-avx512vbmi2 -mno-avx512ifma %s -### -o %t.o 2>&1 | FileCheck -check-prefix=NO-AVX %s
// AVX: "-target-feature" "+avx" "-target-feature" "+avx2" "-target-feature" "+avx512f" "-target-feature" "+avx512cd" "-target-feature" "+avx512er" "-target-feature" "+avx512pf" "-target-feature" "+avx512dq" "-target-feature" "+avx512bw" "-target-feature" "+avx512vl" "-target-feature" "+avx512vbmi" "-target-feature" "+avx512vbmi2" "-target-feature" "+avx512ifma"
// NO-AVX: "-target-feature" "-avx" "-target-feature" "-avx2" "-target-feature" "-avx512f" "-target-feature" "-avx512cd" "-target-feature" "-avx512er" "-target-feature" "-avx512pf" "-target-feature" "-avx512dq" "-target-feature" "-avx512bw" "-target-feature" "-avx512vl" "-target-feature" "-avx512vbmi" "-target-feature" "-avx512vbmi2" "-target-feature" "-avx512ifma"

// RUN: %clang -target i386-unknown-linux-gnu -march=i386 -mpclmul -mrdrnd -mfsgsbase -mbmi -mbmi2 %s -### -o %t.o 2>&1 | FileCheck -check-prefix=BMI %s
// RUN: %clang -target i386-unknown-linux-gnu -march=i386 -mno-pclmul -mno-rdrnd -mno-fsgsbase -mno-bmi -mno-bmi2 %s -### -o %t.o 2>&1 | FileCheck -check-prefix=NO-BMI %s
// BMI: "-target-feature" "+pclmul" "-target-feature" "+rdrnd" "-target-feature" "+fsgsbase" "-target-feature" "+bmi" "-target-feature" "+bmi2"
// NO-BMI: "-target-feature" "-pclmul" "-target-feature" "-rdrnd" "-target-feature" "-fsgsbase" "-target-feature" "-bmi" "-target-feature" "-bmi2"

// RUN: %clang -target i386-unknown-linux-gnu -march=i386 -mlzcnt -mpopcnt -mtbm -mfma -mfma4 %s -### -o %t.o 2>&1 | FileCheck -check-prefix=FMA %s
// RUN: %clang -target i386-unknown-linux-gnu -march=i386 -mno-lzcnt -mno-popcnt -mno-tbm -mno-fma -mno-fma4 %s -### -o %t.o 2>&1 | FileCheck -check-prefix=NO-FMA %s
// FMA: "-target-feature" "+lzcnt" "-target-feature" "+popcnt" "-target-feature" "+tbm" "-target-feature" "+fma" "-target-feature" "+fma4"
// NO-FMA: "-target-feature" "-lzcnt" "-target-feature" "-popcnt" "-target-feature" "-tbm" "-target-feature" "-fma" "-target-feature" "-fma4"

// RUN: %clang -target i386-unknown-linux-gnu -march=i386 -mxop -mf16c -mrtm -mprfchw -mrdseed %s -### -o %t.o 2>&1 | FileCheck -check-prefix=XOP %s
// RUN: %clang -target i386-unknown-linux-gnu -march=i386 -mno-xop -mno-f16c -mno-rtm -mno-prfchw -mno-rdseed %s -### -o %t.o 2>&1 | FileCheck -check-prefix=NO-XOP %s
// XOP: "-target-feature" "+xop" "-target-feature" "+f16c" "-target-feature" "+rtm" "-target-feature" "+prfchw" "-target-feature" "+rdseed"
// NO-XOP: "-target-feature" "-xop" "-target-feature" "-f16c" "-target-feature" "-rtm" "-target-feature" "-prfchw" "-target-feature" "-rdseed"

// RUN: %clang -target i386-unknown-linux-gnu -march=i386 -msha -mpku -madx -mcx16 -mfxsr %s -### -o %t.o 2>&1 | FileCheck -check-prefix=SHA %s
// RUN: %clang -target i386-unknown-linux-gnu -march=i386 -mno-sha -mno-pku -mno-adx -mno-cx16 -mno-fxsr %s -### -o %t.o 2>&1 | FileCheck -check-prefix=NO-SHA %s
// SHA: "-target-feature" "+sha" "-target-feature" "+pku" "-target-feature" "+adx" "-target-feature" "+cx16" "-target-feature" "+fxsr"
// NO-SHA: "-target-feature" "-sha" "-target-feature" "-pku" "-target-feature" "-adx" "-target-feature" "-cx16" "-target-feature" "-fxsr"

// RUN: %clang -target i386-unknown-linux-gnu -march=i386 -mxsave -mxsaveopt -mxsavec -mxsaves %s -### -o %t.o 2>&1 | FileCheck -check-prefix=XSAVE %s
// RUN: %clang -target i386-unknown-linux-gnu -march=i386 -mno-xsave -mno-xsaveopt -mno-xsavec -mno-xsaves %s -### -o %t.o 2>&1 | FileCheck -check-prefix=NO-XSAVE %s
// XSAVE: "-target-feature" "+xsave" "-target-feature" "+xsaveopt" "-target-feature" "+xsavec" "-target-feature" "+xsaves"
// NO-XSAVE: "-target-feature" "-xsave" "-target-feature" "-xsaveopt" "-target-feature" "-xsavec" "-target-feature" "-xsaves"

// RUN: %clang -target i386-unknown-linux-gnu -march=i386 -mclflushopt %s -### -o %t.o 2>&1 | FileCheck -check-prefix=CLFLUSHOPT %s
// RUN: %clang -target i386-unknown-linux-gnu -march=i386 -mno-clflushopt %s -### -o %t.o 2>&1 | FileCheck -check-prefix=NO-CLFLUSHOPT %s
// CLFLUSHOPT: "-target-feature" "+clflushopt"
// NO-CLFLUSHOPT: "-target-feature" "-clflushopt"

// RUN: %clang -target i386-unknown-linux-gnu -march=i386 -mclwb %s -### -o %t.o 2>&1 | FileCheck -check-prefix=CLWB %s
// RUN: %clang -target i386-unknown-linux-gnu -march=i386 -mno-clwb %s -### -o %t.o 2>&1 | FileCheck -check-prefix=NO-CLWB %s
// CLWB: "-target-feature" "+clwb"
// NO-CLWB: "-target-feature" "-clwb"

// RUN: %clang -target i386-unknown-linux-gnu -march=i386 -mwbnoinvd %s -### -o %t.o 2>&1 | FileCheck -check-prefix=WBNOINVD %s
// RUN: %clang -target i386-unknown-linux-gnu -march=i386 -mno-wbnoinvd %s -### -o %t.o 2>&1 | FileCheck -check-prefix=NO-WBNOINVD %s
// WBNOINVD: "-target-feature" "+wbnoinvd"
// NO-WBNOINVD: "-target-feature" "-wbnoinvd"

// RUN: %clang -target i386-unknown-linux-gnu -march=i386 -mmovbe %s -### -o %t.o 2>&1 | FileCheck -check-prefix=MOVBE %s
// RUN: %clang -target i386-unknown-linux-gnu -march=i386 -mno-movbe %s -### -o %t.o 2>&1 | FileCheck -check-prefix=NO-MOVBE %s
// MOVBE: "-target-feature" "+movbe"
// NO-MOVBE: "-target-feature" "-movbe"

// RUN: %clang -target i386-unknown-linux-gnu -march=i386 -mmpx %s -### -o %t.o 2>&1 | FileCheck -check-prefix=MPX %s
// RUN: %clang -target i386-unknown-linux-gnu -march=i386 -mno-mpx %s -### -o %t.o 2>&1 | FileCheck -check-prefix=NO-MPX %s
// MPX: the flag '-mmpx' has been deprecated and will be ignored
// NO-MPX: the flag '-mno-mpx' has been deprecated and will be ignored

// RUN: %clang -target i386-unknown-linux-gnu -march=i386 -mshstk %s -### -o %t.o 2>&1 | FileCheck -check-prefix=CETSS %s
// RUN: %clang -target i386-unknown-linux-gnu -march=i386 -mno-shstk %s -### -o %t.o 2>&1 | FileCheck -check-prefix=NO-CETSS %s
// CETSS: "-target-feature" "+shstk"
// NO-CETSS: "-target-feature" "-shstk"

// RUN: %clang -target i386-unknown-linux-gnu -march=i386 -msgx %s -### -o %t.o 2>&1 | FileCheck -check-prefix=SGX %s
// RUN: %clang -target i386-unknown-linux-gnu -march=i386 -mno-sgx %s -### -o %t.o 2>&1 | FileCheck -check-prefix=NO-SGX %s
// SGX: "-target-feature" "+sgx"
// NO-SGX: "-target-feature" "-sgx"

// RUN: %clang -target i386-unknown-linux-gnu -march=i386 -mprefetchwt1 %s -### -o %t.o 2>&1 | FileCheck -check-prefix=PREFETCHWT1 %s
// RUN: %clang -target i386-unknown-linux-gnu -march=i386 -mno-prefetchwt1 %s -### -o %t.o 2>&1 | FileCheck -check-prefix=NO-PREFETCHWT1 %s
// PREFETCHWT1: "-target-feature" "+prefetchwt1"
// NO-PREFETCHWT1: "-target-feature" "-prefetchwt1"

// RUN: %clang -target i386-unknown-linux-gnu -march=i386 -mclzero %s -### -o %t.o 2>&1 | FileCheck -check-prefix=CLZERO %s
// RUN: %clang -target i386-unknown-linux-gnu -march=i386 -mno-clzero %s -### -o %t.o 2>&1 | FileCheck -check-prefix=NO-CLZERO %s
// CLZERO: "-target-feature" "+clzero"
// NO-CLZERO: "-target-feature" "-clzero"

// RUN: %clang -target i386-unknown-linux-gnu -march=i386 -mvaes %s -### -o %t.o 2>&1 | FileCheck -check-prefix=VAES %s
// RUN: %clang -target i386-unknown-linux-gnu -march=i386 -mno-vaes %s -### -o %t.o 2>&1 | FileCheck -check-prefix=NO-VAES %s
// VAES: "-target-feature" "+vaes"
// NO-VAES: "-target-feature" "-vaes"

// RUN: %clang -target i386-unknown-linux-gnu -march=i386 -mgfni %s -### -o %t.o 2>&1 | FileCheck -check-prefix=GFNI %s
// RUN: %clang -target i386-unknown-linux-gnu -march=i386 -mno-gfni %s -### -o %t.o 2>&1 | FileCheck -check-prefix=NO-GFNI %s
// GFNI: "-target-feature" "+gfni"
// NO-GFNI: "-target-feature" "-gfni

// RUN: %clang -target i386-unknown-linux-gnu -march=i386 -mvpclmulqdq %s -### -o %t.o 2>&1 | FileCheck -check-prefix=VPCLMULQDQ %s
// RUN: %clang -target i386-unknown-linux-gnu -march=i386 -mno-vpclmulqdq %s -### -o %t.o 2>&1 | FileCheck -check-prefix=NO-VPCLMULQDQ %s
// VPCLMULQDQ: "-target-feature" "+vpclmulqdq"
// NO-VPCLMULQDQ: "-target-feature" "-vpclmulqdq"

// RUN: %clang -target i386-unknown-linux-gnu -march=i386 -mavx512bitalg %s -### -o %t.o 2>&1 | FileCheck -check-prefix=BITALG %s
// RUN: %clang -target i386-unknown-linux-gnu -march=i386 -mno-avx512bitalg %s -### -o %t.o 2>&1 | FileCheck -check-prefix=NO-BITALG %s
// BITALG: "-target-feature" "+avx512bitalg"
// NO-BITALG: "-target-feature" "-avx512bitalg"

// RUN: %clang -target i386-unknown-linux-gnu -march=i386 -mavx512vnni %s -### -o %t.o 2>&1 | FileCheck -check-prefix=VNNI %s
// RUN: %clang -target i386-unknown-linux-gnu -march=i386 -mno-avx512vnni %s -### -o %t.o 2>&1 | FileCheck -check-prefix=NO-VNNI %s
// VNNI: "-target-feature" "+avx512vnni"
// NO-VNNI: "-target-feature" "-avx512vnni"

// RUN: %clang -target i386-unknown-linux-gnu -march=i386 -mavx512vbmi2 %s -### -o %t.o 2>&1 | FileCheck -check-prefix=VBMI2 %s
// RUN: %clang -target i386-unknown-linux-gnu -march=i386 -mno-avx512vbmi2 %s -### -o %t.o 2>&1 | FileCheck -check-prefix=NO-VBMI2 %s
// VBMI2: "-target-feature" "+avx512vbmi2"
// NO-VBMI2: "-target-feature" "-avx512vbmi2"

// RUN: %clang -target i386-linux-gnu -mavx512vp2intersect %s -### -o %t.o 2>&1 | FileCheck -check-prefix=VP2INTERSECT %s
// RUN: %clang -target i386-linux-gnu -mno-avx512vp2intersect %s -### -o %t.o 2>&1 | FileCheck -check-prefix=NO-VP2INTERSECT %s
// VP2INTERSECT: "-target-feature" "+avx512vp2intersect"
// NO-VP2INTERSECT: "-target-feature" "-avx512vp2intersect"

// RUN: %clang -target i386-unknown-linux-gnu -march=i386 -mrdpid %s -### -o %t.o 2>&1 | FileCheck -check-prefix=RDPID %s
// RUN: %clang -target i386-unknown-linux-gnu -march=i386 -mno-rdpid %s -### -o %t.o 2>&1 | FileCheck -check-prefix=NO-RDPID %s
// RDPID: "-target-feature" "+rdpid"
// NO-RDPID: "-target-feature" "-rdpid"

// RUN: %clang -target i386-linux-gnu -mretpoline %s -### -o %t.o 2>&1 | FileCheck -check-prefix=RETPOLINE %s
// RUN: %clang -target i386-linux-gnu -mno-retpoline %s -### -o %t.o 2>&1 | FileCheck -check-prefix=NO-RETPOLINE %s
// RETPOLINE: "-target-feature" "+retpoline-indirect-calls" "-target-feature" "+retpoline-indirect-branches"
// NO-RETPOLINE-NOT: retpoline

// RUN: %clang -target i386-linux-gnu -mretpoline -mretpoline-external-thunk %s -### -o %t.o 2>&1 | FileCheck -check-prefix=RETPOLINE-EXTERNAL-THUNK %s
// RUN: %clang -target i386-linux-gnu -mretpoline -mno-retpoline-external-thunk %s -### -o %t.o 2>&1 | FileCheck -check-prefix=NO-RETPOLINE-EXTERNAL-THUNK %s
// RETPOLINE-EXTERNAL-THUNK: "-target-feature" "+retpoline-external-thunk"
// NO-RETPOLINE-EXTERNAL-THUNK: "-target-feature" "-retpoline-external-thunk"

// RUN: %clang -target i386-linux-gnu -mspeculative-load-hardening %s -### -o %t.o 2>&1 | FileCheck -check-prefix=SLH %s
// RUN: %clang -target i386-linux-gnu -mretpoline -mspeculative-load-hardening %s -### -o %t.o 2>&1 | FileCheck -check-prefix=RETPOLINE %s
// RUN: %clang -target i386-linux-gnu -mno-speculative-load-hardening %s -### -o %t.o 2>&1 | FileCheck -check-prefix=NO-SLH %s
// SLH-NOT: retpoline
// SLH: "-target-feature" "+retpoline-indirect-calls"
// SLH-NOT: retpoline
// SLH: "-mspeculative-load-hardening"
// NO-SLH-NOT: retpoline

// RUN: %clang -target i386-linux-gnu -mlvi-cfi %s -### -o %t.o 2>&1 | FileCheck -check-prefix=LVICFI %s
// RUN: %clang -target i386-linux-gnu -mno-lvi-cfi %s -### -o %t.o 2>&1 | FileCheck -check-prefix=NO-LVICFI %s
// LVICFI: "-target-feature" "+lvi-cfi"
// NO-LVICFI-NOT: lvi-cfi

// RUN: %clang -target i386-linux-gnu -mlvi-cfi -mspeculative-load-hardening %s -### -o %t.o 2>&1 | FileCheck -check-prefix=LVICFI-SLH %s
// LVICFI-SLH: error: invalid argument 'mspeculative-load-hardening' not allowed with 'mlvi-cfi'
// RUN: %clang -target i386-linux-gnu -mlvi-cfi -mretpoline %s -### -o %t.o 2>&1 | FileCheck -check-prefix=LVICFI-RETPOLINE %s
// LVICFI-RETPOLINE: error: invalid argument 'mretpoline' not allowed with 'mlvi-cfi'
// RUN: %clang -target i386-linux-gnu -mlvi-cfi -mretpoline-external-thunk %s -### -o %t.o 2>&1 | FileCheck -check-prefix=LVICFI-RETPOLINE-EXTERNAL-THUNK %s
// LVICFI-RETPOLINE-EXTERNAL-THUNK: error: invalid argument 'mretpoline-external-thunk' not allowed with 'mlvi-cfi'

// RUN: %clang -target i386-linux-gnu -mlvi-hardening %s -### -o %t.o 2>&1 | FileCheck -check-prefix=LVIHARDENING %s
// RUN: %clang -target i386-linux-gnu -mno-lvi-hardening %s -### -o %t.o 2>&1 | FileCheck -check-prefix=NO-LVIHARDENING %s
// LVIHARDENING: "-target-feature" "+lvi-load-hardening" "-target-feature" "+lvi-cfi"
// NO-LVIHARDENING-NOT: lvi

// RUN: %clang -target i386-linux-gnu -mlvi-hardening -mspeculative-load-hardening %s -### -o %t.o 2>&1 | FileCheck -check-prefix=LVIHARDENING-SLH %s
// LVIHARDENING-SLH: error: invalid argument 'mspeculative-load-hardening' not allowed with 'mlvi-hardening'
// RUN: %clang -target i386-linux-gnu -mlvi-hardening -mretpoline %s -### -o %t.o 2>&1 | FileCheck -check-prefix=LVIHARDENING-RETPOLINE %s
// LVIHARDENING-RETPOLINE: error: invalid argument 'mretpoline' not allowed with 'mlvi-hardening'
// RUN: %clang -target i386-linux-gnu -mlvi-hardening -mretpoline-external-thunk %s -### -o %t.o 2>&1 | FileCheck -check-prefix=LVIHARDENING-RETPOLINE-EXTERNAL-THUNK %s
// LVIHARDENING-RETPOLINE-EXTERNAL-THUNK: error: invalid argument 'mretpoline-external-thunk' not allowed with 'mlvi-hardening'

// RUN: %clang -target i386-linux-gnu -mseses %s -### -o %t.o 2>&1 | FileCheck -check-prefix=SESES %s
// RUN: %clang -target i386-linux-gnu -mno-seses %s -### -o %t.o 2>&1 | FileCheck -check-prefix=NO-SESES %s
// SESES: "-target-feature" "+seses"
// SESES: "-target-feature" "+lvi-cfi"
// NO-SESES-NOT: seses
// NO-SESES-NOT: lvi-cfi

// RUN: %clang -target i386-linux-gnu -mseses -mno-lvi-cfi %s -### -o %t.o 2>&1 | FileCheck -check-prefix=SESES-NOLVICFI %s
// SESES-NOLVICFI: "-target-feature" "+seses"
// SESES-NOLVICFI-NOT: lvi-cfi

// RUN: %clang -target i386-linux-gnu -mseses -mspeculative-load-hardening %s -### -o %t.o 2>&1 | FileCheck -check-prefix=SESES-SLH %s
// SESES-SLH: error: invalid argument 'mspeculative-load-hardening' not allowed with 'mseses'
// RUN: %clang -target i386-linux-gnu -mseses -mretpoline %s -### -o %t.o 2>&1 | FileCheck -check-prefix=SESES-RETPOLINE %s
// SESES-RETPOLINE: error: invalid argument 'mretpoline' not allowed with 'mseses'
// RUN: %clang -target i386-linux-gnu -mseses -mretpoline-external-thunk %s -### -o %t.o 2>&1 | FileCheck -check-prefix=SESES-RETPOLINE-EXTERNAL-THUNK %s
// SESES-RETPOLINE-EXTERNAL-THUNK: error: invalid argument 'mretpoline-external-thunk' not allowed with 'mseses'

// RUN: %clang -target i386-linux-gnu -mseses -mlvi-hardening %s -### -o %t.o 2>&1 | FileCheck -check-prefix=SESES-LVIHARDENING %s
// SESES-LVIHARDENING: error: invalid argument 'mlvi-hardening' not allowed with 'mseses'

// RUN: %clang -target i386-linux-gnu -mwaitpkg %s -### -o %t.o 2>&1 | FileCheck -check-prefix=WAITPKG %s
// RUN: %clang -target i386-linux-gnu -mno-waitpkg %s -### -o %t.o 2>&1 | FileCheck -check-prefix=NO-WAITPKG %s
// WAITPKG: "-target-feature" "+waitpkg"
// NO-WAITPKG: "-target-feature" "-waitpkg"

// RUN: %clang -target i386-unknown-linux-gnu -march=i386 -mmovdiri %s -### -o %t.o 2>&1 | FileCheck -check-prefix=MOVDIRI %s
// RUN: %clang -target i386-unknown-linux-gnu -march=i386 -mno-movdiri %s -### -o %t.o 2>&1 | FileCheck -check-prefix=NO-MOVDIRI %s
// MOVDIRI: "-target-feature" "+movdiri"
// NO-MOVDIRI: "-target-feature" "-movdiri"

// RUN: %clang -target i386-unknown-linux-gnu -march=i386 -mmovdir64b %s -### -o %t.o 2>&1 | FileCheck -check-prefix=MOVDIR64B %s
// RUN: %clang -target i386-unknown-linux-gnu -march=i386 -mno-movdir64b %s -### -o %t.o 2>&1 | FileCheck -check-prefix=NO-MOVDIR64B %s
// MOVDIR64B: "-target-feature" "+movdir64b"
// NO-MOVDIR64B: "-target-feature" "-movdir64b"

// RUN: %clang -target i386-unknown-linux-gnu -march=i386 -mpconfig %s -### -o %t.o 2>&1 | FileCheck -check-prefix=PCONFIG %s
// RUN: %clang -target i386-unknown-linux-gnu -march=i386 -mno-pconfig %s -### -o %t.o 2>&1 | FileCheck -check-prefix=NO-PCONFIG %s
// PCONFIG: "-target-feature" "+pconfig"
// NO-PCONFIG: "-target-feature" "-pconfig"

// RUN: %clang -target i386-unknown-linux-gnu -march=i386 -mptwrite %s -### -o %t.o 2>&1 | FileCheck -check-prefix=PTWRITE %s
// RUN: %clang -target i386-unknown-linux-gnu -march=i386 -mno-ptwrite %s -### -o %t.o 2>&1 | FileCheck -check-prefix=NO-PTWRITE %s
// PTWRITE: "-target-feature" "+ptwrite"
// NO-PTWRITE: "-target-feature" "-ptwrite"

// RUN: %clang -target i386-unknown-linux-gnu -march=i386 -minvpcid %s -### -o %t.o 2>&1 | FileCheck -check-prefix=INVPCID %s
// RUN: %clang -target i386-unknown-linux-gnu -march=i386 -mno-invpcid %s -### -o %t.o 2>&1 | FileCheck -check-prefix=NO-INVPCID %s
// INVPCID: "-target-feature" "+invpcid"
// NO-INVPCID: "-target-feature" "-invpcid"

// RUN: %clang -target i386-unknown-linux-gnu -march=i386 -mavx512bf16 %s -### -o %t.o 2>&1 | FileCheck -check-prefix=AVX512BF16 %s
// RUN: %clang -target i386-unknown-linux-gnu -march=i386 -mno-avx512bf16 %s -### -o %t.o 2>&1 | FileCheck -check-prefix=NO-AVX512BF16 %s
// AVX512BF16: "-target-feature" "+avx512bf16"
// NO-AVX512BF16: "-target-feature" "-avx512bf16"

// RUN: %clang -target i386-unknown-linux-gnu -march=i386 -menqcmd %s -### -o %t.o 2>&1 | FileCheck --check-prefix=ENQCMD %s
// RUN: %clang -target i386-unknown-linux-gnu -march=i386 -mno-enqcmd %s -### -o %t.o 2>&1 | FileCheck --check-prefix=NO-ENQCMD %s
// ENQCMD: "-target-feature" "+enqcmd"
// NO-ENQCMD: "-target-feature" "-enqcmd"

// RUN: %clang -target i386-unknown-linux-gnu -march=i386 -mvzeroupper %s -### -o %t.o 2>&1 | FileCheck --check-prefix=VZEROUPPER %s
// RUN: %clang -target i386-unknown-linux-gnu -march=i386 -mno-vzeroupper %s -### -o %t.o 2>&1 | FileCheck --check-prefix=NO-VZEROUPPER %s
// VZEROUPPER: "-target-feature" "+vzeroupper"
// NO-VZEROUPPER: "-target-feature" "-vzeroupper"

// RUN: %clang -target i386-unknown-linux-gnu -march=i386 -mserialize %s -### -o %t.o 2>&1 | FileCheck -check-prefix=SERIALIZE %s
// RUN: %clang -target i386-unknown-linux-gnu -march=i386 -mno-serialize %s -### -o %t.o 2>&1 | FileCheck -check-prefix=NO-SERIALIZE %s
// SERIALIZE: "-target-feature" "+serialize"
// NO-SERIALIZE: "-target-feature" "-serialize"

// RUN: %clang -target i386-unknown-linux-gnu -march=i386 -mtsxldtrk %s -### -o %t.o 2>&1 | FileCheck --check-prefix=TSXLDTRK %s
// RUN: %clang -target i386-unknown-linux-gnu -march=i386 -mno-tsxldtrk %s -### -o %t.o 2>&1 | FileCheck --check-prefix=NO-TSXLDTRK %s
// TSXLDTRK: "-target-feature" "+tsxldtrk"
// NO-TSXLDTRK: "-target-feature" "-tsxldtrk"

// RUN: %clang -target i386-linux-gnu -mkl %s -### -o %t.o 2>&1 | FileCheck -check-prefix=KL %s
// RUN: %clang -target i386-linux-gnu -mno-kl %s -### -o %t.o 2>&1 | FileCheck -check-prefix=NO-KL %s
// KL: "-target-feature" "+kl"
// NO-KL: "-target-feature" "-kl"

// RUN: %clang -target i386-linux-gnu -mwidekl %s -### -o %t.o 2>&1 | FileCheck -check-prefix=WIDE_KL %s
// RUN: %clang -target i386-linux-gnu -mno-widekl %s -### -o %t.o 2>&1 | FileCheck -check-prefix=NO-WIDE_KL %s
// WIDE_KL: "-target-feature" "+widekl"
// NO-WIDE_KL: "-target-feature" "-widekl"

// RUN: %clang -target i386-unknown-linux-gnu -march=i386 -mamx-tile %s -### -o %t.o 2>&1 | FileCheck --check-prefix=AMX-TILE %s
// RUN: %clang -target i386-unknown-linux-gnu -march=i386 -mno-amx-tile %s -### -o %t.o 2>&1 | FileCheck --check-prefix=NO-AMX-TILE %s
// AMX-TILE: "-target-feature" "+amx-tile"
// NO-AMX-TILE: "-target-feature" "-amx-tile"

// RUN: %clang -target i386-unknown-linux-gnu -march=i386 -mamx-bf16 %s -### -o %t.o 2>&1 | FileCheck --check-prefix=AMX-BF16 %s
// RUN: %clang -target i386-unknown-linux-gnu -march=i386 -mno-amx-bf16 %s -### -o %t.o 2>&1 | FileCheck -check-prefix=NO-AMX-BF16 %s
// AMX-BF16: "-target-feature" "+amx-bf16"
// NO-AMX-BF16: "-target-feature" "-amx-bf16"

// RUN: %clang -target i386-unknown-linux-gnu -march=i386 -mamx-int8 %s -### -o %t.o 2>&1 | FileCheck --check-prefix=AMX-INT8 %s
// RUN: %clang -target i386-unknown-linux-gnu -march=i386 -mno-amx-int8 %s -### -o %t.o 2>&1 | FileCheck --check-prefix=NO-AMX-INT8 %s
// AMX-INT8: "-target-feature" "+amx-int8"
// NO-AMX-INT8: "-target-feature" "-amx-int8"

// RUN: %clang -target i386-unknown-linux-gnu -march=i386 -mhreset %s -### -o %t.o 2>&1 | FileCheck -check-prefix=HRESET %s
// RUN: %clang -target i386-unknown-linux-gnu -march=i386 -mno-hreset %s -### -o %t.o 2>&1 | FileCheck -check-prefix=NO-HRESET %s
// HRESET: "-target-feature" "+hreset"
<<<<<<< HEAD
// NO-HRESET: "-target-feature" "-hreset"
=======
// NO-HRESET: "-target-feature" "-hreset"

// RUN: %clang -target i386-unknown-linux-gnu -march=i386 -muintr %s -### -o %t.o 2>&1 | FileCheck -check-prefix=UINTR %s
// RUN: %clang -target i386-unknown-linux-gnu -march=i386 -mno-uintr %s -### -o %t.o 2>&1 | FileCheck -check-prefix=NO-UINTR %s
// UINTR: "-target-feature" "+uintr"
// NO-UINTR: "-target-feature" "-uintr"
>>>>>>> a4eefe45
<|MERGE_RESOLUTION|>--- conflicted
+++ resolved
@@ -282,13 +282,9 @@
 // RUN: %clang -target i386-unknown-linux-gnu -march=i386 -mhreset %s -### -o %t.o 2>&1 | FileCheck -check-prefix=HRESET %s
 // RUN: %clang -target i386-unknown-linux-gnu -march=i386 -mno-hreset %s -### -o %t.o 2>&1 | FileCheck -check-prefix=NO-HRESET %s
 // HRESET: "-target-feature" "+hreset"
-<<<<<<< HEAD
-// NO-HRESET: "-target-feature" "-hreset"
-=======
 // NO-HRESET: "-target-feature" "-hreset"
 
 // RUN: %clang -target i386-unknown-linux-gnu -march=i386 -muintr %s -### -o %t.o 2>&1 | FileCheck -check-prefix=UINTR %s
 // RUN: %clang -target i386-unknown-linux-gnu -march=i386 -mno-uintr %s -### -o %t.o 2>&1 | FileCheck -check-prefix=NO-UINTR %s
 // UINTR: "-target-feature" "+uintr"
-// NO-UINTR: "-target-feature" "-uintr"
->>>>>>> a4eefe45
+// NO-UINTR: "-target-feature" "-uintr"