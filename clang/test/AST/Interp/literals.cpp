// RUN: %clang_cc1 -fexperimental-new-constant-interpreter -std=c++11 -verify %s
// RUN: %clang_cc1 -fexperimental-new-constant-interpreter -std=c++20 -verify %s
// RUN: %clang_cc1 -std=c++11 -verify=ref %s
// RUN: %clang_cc1 -std=c++20 -verify=ref %s

#define INT_MIN (~__INT_MAX__)
#define INT_MAX __INT_MAX__


static_assert(true, "");
static_assert(false, ""); // expected-error{{failed}} ref-error{{failed}}
static_assert(nullptr == nullptr, "");
static_assert(1 == 1, "");
static_assert(1 == 3, ""); // expected-error{{failed}} ref-error{{failed}}

constexpr int number = 10;
static_assert(number == 10, "");
static_assert(number != 10, ""); // expected-error{{failed}} \
                                 // ref-error{{failed}} \
                                 // expected-note{{evaluates to}} \
                                 // ref-note{{evaluates to}}

constexpr bool b = number;
static_assert(b, "");
constexpr int one = true;
static_assert(one == 1, "");

namespace IntegralCasts {
  constexpr int i = 12;
  constexpr unsigned int ui = i;
  static_assert(ui == 12, "");
  constexpr unsigned int ub = !false;
  static_assert(ub == 1, "");

  constexpr int si = ui;
  static_assert(si == 12, "");
  constexpr int sb = true;
  static_assert(sb == 1, "");

  constexpr int zero = 0;
  constexpr unsigned int uzero = 0;
  constexpr bool bs = i;
  static_assert(bs, "");
  constexpr bool bu = ui;
  static_assert(bu, "");
  constexpr bool ns = zero;
  static_assert(!ns, "");
  constexpr bool nu = uzero;
  static_assert(!nu, "");
};



constexpr bool getTrue() { return true; }
constexpr bool getFalse() { return false; }
constexpr void* getNull() { return nullptr; }

constexpr int neg(int m) { return -m; }
constexpr bool inv(bool b) { return !b; }

static_assert(12, "");
static_assert(12 == -(-(12)), "");
static_assert(!false, "");
static_assert(!!true, "");
static_assert(!!true == !false, "");
static_assert(true == 1, "");
static_assert(false == 0, "");
static_assert(!5 == false, "");
static_assert(!0, "");
static_assert(-true, "");
static_assert(-false, ""); //expected-error{{failed}} ref-error{{failed}}

static_assert(~0 == -1, "");
static_assert(~1 == -2, "");
static_assert(~-1 == 0, "");
static_assert(~255 == -256, "");
static_assert(~INT_MIN == INT_MAX, "");
static_assert(~INT_MAX == INT_MIN, "");

enum E {};
constexpr E e = static_cast<E>(0);
static_assert(~e == -1, "");


constexpr int m = 10;
constexpr const int *p = &m;
static_assert(p != nullptr, "");
static_assert(*p == 10, "");

constexpr const int* getIntPointer() {
  return &m;
}
static_assert(getIntPointer() == &m, "");
static_assert(*getIntPointer() == 10, "");

constexpr int gimme(int k) {
  return k;
}
static_assert(gimme(5) == 5, "");

namespace SizeOf {
  constexpr int soint = sizeof(int);
  constexpr int souint = sizeof(unsigned int);
  static_assert(soint == souint, "");

  static_assert(sizeof(&soint) == sizeof(void*), "");
  static_assert(sizeof(&soint) == sizeof(nullptr), "");

  static_assert(sizeof(long) == sizeof(unsigned long), "");
  static_assert(sizeof(char) == sizeof(unsigned char), "");

  constexpr int N = 4;
  constexpr int arr[N] = {1,2,3,4};
  static_assert(sizeof(arr) == N * sizeof(int), "");
  static_assert(sizeof(arr) == N * sizeof(arr[0]), "");

  constexpr bool arrB[N] = {true, true, true, true};
  static_assert(sizeof(arrB) == N * sizeof(bool), "");

  static_assert(sizeof(bool) == 1, "");
  static_assert(sizeof(char) == 1, "");

  constexpr int F = sizeof(void); // expected-error{{incomplete type 'void'}} \
                                  // ref-error{{incomplete type 'void'}}

  constexpr int F2 = sizeof(gimme); // expected-error{{to a function type}} \
                                    // ref-error{{to a function type}}



  /// FIXME: The following code should be accepted.
  struct S {
    void func();
  };
  constexpr void (S::*Func)() = &S::func; // expected-error {{must be initialized by a constant expression}} \
                                          // expected-error {{interpreter failed to evaluate an expression}}
  static_assert(sizeof(Func) == sizeof(&S::func), "");


  void func() {
    int n = 12;
    constexpr int oofda = sizeof(int[n++]); // expected-error {{must be initialized by a constant expression}} \
                                            // ref-error {{must be initialized by a constant expression}}
  }


#if __cplusplus >= 202002L
  /// FIXME: The following code should be accepted.
  consteval int foo(int n) { // ref-error {{consteval function never produces a constant expression}}
    return sizeof(int[n]); // ref-note 3{{not valid in a constant expression}} \
                           // expected-note {{not valid in a constant expression}}
  }
  constinit int var = foo(5); // ref-error {{not a constant expression}} \
                              // ref-note 2{{in call to}} \
                              // ref-error {{does not have a constant initializer}} \
                              // ref-note {{required by 'constinit' specifier}} \
                              // expected-error  {{is not a constant expression}} \
                              // expected-note {{in call to}} \
                              // expected-error {{does not have a constant initializer}} \
                              // expected-note {{required by 'constinit' specifier}} \

#endif
};

namespace rem {
  static_assert(2 % 2 == 0, "");
  static_assert(2 % 1 == 0, "");
  static_assert(-3 % 4 == -3, "");
  static_assert(4 % -2 == 0, "");
  static_assert(-3 % -4 == -3, "");

  constexpr int zero() { return 0; }
  static_assert(10 % zero() == 20, ""); // ref-error {{not an integral constant expression}} \
                                        // ref-note {{division by zero}} \
                                        // expected-error {{not an integral constant expression}} \
                                        // expected-note {{division by zero}}


  static_assert(true % true == 0, "");
  static_assert(false % true == 0, "");
  static_assert(true % false == 10, ""); // ref-error {{not an integral constant expression}} \
                                         // ref-note {{division by zero}} \
                                         // expected-error {{not an integral constant expression}} \
                                         // expected-note {{division by zero}}
  constexpr int x = INT_MIN % - 1; // ref-error {{must be initialized by a constant expression}} \
                                   // ref-note {{value 2147483648 is outside the range}} \
                                   // expected-error {{must be initialized by a constant expression}} \
                                   // expected-note {{value 2147483648 is outside the range}} \

};

namespace div {
  constexpr int zero() { return 0; }
  static_assert(12 / 3 == 4, "");
  static_assert(12 / zero() == 12, ""); // ref-error {{not an integral constant expression}} \
                                        // ref-note {{division by zero}} \
                                        // expected-error {{not an integral constant expression}} \
                                        // expected-note {{division by zero}}
  static_assert(12 / -3 == -4, "");
  static_assert(-12 / 3 == -4, "");


  constexpr int LHS = 12;
  constexpr long unsigned RHS = 3;
  static_assert(LHS / RHS == 4, "");

  constexpr int x = INT_MIN / - 1; // ref-error {{must be initialized by a constant expression}} \
                                   // ref-note {{value 2147483648 is outside the range}} \
                                   // expected-error {{must be initialized by a constant expression}} \
                                   // expected-note {{value 2147483648 is outside the range}} \

};

namespace cond {
  constexpr bool isEven(int n) {
    return n % 2 == 0 ? true : false;
  }
  static_assert(isEven(2), "");
  static_assert(!isEven(3), "");
  static_assert(isEven(100), "");

  constexpr int M = 5 ? 10 : 20;
  static_assert(M == 10, "");

  static_assert(5 ? 13 : 16 == 13, "");
  static_assert(0 ? 13 : 16 == 16, "");

  static_assert(number ?: -15 == number, "");
  static_assert(0 ?: 100 == 100 , "");

#if __cplusplus >= 201402L
  constexpr int N = 20;
  constexpr int foo() {
    int m = N > 0 ? 5 : 10;

    return m == 5 ? isEven(m) : true;
  }
  static_assert(foo() == false, "");

  constexpr int dontCallMe(unsigned m) {
    if (m == 0) return 0;
    return dontCallMe(m - 2);
  }

  // Can't call this because it will run into infinite recursion.
  constexpr int assertNotReached() {
    return dontCallMe(3);
  }

  constexpr int testCond() {
    return true ? 5 : assertNotReached();
  }

  constexpr int testCond2() {
    return false ? assertNotReached() : 10;
  }

  static_assert(testCond() == 5, "");
  static_assert(testCond2() == 10, "");

#endif

};

namespace band {
  static_assert((10 & 1) == 0, "");
  static_assert((10 & 10) == 10, "");

  static_assert((1337 & -1) == 1337, "");
  static_assert((0 & gimme(12)) == 0, "");
};

namespace bitOr {
  static_assert((10 | 1) == 11, "");
  static_assert((10 | 10) == 10, "");

  static_assert((1337 | -1) == -1, "");
  static_assert((0 | gimme(12)) == 12, "");
  static_assert((12 | true) == 13, "");
<<<<<<< HEAD
};
=======
};

namespace bitXor {
#pragma clang diagnostic push
#pragma clang diagnostic ignored "-Wxor-used-as-pow"
  static_assert((10 ^ 1) == 11, "");
  static_assert((10 ^ 10) == 0, "");

  enum {
    ONE = 1,
  };

  static_assert((1337 ^ -1) == -1338, "");
  static_assert((0 | gimme(12)) == 12, "");
  static_assert((12 ^ true) == 13, "");
  static_assert((12 ^ ONE) == 13, "");
#pragma clang diagnostic pop
};

#if __cplusplus >= 201402L
constexpr bool IgnoredUnary() {
  bool bo = true;
  !bo; // expected-warning {{expression result unused}} \
       // ref-warning {{expression result unused}}
  return bo;
}
static_assert(IgnoredUnary(), "");
#endif

namespace strings {
  constexpr const char *S = "abc";
  static_assert(S[0] == 97, "");
  static_assert(S[1] == 98, "");
  static_assert(S[2] == 99, "");
  static_assert(S[3] == 0, "");

  static_assert("foobar"[2] == 'o', "");
  static_assert(2["foobar"] == 'o', "");

  constexpr const wchar_t *wide = L"bar";
  static_assert(wide[0] == L'b', "");

  constexpr const char32_t *u32 = U"abc";
  static_assert(u32[1] == U'b', "");

  constexpr char32_t c = U'\U0001F60E';
  static_assert(c == 0x0001F60EL, "");

  constexpr char k = -1;
  static_assert(k == -1, "");

  static_assert('\N{LATIN CAPITAL LETTER E}' == 'E', "");
  static_assert('\t' == 9, "");

#pragma clang diagnostic push
#pragma clang diagnostic ignored "-Wmultichar"
  constexpr int mc = 'abc';
  static_assert(mc == 'abc', "");
  __WCHAR_TYPE__ wm = L'abc'; // ref-error{{wide character literals may not contain multiple characters}} \
                              // expected-error{{wide character literals may not contain multiple characters}}
  __WCHAR_TYPE__ wu = u'abc'; // ref-error{{Unicode character literals may not contain multiple characters}} \
                              // expected-error{{Unicode character literals may not contain multiple characters}}
  __WCHAR_TYPE__ wU = U'abc'; // ref-error{{Unicode character literals may not contain multiple characters}} \
                              // expected-error{{Unicode character literals may not contain multiple characters}}
#if __cplusplus > 201103L
  __WCHAR_TYPE__ wu8 = u8'abc'; // ref-error{{Unicode character literals may not contain multiple characters}} \
                                // expected-error{{Unicode character literals may not contain multiple characters}}
#endif

#pragma clang diagnostic pop
};

#if __cplusplus > 201402L
namespace IncDec {
  constexpr int zero() {
    int a = 0;
    a++;
    ++a;
    a--;
    --a;
    return a;
  }
  static_assert(zero() == 0, "");

  constexpr int preInc() {
    int a = 0;
    return ++a;
  }
  static_assert(preInc() == 1, "");

  constexpr int postInc() {
    int a = 0;
    return a++;
  }
  static_assert(postInc() == 0, "");

  constexpr int preDec() {
    int a = 0;
    return --a;
  }
  static_assert(preDec() == -1, "");

  constexpr int postDec() {
    int a = 0;
    return a--;
  }
  static_assert(postDec() == 0, "");

  constexpr int three() {
    int a = 0;
    return ++a + ++a; // expected-warning {{multiple unsequenced modifications to 'a'}} \
                      // ref-warning {{multiple unsequenced modifications to 'a'}} \

  }
  static_assert(three() == 3, "");

  constexpr bool incBool() {
    bool b = false;
    return ++b; // expected-error {{ISO C++17 does not allow incrementing expression of type bool}} \
                // ref-error {{ISO C++17 does not allow incrementing expression of type bool}}
  }
  static_assert(incBool(), "");

  constexpr int uninit() {
    int a;
    ++a; // ref-note {{increment of uninitialized}} \
         // FIXME: Should also be rejected by new interpreter
    return 1;
  }
  static_assert(uninit(), ""); // ref-error {{not an integral constant expression}} \
                               // ref-note {{in call to 'uninit()'}} \
                               // expected-error {{not an integral constant expression}}

  constexpr int OverFlow() { // ref-error {{never produces a constant expression}}
    int a = INT_MAX;
    ++a; // ref-note 2{{is outside the range}} \
         // expected-note {{is outside the range}}
    return -1;
  }
  static_assert(OverFlow() == -1, "");  // expected-error {{not an integral constant expression}} \
                                        // expected-note {{in call to 'OverFlow()'}} \
                                        // ref-error {{not an integral constant expression}} \
                                        // ref-note {{in call to 'OverFlow()'}}


  constexpr int UnderFlow() { // ref-error {{never produces a constant expression}}
    int a = INT_MIN;
    --a; // ref-note 2{{is outside the range}} \
         // expected-note {{is outside the range}}
    return -1;
  }
  static_assert(UnderFlow() == -1, "");  // expected-error {{not an integral constant expression}} \
                                         // expected-note {{in call to 'UnderFlow()'}} \
                                         // ref-error {{not an integral constant expression}} \
                                         // ref-note {{in call to 'UnderFlow()'}}

  constexpr int getTwo() {
    int i = 1;
    return (i += 1);
  }
  static_assert(getTwo() == 2, "");

  constexpr int sub(int a) {
    return (a -= 2);
  }
  static_assert(sub(7) == 5, "");

  constexpr int add(int a, int b) {
    a += b; // expected-note {{is outside the range of representable values}} \
            // ref-note {{is outside the range of representable values}} 
    return a;
  }
  static_assert(add(1, 2) == 3, "");
  static_assert(add(INT_MAX, 1) == 0, ""); // expected-error {{not an integral constant expression}} \
                                           // expected-note {{in call to 'add}} \
                                           // ref-error {{not an integral constant expression}} \
                                           // ref-note {{in call to 'add}}

  constexpr int sub(int a, int b) {
    a -= b; // expected-note {{is outside the range of representable values}} \
            // ref-note {{is outside the range of representable values}} 
    return a;
  }
  static_assert(sub(10, 20) == -10, "");
  static_assert(sub(INT_MIN, 1) == 0, ""); // expected-error {{not an integral constant expression}} \
                                           // expected-note {{in call to 'sub}} \
                                           // ref-error {{not an integral constant expression}} \
                                           // ref-note {{in call to 'sub}}

  constexpr int subAll(int a) {
    return (a -= a);
  }
  static_assert(subAll(213) == 0, "");
};
#endif
>>>>>>> e7aa6127
<|MERGE_RESOLUTION|>--- conflicted
+++ resolved
@@ -277,9 +277,6 @@
   static_assert((1337 | -1) == -1, "");
   static_assert((0 | gimme(12)) == 12, "");
   static_assert((12 | true) == 13, "");
-<<<<<<< HEAD
-};
-=======
 };
 
 namespace bitXor {
@@ -474,5 +471,4 @@
   }
   static_assert(subAll(213) == 0, "");
 };
-#endif
->>>>>>> e7aa6127
+#endif