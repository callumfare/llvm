--- conflicted
+++ resolved
@@ -64,10 +64,18 @@
 ; CHECK-O: Running analysis: OuterAnalysisManagerProxy
 ; CHECK-O: Running pass: InlinerPass on (main)
 ; CHECK-O: Running pass: PostOrderFunctionAttrsPass on (main)
+; CHECK-O: Invalidating analysis: DominatorTreeAnalysis on main
+; CHECK-O: Invalidating analysis: BasicAA on main
+; CHECK-O: Invalidating analysis: AAManager on main
 ; CHECK-O3: Running pass: ArgumentPromotionPass on (main)
 ; CHECK-O: Running pass: SROA on main
+; These next two can appear in any order since they are accessed as parameters
+; on the same call to SROA::runImpl
+; CHECK-O-DAG: Running analysis: DominatorTreeAnalysis on main
 ; CHECK-O: Running pass: EarlyCSEPass on main
 ; CHECK-O: Running analysis: MemorySSAAnalysis on main
+; CHECK-O: Running analysis: AAManager on main
+; CHECK-O: Running analysis: BasicAA on main
 ; CHECK-O: Running pass: SpeculativeExecutionPass on main
 ; CHECK-O: Running pass: JumpThreadingPass on main
 ; CHECK-O: Running analysis: LazyValueAnalysis on main
@@ -105,8 +113,6 @@
 ; CHECK-O: Running pass: LCSSAPass on main
 ; CHECK-O: Running pass: SimplifyCFGPass on main
 ; CHECK-O: Running pass: InstCombinePass on main
-<<<<<<< HEAD
-=======
 ; CHECK-O: Invalidating analysis: DominatorTreeAnalysis on main
 ; CHECK-O: Invalidating analysis: BasicAA on main
 ; CHECK-O: Invalidating analysis: AAManager on main
@@ -117,7 +123,6 @@
 ; CHECK-O: Invalidating analysis: DemandedBitsAnalysis on main
 ; CHECK-O: Invalidating analysis: PostDominatorTreeAnalysis on main
 ; CHECK-O: Invalidating analysis: CallGraphAnalysis
->>>>>>> 21f3f750
 ; CHECK-O: Running pass: GlobalOptPass
 ; CHECK-O: Running pass: GlobalDCEPass
 ; CHECK-O: Running pass: EliminateAvailableExternallyPass
@@ -127,21 +132,21 @@
 ; CHECK-O: Running pass: Float2IntPass on main
 ; CHECK-O: Running pass: LowerConstantIntrinsicsPass on main
 ; CHECK-O: Running pass: LoopSimplifyPass on main
+; CHECK-O: Running analysis: LoopAnalysis on main
 ; CHECK-O: Running pass: LCSSAPass on main
-<<<<<<< HEAD
-=======
 ; CHECK-O: Running analysis: MemorySSAAnalysis on main
 ; CHECK-O: Running analysis: AAManager on main
 ; CHECK-O: Running analysis: BasicAA on main
 ; CHECK-O: Running analysis: ScalarEvolutionAnalysis on main
 ; CHECK-O: Running analysis: InnerAnalysisManagerProxy
->>>>>>> 21f3f750
 ; CHECK-O: Running pass: LoopRotatePass on Loop at depth 1 containing: %b
 ; CHECK-O: Running pass: LoopDistributePass on main
 ; CHECK-O: Running pass: InjectTLIMappings on main
 ; CHECK-O: Running pass: LoopVectorizePass on main
 ; CHECK-O: Running analysis: BlockFrequencyAnalysis on main
 ; CHECK-O: Running analysis: BranchProbabilityAnalysis on main
+; CHECK-O: Running analysis: PostDominatorTreeAnalysis on main
+; CHECK-O: Running analysis: DemandedBitsAnalysis on main
 ; CHECK-O: Running pass: LoopLoadEliminationPass on main
 ; CHECK-O: Running pass: InstCombinePass on main
 ; CHECK-O: Running pass: SimplifyCFGPass on main
