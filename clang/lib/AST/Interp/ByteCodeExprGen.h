--- conflicted
+++ resolved
@@ -80,10 +80,7 @@
   bool VisitArraySubscriptExpr(const ArraySubscriptExpr *E);
   bool VisitInitListExpr(const InitListExpr *E);
   bool VisitConstantExpr(const ConstantExpr *E);
-<<<<<<< HEAD
-=======
   bool VisitUnaryExprOrTypeTraitExpr(const UnaryExprOrTypeTraitExpr *E);
->>>>>>> f788a4d7
 
 protected:
   bool visitExpr(const Expr *E) override;
