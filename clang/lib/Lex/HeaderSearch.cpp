//===- HeaderSearch.cpp - Resolve Header File Locations -------------------===//
//
// Part of the LLVM Project, under the Apache License v2.0 with LLVM Exceptions.
// See https://llvm.org/LICENSE.txt for license information.
// SPDX-License-Identifier: Apache-2.0 WITH LLVM-exception
//
//===----------------------------------------------------------------------===//
//
//  This file implements the DirectoryLookup and HeaderSearch interfaces.
//
//===----------------------------------------------------------------------===//

#include "clang/Lex/HeaderSearch.h"
#include "clang/Basic/Diagnostic.h"
#include "clang/Basic/FileManager.h"
#include "clang/Basic/IdentifierTable.h"
#include "clang/Basic/Module.h"
#include "clang/Basic/SourceManager.h"
#include "clang/Lex/DirectoryLookup.h"
#include "clang/Lex/ExternalPreprocessorSource.h"
#include "clang/Lex/HeaderMap.h"
#include "clang/Lex/HeaderSearchOptions.h"
#include "clang/Lex/LexDiagnostic.h"
#include "clang/Lex/ModuleMap.h"
#include "clang/Lex/Preprocessor.h"
#include "llvm/ADT/APInt.h"
#include "llvm/ADT/Hashing.h"
#include "llvm/ADT/SmallString.h"
#include "llvm/ADT/SmallVector.h"
#include "llvm/ADT/Statistic.h"
#include "llvm/ADT/StringRef.h"
#include "llvm/ADT/STLExtras.h"
#include "llvm/Support/Allocator.h"
#include "llvm/Support/Capacity.h"
#include "llvm/Support/Errc.h"
#include "llvm/Support/ErrorHandling.h"
#include "llvm/Support/FileSystem.h"
#include "llvm/Support/Path.h"
#include "llvm/Support/VirtualFileSystem.h"
#include <algorithm>
#include <cassert>
#include <cstddef>
#include <cstdio>
#include <cstring>
#include <string>
#include <system_error>
#include <utility>

using namespace clang;

#define DEBUG_TYPE "file-search"

ALWAYS_ENABLED_STATISTIC(NumIncluded, "Number of attempted #includes.");
ALWAYS_ENABLED_STATISTIC(
    NumMultiIncludeFileOptzn,
    "Number of #includes skipped due to the multi-include optimization.");
ALWAYS_ENABLED_STATISTIC(NumFrameworkLookups, "Number of framework lookups.");
ALWAYS_ENABLED_STATISTIC(NumSubFrameworkLookups,
                         "Number of subframework lookups.");

const IdentifierInfo *
HeaderFileInfo::getControllingMacro(ExternalPreprocessorSource *External) {
  if (ControllingMacro) {
    if (ControllingMacro->isOutOfDate()) {
      assert(External && "We must have an external source if we have a "
                         "controlling macro that is out of date.");
      External->updateOutOfDateIdentifier(
          *const_cast<IdentifierInfo *>(ControllingMacro));
    }
    return ControllingMacro;
  }

  if (!ControllingMacroID || !External)
    return nullptr;

  ControllingMacro = External->GetIdentifier(ControllingMacroID);
  return ControllingMacro;
}

ExternalHeaderFileInfoSource::~ExternalHeaderFileInfoSource() = default;

HeaderSearch::HeaderSearch(std::shared_ptr<HeaderSearchOptions> HSOpts,
                           SourceManager &SourceMgr, DiagnosticsEngine &Diags,
                           const LangOptions &LangOpts,
                           const TargetInfo *Target)
    : HSOpts(std::move(HSOpts)), Diags(Diags),
      FileMgr(SourceMgr.getFileManager()), FrameworkMap(64),
      ModMap(SourceMgr, Diags, LangOpts, Target, *this) {}

void HeaderSearch::PrintStats() {
  llvm::errs() << "\n*** HeaderSearch Stats:\n"
               << FileInfo.size() << " files tracked.\n";
  unsigned NumOnceOnlyFiles = 0, MaxNumIncludes = 0, NumSingleIncludedFiles = 0;
  for (unsigned i = 0, e = FileInfo.size(); i != e; ++i) {
    NumOnceOnlyFiles += (FileInfo[i].isPragmaOnce || FileInfo[i].isImport);
    if (MaxNumIncludes < FileInfo[i].NumIncludes)
      MaxNumIncludes = FileInfo[i].NumIncludes;
    NumSingleIncludedFiles += FileInfo[i].NumIncludes == 1;
  }
  llvm::errs() << "  " << NumOnceOnlyFiles << " #import/#pragma once files.\n"
               << "  " << NumSingleIncludedFiles << " included exactly once.\n"
               << "  " << MaxNumIncludes << " max times a file is included.\n";

  llvm::errs() << "  " << NumIncluded << " #include/#include_next/#import.\n"
               << "    " << NumMultiIncludeFileOptzn
               << " #includes skipped due to the multi-include optimization.\n";

  llvm::errs() << NumFrameworkLookups << " framework lookups.\n"
               << NumSubFrameworkLookups << " subframework lookups.\n";
}

void HeaderSearch::SetSearchPaths(
    std::vector<DirectoryLookup> dirs, unsigned int angledDirIdx,
    unsigned int systemDirIdx, bool noCurDirSearch,
    llvm::DenseMap<unsigned int, unsigned int> searchDirToHSEntry) {
  assert(angledDirIdx <= systemDirIdx && systemDirIdx <= dirs.size() &&
         "Directory indices are unordered");
<<<<<<< HEAD
  SearchDirs = std::move(dirs);
  SearchDirsUsage.assign(SearchDirs.size(), false);
  AngledDirIdx = angledDirIdx;
  SystemDirIdx = systemDirIdx;
  NoCurDirSearch = noCurDirSearch;
  SearchDirToHSEntry = std::move(searchDirToHSEntry);
=======
  SearchDirsAlloc.DestroyAll();
  SearchDirs.clear();
  for (const DirectoryLookup &Dir : dirs)
    SearchDirs.push_back(storeSearchDir(Dir));
  UsedSearchDirs.clear();
  SearchDirToHSEntry.clear();
  for (const auto &Entry : searchDirToHSEntry)
    SearchDirToHSEntry.insert({SearchDirs[Entry.first], Entry.second});

  AngledDirIdx = angledDirIdx;
  SystemDirIdx = systemDirIdx;
  NoCurDirSearch = noCurDirSearch;
>>>>>>> 1e8336c5
  //LookupFileCache.clear();
}

void HeaderSearch::AddSearchPath(const DirectoryLookup &dir, bool isAngled) {
  unsigned idx = isAngled ? SystemDirIdx : AngledDirIdx;
<<<<<<< HEAD
  SearchDirs.insert(SearchDirs.begin() + idx, dir);
  SearchDirsUsage.insert(SearchDirsUsage.begin() + idx, false);
=======
  SearchDirs.insert(SearchDirs.begin() + idx, storeSearchDir(dir));
>>>>>>> 1e8336c5
  if (!isAngled)
    AngledDirIdx++;
  SystemDirIdx++;
}

std::vector<bool> HeaderSearch::computeUserEntryUsage() const {
  std::vector<bool> UserEntryUsage(HSOpts->UserEntries.size());
  for (const DirectoryLookup *SearchDir : UsedSearchDirs) {
    if (UsedSearchDirs.contains(SearchDir)) {
      auto UserEntryIdxIt = SearchDirToHSEntry.find(SearchDir);
      // Check whether this DirectoryLookup maps to a HeaderSearch::UserEntry.
      if (UserEntryIdxIt != SearchDirToHSEntry.end())
        UserEntryUsage[UserEntryIdxIt->second] = true;
    }
  }
  return UserEntryUsage;
}

std::vector<bool> HeaderSearch::getSearchDirUsage() const {
  std::vector<bool> SearchDirUsage(SearchDirs.size());
  for (unsigned I = 0, E = SearchDirs.size(); I < E; ++I)
    if (UsedSearchDirs.contains(SearchDirs[I]))
      SearchDirUsage[I] = true;
  return SearchDirUsage;
}

/// CreateHeaderMap - This method returns a HeaderMap for the specified
/// FileEntry, uniquing them through the 'HeaderMaps' datastructure.
const HeaderMap *HeaderSearch::CreateHeaderMap(const FileEntry *FE) {
  // We expect the number of headermaps to be small, and almost always empty.
  // If it ever grows, use of a linear search should be re-evaluated.
  if (!HeaderMaps.empty()) {
    for (unsigned i = 0, e = HeaderMaps.size(); i != e; ++i)
      // Pointer equality comparison of FileEntries works because they are
      // already uniqued by inode.
      if (HeaderMaps[i].first == FE)
        return HeaderMaps[i].second.get();
  }

  if (std::unique_ptr<HeaderMap> HM = HeaderMap::Create(FE, FileMgr)) {
    HeaderMaps.emplace_back(FE, std::move(HM));
    return HeaderMaps.back().second.get();
  }

  return nullptr;
}

/// Get filenames for all registered header maps.
void HeaderSearch::getHeaderMapFileNames(
    SmallVectorImpl<std::string> &Names) const {
  for (auto &HM : HeaderMaps)
    Names.push_back(std::string(HM.first->getName()));
}

std::string HeaderSearch::getCachedModuleFileName(Module *Module) {
  const FileEntry *ModuleMap =
      getModuleMap().getModuleMapFileForUniquing(Module);
  return getCachedModuleFileName(Module->Name, ModuleMap->getName());
}

std::string HeaderSearch::getPrebuiltModuleFileName(StringRef ModuleName,
                                                    bool FileMapOnly) {
  // First check the module name to pcm file map.
  auto i(HSOpts->PrebuiltModuleFiles.find(ModuleName));
  if (i != HSOpts->PrebuiltModuleFiles.end())
    return i->second;

  if (FileMapOnly || HSOpts->PrebuiltModulePaths.empty())
    return {};

  // Then go through each prebuilt module directory and try to find the pcm
  // file.
  for (const std::string &Dir : HSOpts->PrebuiltModulePaths) {
    SmallString<256> Result(Dir);
    llvm::sys::fs::make_absolute(Result);
    llvm::sys::path::append(Result, ModuleName + ".pcm");
    if (getFileMgr().getFile(Result.str()))
      return std::string(Result);
  }
  return {};
}

std::string HeaderSearch::getPrebuiltImplicitModuleFileName(Module *Module) {
  const FileEntry *ModuleMap =
      getModuleMap().getModuleMapFileForUniquing(Module);
  StringRef ModuleName = Module->Name;
  StringRef ModuleMapPath = ModuleMap->getName();
  StringRef ModuleCacheHash = HSOpts->DisableModuleHash ? "" : getModuleHash();
  for (const std::string &Dir : HSOpts->PrebuiltModulePaths) {
    SmallString<256> CachePath(Dir);
    llvm::sys::fs::make_absolute(CachePath);
    llvm::sys::path::append(CachePath, ModuleCacheHash);
    std::string FileName =
        getCachedModuleFileNameImpl(ModuleName, ModuleMapPath, CachePath);
    if (!FileName.empty() && getFileMgr().getFile(FileName))
      return FileName;
  }
  return {};
}

std::string HeaderSearch::getCachedModuleFileName(StringRef ModuleName,
                                                  StringRef ModuleMapPath) {
  return getCachedModuleFileNameImpl(ModuleName, ModuleMapPath,
                                     getModuleCachePath());
}

std::string HeaderSearch::getCachedModuleFileNameImpl(StringRef ModuleName,
                                                      StringRef ModuleMapPath,
                                                      StringRef CachePath) {
  // If we don't have a module cache path or aren't supposed to use one, we
  // can't do anything.
  if (CachePath.empty())
    return {};

  SmallString<256> Result(CachePath);
  llvm::sys::fs::make_absolute(Result);

  if (HSOpts->DisableModuleHash) {
    llvm::sys::path::append(Result, ModuleName + ".pcm");
  } else {
    // Construct the name <ModuleName>-<hash of ModuleMapPath>.pcm which should
    // ideally be globally unique to this particular module. Name collisions
    // in the hash are safe (because any translation unit can only import one
    // module with each name), but result in a loss of caching.
    //
    // To avoid false-negatives, we form as canonical a path as we can, and map
    // to lower-case in case we're on a case-insensitive file system.
    std::string Parent =
        std::string(llvm::sys::path::parent_path(ModuleMapPath));
    if (Parent.empty())
      Parent = ".";
    auto Dir = FileMgr.getDirectory(Parent);
    if (!Dir)
      return {};
    auto DirName = FileMgr.getCanonicalName(*Dir);
    auto FileName = llvm::sys::path::filename(ModuleMapPath);

    llvm::hash_code Hash =
      llvm::hash_combine(DirName.lower(), FileName.lower());

    SmallString<128> HashStr;
    llvm::APInt(64, size_t(Hash)).toStringUnsigned(HashStr, /*Radix*/36);
    llvm::sys::path::append(Result, ModuleName + "-" + HashStr + ".pcm");
  }
  return Result.str().str();
}

Module *HeaderSearch::lookupModule(StringRef ModuleName,
                                   SourceLocation ImportLoc, bool AllowSearch,
                                   bool AllowExtraModuleMapSearch) {
  // Look in the module map to determine if there is a module by this name.
  Module *Module = ModMap.findModule(ModuleName);
  if (Module || !AllowSearch || !HSOpts->ImplicitModuleMaps)
    return Module;

  StringRef SearchName = ModuleName;
  Module = lookupModule(ModuleName, SearchName, ImportLoc,
                        AllowExtraModuleMapSearch);

  // The facility for "private modules" -- adjacent, optional module maps named
  // module.private.modulemap that are supposed to define private submodules --
  // may have different flavors of names: FooPrivate, Foo_Private and Foo.Private.
  //
  // Foo.Private is now deprecated in favor of Foo_Private. Users of FooPrivate
  // should also rename to Foo_Private. Representing private as submodules
  // could force building unwanted dependencies into the parent module and cause
  // dependency cycles.
  if (!Module && SearchName.consume_back("_Private"))
    Module = lookupModule(ModuleName, SearchName, ImportLoc,
                          AllowExtraModuleMapSearch);
  if (!Module && SearchName.consume_back("Private"))
    Module = lookupModule(ModuleName, SearchName, ImportLoc,
                          AllowExtraModuleMapSearch);
  return Module;
}

Module *HeaderSearch::lookupModule(StringRef ModuleName, StringRef SearchName,
                                   SourceLocation ImportLoc,
                                   bool AllowExtraModuleMapSearch) {
  Module *Module = nullptr;
  DirectoryLookup *SearchDir = nullptr;

  // Look through the various header search paths to load any available module
  // maps, searching for a module map that describes this module.
  for (unsigned Idx = 0; Idx != SearchDirs.size(); ++Idx) {
    SearchDir = SearchDirs[Idx];

    if (SearchDirs[Idx]->isFramework()) {
      // Search for or infer a module map for a framework. Here we use
      // SearchName rather than ModuleName, to permit finding private modules
      // named FooPrivate in buggy frameworks named Foo.
      SmallString<128> FrameworkDirName;
      FrameworkDirName += SearchDirs[Idx]->getFrameworkDir()->getName();
      llvm::sys::path::append(FrameworkDirName, SearchName + ".framework");
      if (auto FrameworkDir = FileMgr.getDirectory(FrameworkDirName)) {
        bool IsSystem
          = SearchDirs[Idx]->getDirCharacteristic() != SrcMgr::C_User;
        Module = loadFrameworkModule(ModuleName, *FrameworkDir, IsSystem);
        if (Module)
          break;
      }
    }

    // FIXME: Figure out how header maps and module maps will work together.

    // Only deal with normal search directories.
    if (!SearchDirs[Idx]->isNormalDir())
      continue;

    bool IsSystem = SearchDirs[Idx]->isSystemHeaderDirectory();
    // Search for a module map file in this directory.
    if (loadModuleMapFile(SearchDirs[Idx]->getDir(), IsSystem,
                          /*IsFramework*/false) == LMM_NewlyLoaded) {
      // We just loaded a module map file; check whether the module is
      // available now.
      Module = ModMap.findModule(ModuleName);
      if (Module)
        break;
    }

    // Search for a module map in a subdirectory with the same name as the
    // module.
    SmallString<128> NestedModuleMapDirName;
    NestedModuleMapDirName = SearchDirs[Idx]->getDir()->getName();
    llvm::sys::path::append(NestedModuleMapDirName, ModuleName);
    if (loadModuleMapFile(NestedModuleMapDirName, IsSystem,
                          /*IsFramework*/false) == LMM_NewlyLoaded){
      // If we just loaded a module map file, look for the module again.
      Module = ModMap.findModule(ModuleName);
      if (Module)
        break;
    }

    // If we've already performed the exhaustive search for module maps in this
    // search directory, don't do it again.
    if (SearchDirs[Idx]->haveSearchedAllModuleMaps())
      continue;

    // Load all module maps in the immediate subdirectories of this search
    // directory if ModuleName was from @import.
    if (AllowExtraModuleMapSearch)
      loadSubdirectoryModuleMaps(*SearchDirs[Idx]);

    // Look again for the module.
    Module = ModMap.findModule(ModuleName);
    if (Module)
      break;
  }

  if (Module)
    noteLookupUsage(SearchDir, ImportLoc);

  return Module;
}

//===----------------------------------------------------------------------===//
// File lookup within a DirectoryLookup scope
//===----------------------------------------------------------------------===//

/// getName - Return the directory or filename corresponding to this lookup
/// object.
StringRef DirectoryLookup::getName() const {
  // FIXME: Use the name from \c DirectoryEntryRef.
  if (isNormalDir())
    return getDir()->getName();
  if (isFramework())
    return getFrameworkDir()->getName();
  assert(isHeaderMap() && "Unknown DirectoryLookup");
  return getHeaderMap()->getFileName();
}

Optional<FileEntryRef> HeaderSearch::getFileAndSuggestModule(
    StringRef FileName, SourceLocation IncludeLoc, const DirectoryEntry *Dir,
    bool IsSystemHeaderDir, Module *RequestingModule,
    ModuleMap::KnownHeader *SuggestedModule) {
  // If we have a module map that might map this header, load it and
  // check whether we'll have a suggestion for a module.
  auto File = getFileMgr().getFileRef(FileName, /*OpenFile=*/true);
  if (!File) {
    // For rare, surprising errors (e.g. "out of file handles"), diag the EC
    // message.
    std::error_code EC = llvm::errorToErrorCode(File.takeError());
    if (EC != llvm::errc::no_such_file_or_directory &&
        EC != llvm::errc::invalid_argument &&
        EC != llvm::errc::is_a_directory && EC != llvm::errc::not_a_directory) {
      Diags.Report(IncludeLoc, diag::err_cannot_open_file)
          << FileName << EC.message();
    }
    return None;
  }

  // If there is a module that corresponds to this header, suggest it.
  if (!findUsableModuleForHeader(
          &File->getFileEntry(), Dir ? Dir : File->getFileEntry().getDir(),
          RequestingModule, SuggestedModule, IsSystemHeaderDir))
    return None;

  return *File;
}

/// LookupFile - Lookup the specified file in this search path, returning it
/// if it exists or returning null if not.
Optional<FileEntryRef> DirectoryLookup::LookupFile(
    StringRef &Filename, HeaderSearch &HS, SourceLocation IncludeLoc,
    SmallVectorImpl<char> *SearchPath, SmallVectorImpl<char> *RelativePath,
    Module *RequestingModule, ModuleMap::KnownHeader *SuggestedModule,
    bool &InUserSpecifiedSystemFramework, bool &IsFrameworkFound,
    bool &IsInHeaderMap, SmallVectorImpl<char> &MappedName) const {
  InUserSpecifiedSystemFramework = false;
  IsInHeaderMap = false;
  MappedName.clear();

  SmallString<1024> TmpDir;
  if (isNormalDir()) {
    // Concatenate the requested file onto the directory.
    TmpDir = getDir()->getName();
    llvm::sys::path::append(TmpDir, Filename);
    if (SearchPath) {
      StringRef SearchPathRef(getDir()->getName());
      SearchPath->clear();
      SearchPath->append(SearchPathRef.begin(), SearchPathRef.end());
    }
    if (RelativePath) {
      RelativePath->clear();
      RelativePath->append(Filename.begin(), Filename.end());
    }

    return HS.getFileAndSuggestModule(TmpDir, IncludeLoc, getDir(),
                                      isSystemHeaderDirectory(),
                                      RequestingModule, SuggestedModule);
  }

  if (isFramework())
    return DoFrameworkLookup(Filename, HS, SearchPath, RelativePath,
                             RequestingModule, SuggestedModule,
                             InUserSpecifiedSystemFramework, IsFrameworkFound);

  assert(isHeaderMap() && "Unknown directory lookup");
  const HeaderMap *HM = getHeaderMap();
  SmallString<1024> Path;
  StringRef Dest = HM->lookupFilename(Filename, Path);
  if (Dest.empty())
    return None;

  IsInHeaderMap = true;

  auto FixupSearchPath = [&]() {
    if (SearchPath) {
      StringRef SearchPathRef(getName());
      SearchPath->clear();
      SearchPath->append(SearchPathRef.begin(), SearchPathRef.end());
    }
    if (RelativePath) {
      RelativePath->clear();
      RelativePath->append(Filename.begin(), Filename.end());
    }
  };

  // Check if the headermap maps the filename to a framework include
  // ("Foo.h" -> "Foo/Foo.h"), in which case continue header lookup using the
  // framework include.
  if (llvm::sys::path::is_relative(Dest)) {
    MappedName.append(Dest.begin(), Dest.end());
    Filename = StringRef(MappedName.begin(), MappedName.size());
    Dest = HM->lookupFilename(Filename, Path);
  }

  if (auto Res = HS.getFileMgr().getOptionalFileRef(Dest)) {
    FixupSearchPath();
    return *Res;
  }

  // Header maps need to be marked as used whenever the filename matches.
  // The case where the target file **exists** is handled by callee of this
  // function as part of the regular logic that applies to include search paths.
  // The case where the target file **does not exist** is handled here:
  HS.noteLookupUsage(this, IncludeLoc);
  return None;
}

/// Given a framework directory, find the top-most framework directory.
///
/// \param FileMgr The file manager to use for directory lookups.
/// \param DirName The name of the framework directory.
/// \param SubmodulePath Will be populated with the submodule path from the
/// returned top-level module to the originally named framework.
static const DirectoryEntry *
getTopFrameworkDir(FileManager &FileMgr, StringRef DirName,
                   SmallVectorImpl<std::string> &SubmodulePath) {
  assert(llvm::sys::path::extension(DirName) == ".framework" &&
         "Not a framework directory");

  // Note: as an egregious but useful hack we use the real path here, because
  // frameworks moving between top-level frameworks to embedded frameworks tend
  // to be symlinked, and we base the logical structure of modules on the
  // physical layout. In particular, we need to deal with crazy includes like
  //
  //   #include <Foo/Frameworks/Bar.framework/Headers/Wibble.h>
  //
  // where 'Bar' used to be embedded in 'Foo', is now a top-level framework
  // which one should access with, e.g.,
  //
  //   #include <Bar/Wibble.h>
  //
  // Similar issues occur when a top-level framework has moved into an
  // embedded framework.
  const DirectoryEntry *TopFrameworkDir = nullptr;
  if (auto TopFrameworkDirOrErr = FileMgr.getDirectory(DirName))
    TopFrameworkDir = *TopFrameworkDirOrErr;

  if (TopFrameworkDir)
    DirName = FileMgr.getCanonicalName(TopFrameworkDir);
  do {
    // Get the parent directory name.
    DirName = llvm::sys::path::parent_path(DirName);
    if (DirName.empty())
      break;

    // Determine whether this directory exists.
    auto Dir = FileMgr.getDirectory(DirName);
    if (!Dir)
      break;

    // If this is a framework directory, then we're a subframework of this
    // framework.
    if (llvm::sys::path::extension(DirName) == ".framework") {
      SubmodulePath.push_back(std::string(llvm::sys::path::stem(DirName)));
      TopFrameworkDir = *Dir;
    }
  } while (true);

  return TopFrameworkDir;
}

static bool needModuleLookup(Module *RequestingModule,
                             bool HasSuggestedModule) {
  return HasSuggestedModule ||
         (RequestingModule && RequestingModule->NoUndeclaredIncludes);
}

/// DoFrameworkLookup - Do a lookup of the specified file in the current
/// DirectoryLookup, which is a framework directory.
Optional<FileEntryRef> DirectoryLookup::DoFrameworkLookup(
    StringRef Filename, HeaderSearch &HS, SmallVectorImpl<char> *SearchPath,
    SmallVectorImpl<char> *RelativePath, Module *RequestingModule,
    ModuleMap::KnownHeader *SuggestedModule,
    bool &InUserSpecifiedSystemFramework, bool &IsFrameworkFound) const {
  FileManager &FileMgr = HS.getFileMgr();

  // Framework names must have a '/' in the filename.
  size_t SlashPos = Filename.find('/');
  if (SlashPos == StringRef::npos)
    return None;

  // Find out if this is the home for the specified framework, by checking
  // HeaderSearch.  Possible answers are yes/no and unknown.
  FrameworkCacheEntry &CacheEntry =
    HS.LookupFrameworkCache(Filename.substr(0, SlashPos));

  // If it is known and in some other directory, fail.
  if (CacheEntry.Directory && CacheEntry.Directory != getFrameworkDir())
    return None;

  // Otherwise, construct the path to this framework dir.

  // FrameworkName = "/System/Library/Frameworks/"
  SmallString<1024> FrameworkName;
  FrameworkName += getFrameworkDirRef()->getName();
  if (FrameworkName.empty() || FrameworkName.back() != '/')
    FrameworkName.push_back('/');

  // FrameworkName = "/System/Library/Frameworks/Cocoa"
  StringRef ModuleName(Filename.begin(), SlashPos);
  FrameworkName += ModuleName;

  // FrameworkName = "/System/Library/Frameworks/Cocoa.framework/"
  FrameworkName += ".framework/";

  // If the cache entry was unresolved, populate it now.
  if (!CacheEntry.Directory) {
    ++NumFrameworkLookups;

    // If the framework dir doesn't exist, we fail.
    auto Dir = FileMgr.getDirectory(FrameworkName);
    if (!Dir)
      return None;

    // Otherwise, if it does, remember that this is the right direntry for this
    // framework.
    CacheEntry.Directory = getFrameworkDir();

    // If this is a user search directory, check if the framework has been
    // user-specified as a system framework.
    if (getDirCharacteristic() == SrcMgr::C_User) {
      SmallString<1024> SystemFrameworkMarker(FrameworkName);
      SystemFrameworkMarker += ".system_framework";
      if (llvm::sys::fs::exists(SystemFrameworkMarker)) {
        CacheEntry.IsUserSpecifiedSystemFramework = true;
      }
    }
  }

  // Set out flags.
  InUserSpecifiedSystemFramework = CacheEntry.IsUserSpecifiedSystemFramework;
  IsFrameworkFound = CacheEntry.Directory;

  if (RelativePath) {
    RelativePath->clear();
    RelativePath->append(Filename.begin()+SlashPos+1, Filename.end());
  }

  // Check "/System/Library/Frameworks/Cocoa.framework/Headers/file.h"
  unsigned OrigSize = FrameworkName.size();

  FrameworkName += "Headers/";

  if (SearchPath) {
    SearchPath->clear();
    // Without trailing '/'.
    SearchPath->append(FrameworkName.begin(), FrameworkName.end()-1);
  }

  FrameworkName.append(Filename.begin()+SlashPos+1, Filename.end());

  auto File =
      FileMgr.getOptionalFileRef(FrameworkName, /*OpenFile=*/!SuggestedModule);
  if (!File) {
    // Check "/System/Library/Frameworks/Cocoa.framework/PrivateHeaders/file.h"
    const char *Private = "Private";
    FrameworkName.insert(FrameworkName.begin()+OrigSize, Private,
                         Private+strlen(Private));
    if (SearchPath)
      SearchPath->insert(SearchPath->begin()+OrigSize, Private,
                         Private+strlen(Private));

    File = FileMgr.getOptionalFileRef(FrameworkName,
                                      /*OpenFile=*/!SuggestedModule);
  }

  // If we found the header and are allowed to suggest a module, do so now.
  if (File && needModuleLookup(RequestingModule, SuggestedModule)) {
    // Find the framework in which this header occurs.
    StringRef FrameworkPath = File->getFileEntry().getDir()->getName();
    bool FoundFramework = false;
    do {
      // Determine whether this directory exists.
      auto Dir = FileMgr.getDirectory(FrameworkPath);
      if (!Dir)
        break;

      // If this is a framework directory, then we're a subframework of this
      // framework.
      if (llvm::sys::path::extension(FrameworkPath) == ".framework") {
        FoundFramework = true;
        break;
      }

      // Get the parent directory name.
      FrameworkPath = llvm::sys::path::parent_path(FrameworkPath);
      if (FrameworkPath.empty())
        break;
    } while (true);

    bool IsSystem = getDirCharacteristic() != SrcMgr::C_User;
    if (FoundFramework) {
      if (!HS.findUsableModuleForFrameworkHeader(
              &File->getFileEntry(), FrameworkPath, RequestingModule,
              SuggestedModule, IsSystem))
        return None;
    } else {
      if (!HS.findUsableModuleForHeader(&File->getFileEntry(), getDir(),
                                        RequestingModule, SuggestedModule,
                                        IsSystem))
        return None;
    }
  }
  if (File)
    return *File;
  return None;
}

void HeaderSearch::cacheLookupSuccess(LookupFileCacheInfo &CacheLookup,
                                      unsigned HitIdx, SourceLocation Loc) {
  CacheLookup.HitIdx = HitIdx;
  noteLookupUsage(SearchDirs[HitIdx], Loc);
}

void HeaderSearch::noteLookupUsage(const DirectoryLookup *SearchDir,
                                   SourceLocation Loc) {
  UsedSearchDirs.insert(SearchDir);

  auto UserEntryIdxIt = SearchDirToHSEntry.find(SearchDir);
  if (UserEntryIdxIt != SearchDirToHSEntry.end())
    Diags.Report(Loc, diag::remark_pp_search_path_usage)
        << HSOpts->UserEntries[UserEntryIdxIt->second].Path;
}

void HeaderSearch::setTarget(const TargetInfo &Target) {
  ModMap.setTarget(Target);
}

//===----------------------------------------------------------------------===//
// Header File Location.
//===----------------------------------------------------------------------===//

/// Return true with a diagnostic if the file that MSVC would have found
/// fails to match the one that Clang would have found with MSVC header search
/// disabled.
static bool checkMSVCHeaderSearch(DiagnosticsEngine &Diags,
                                  const FileEntry *MSFE, const FileEntry *FE,
                                  SourceLocation IncludeLoc) {
  if (MSFE && FE != MSFE) {
    Diags.Report(IncludeLoc, diag::ext_pp_include_search_ms) << MSFE->getName();
    return true;
  }
  return false;
}

static const char *copyString(StringRef Str, llvm::BumpPtrAllocator &Alloc) {
  assert(!Str.empty());
  char *CopyStr = Alloc.Allocate<char>(Str.size()+1);
  std::copy(Str.begin(), Str.end(), CopyStr);
  CopyStr[Str.size()] = '\0';
  return CopyStr;
}

static bool isFrameworkStylePath(StringRef Path, bool &IsPrivateHeader,
                                 SmallVectorImpl<char> &FrameworkName,
                                 SmallVectorImpl<char> &IncludeSpelling) {
  using namespace llvm::sys;
  path::const_iterator I = path::begin(Path);
  path::const_iterator E = path::end(Path);
  IsPrivateHeader = false;

  // Detect different types of framework style paths:
  //
  //   ...Foo.framework/{Headers,PrivateHeaders}
  //   ...Foo.framework/Versions/{A,Current}/{Headers,PrivateHeaders}
  //   ...Foo.framework/Frameworks/Nested.framework/{Headers,PrivateHeaders}
  //   ...<other variations with 'Versions' like in the above path>
  //
  // and some other variations among these lines.
  int FoundComp = 0;
  while (I != E) {
    if (*I == "Headers") {
      ++FoundComp;
    } else if (*I == "PrivateHeaders") {
      ++FoundComp;
      IsPrivateHeader = true;
    } else if (I->endswith(".framework")) {
      StringRef Name = I->drop_back(10); // Drop .framework
      // Need to reset the strings and counter to support nested frameworks.
      FrameworkName.clear();
      FrameworkName.append(Name.begin(), Name.end());
      IncludeSpelling.clear();
      IncludeSpelling.append(Name.begin(), Name.end());
      FoundComp = 1;
    } else if (FoundComp >= 2) {
      IncludeSpelling.push_back('/');
      IncludeSpelling.append(I->begin(), I->end());
    }
    ++I;
  }

  return !FrameworkName.empty() && FoundComp >= 2;
}

static void
diagnoseFrameworkInclude(DiagnosticsEngine &Diags, SourceLocation IncludeLoc,
                         StringRef Includer, StringRef IncludeFilename,
                         const FileEntry *IncludeFE, bool isAngled = false,
                         bool FoundByHeaderMap = false) {
  bool IsIncluderPrivateHeader = false;
  SmallString<128> FromFramework, ToFramework;
  SmallString<128> FromIncludeSpelling, ToIncludeSpelling;
  if (!isFrameworkStylePath(Includer, IsIncluderPrivateHeader, FromFramework,
                            FromIncludeSpelling))
    return;
  bool IsIncludeePrivateHeader = false;
  bool IsIncludeeInFramework =
      isFrameworkStylePath(IncludeFE->getName(), IsIncludeePrivateHeader,
                           ToFramework, ToIncludeSpelling);

  if (!isAngled && !FoundByHeaderMap) {
    SmallString<128> NewInclude("<");
    if (IsIncludeeInFramework) {
      NewInclude += ToIncludeSpelling;
      NewInclude += ">";
    } else {
      NewInclude += IncludeFilename;
      NewInclude += ">";
    }
    Diags.Report(IncludeLoc, diag::warn_quoted_include_in_framework_header)
        << IncludeFilename
        << FixItHint::CreateReplacement(IncludeLoc, NewInclude);
  }

  // Headers in Foo.framework/Headers should not include headers
  // from Foo.framework/PrivateHeaders, since this violates public/private
  // API boundaries and can cause modular dependency cycles.
  if (!IsIncluderPrivateHeader && IsIncludeeInFramework &&
      IsIncludeePrivateHeader && FromFramework == ToFramework)
    Diags.Report(IncludeLoc, diag::warn_framework_include_private_from_public)
        << IncludeFilename;
}

/// LookupFile - Given a "foo" or \<foo> reference, look up the indicated file,
/// return null on failure.  isAngled indicates whether the file reference is
/// for system \#include's or not (i.e. using <> instead of ""). Includers, if
/// non-empty, indicates where the \#including file(s) are, in case a relative
/// search is needed. Microsoft mode will pass all \#including files.
Optional<FileEntryRef> HeaderSearch::LookupFile(
    StringRef Filename, SourceLocation IncludeLoc, bool isAngled,
    const DirectoryLookup *FromDir, const DirectoryLookup *&CurDir,
    ArrayRef<std::pair<const FileEntry *, const DirectoryEntry *>> Includers,
    SmallVectorImpl<char> *SearchPath, SmallVectorImpl<char> *RelativePath,
    Module *RequestingModule, ModuleMap::KnownHeader *SuggestedModule,
    bool *IsMapped, bool *IsFrameworkFound, bool SkipCache,
    bool BuildSystemModule) {
  if (IsMapped)
    *IsMapped = false;

  if (IsFrameworkFound)
    *IsFrameworkFound = false;

  if (SuggestedModule)
    *SuggestedModule = ModuleMap::KnownHeader();

  // If 'Filename' is absolute, check to see if it exists and no searching.
  if (llvm::sys::path::is_absolute(Filename)) {
    CurDir = nullptr;

    // If this was an #include_next "/absolute/file", fail.
    if (FromDir)
      return None;

    if (SearchPath)
      SearchPath->clear();
    if (RelativePath) {
      RelativePath->clear();
      RelativePath->append(Filename.begin(), Filename.end());
    }
    // Otherwise, just return the file.
    return getFileAndSuggestModule(Filename, IncludeLoc, nullptr,
                                   /*IsSystemHeaderDir*/false,
                                   RequestingModule, SuggestedModule);
  }

  // This is the header that MSVC's header search would have found.
  ModuleMap::KnownHeader MSSuggestedModule;
  Optional<FileEntryRef> MSFE;

  // Unless disabled, check to see if the file is in the #includer's
  // directory.  This cannot be based on CurDir, because each includer could be
  // a #include of a subdirectory (#include "foo/bar.h") and a subsequent
  // include of "baz.h" should resolve to "whatever/foo/baz.h".
  // This search is not done for <> headers.
  if (!Includers.empty() && !isAngled && !NoCurDirSearch) {
    SmallString<1024> TmpDir;
    bool First = true;
    for (const auto &IncluderAndDir : Includers) {
      const FileEntry *Includer = IncluderAndDir.first;

      // Concatenate the requested file onto the directory.
      // FIXME: Portability.  Filename concatenation should be in sys::Path.
      TmpDir = IncluderAndDir.second->getName();
      TmpDir.push_back('/');
      TmpDir.append(Filename.begin(), Filename.end());

      // FIXME: We don't cache the result of getFileInfo across the call to
      // getFileAndSuggestModule, because it's a reference to an element of
      // a container that could be reallocated across this call.
      //
      // If we have no includer, that means we're processing a #include
      // from a module build. We should treat this as a system header if we're
      // building a [system] module.
      bool IncluderIsSystemHeader =
          Includer ? getFileInfo(Includer).DirInfo != SrcMgr::C_User :
          BuildSystemModule;
      if (Optional<FileEntryRef> FE = getFileAndSuggestModule(
              TmpDir, IncludeLoc, IncluderAndDir.second, IncluderIsSystemHeader,
              RequestingModule, SuggestedModule)) {
        if (!Includer) {
          assert(First && "only first includer can have no file");
          return FE;
        }

        // Leave CurDir unset.
        // This file is a system header or C++ unfriendly if the old file is.
        //
        // Note that we only use one of FromHFI/ToHFI at once, due to potential
        // reallocation of the underlying vector potentially making the first
        // reference binding dangling.
        HeaderFileInfo &FromHFI = getFileInfo(Includer);
        unsigned DirInfo = FromHFI.DirInfo;
        bool IndexHeaderMapHeader = FromHFI.IndexHeaderMapHeader;
        StringRef Framework = FromHFI.Framework;

        HeaderFileInfo &ToHFI = getFileInfo(&FE->getFileEntry());
        ToHFI.DirInfo = DirInfo;
        ToHFI.IndexHeaderMapHeader = IndexHeaderMapHeader;
        ToHFI.Framework = Framework;

        if (SearchPath) {
          StringRef SearchPathRef(IncluderAndDir.second->getName());
          SearchPath->clear();
          SearchPath->append(SearchPathRef.begin(), SearchPathRef.end());
        }
        if (RelativePath) {
          RelativePath->clear();
          RelativePath->append(Filename.begin(), Filename.end());
        }
        if (First) {
          diagnoseFrameworkInclude(Diags, IncludeLoc,
                                   IncluderAndDir.second->getName(), Filename,
                                   &FE->getFileEntry());
          return FE;
        }

        // Otherwise, we found the path via MSVC header search rules.  If
        // -Wmsvc-include is enabled, we have to keep searching to see if we
        // would've found this header in -I or -isystem directories.
        if (Diags.isIgnored(diag::ext_pp_include_search_ms, IncludeLoc)) {
          return FE;
        } else {
          MSFE = FE;
          if (SuggestedModule) {
            MSSuggestedModule = *SuggestedModule;
            *SuggestedModule = ModuleMap::KnownHeader();
          }
          break;
        }
      }
      First = false;
    }
  }

  CurDir = nullptr;

  // If this is a system #include, ignore the user #include locs.
  unsigned i = isAngled ? AngledDirIdx : 0;

  // If this is a #include_next request, start searching after the directory the
  // file was found in.
  if (FromDir)
    i = std::distance(SearchDirs.begin(), llvm::find(SearchDirs, FromDir));

  // Cache all of the lookups performed by this method.  Many headers are
  // multiply included, and the "pragma once" optimization prevents them from
  // being relex/pp'd, but they would still have to search through a
  // (potentially huge) series of SearchDirs to find it.
  LookupFileCacheInfo &CacheLookup = LookupFileCache[Filename];

  // If the entry has been previously looked up, the first value will be
  // non-zero.  If the value is equal to i (the start point of our search), then
  // this is a matching hit.
  if (!SkipCache && CacheLookup.StartIdx == i+1) {
    // Skip querying potentially lots of directories for this lookup.
    i = CacheLookup.HitIdx;
    if (CacheLookup.MappedName) {
      Filename = CacheLookup.MappedName;
      if (IsMapped)
        *IsMapped = true;
    }
  } else {
    // Otherwise, this is the first query, or the previous query didn't match
    // our search start.  We will fill in our found location below, so prime the
    // start point value.
    CacheLookup.reset(/*StartIdx=*/i+1);
  }

  SmallString<64> MappedName;

  // Check each directory in sequence to see if it contains this file.
  for (; i != SearchDirs.size(); ++i) {
    bool InUserSpecifiedSystemFramework = false;
    bool IsInHeaderMap = false;
    bool IsFrameworkFoundInDir = false;
    Optional<FileEntryRef> File = SearchDirs[i]->LookupFile(
        Filename, *this, IncludeLoc, SearchPath, RelativePath, RequestingModule,
        SuggestedModule, InUserSpecifiedSystemFramework, IsFrameworkFoundInDir,
        IsInHeaderMap, MappedName);
    if (!MappedName.empty()) {
      assert(IsInHeaderMap && "MappedName should come from a header map");
      CacheLookup.MappedName =
          copyString(MappedName, LookupFileCache.getAllocator());
    }
    if (IsMapped)
      // A filename is mapped when a header map remapped it to a relative path
      // used in subsequent header search or to an absolute path pointing to an
      // existing file.
      *IsMapped |= (!MappedName.empty() || (IsInHeaderMap && File));
    if (IsFrameworkFound)
      // Because we keep a filename remapped for subsequent search directory
      // lookups, ignore IsFrameworkFoundInDir after the first remapping and not
      // just for remapping in a current search directory.
      *IsFrameworkFound |= (IsFrameworkFoundInDir && !CacheLookup.MappedName);
    if (!File)
      continue;

    CurDir = SearchDirs[i];

    // This file is a system header or C++ unfriendly if the dir is.
    HeaderFileInfo &HFI = getFileInfo(&File->getFileEntry());
    HFI.DirInfo = CurDir->getDirCharacteristic();

    // If the directory characteristic is User but this framework was
    // user-specified to be treated as a system framework, promote the
    // characteristic.
    if (HFI.DirInfo == SrcMgr::C_User && InUserSpecifiedSystemFramework)
      HFI.DirInfo = SrcMgr::C_System;

    // If the filename matches a known system header prefix, override
    // whether the file is a system header.
    for (unsigned j = SystemHeaderPrefixes.size(); j; --j) {
      if (Filename.startswith(SystemHeaderPrefixes[j-1].first)) {
        HFI.DirInfo = SystemHeaderPrefixes[j-1].second ? SrcMgr::C_System
                                                       : SrcMgr::C_User;
        break;
      }
    }

    // If this file is found in a header map and uses the framework style of
    // includes, then this header is part of a framework we're building.
    if (CurDir->isHeaderMap() && isAngled) {
      size_t SlashPos = Filename.find('/');
      if (SlashPos != StringRef::npos)
        HFI.Framework =
            getUniqueFrameworkName(StringRef(Filename.begin(), SlashPos));
      if (CurDir->isIndexHeaderMap())
        HFI.IndexHeaderMapHeader = 1;
    }

    if (checkMSVCHeaderSearch(Diags, MSFE ? &MSFE->getFileEntry() : nullptr,
                              &File->getFileEntry(), IncludeLoc)) {
      if (SuggestedModule)
        *SuggestedModule = MSSuggestedModule;
      return MSFE;
    }

    bool FoundByHeaderMap = !IsMapped ? false : *IsMapped;
    if (!Includers.empty())
      diagnoseFrameworkInclude(
          Diags, IncludeLoc, Includers.front().second->getName(), Filename,
          &File->getFileEntry(), isAngled, FoundByHeaderMap);

    // Remember this location for the next lookup we do.
    cacheLookupSuccess(CacheLookup, i, IncludeLoc);
    return File;
  }

  // If we are including a file with a quoted include "foo.h" from inside
  // a header in a framework that is currently being built, and we couldn't
  // resolve "foo.h" any other way, change the include to <Foo/foo.h>, where
  // "Foo" is the name of the framework in which the including header was found.
  if (!Includers.empty() && Includers.front().first && !isAngled &&
      !Filename.contains('/')) {
    HeaderFileInfo &IncludingHFI = getFileInfo(Includers.front().first);
    if (IncludingHFI.IndexHeaderMapHeader) {
      SmallString<128> ScratchFilename;
      ScratchFilename += IncludingHFI.Framework;
      ScratchFilename += '/';
      ScratchFilename += Filename;

      Optional<FileEntryRef> File = LookupFile(
          ScratchFilename, IncludeLoc, /*isAngled=*/true, FromDir, CurDir,
          Includers.front(), SearchPath, RelativePath, RequestingModule,
          SuggestedModule, IsMapped, /*IsFrameworkFound=*/nullptr);

      if (checkMSVCHeaderSearch(Diags, MSFE ? &MSFE->getFileEntry() : nullptr,
                                File ? &File->getFileEntry() : nullptr,
                                IncludeLoc)) {
        if (SuggestedModule)
          *SuggestedModule = MSSuggestedModule;
        return MSFE;
      }

      cacheLookupSuccess(LookupFileCache[Filename],
                         LookupFileCache[ScratchFilename].HitIdx, IncludeLoc);
      // FIXME: SuggestedModule.
      return File;
    }
  }

  if (checkMSVCHeaderSearch(Diags, MSFE ? &MSFE->getFileEntry() : nullptr,
                            nullptr, IncludeLoc)) {
    if (SuggestedModule)
      *SuggestedModule = MSSuggestedModule;
    return MSFE;
  }

  // Otherwise, didn't find it. Remember we didn't find this.
  CacheLookup.HitIdx = SearchDirs.size();
  return None;
}

/// LookupSubframeworkHeader - Look up a subframework for the specified
/// \#include file.  For example, if \#include'ing <HIToolbox/HIToolbox.h> from
/// within ".../Carbon.framework/Headers/Carbon.h", check to see if HIToolbox
/// is a subframework within Carbon.framework.  If so, return the FileEntry
/// for the designated file, otherwise return null.
Optional<FileEntryRef> HeaderSearch::LookupSubframeworkHeader(
    StringRef Filename, const FileEntry *ContextFileEnt,
    SmallVectorImpl<char> *SearchPath, SmallVectorImpl<char> *RelativePath,
    Module *RequestingModule, ModuleMap::KnownHeader *SuggestedModule) {
  assert(ContextFileEnt && "No context file?");

  // Framework names must have a '/' in the filename.  Find it.
  // FIXME: Should we permit '\' on Windows?
  size_t SlashPos = Filename.find('/');
  if (SlashPos == StringRef::npos)
    return None;

  // Look up the base framework name of the ContextFileEnt.
  StringRef ContextName = ContextFileEnt->getName();

  // If the context info wasn't a framework, couldn't be a subframework.
  const unsigned DotFrameworkLen = 10;
  auto FrameworkPos = ContextName.find(".framework");
  if (FrameworkPos == StringRef::npos ||
      (ContextName[FrameworkPos + DotFrameworkLen] != '/' &&
       ContextName[FrameworkPos + DotFrameworkLen] != '\\'))
    return None;

  SmallString<1024> FrameworkName(ContextName.data(), ContextName.data() +
                                                          FrameworkPos +
                                                          DotFrameworkLen + 1);

  // Append Frameworks/HIToolbox.framework/
  FrameworkName += "Frameworks/";
  FrameworkName.append(Filename.begin(), Filename.begin()+SlashPos);
  FrameworkName += ".framework/";

  auto &CacheLookup =
      *FrameworkMap.insert(std::make_pair(Filename.substr(0, SlashPos),
                                          FrameworkCacheEntry())).first;

  // Some other location?
  if (CacheLookup.second.Directory &&
      CacheLookup.first().size() == FrameworkName.size() &&
      memcmp(CacheLookup.first().data(), &FrameworkName[0],
             CacheLookup.first().size()) != 0)
    return None;

  // Cache subframework.
  if (!CacheLookup.second.Directory) {
    ++NumSubFrameworkLookups;

    // If the framework dir doesn't exist, we fail.
    auto Dir = FileMgr.getDirectory(FrameworkName);
    if (!Dir)
      return None;

    // Otherwise, if it does, remember that this is the right direntry for this
    // framework.
    CacheLookup.second.Directory = *Dir;
  }


  if (RelativePath) {
    RelativePath->clear();
    RelativePath->append(Filename.begin()+SlashPos+1, Filename.end());
  }

  // Check ".../Frameworks/HIToolbox.framework/Headers/HIToolbox.h"
  SmallString<1024> HeadersFilename(FrameworkName);
  HeadersFilename += "Headers/";
  if (SearchPath) {
    SearchPath->clear();
    // Without trailing '/'.
    SearchPath->append(HeadersFilename.begin(), HeadersFilename.end()-1);
  }

  HeadersFilename.append(Filename.begin()+SlashPos+1, Filename.end());
  auto File = FileMgr.getOptionalFileRef(HeadersFilename, /*OpenFile=*/true);
  if (!File) {
    // Check ".../Frameworks/HIToolbox.framework/PrivateHeaders/HIToolbox.h"
    HeadersFilename = FrameworkName;
    HeadersFilename += "PrivateHeaders/";
    if (SearchPath) {
      SearchPath->clear();
      // Without trailing '/'.
      SearchPath->append(HeadersFilename.begin(), HeadersFilename.end()-1);
    }

    HeadersFilename.append(Filename.begin()+SlashPos+1, Filename.end());
    File = FileMgr.getOptionalFileRef(HeadersFilename, /*OpenFile=*/true);

    if (!File)
      return None;
  }

  // This file is a system header or C++ unfriendly if the old file is.
  //
  // Note that the temporary 'DirInfo' is required here, as either call to
  // getFileInfo could resize the vector and we don't want to rely on order
  // of evaluation.
  unsigned DirInfo = getFileInfo(ContextFileEnt).DirInfo;
  getFileInfo(&File->getFileEntry()).DirInfo = DirInfo;

  FrameworkName.pop_back(); // remove the trailing '/'
  if (!findUsableModuleForFrameworkHeader(&File->getFileEntry(), FrameworkName,
                                          RequestingModule, SuggestedModule,
                                          /*IsSystem*/ false))
    return None;

  return *File;
}

//===----------------------------------------------------------------------===//
// File Info Management.
//===----------------------------------------------------------------------===//

/// Merge the header file info provided by \p OtherHFI into the current
/// header file info (\p HFI)
static void mergeHeaderFileInfo(HeaderFileInfo &HFI,
                                const HeaderFileInfo &OtherHFI) {
  assert(OtherHFI.External && "expected to merge external HFI");

  HFI.isImport |= OtherHFI.isImport;
  HFI.isPragmaOnce |= OtherHFI.isPragmaOnce;
  HFI.isModuleHeader |= OtherHFI.isModuleHeader;
  HFI.NumIncludes += OtherHFI.NumIncludes;

  if (!HFI.ControllingMacro && !HFI.ControllingMacroID) {
    HFI.ControllingMacro = OtherHFI.ControllingMacro;
    HFI.ControllingMacroID = OtherHFI.ControllingMacroID;
  }

  HFI.DirInfo = OtherHFI.DirInfo;
  HFI.External = (!HFI.IsValid || HFI.External);
  HFI.IsValid = true;
  HFI.IndexHeaderMapHeader = OtherHFI.IndexHeaderMapHeader;

  if (HFI.Framework.empty())
    HFI.Framework = OtherHFI.Framework;
}

/// getFileInfo - Return the HeaderFileInfo structure for the specified
/// FileEntry.
HeaderFileInfo &HeaderSearch::getFileInfo(const FileEntry *FE) {
  if (FE->getUID() >= FileInfo.size())
    FileInfo.resize(FE->getUID() + 1);

  HeaderFileInfo *HFI = &FileInfo[FE->getUID()];
  // FIXME: Use a generation count to check whether this is really up to date.
  if (ExternalSource && !HFI->Resolved) {
    auto ExternalHFI = ExternalSource->GetHeaderFileInfo(FE);
    if (ExternalHFI.IsValid) {
      HFI->Resolved = true;
      if (ExternalHFI.External)
        mergeHeaderFileInfo(*HFI, ExternalHFI);
    }
  }

  HFI->IsValid = true;
  // We have local information about this header file, so it's no longer
  // strictly external.
  HFI->External = false;
  return *HFI;
}

const HeaderFileInfo *
HeaderSearch::getExistingFileInfo(const FileEntry *FE,
                                  bool WantExternal) const {
  // If we have an external source, ensure we have the latest information.
  // FIXME: Use a generation count to check whether this is really up to date.
  HeaderFileInfo *HFI;
  if (ExternalSource) {
    if (FE->getUID() >= FileInfo.size()) {
      if (!WantExternal)
        return nullptr;
      FileInfo.resize(FE->getUID() + 1);
    }

    HFI = &FileInfo[FE->getUID()];
    if (!WantExternal && (!HFI->IsValid || HFI->External))
      return nullptr;
    if (!HFI->Resolved) {
      auto ExternalHFI = ExternalSource->GetHeaderFileInfo(FE);
      if (ExternalHFI.IsValid) {
        HFI->Resolved = true;
        if (ExternalHFI.External)
          mergeHeaderFileInfo(*HFI, ExternalHFI);
      }
    }
  } else if (FE->getUID() >= FileInfo.size()) {
    return nullptr;
  } else {
    HFI = &FileInfo[FE->getUID()];
  }

  if (!HFI->IsValid || (HFI->External && !WantExternal))
    return nullptr;

  return HFI;
}

bool HeaderSearch::isFileMultipleIncludeGuarded(const FileEntry *File) {
  // Check if we've entered this file and found an include guard or #pragma
  // once. Note that we dor't check for #import, because that's not a property
  // of the file itself.
  if (auto *HFI = getExistingFileInfo(File))
    return HFI->isPragmaOnce || HFI->ControllingMacro ||
           HFI->ControllingMacroID;
  return false;
}

void HeaderSearch::MarkFileModuleHeader(const FileEntry *FE,
                                        ModuleMap::ModuleHeaderRole Role,
                                        bool isCompilingModuleHeader) {
  bool isModularHeader = !(Role & ModuleMap::TextualHeader);

  // Don't mark the file info as non-external if there's nothing to change.
  if (!isCompilingModuleHeader) {
    if (!isModularHeader)
      return;
    auto *HFI = getExistingFileInfo(FE);
    if (HFI && HFI->isModuleHeader)
      return;
  }

  auto &HFI = getFileInfo(FE);
  HFI.isModuleHeader |= isModularHeader;
  HFI.isCompilingModuleHeader |= isCompilingModuleHeader;
}

bool HeaderSearch::ShouldEnterIncludeFile(Preprocessor &PP,
                                          const FileEntry *File, bool isImport,
                                          bool ModulesEnabled, Module *M,
                                          bool &IsFirstIncludeOfFile) {
  ++NumIncluded; // Count # of attempted #includes.

  IsFirstIncludeOfFile = false;

  // Get information about this file.
  HeaderFileInfo &FileInfo = getFileInfo(File);

  // FIXME: this is a workaround for the lack of proper modules-aware support
  // for #import / #pragma once
  auto TryEnterImported = [&]() -> bool {
    if (!ModulesEnabled)
      return false;
    // Ensure FileInfo bits are up to date.
    ModMap.resolveHeaderDirectives(File);
    // Modules with builtins are special; multiple modules use builtins as
    // modular headers, example:
    //
    //    module stddef { header "stddef.h" export * }
    //
    // After module map parsing, this expands to:
    //
    //    module stddef {
    //      header "/path_to_builtin_dirs/stddef.h"
    //      textual "stddef.h"
    //    }
    //
    // It's common that libc++ and system modules will both define such
    // submodules. Make sure cached results for a builtin header won't
    // prevent other builtin modules from potentially entering the builtin
    // header. Note that builtins are header guarded and the decision to
    // actually enter them is postponed to the controlling macros logic below.
    bool TryEnterHdr = false;
    if (FileInfo.isCompilingModuleHeader && FileInfo.isModuleHeader)
      TryEnterHdr = ModMap.isBuiltinHeader(File);

    // Textual headers can be #imported from different modules. Since ObjC
    // headers find in the wild might rely only on #import and do not contain
    // controlling macros, be conservative and only try to enter textual headers
    // if such macro is present.
    if (!FileInfo.isModuleHeader &&
        FileInfo.getControllingMacro(ExternalLookup))
      TryEnterHdr = true;
    return TryEnterHdr;
  };

  // If this is a #import directive, check that we have not already imported
  // this header.
  if (isImport) {
    // If this has already been imported, don't import it again.
    FileInfo.isImport = true;

    // Has this already been #import'ed or #include'd?
    if (FileInfo.NumIncludes && !TryEnterImported())
      return false;
  } else {
    // Otherwise, if this is a #include of a file that was previously #import'd
    // or if this is the second #include of a #pragma once file, ignore it.
    if ((FileInfo.isPragmaOnce || FileInfo.isImport) && !TryEnterImported())
      return false;
  }

  // Next, check to see if the file is wrapped with #ifndef guards.  If so, and
  // if the macro that guards it is defined, we know the #include has no effect.
  if (const IdentifierInfo *ControllingMacro
      = FileInfo.getControllingMacro(ExternalLookup)) {
    // If the header corresponds to a module, check whether the macro is already
    // defined in that module rather than checking in the current set of visible
    // modules.
    if (M ? PP.isMacroDefinedInLocalModule(ControllingMacro, M)
          : PP.isMacroDefined(ControllingMacro)) {
      ++NumMultiIncludeFileOptzn;
      return false;
    }
  }

  // Increment the number of times this file has been included.
  ++FileInfo.NumIncludes;

  IsFirstIncludeOfFile = FileInfo.NumIncludes == 1;

  return true;
}

size_t HeaderSearch::getTotalMemory() const {
  return SearchDirs.capacity()
    + llvm::capacity_in_bytes(FileInfo)
    + llvm::capacity_in_bytes(HeaderMaps)
    + LookupFileCache.getAllocator().getTotalMemory()
    + FrameworkMap.getAllocator().getTotalMemory();
}

StringRef HeaderSearch::getUniqueFrameworkName(StringRef Framework) {
  return FrameworkNames.insert(Framework).first->first();
}

bool HeaderSearch::hasModuleMap(StringRef FileName,
                                const DirectoryEntry *Root,
                                bool IsSystem) {
  if (!HSOpts->ImplicitModuleMaps)
    return false;

  SmallVector<const DirectoryEntry *, 2> FixUpDirectories;

  StringRef DirName = FileName;
  do {
    // Get the parent directory name.
    DirName = llvm::sys::path::parent_path(DirName);
    if (DirName.empty())
      return false;

    // Determine whether this directory exists.
    auto Dir = FileMgr.getDirectory(DirName);
    if (!Dir)
      return false;

    // Try to load the module map file in this directory.
    switch (loadModuleMapFile(*Dir, IsSystem,
                              llvm::sys::path::extension((*Dir)->getName()) ==
                                  ".framework")) {
    case LMM_NewlyLoaded:
    case LMM_AlreadyLoaded:
      // Success. All of the directories we stepped through inherit this module
      // map file.
      for (unsigned I = 0, N = FixUpDirectories.size(); I != N; ++I)
        DirectoryHasModuleMap[FixUpDirectories[I]] = true;
      return true;

    case LMM_NoDirectory:
    case LMM_InvalidModuleMap:
      break;
    }

    // If we hit the top of our search, we're done.
    if (*Dir == Root)
      return false;

    // Keep track of all of the directories we checked, so we can mark them as
    // having module maps if we eventually do find a module map.
    FixUpDirectories.push_back(*Dir);
  } while (true);
}

ModuleMap::KnownHeader
HeaderSearch::findModuleForHeader(const FileEntry *File,
                                  bool AllowTextual) const {
  if (ExternalSource) {
    // Make sure the external source has handled header info about this file,
    // which includes whether the file is part of a module.
    (void)getExistingFileInfo(File);
  }
  return ModMap.findModuleForHeader(File, AllowTextual);
}

ArrayRef<ModuleMap::KnownHeader>
HeaderSearch::findAllModulesForHeader(const FileEntry *File) const {
  if (ExternalSource) {
    // Make sure the external source has handled header info about this file,
    // which includes whether the file is part of a module.
    (void)getExistingFileInfo(File);
  }
  return ModMap.findAllModulesForHeader(File);
}

static bool suggestModule(HeaderSearch &HS, const FileEntry *File,
                          Module *RequestingModule,
                          ModuleMap::KnownHeader *SuggestedModule) {
  ModuleMap::KnownHeader Module =
      HS.findModuleForHeader(File, /*AllowTextual*/true);

  // If this module specifies [no_undeclared_includes], we cannot find any
  // file that's in a non-dependency module.
  if (RequestingModule && Module && RequestingModule->NoUndeclaredIncludes) {
    HS.getModuleMap().resolveUses(RequestingModule, /*Complain*/ false);
    if (!RequestingModule->directlyUses(Module.getModule())) {
      // Builtin headers are a special case. Multiple modules can use the same
      // builtin as a modular header (see also comment in
      // ShouldEnterIncludeFile()), so the builtin header may have been
      // "claimed" by an unrelated module. This shouldn't prevent us from
      // including the builtin header textually in this module.
      if (HS.getModuleMap().isBuiltinHeader(File)) {
        if (SuggestedModule)
          *SuggestedModule = ModuleMap::KnownHeader();
        return true;
      }
      return false;
    }
  }

  if (SuggestedModule)
    *SuggestedModule = (Module.getRole() & ModuleMap::TextualHeader)
                           ? ModuleMap::KnownHeader()
                           : Module;

  return true;
}

bool HeaderSearch::findUsableModuleForHeader(
    const FileEntry *File, const DirectoryEntry *Root, Module *RequestingModule,
    ModuleMap::KnownHeader *SuggestedModule, bool IsSystemHeaderDir) {
  if (File && needModuleLookup(RequestingModule, SuggestedModule)) {
    // If there is a module that corresponds to this header, suggest it.
    hasModuleMap(File->getName(), Root, IsSystemHeaderDir);
    return suggestModule(*this, File, RequestingModule, SuggestedModule);
  }
  return true;
}

bool HeaderSearch::findUsableModuleForFrameworkHeader(
    const FileEntry *File, StringRef FrameworkName, Module *RequestingModule,
    ModuleMap::KnownHeader *SuggestedModule, bool IsSystemFramework) {
  // If we're supposed to suggest a module, look for one now.
  if (needModuleLookup(RequestingModule, SuggestedModule)) {
    // Find the top-level framework based on this framework.
    SmallVector<std::string, 4> SubmodulePath;
    const DirectoryEntry *TopFrameworkDir
      = ::getTopFrameworkDir(FileMgr, FrameworkName, SubmodulePath);

    // Determine the name of the top-level framework.
    StringRef ModuleName = llvm::sys::path::stem(TopFrameworkDir->getName());

    // Load this framework module. If that succeeds, find the suggested module
    // for this header, if any.
    loadFrameworkModule(ModuleName, TopFrameworkDir, IsSystemFramework);

    // FIXME: This can find a module not part of ModuleName, which is
    // important so that we're consistent about whether this header
    // corresponds to a module. Possibly we should lock down framework modules
    // so that this is not possible.
    return suggestModule(*this, File, RequestingModule, SuggestedModule);
  }
  return true;
}

static const FileEntry *getPrivateModuleMap(const FileEntry *File,
                                            FileManager &FileMgr) {
  StringRef Filename = llvm::sys::path::filename(File->getName());
  SmallString<128>  PrivateFilename(File->getDir()->getName());
  if (Filename == "module.map")
    llvm::sys::path::append(PrivateFilename, "module_private.map");
  else if (Filename == "module.modulemap")
    llvm::sys::path::append(PrivateFilename, "module.private.modulemap");
  else
    return nullptr;
  if (auto File = FileMgr.getFile(PrivateFilename))
    return *File;
  return nullptr;
}

bool HeaderSearch::loadModuleMapFile(const FileEntry *File, bool IsSystem,
                                     FileID ID, unsigned *Offset,
                                     StringRef OriginalModuleMapFile) {
  // Find the directory for the module. For frameworks, that may require going
  // up from the 'Modules' directory.
  const DirectoryEntry *Dir = nullptr;
  if (getHeaderSearchOpts().ModuleMapFileHomeIsCwd) {
    if (auto DirOrErr = FileMgr.getDirectory("."))
      Dir = *DirOrErr;
  } else {
    if (!OriginalModuleMapFile.empty()) {
      // We're building a preprocessed module map. Find or invent the directory
      // that it originally occupied.
      auto DirOrErr = FileMgr.getDirectory(
          llvm::sys::path::parent_path(OriginalModuleMapFile));
      if (DirOrErr) {
        Dir = *DirOrErr;
      } else {
        auto *FakeFile = FileMgr.getVirtualFile(OriginalModuleMapFile, 0, 0);
        Dir = FakeFile->getDir();
      }
    } else {
      Dir = File->getDir();
    }

    StringRef DirName(Dir->getName());
    if (llvm::sys::path::filename(DirName) == "Modules") {
      DirName = llvm::sys::path::parent_path(DirName);
      if (DirName.endswith(".framework"))
        if (auto DirOrErr = FileMgr.getDirectory(DirName))
          Dir = *DirOrErr;
      // FIXME: This assert can fail if there's a race between the above check
      // and the removal of the directory.
      assert(Dir && "parent must exist");
    }
  }

  switch (loadModuleMapFileImpl(File, IsSystem, Dir, ID, Offset)) {
  case LMM_AlreadyLoaded:
  case LMM_NewlyLoaded:
    return false;
  case LMM_NoDirectory:
  case LMM_InvalidModuleMap:
    return true;
  }
  llvm_unreachable("Unknown load module map result");
}

HeaderSearch::LoadModuleMapResult
HeaderSearch::loadModuleMapFileImpl(const FileEntry *File, bool IsSystem,
                                    const DirectoryEntry *Dir, FileID ID,
                                    unsigned *Offset) {
  assert(File && "expected FileEntry");

  // Check whether we've already loaded this module map, and mark it as being
  // loaded in case we recursively try to load it from itself.
  auto AddResult = LoadedModuleMaps.insert(std::make_pair(File, true));
  if (!AddResult.second)
    return AddResult.first->second ? LMM_AlreadyLoaded : LMM_InvalidModuleMap;

  if (ModMap.parseModuleMapFile(File, IsSystem, Dir, ID, Offset)) {
    LoadedModuleMaps[File] = false;
    return LMM_InvalidModuleMap;
  }

  // Try to load a corresponding private module map.
  if (const FileEntry *PMMFile = getPrivateModuleMap(File, FileMgr)) {
    if (ModMap.parseModuleMapFile(PMMFile, IsSystem, Dir)) {
      LoadedModuleMaps[File] = false;
      return LMM_InvalidModuleMap;
    }
  }

  // This directory has a module map.
  return LMM_NewlyLoaded;
}

const FileEntry *
HeaderSearch::lookupModuleMapFile(const DirectoryEntry *Dir, bool IsFramework) {
  if (!HSOpts->ImplicitModuleMaps)
    return nullptr;
  // For frameworks, the preferred spelling is Modules/module.modulemap, but
  // module.map at the framework root is also accepted.
  SmallString<128> ModuleMapFileName(Dir->getName());
  if (IsFramework)
    llvm::sys::path::append(ModuleMapFileName, "Modules");
  llvm::sys::path::append(ModuleMapFileName, "module.modulemap");
  if (auto F = FileMgr.getFile(ModuleMapFileName))
    return *F;

  // Continue to allow module.map
  ModuleMapFileName = Dir->getName();
  llvm::sys::path::append(ModuleMapFileName, "module.map");
  if (auto F = FileMgr.getFile(ModuleMapFileName))
    return *F;

  // For frameworks, allow to have a private module map with a preferred
  // spelling when a public module map is absent.
  if (IsFramework) {
    ModuleMapFileName = Dir->getName();
    llvm::sys::path::append(ModuleMapFileName, "Modules",
                            "module.private.modulemap");
    if (auto F = FileMgr.getFile(ModuleMapFileName))
      return *F;
  }
  return nullptr;
}

Module *HeaderSearch::loadFrameworkModule(StringRef Name,
                                          const DirectoryEntry *Dir,
                                          bool IsSystem) {
  if (Module *Module = ModMap.findModule(Name))
    return Module;

  // Try to load a module map file.
  switch (loadModuleMapFile(Dir, IsSystem, /*IsFramework*/true)) {
  case LMM_InvalidModuleMap:
    // Try to infer a module map from the framework directory.
    if (HSOpts->ImplicitModuleMaps)
      ModMap.inferFrameworkModule(Dir, IsSystem, /*Parent=*/nullptr);
    break;

  case LMM_AlreadyLoaded:
  case LMM_NoDirectory:
    return nullptr;

  case LMM_NewlyLoaded:
    break;
  }

  return ModMap.findModule(Name);
}

HeaderSearch::LoadModuleMapResult
HeaderSearch::loadModuleMapFile(StringRef DirName, bool IsSystem,
                                bool IsFramework) {
  if (auto Dir = FileMgr.getDirectory(DirName))
    return loadModuleMapFile(*Dir, IsSystem, IsFramework);

  return LMM_NoDirectory;
}

HeaderSearch::LoadModuleMapResult
HeaderSearch::loadModuleMapFile(const DirectoryEntry *Dir, bool IsSystem,
                                bool IsFramework) {
  auto KnownDir = DirectoryHasModuleMap.find(Dir);
  if (KnownDir != DirectoryHasModuleMap.end())
    return KnownDir->second ? LMM_AlreadyLoaded : LMM_InvalidModuleMap;

  if (const FileEntry *ModuleMapFile = lookupModuleMapFile(Dir, IsFramework)) {
    LoadModuleMapResult Result =
        loadModuleMapFileImpl(ModuleMapFile, IsSystem, Dir);
    // Add Dir explicitly in case ModuleMapFile is in a subdirectory.
    // E.g. Foo.framework/Modules/module.modulemap
    //      ^Dir                  ^ModuleMapFile
    if (Result == LMM_NewlyLoaded)
      DirectoryHasModuleMap[Dir] = true;
    else if (Result == LMM_InvalidModuleMap)
      DirectoryHasModuleMap[Dir] = false;
    return Result;
  }
  return LMM_InvalidModuleMap;
}

void HeaderSearch::collectAllModules(SmallVectorImpl<Module *> &Modules) {
  Modules.clear();

  if (HSOpts->ImplicitModuleMaps) {
    // Load module maps for each of the header search directories.
    for (unsigned Idx = 0, N = SearchDirs.size(); Idx != N; ++Idx) {
      bool IsSystem = SearchDirs[Idx]->isSystemHeaderDirectory();
      if (SearchDirs[Idx]->isFramework()) {
        std::error_code EC;
        SmallString<128> DirNative;
        llvm::sys::path::native(SearchDirs[Idx]->getFrameworkDir()->getName(),
                                DirNative);

        // Search each of the ".framework" directories to load them as modules.
        llvm::vfs::FileSystem &FS = FileMgr.getVirtualFileSystem();
        for (llvm::vfs::directory_iterator Dir = FS.dir_begin(DirNative, EC),
                                           DirEnd;
             Dir != DirEnd && !EC; Dir.increment(EC)) {
          if (llvm::sys::path::extension(Dir->path()) != ".framework")
            continue;

          auto FrameworkDir =
              FileMgr.getDirectory(Dir->path());
          if (!FrameworkDir)
            continue;

          // Load this framework module.
          loadFrameworkModule(llvm::sys::path::stem(Dir->path()), *FrameworkDir,
                              IsSystem);
        }
        continue;
      }

      // FIXME: Deal with header maps.
      if (SearchDirs[Idx]->isHeaderMap())
        continue;

      // Try to load a module map file for the search directory.
      loadModuleMapFile(SearchDirs[Idx]->getDir(), IsSystem,
                        /*IsFramework*/ false);

      // Try to load module map files for immediate subdirectories of this
      // search directory.
      loadSubdirectoryModuleMaps(*SearchDirs[Idx]);
    }
  }

  // Populate the list of modules.
  llvm::transform(ModMap.modules(), std::back_inserter(Modules),
                  [](const auto &NameAndMod) { return NameAndMod.second; });
}

void HeaderSearch::loadTopLevelSystemModules() {
  if (!HSOpts->ImplicitModuleMaps)
    return;

  // Load module maps for each of the header search directories.
  for (unsigned Idx = 0, N = SearchDirs.size(); Idx != N; ++Idx) {
    // We only care about normal header directories.
    if (!SearchDirs[Idx]->isNormalDir())
      continue;

    // Try to load a module map file for the search directory.
    loadModuleMapFile(SearchDirs[Idx]->getDir(),
                      SearchDirs[Idx]->isSystemHeaderDirectory(),
                      SearchDirs[Idx]->isFramework());
  }
}

void HeaderSearch::loadSubdirectoryModuleMaps(DirectoryLookup &SearchDir) {
  assert(HSOpts->ImplicitModuleMaps &&
         "Should not be loading subdirectory module maps");

  if (SearchDir.haveSearchedAllModuleMaps())
    return;

  std::error_code EC;
  SmallString<128> Dir = SearchDir.getDir()->getName();
  FileMgr.makeAbsolutePath(Dir);
  SmallString<128> DirNative;
  llvm::sys::path::native(Dir, DirNative);
  llvm::vfs::FileSystem &FS = FileMgr.getVirtualFileSystem();
  for (llvm::vfs::directory_iterator Dir = FS.dir_begin(DirNative, EC), DirEnd;
       Dir != DirEnd && !EC; Dir.increment(EC)) {
    bool IsFramework = llvm::sys::path::extension(Dir->path()) == ".framework";
    if (IsFramework == SearchDir.isFramework())
      loadModuleMapFile(Dir->path(), SearchDir.isSystemHeaderDirectory(),
                        SearchDir.isFramework());
  }

  SearchDir.setSearchedAllModuleMaps(true);
}

std::string HeaderSearch::suggestPathToFileForDiagnostics(
    const FileEntry *File, llvm::StringRef MainFile, bool *IsSystem) {
  // FIXME: We assume that the path name currently cached in the FileEntry is
  // the most appropriate one for this analysis (and that it's spelled the
  // same way as the corresponding header search path).
  return suggestPathToFileForDiagnostics(File->getName(), /*WorkingDir=*/"",
                                         MainFile, IsSystem);
}

std::string HeaderSearch::suggestPathToFileForDiagnostics(
    llvm::StringRef File, llvm::StringRef WorkingDir, llvm::StringRef MainFile,
    bool *IsSystem) {
  using namespace llvm::sys;

  unsigned BestPrefixLength = 0;
  // Checks whether `Dir` is a strict path prefix of `File`. If so and that's
  // the longest prefix we've seen so for it, returns true and updates the
  // `BestPrefixLength` accordingly.
  auto CheckDir = [&](llvm::StringRef Dir) -> bool {
    llvm::SmallString<32> DirPath(Dir.begin(), Dir.end());
    if (!WorkingDir.empty() && !path::is_absolute(Dir))
      fs::make_absolute(WorkingDir, DirPath);
    path::remove_dots(DirPath, /*remove_dot_dot=*/true);
    Dir = DirPath;
    for (auto NI = path::begin(File), NE = path::end(File),
              DI = path::begin(Dir), DE = path::end(Dir);
         /*termination condition in loop*/; ++NI, ++DI) {
      // '.' components in File are ignored.
      while (NI != NE && *NI == ".")
        ++NI;
      if (NI == NE)
        break;

      // '.' components in Dir are ignored.
      while (DI != DE && *DI == ".")
        ++DI;
      if (DI == DE) {
        // Dir is a prefix of File, up to '.' components and choice of path
        // separators.
        unsigned PrefixLength = NI - path::begin(File);
        if (PrefixLength > BestPrefixLength) {
          BestPrefixLength = PrefixLength;
          return true;
        }
        break;
      }

      // Consider all path separators equal.
      if (NI->size() == 1 && DI->size() == 1 &&
          path::is_separator(NI->front()) && path::is_separator(DI->front()))
        continue;

      // Special case Apple .sdk folders since the search path is typically a
      // symlink like `iPhoneSimulator14.5.sdk` while the file is instead
      // located in `iPhoneSimulator.sdk` (the real folder).
      if (NI->endswith(".sdk") && DI->endswith(".sdk")) {
        StringRef NBasename = path::stem(*NI);
        StringRef DBasename = path::stem(*DI);
        if (DBasename.startswith(NBasename))
          continue;
      }

      if (*NI != *DI)
        break;
    }
    return false;
  };

  bool BestPrefixIsFramework = false;
  for (unsigned I = 0; I != SearchDirs.size(); ++I) {
    if (SearchDirs[I]->isNormalDir()) {
      StringRef Dir = SearchDirs[I]->getDir()->getName();
      if (CheckDir(Dir)) {
        if (IsSystem)
          *IsSystem = BestPrefixLength ? I >= SystemDirIdx : false;
        BestPrefixIsFramework = false;
      }
    } else if (SearchDirs[I]->isFramework()) {
      StringRef Dir = SearchDirs[I]->getFrameworkDir()->getName();
      if (CheckDir(Dir)) {
        if (IsSystem)
          *IsSystem = BestPrefixLength ? I >= SystemDirIdx : false;
        BestPrefixIsFramework = true;
      }
    }
  }

  // Try to shorten include path using TUs directory, if we couldn't find any
  // suitable prefix in include search paths.
  if (!BestPrefixLength && CheckDir(path::parent_path(MainFile))) {
    if (IsSystem)
      *IsSystem = false;
    BestPrefixIsFramework = false;
  }

  // Try resolving resulting filename via reverse search in header maps,
  // key from header name is user prefered name for the include file.
  StringRef Filename = File.drop_front(BestPrefixLength);
  for (unsigned I = 0; I != SearchDirs.size(); ++I) {
    if (!SearchDirs[I]->isHeaderMap())
      continue;

    StringRef SpelledFilename =
        SearchDirs[I]->getHeaderMap()->reverseLookupFilename(Filename);
    if (!SpelledFilename.empty()) {
      Filename = SpelledFilename;
      BestPrefixIsFramework = false;
      break;
    }
  }

  // If the best prefix is a framework path, we need to compute the proper
  // include spelling for the framework header.
  bool IsPrivateHeader;
  SmallString<128> FrameworkName, IncludeSpelling;
  if (BestPrefixIsFramework &&
      isFrameworkStylePath(Filename, IsPrivateHeader, FrameworkName,
                           IncludeSpelling)) {
    Filename = IncludeSpelling;
  }
  return path::convert_to_slash(Filename);
}<|MERGE_RESOLUTION|>--- conflicted
+++ resolved
@@ -115,14 +115,6 @@
     llvm::DenseMap<unsigned int, unsigned int> searchDirToHSEntry) {
   assert(angledDirIdx <= systemDirIdx && systemDirIdx <= dirs.size() &&
          "Directory indices are unordered");
-<<<<<<< HEAD
-  SearchDirs = std::move(dirs);
-  SearchDirsUsage.assign(SearchDirs.size(), false);
-  AngledDirIdx = angledDirIdx;
-  SystemDirIdx = systemDirIdx;
-  NoCurDirSearch = noCurDirSearch;
-  SearchDirToHSEntry = std::move(searchDirToHSEntry);
-=======
   SearchDirsAlloc.DestroyAll();
   SearchDirs.clear();
   for (const DirectoryLookup &Dir : dirs)
@@ -135,18 +127,12 @@
   AngledDirIdx = angledDirIdx;
   SystemDirIdx = systemDirIdx;
   NoCurDirSearch = noCurDirSearch;
->>>>>>> 1e8336c5
   //LookupFileCache.clear();
 }
 
 void HeaderSearch::AddSearchPath(const DirectoryLookup &dir, bool isAngled) {
   unsigned idx = isAngled ? SystemDirIdx : AngledDirIdx;
-<<<<<<< HEAD
-  SearchDirs.insert(SearchDirs.begin() + idx, dir);
-  SearchDirsUsage.insert(SearchDirsUsage.begin() + idx, false);
-=======
   SearchDirs.insert(SearchDirs.begin() + idx, storeSearchDir(dir));
->>>>>>> 1e8336c5
   if (!isAngled)
     AngledDirIdx++;
   SystemDirIdx++;
