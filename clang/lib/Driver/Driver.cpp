//===--- Driver.cpp - Clang GCC Compatible Driver -------------------------===//
//
// Part of the LLVM Project, under the Apache License v2.0 with LLVM Exceptions.
// See https://llvm.org/LICENSE.txt for license information.
// SPDX-License-Identifier: Apache-2.0 WITH LLVM-exception
//
//===----------------------------------------------------------------------===//
#include "clang/Driver/Driver.h"
#include "ToolChains/AIX.h"
#include "ToolChains/AMDGPU.h"
#include "ToolChains/AMDGPUOpenMP.h"
#include "ToolChains/AVR.h"
#include "ToolChains/Arch/RISCV.h"
#include "ToolChains/BareMetal.h"
#include "ToolChains/CSKYToolChain.h"
#include "ToolChains/Clang.h"
#include "ToolChains/CrossWindows.h"
#include "ToolChains/Cuda.h"
#include "ToolChains/Darwin.h"
#include "ToolChains/DragonFly.h"
#include "ToolChains/FreeBSD.h"
#include "ToolChains/Fuchsia.h"
#include "ToolChains/Gnu.h"
#include "ToolChains/HIPAMD.h"
#include "ToolChains/HIPSPV.h"
#include "ToolChains/HLSL.h"
#include "ToolChains/Haiku.h"
#include "ToolChains/Hexagon.h"
#include "ToolChains/Hurd.h"
#include "ToolChains/Lanai.h"
#include "ToolChains/Linux.h"
#include "ToolChains/MSP430.h"
#include "ToolChains/MSVC.h"
#include "ToolChains/MinGW.h"
#include "ToolChains/MipsLinux.h"
#include "ToolChains/NaCl.h"
#include "ToolChains/NetBSD.h"
#include "ToolChains/OHOS.h"
#include "ToolChains/OpenBSD.h"
#include "ToolChains/PPCFreeBSD.h"
#include "ToolChains/PPCLinux.h"
#include "ToolChains/PS4CPU.h"
#include "ToolChains/RISCVToolchain.h"
#include "ToolChains/SPIRV.h"
#include "ToolChains/SYCL.h"
#include "ToolChains/Solaris.h"
#include "ToolChains/TCE.h"
#include "ToolChains/VEToolchain.h"
#include "ToolChains/WebAssembly.h"
#include "ToolChains/XCore.h"
#include "ToolChains/ZOS.h"
#include "clang/Basic/TargetID.h"
#include "clang/Basic/Version.h"
#include "clang/Config/config.h"
#include "clang/Driver/Action.h"
#include "clang/Driver/Compilation.h"
#include "clang/Driver/DriverDiagnostic.h"
#include "clang/Driver/InputInfo.h"
#include "clang/Driver/Job.h"
#include "clang/Driver/Options.h"
#include "clang/Driver/Phases.h"
#include "clang/Driver/SanitizerArgs.h"
#include "clang/Driver/Tool.h"
#include "clang/Driver/ToolChain.h"
#include "clang/Driver/Types.h"
#include "llvm/ADT/ArrayRef.h"
#include "llvm/ADT/MapVector.h"
#include "llvm/ADT/STLExtras.h"
#include "llvm/ADT/StringExtras.h"
#include "llvm/ADT/StringRef.h"
#include "llvm/ADT/StringSet.h"
#include "llvm/ADT/StringSwitch.h"
#include "llvm/BinaryFormat/Magic.h"
#include "llvm/Config/llvm-config.h"
#include "llvm/MC/TargetRegistry.h"
#include "llvm/Option/Arg.h"
#include "llvm/Option/ArgList.h"
#include "llvm/Option/OptSpecifier.h"
#include "llvm/Option/OptTable.h"
#include "llvm/Option/Option.h"
#include "llvm/SYCLLowerIR/DeviceConfigFile.hpp"
#include "llvm/Support/CommandLine.h"
#include "llvm/Support/ErrorHandling.h"
#include "llvm/Support/ExitCodes.h"
#include "llvm/Support/FileSystem.h"
#include "llvm/Support/FileUtilities.h"
#include "llvm/Support/FormatVariadic.h"
#include "llvm/Support/LineIterator.h"
#include "llvm/Support/MD5.h"
#include "llvm/Support/Path.h"
#include "llvm/Support/PrettyStackTrace.h"
#include "llvm/Support/Process.h"
#include "llvm/Support/Program.h"
#include "llvm/Support/RISCVISAInfo.h"
#include "llvm/Support/StringSaver.h"
#include "llvm/Support/VirtualFileSystem.h"
#include "llvm/Support/raw_ostream.h"
#include "llvm/TargetParser/Host.h"
#include <cstdlib> // ::getenv
#include <map>
#include <memory>
#include <optional>
#include <regex>
#include <sstream>
#include <set>
#include <utility>
#if LLVM_ON_UNIX
#include <unistd.h> // getpid
#endif

using namespace clang::driver;
using namespace clang;
using namespace llvm::opt;

static std::optional<llvm::Triple> getOffloadTargetTriple(const Driver &D,
                                                          const ArgList &Args) {
  auto OffloadTargets = Args.getAllArgValues(options::OPT_offload_EQ);
  // Offload compilation flow does not support multiple targets for now. We
  // need the HIPActionBuilder (and possibly the CudaActionBuilder{,Base}too)
  // to support multiple tool chains first.
  switch (OffloadTargets.size()) {
  default:
    D.Diag(diag::err_drv_only_one_offload_target_supported);
    return std::nullopt;
  case 0:
    D.Diag(diag::err_drv_invalid_or_unsupported_offload_target) << "";
    return std::nullopt;
  case 1:
    break;
  }
  return llvm::Triple(OffloadTargets[0]);
}

static std::optional<llvm::Triple>
getNVIDIAOffloadTargetTriple(const Driver &D, const ArgList &Args,
                             const llvm::Triple &HostTriple) {
  if (!Args.hasArg(options::OPT_offload_EQ)) {
    return llvm::Triple(HostTriple.isArch64Bit() ? "nvptx64-nvidia-cuda"
                                                 : "nvptx-nvidia-cuda");
  }
  auto TT = getOffloadTargetTriple(D, Args);
  if (TT && (TT->getArch() == llvm::Triple::spirv32 ||
             TT->getArch() == llvm::Triple::spirv64)) {
    if (Args.hasArg(options::OPT_emit_llvm))
      return TT;
    D.Diag(diag::err_drv_cuda_offload_only_emit_bc);
    return std::nullopt;
  }
  D.Diag(diag::err_drv_invalid_or_unsupported_offload_target) << TT->str();
  return std::nullopt;
}
static std::optional<llvm::Triple>
getHIPOffloadTargetTriple(const Driver &D, const ArgList &Args) {
  if (!Args.hasArg(options::OPT_offload_EQ)) {
    return llvm::Triple("amdgcn-amd-amdhsa"); // Default HIP triple.
  }
  auto TT = getOffloadTargetTriple(D, Args);
  if (!TT)
    return std::nullopt;
  if (TT->getArch() == llvm::Triple::amdgcn &&
      TT->getVendor() == llvm::Triple::AMD &&
      TT->getOS() == llvm::Triple::AMDHSA)
    return TT;
  if (TT->getArch() == llvm::Triple::spirv64)
    return TT;
  D.Diag(diag::err_drv_invalid_or_unsupported_offload_target) << TT->str();
  return std::nullopt;
}

// static
std::string Driver::GetResourcesPath(StringRef BinaryPath,
                                     StringRef CustomResourceDir) {
  // Since the resource directory is embedded in the module hash, it's important
  // that all places that need it call this function, so that they get the
  // exact same string ("a/../b/" and "b/" get different hashes, for example).

  // Dir is bin/ or lib/, depending on where BinaryPath is.
  std::string Dir = std::string(llvm::sys::path::parent_path(BinaryPath));

  SmallString<128> P(Dir);
  if (CustomResourceDir != "") {
    llvm::sys::path::append(P, CustomResourceDir);
  } else {
    // On Windows, libclang.dll is in bin/.
    // On non-Windows, libclang.so/.dylib is in lib/.
    // With a static-library build of libclang, LibClangPath will contain the
    // path of the embedding binary, which for LLVM binaries will be in bin/.
    // ../lib gets us to lib/ in both cases.
    P = llvm::sys::path::parent_path(Dir);
    // This search path is also created in the COFF driver of lld, so any
    // changes here also needs to happen in lld/COFF/Driver.cpp
    llvm::sys::path::append(P, CLANG_INSTALL_LIBDIR_BASENAME, "clang",
                            CLANG_VERSION_MAJOR_STRING);
  }

  return std::string(P);
}

Driver::Driver(StringRef ClangExecutable, StringRef TargetTriple,
               DiagnosticsEngine &Diags, std::string Title,
               IntrusiveRefCntPtr<llvm::vfs::FileSystem> VFS)
    : Diags(Diags), VFS(std::move(VFS)), DumpDeviceCode(false), Mode(GCCMode),
      SaveTemps(SaveTempsNone), BitcodeEmbed(EmbedNone),
      Offload(OffloadHostDevice), CXX20HeaderType(HeaderMode_None),
      ModulesModeCXX20(false), LTOMode(LTOK_None), OffloadLTOMode(LTOK_None),
      ClangExecutable(ClangExecutable), SysRoot(DEFAULT_SYSROOT),
      DriverTitle(Title), CCCPrintBindings(false), CCPrintOptions(false),
      CCLogDiagnostics(false), CCGenDiagnostics(false),
      CCPrintProcessStats(false), CCPrintInternalStats(false),
      TargetTriple(TargetTriple), Saver(Alloc), PrependArg(nullptr),
      CheckInputsExist(true), ProbePrecompiled(true),
      SuppressMissingInputWarning(false) {
  // Provide a sane fallback if no VFS is specified.
  if (!this->VFS)
    this->VFS = llvm::vfs::getRealFileSystem();

  Name = std::string(llvm::sys::path::filename(ClangExecutable));
  Dir = std::string(llvm::sys::path::parent_path(ClangExecutable));
  InstalledDir = Dir; // Provide a sensible default installed dir.

  if ((!SysRoot.empty()) && llvm::sys::path::is_relative(SysRoot)) {
    // Prepend InstalledDir if SysRoot is relative
    SmallString<128> P(InstalledDir);
    llvm::sys::path::append(P, SysRoot);
    SysRoot = std::string(P);
  }

#if defined(CLANG_CONFIG_FILE_SYSTEM_DIR)
  SystemConfigDir = CLANG_CONFIG_FILE_SYSTEM_DIR;
#endif
#if defined(CLANG_CONFIG_FILE_USER_DIR)
  {
    SmallString<128> P;
    llvm::sys::fs::expand_tilde(CLANG_CONFIG_FILE_USER_DIR, P);
    UserConfigDir = static_cast<std::string>(P);
  }
#endif

  // Compute the path to the resource directory.
  ResourceDir = GetResourcesPath(ClangExecutable, CLANG_RESOURCE_DIR);
}

void Driver::setDriverMode(StringRef Value) {
  static StringRef OptName =
      getOpts().getOption(options::OPT_driver_mode).getPrefixedName();
  if (auto M = llvm::StringSwitch<std::optional<DriverMode>>(Value)
                   .Case("gcc", GCCMode)
                   .Case("g++", GXXMode)
                   .Case("cpp", CPPMode)
                   .Case("cl", CLMode)
                   .Case("flang", FlangMode)
                   .Case("dxc", DXCMode)
                   .Default(std::nullopt))
    Mode = *M;
  else
    Diag(diag::err_drv_unsupported_option_argument) << OptName << Value;
}

InputArgList Driver::ParseArgStrings(ArrayRef<const char *> ArgStrings,
                                     bool UseDriverMode, bool &ContainsError) {
  llvm::PrettyStackTraceString CrashInfo("Command line argument parsing");
  ContainsError = false;

  llvm::opt::Visibility VisibilityMask = getOptionVisibilityMask(UseDriverMode);
  unsigned MissingArgIndex, MissingArgCount;
  InputArgList Args = getOpts().ParseArgs(ArgStrings, MissingArgIndex,
                                          MissingArgCount, VisibilityMask);

  // Check for missing argument error.
  if (MissingArgCount) {
    Diag(diag::err_drv_missing_argument)
        << Args.getArgString(MissingArgIndex) << MissingArgCount;
    ContainsError |=
        Diags.getDiagnosticLevel(diag::err_drv_missing_argument,
                                 SourceLocation()) > DiagnosticsEngine::Warning;
  }

  // Check for unsupported options.
  for (const Arg *A : Args) {
    if (A->getOption().hasFlag(options::Unsupported)) {
      Diag(diag::err_drv_unsupported_opt) << A->getAsString(Args);
      ContainsError |= Diags.getDiagnosticLevel(diag::err_drv_unsupported_opt,
                                                SourceLocation()) >
                       DiagnosticsEngine::Warning;
      continue;
    }

    // Deprecated options emit a diagnostic about deprecation, but are still
    // supported until removed. It's possible to have a deprecated option which
    // aliases with a non-deprecated option, so always compute the argument
    // actually used before checking for deprecation.
    const Arg *Used = A;
    while (Used->getAlias())
      Used = Used->getAlias();
    if (Used->getOption().hasFlag(options::Deprecated)) {
      Diag(diag::warn_drv_deprecated_option_release) << Used->getAsString(Args);
      ContainsError |= Diags.getDiagnosticLevel(
                           diag::warn_drv_deprecated_option_release,
                           SourceLocation()) > DiagnosticsEngine::Warning;
    }

    // Warn about -mcpu= without an argument.
    if (A->getOption().matches(options::OPT_mcpu_EQ) && A->containsValue("")) {
      Diag(diag::warn_drv_empty_joined_argument) << A->getAsString(Args);
      ContainsError |= Diags.getDiagnosticLevel(
                           diag::warn_drv_empty_joined_argument,
                           SourceLocation()) > DiagnosticsEngine::Warning;
    }
  }

  for (const Arg *A : Args.filtered(options::OPT_UNKNOWN)) {
    unsigned DiagID;
    auto ArgString = A->getAsString(Args);
    std::string Nearest;
    if (getOpts().findNearest(ArgString, Nearest, VisibilityMask) > 1) {
      if (!IsCLMode() &&
          getOpts().findExact(ArgString, Nearest,
                              llvm::opt::Visibility(options::CC1Option))) {
        DiagID = diag::err_drv_unknown_argument_with_suggestion;
        Diags.Report(DiagID) << ArgString << "-Xclang " + Nearest;
      } else {
        DiagID = IsCLMode() ? diag::warn_drv_unknown_argument_clang_cl
                            : diag::err_drv_unknown_argument;
        Diags.Report(DiagID) << ArgString;
      }
    } else {
      DiagID = IsCLMode()
                   ? diag::warn_drv_unknown_argument_clang_cl_with_suggestion
                   : diag::err_drv_unknown_argument_with_suggestion;
      Diags.Report(DiagID) << ArgString << Nearest;
    }
    ContainsError |= Diags.getDiagnosticLevel(DiagID, SourceLocation()) >
                     DiagnosticsEngine::Warning;
  }

  for (const Arg *A : Args.filtered(options::OPT_o)) {
    if (ArgStrings[A->getIndex()] == A->getSpelling())
      continue;

    // Warn on joined arguments that are similar to a long argument.
    std::string ArgString = ArgStrings[A->getIndex()];
    std::string Nearest;
    if (getOpts().findExact("-" + ArgString, Nearest, VisibilityMask))
      Diags.Report(diag::warn_drv_potentially_misspelled_joined_argument)
          << A->getAsString(Args) << Nearest;
  }

  return Args;
}

// Determine which compilation mode we are in. We look for options which
// affect the phase, starting with the earliest phases, and record which
// option we used to determine the final phase.
phases::ID Driver::getFinalPhase(const DerivedArgList &DAL,
                                 Arg **FinalPhaseArg) const {
  Arg *PhaseArg = nullptr;
  phases::ID FinalPhase;

  // -{E,EP,P,M,MM} only run the preprocessor.
  if (CCCIsCPP() || (PhaseArg = DAL.getLastArg(options::OPT_E)) ||
      (PhaseArg = DAL.getLastArg(options::OPT__SLASH_EP)) ||
      (PhaseArg = DAL.getLastArg(options::OPT_M, options::OPT_MM)) ||
      (PhaseArg = DAL.getLastArg(options::OPT__SLASH_P)) ||
      CCGenDiagnostics) {
    FinalPhase = phases::Preprocess;

    // --precompile only runs up to precompilation.
    // Options that cause the output of C++20 compiled module interfaces or
    // header units have the same effect.
  } else if ((PhaseArg = DAL.getLastArg(options::OPT__precompile)) ||
             (PhaseArg = DAL.getLastArg(options::OPT_extract_api)) ||
             (PhaseArg = DAL.getLastArg(options::OPT_fmodule_header,
                                        options::OPT_fmodule_header_EQ))) {
    FinalPhase = phases::Precompile;
    // -{fsyntax-only,-analyze,emit-ast} only run up to the compiler.
  } else if ((PhaseArg = DAL.getLastArg(options::OPT_fsyntax_only)) ||
             (PhaseArg = DAL.getLastArg(options::OPT_print_supported_cpus)) ||
             (PhaseArg = DAL.getLastArg(options::OPT_module_file_info)) ||
             (PhaseArg = DAL.getLastArg(options::OPT_verify_pch)) ||
             (PhaseArg = DAL.getLastArg(options::OPT_rewrite_objc)) ||
             (PhaseArg = DAL.getLastArg(options::OPT_rewrite_legacy_objc)) ||
             (PhaseArg = DAL.getLastArg(options::OPT__migrate)) ||
             (PhaseArg = DAL.getLastArg(options::OPT__analyze)) ||
             (PhaseArg = DAL.getLastArg(options::OPT_emit_ast))) {
    FinalPhase = phases::Compile;

  // -S only runs up to the backend.
  } else if ((PhaseArg = DAL.getLastArg(options::OPT_S)) ||
             (PhaseArg = DAL.getLastArg(options::OPT_fsycl_device_only))) {
    FinalPhase = phases::Backend;

  // -c compilation only runs up to the assembler.
  } else if ((PhaseArg = DAL.getLastArg(options::OPT_c))) {
    FinalPhase = phases::Assemble;

  } else if ((PhaseArg = DAL.getLastArg(options::OPT_emit_interface_stubs))) {
    FinalPhase = phases::IfsMerge;

  // Otherwise do everything.
  } else
    FinalPhase = phases::Link;

  if (FinalPhaseArg)
    *FinalPhaseArg = PhaseArg;

  return FinalPhase;
}

static Arg *MakeInputArg(DerivedArgList &Args, const OptTable &Opts,
                         StringRef Value, bool Claim = true) {
  Arg *A = new Arg(Opts.getOption(options::OPT_INPUT), Value,
                   Args.getBaseArgs().MakeIndex(Value), Value.data());
  Args.AddSynthesizedArg(A);
  if (Claim)
    A->claim();
  return A;
}

DerivedArgList *Driver::TranslateInputArgs(const InputArgList &Args) const {
  const llvm::opt::OptTable &Opts = getOpts();
  DerivedArgList *DAL = new DerivedArgList(Args);

  bool HasNostdlib = Args.hasArg(options::OPT_nostdlib);
  bool HasNostdlibxx = Args.hasArg(options::OPT_nostdlibxx);
  bool HasNodefaultlib = Args.hasArg(options::OPT_nodefaultlibs);
  bool IgnoreUnused = false;
  for (Arg *A : Args) {
    if (IgnoreUnused)
      A->claim();

    if (A->getOption().matches(options::OPT_start_no_unused_arguments)) {
      IgnoreUnused = true;
      continue;
    }
    if (A->getOption().matches(options::OPT_end_no_unused_arguments)) {
      IgnoreUnused = false;
      continue;
    }

    // Unfortunately, we have to parse some forwarding options (-Xassembler,
    // -Xlinker, -Xpreprocessor) because we either integrate their functionality
    // (assembler and preprocessor), or bypass a previous driver ('collect2').

    // Rewrite linker options, to replace --no-demangle with a custom internal
    // option.
    if ((A->getOption().matches(options::OPT_Wl_COMMA) ||
         A->getOption().matches(options::OPT_Xlinker)) &&
        A->containsValue("--no-demangle")) {
      // Add the rewritten no-demangle argument.
      DAL->AddFlagArg(A, Opts.getOption(options::OPT_Z_Xlinker__no_demangle));

      // Add the remaining values as Xlinker arguments.
      for (StringRef Val : A->getValues())
        if (Val != "--no-demangle")
          DAL->AddSeparateArg(A, Opts.getOption(options::OPT_Xlinker), Val);

      continue;
    }

    // Rewrite preprocessor options, to replace -Wp,-MD,FOO which is used by
    // some build systems. We don't try to be complete here because we don't
    // care to encourage this usage model.
    if (A->getOption().matches(options::OPT_Wp_COMMA) &&
        (A->getValue(0) == StringRef("-MD") ||
         A->getValue(0) == StringRef("-MMD"))) {
      // Rewrite to -MD/-MMD along with -MF.
      if (A->getValue(0) == StringRef("-MD"))
        DAL->AddFlagArg(A, Opts.getOption(options::OPT_MD));
      else
        DAL->AddFlagArg(A, Opts.getOption(options::OPT_MMD));
      if (A->getNumValues() == 2)
        DAL->AddSeparateArg(A, Opts.getOption(options::OPT_MF), A->getValue(1));
      continue;
    }

    // Rewrite reserved library names.
    if (A->getOption().matches(options::OPT_l)) {
      StringRef Value = A->getValue();

      // Rewrite unless -nostdlib is present.
      if (!HasNostdlib && !HasNodefaultlib && !HasNostdlibxx &&
          Value == "stdc++") {
        DAL->AddFlagArg(A, Opts.getOption(options::OPT_Z_reserved_lib_stdcxx));
        continue;
      }

      // Rewrite unconditionally.
      if (Value == "cc_kext") {
        DAL->AddFlagArg(A, Opts.getOption(options::OPT_Z_reserved_lib_cckext));
        continue;
      }
    }

    // Pick up inputs via the -- option.
    if (A->getOption().matches(options::OPT__DASH_DASH)) {
      A->claim();
      for (StringRef Val : A->getValues())
        DAL->append(MakeInputArg(*DAL, Opts, Val, false));
      continue;
    }

    if (A->getOption().matches(options::OPT_offload_lib_Group)) {
      if (!A->getNumValues()) {
        Diag(clang::diag::warn_drv_unused_argument) << A->getSpelling();
        continue;
      }
    }

    DAL->append(A);
  }

  // DXC mode quits before assembly if an output object file isn't specified.
  if (IsDXCMode() && !Args.hasArg(options::OPT_dxc_Fo))
    DAL->AddFlagArg(nullptr, Opts.getOption(options::OPT_S));

  // Enforce -static if -miamcu is present.
  if (Args.hasFlag(options::OPT_miamcu, options::OPT_mno_iamcu, false))
    DAL->AddFlagArg(nullptr, Opts.getOption(options::OPT_static));

  // Use of -fintelfpga implies -g and -fsycl
  if (Args.hasArg(options::OPT_fintelfpga)) {
    if (!Args.hasFlag(options::OPT_fsycl, options::OPT_fno_sycl, false))
      DAL->AddFlagArg(0, Opts.getOption(options::OPT_fsycl));
    // if any -gN option is provided, use that.
    if (Arg *A = Args.getLastArg(options::OPT_gN_Group))
      DAL->append(A);
    else
      DAL->AddFlagArg(0, Opts.getOption(options::OPT_g_Flag));
  }

// Add a default value of -mlinker-version=, if one was given and the user
// didn't specify one.
#if defined(HOST_LINK_VERSION)
  if (!Args.hasArg(options::OPT_mlinker_version_EQ) &&
      strlen(HOST_LINK_VERSION) > 0) {
    DAL->AddJoinedArg(0, Opts.getOption(options::OPT_mlinker_version_EQ),
                      HOST_LINK_VERSION);
    DAL->getLastArg(options::OPT_mlinker_version_EQ)->claim();
  }
#endif

  return DAL;
}

/// Compute target triple from args.
///
/// This routine provides the logic to compute a target triple from various
/// args passed to the driver and the default triple string.
static llvm::Triple computeTargetTriple(const Driver &D,
                                        StringRef TargetTriple,
                                        const ArgList &Args,
                                        StringRef DarwinArchName = "") {
  // FIXME: Already done in Compilation *Driver::BuildCompilation
  if (const Arg *A = Args.getLastArg(options::OPT_target))
    TargetTriple = A->getValue();

  llvm::Triple Target(llvm::Triple::normalize(TargetTriple));

  // GNU/Hurd's triples should have been -hurd-gnu*, but were historically made
  // -gnu* only, and we can not change this, so we have to detect that case as
  // being the Hurd OS.
  if (TargetTriple.contains("-unknown-gnu") || TargetTriple.contains("-pc-gnu"))
    Target.setOSName("hurd");

  // Handle Apple-specific options available here.
  if (Target.isOSBinFormatMachO()) {
    // If an explicit Darwin arch name is given, that trumps all.
    if (!DarwinArchName.empty()) {
      tools::darwin::setTripleTypeForMachOArchName(Target, DarwinArchName,
                                                   Args);
      return Target;
    }

    // Handle the Darwin '-arch' flag.
    if (Arg *A = Args.getLastArg(options::OPT_arch)) {
      StringRef ArchName = A->getValue();
      tools::darwin::setTripleTypeForMachOArchName(Target, ArchName, Args);
    }
  }

  // Handle pseudo-target flags '-mlittle-endian'/'-EL' and
  // '-mbig-endian'/'-EB'.
  if (Arg *A = Args.getLastArgNoClaim(options::OPT_mlittle_endian,
                                      options::OPT_mbig_endian)) {
    llvm::Triple T = A->getOption().matches(options::OPT_mlittle_endian)
                         ? Target.getLittleEndianArchVariant()
                         : Target.getBigEndianArchVariant();
    if (T.getArch() != llvm::Triple::UnknownArch) {
      Target = std::move(T);
      Args.claimAllArgs(options::OPT_mlittle_endian, options::OPT_mbig_endian);
    }
  }

  // Skip further flag support on OSes which don't support '-m32' or '-m64'.
  if (Target.getArch() == llvm::Triple::tce)
    return Target;

  // On AIX, the env OBJECT_MODE may affect the resulting arch variant.
  if (Target.isOSAIX()) {
    if (std::optional<std::string> ObjectModeValue =
            llvm::sys::Process::GetEnv("OBJECT_MODE")) {
      StringRef ObjectMode = *ObjectModeValue;
      llvm::Triple::ArchType AT = llvm::Triple::UnknownArch;

      if (ObjectMode.equals("64")) {
        AT = Target.get64BitArchVariant().getArch();
      } else if (ObjectMode.equals("32")) {
        AT = Target.get32BitArchVariant().getArch();
      } else {
        D.Diag(diag::err_drv_invalid_object_mode) << ObjectMode;
      }

      if (AT != llvm::Triple::UnknownArch && AT != Target.getArch())
        Target.setArch(AT);
    }
  }

  // The `-maix[32|64]` flags are only valid for AIX targets.
  if (Arg *A = Args.getLastArgNoClaim(options::OPT_maix32, options::OPT_maix64);
      A && !Target.isOSAIX())
    D.Diag(diag::err_drv_unsupported_opt_for_target)
        << A->getAsString(Args) << Target.str();

  // Handle pseudo-target flags '-m64', '-mx32', '-m32' and '-m16'.
  Arg *A = Args.getLastArg(options::OPT_m64, options::OPT_mx32,
                           options::OPT_m32, options::OPT_m16,
                           options::OPT_maix32, options::OPT_maix64);
  if (A) {
    llvm::Triple::ArchType AT = llvm::Triple::UnknownArch;

    if (A->getOption().matches(options::OPT_m64) ||
        A->getOption().matches(options::OPT_maix64)) {
      AT = Target.get64BitArchVariant().getArch();
      if (Target.getEnvironment() == llvm::Triple::GNUX32)
        Target.setEnvironment(llvm::Triple::GNU);
      else if (Target.getEnvironment() == llvm::Triple::MuslX32)
        Target.setEnvironment(llvm::Triple::Musl);
    } else if (A->getOption().matches(options::OPT_mx32) &&
               Target.get64BitArchVariant().getArch() == llvm::Triple::x86_64) {
      AT = llvm::Triple::x86_64;
      if (Target.getEnvironment() == llvm::Triple::Musl)
        Target.setEnvironment(llvm::Triple::MuslX32);
      else
        Target.setEnvironment(llvm::Triple::GNUX32);
    } else if (A->getOption().matches(options::OPT_m32) ||
               A->getOption().matches(options::OPT_maix32)) {
      AT = Target.get32BitArchVariant().getArch();
      if (Target.getEnvironment() == llvm::Triple::GNUX32)
        Target.setEnvironment(llvm::Triple::GNU);
      else if (Target.getEnvironment() == llvm::Triple::MuslX32)
        Target.setEnvironment(llvm::Triple::Musl);
    } else if (A->getOption().matches(options::OPT_m16) &&
               Target.get32BitArchVariant().getArch() == llvm::Triple::x86) {
      AT = llvm::Triple::x86;
      Target.setEnvironment(llvm::Triple::CODE16);
    }

    if (AT != llvm::Triple::UnknownArch && AT != Target.getArch()) {
      Target.setArch(AT);
      if (Target.isWindowsGNUEnvironment())
        toolchains::MinGW::fixTripleArch(D, Target, Args);
    }
  }

  // Handle -miamcu flag.
  if (Args.hasFlag(options::OPT_miamcu, options::OPT_mno_iamcu, false)) {
    if (Target.get32BitArchVariant().getArch() != llvm::Triple::x86)
      D.Diag(diag::err_drv_unsupported_opt_for_target) << "-miamcu"
                                                       << Target.str();

    if (A && !A->getOption().matches(options::OPT_m32))
      D.Diag(diag::err_drv_argument_not_allowed_with)
          << "-miamcu" << A->getBaseArg().getAsString(Args);

    Target.setArch(llvm::Triple::x86);
    Target.setArchName("i586");
    Target.setEnvironment(llvm::Triple::UnknownEnvironment);
    Target.setEnvironmentName("");
    Target.setOS(llvm::Triple::ELFIAMCU);
    Target.setVendor(llvm::Triple::UnknownVendor);
    Target.setVendorName("intel");
  }

  // If target is MIPS adjust the target triple
  // accordingly to provided ABI name.
  if (Target.isMIPS()) {
    if ((A = Args.getLastArg(options::OPT_mabi_EQ))) {
      StringRef ABIName = A->getValue();
      if (ABIName == "32") {
        Target = Target.get32BitArchVariant();
        if (Target.getEnvironment() == llvm::Triple::GNUABI64 ||
            Target.getEnvironment() == llvm::Triple::GNUABIN32)
          Target.setEnvironment(llvm::Triple::GNU);
      } else if (ABIName == "n32") {
        Target = Target.get64BitArchVariant();
        if (Target.getEnvironment() == llvm::Triple::GNU ||
            Target.getEnvironment() == llvm::Triple::GNUABI64)
          Target.setEnvironment(llvm::Triple::GNUABIN32);
      } else if (ABIName == "64") {
        Target = Target.get64BitArchVariant();
        if (Target.getEnvironment() == llvm::Triple::GNU ||
            Target.getEnvironment() == llvm::Triple::GNUABIN32)
          Target.setEnvironment(llvm::Triple::GNUABI64);
      }
    }
  }

  // If target is RISC-V adjust the target triple according to
  // provided architecture name
  if (Target.isRISCV()) {
    if (Args.hasArg(options::OPT_march_EQ) ||
        Args.hasArg(options::OPT_mcpu_EQ)) {
      StringRef ArchName = tools::riscv::getRISCVArch(Args, Target);
      auto ISAInfo = llvm::RISCVISAInfo::parseArchString(
          ArchName, /*EnableExperimentalExtensions=*/true);
      if (!llvm::errorToBool(ISAInfo.takeError())) {
        unsigned XLen = (*ISAInfo)->getXLen();
        if (XLen == 32)
          Target.setArch(llvm::Triple::riscv32);
        else if (XLen == 64)
          Target.setArch(llvm::Triple::riscv64);
      }
    }
  }

  return Target;
}

// Parse the LTO options and record the type of LTO compilation
// based on which -f(no-)?lto(=.*)? or -f(no-)?offload-lto(=.*)?
// option occurs last.
static driver::LTOKind parseLTOMode(Driver &D, const llvm::opt::ArgList &Args,
                                    OptSpecifier OptEq, OptSpecifier OptNeg) {
  if (!Args.hasFlag(OptEq, OptNeg, false))
    return LTOK_None;

  const Arg *A = Args.getLastArg(OptEq);
  StringRef LTOName = A->getValue();

  driver::LTOKind LTOMode = llvm::StringSwitch<LTOKind>(LTOName)
                                .Case("full", LTOK_Full)
                                .Case("thin", LTOK_Thin)
                                .Default(LTOK_Unknown);

  if (LTOMode == LTOK_Unknown) {
    D.Diag(diag::err_drv_unsupported_option_argument)
        << A->getSpelling() << A->getValue();
    return LTOK_None;
  }
  return LTOMode;
}

// Parse the LTO options.
void Driver::setLTOMode(const llvm::opt::ArgList &Args) {
  LTOMode =
      parseLTOMode(*this, Args, options::OPT_flto_EQ, options::OPT_fno_lto);

  OffloadLTOMode = parseLTOMode(*this, Args, options::OPT_foffload_lto_EQ,
                                options::OPT_fno_offload_lto);

  // Try to enable `-foffload-lto=full` if `-fopenmp-target-jit` is on.
  if (Args.hasFlag(options::OPT_fopenmp_target_jit,
                   options::OPT_fno_openmp_target_jit, false)) {
    if (Arg *A = Args.getLastArg(options::OPT_foffload_lto_EQ,
                                 options::OPT_fno_offload_lto))
      if (OffloadLTOMode != LTOK_Full)
        Diag(diag::err_drv_incompatible_options)
            << A->getSpelling() << "-fopenmp-target-jit";
    OffloadLTOMode = LTOK_Full;
  }
}

/// Compute the desired OpenMP runtime from the flags provided.
Driver::OpenMPRuntimeKind Driver::getOpenMPRuntime(const ArgList &Args) const {
  StringRef RuntimeName(CLANG_DEFAULT_OPENMP_RUNTIME);

  const Arg *A = Args.getLastArg(options::OPT_fopenmp_EQ);
  if (A)
    RuntimeName = A->getValue();

  auto RT = llvm::StringSwitch<OpenMPRuntimeKind>(RuntimeName)
                .Case("libomp", OMPRT_OMP)
                .Case("libgomp", OMPRT_GOMP)
                .Case("libiomp5", OMPRT_IOMP5)
                .Default(OMPRT_Unknown);

  if (RT == OMPRT_Unknown) {
    if (A)
      Diag(diag::err_drv_unsupported_option_argument)
          << A->getSpelling() << A->getValue();
    else
      // FIXME: We could use a nicer diagnostic here.
      Diag(diag::err_drv_unsupported_opt) << "-fopenmp";
  }

  return RT;
}

static bool isValidSYCLTriple(llvm::Triple T) {
  // NVPTX is valid for SYCL.
  if (T.isNVPTX())
    return true;

  // AMDGCN is valid for SYCL
  if (T.isAMDGCN())
    return true;

  // Check for invalid SYCL device triple values.
  // Non-SPIR arch.
  if (!T.isSPIR())
    return false;
  // SPIR arch, but has invalid SubArch for AOT.
  StringRef A(T.getArchName());
  if (T.getSubArch() == llvm::Triple::NoSubArch &&
      ((T.getArch() == llvm::Triple::spir && !A.equals("spir")) ||
       (T.getArch() == llvm::Triple::spir64 && !A.equals("spir64"))))
    return false;
  return true;
}

static const char *getDefaultSYCLArch(Compilation &C) {
  if (C.getDefaultToolChain().getTriple().getArch() == llvm::Triple::x86)
    return "spir";
  return "spir64";
}

static bool addSYCLDefaultTriple(Compilation &C,
                                 SmallVectorImpl<llvm::Triple> &SYCLTriples) {
  /// Returns true if a triple is added to SYCLTriples, false otherwise
  if (!C.getDriver().isSYCLDefaultTripleImplied())
    return false;
  if (C.getInputArgs().hasArg(options::OPT_fsycl_force_target_EQ))
    return false;
  for (const auto &SYCLTriple : SYCLTriples) {
    if (SYCLTriple.getSubArch() == llvm::Triple::NoSubArch &&
        SYCLTriple.isSPIR())
      return false;
    // If we encounter a known non-spir* target, do not add the default triple.
    if (SYCLTriple.isNVPTX() || SYCLTriple.isAMDGCN())
      return false;
  }
  // Add the default triple as it was not found.
  llvm::Triple DefaultTriple =
      C.getDriver().MakeSYCLDeviceTriple(getDefaultSYCLArch(C));
  SYCLTriples.insert(SYCLTriples.begin(), DefaultTriple);
  return true;
}

void Driver::CreateOffloadingDeviceToolChains(Compilation &C,
                                              InputList &Inputs) {

  //
  // CUDA/HIP
  //
  // We need to generate a CUDA/HIP toolchain if any of the inputs has a CUDA
  // or HIP type. However, mixed CUDA/HIP compilation is not supported.
  using namespace tools::SYCL;
  bool IsCuda =
      llvm::any_of(Inputs, [](std::pair<types::ID, const llvm::opt::Arg *> &I) {
        return types::isCuda(I.first);
      });
  bool IsHIP =
      llvm::any_of(Inputs,
                   [](std::pair<types::ID, const llvm::opt::Arg *> &I) {
                     return types::isHIP(I.first);
                   }) ||
      C.getInputArgs().hasArg(options::OPT_hip_link) ||
      C.getInputArgs().hasArg(options::OPT_hipstdpar);
  if (IsCuda && IsHIP) {
    Diag(clang::diag::err_drv_mix_cuda_hip);
    return;
  }
  if (IsCuda) {
    const ToolChain *HostTC = C.getSingleOffloadToolChain<Action::OFK_Host>();
    const llvm::Triple &HostTriple = HostTC->getTriple();
    auto OFK = Action::OFK_Cuda;
    auto CudaTriple =
        getNVIDIAOffloadTargetTriple(*this, C.getInputArgs(), HostTriple);
    if (!CudaTriple)
      return;
    // Use the CUDA and host triples as the key into the ToolChains map,
    // because the device toolchain we create depends on both.
    auto &CudaTC = ToolChains[CudaTriple->str() + "/" + HostTriple.str()];
    if (!CudaTC) {
      CudaTC = std::make_unique<toolchains::CudaToolChain>(
          *this, *CudaTriple, *HostTC, C.getInputArgs(), OFK);

    // Emit a warning if the detected CUDA version is too new.
    CudaInstallationDetector &CudaInstallation =
          static_cast<toolchains::CudaToolChain &>(*CudaTC).CudaInstallation;
      if (CudaInstallation.isValid())
        CudaInstallation.WarnIfUnsupportedVersion();
    }
    C.addOffloadDeviceToolChain(CudaTC.get(), OFK);
  } else if (IsHIP) {
    if (auto *OMPTargetArg =
            C.getInputArgs().getLastArg(options::OPT_fopenmp_targets_EQ)) {
      Diag(clang::diag::err_drv_unsupported_opt_for_language_mode)
          << OMPTargetArg->getSpelling() << "HIP";
      return;
    }
    const ToolChain *HostTC = C.getSingleOffloadToolChain<Action::OFK_Host>();
    auto OFK = Action::OFK_HIP;
    auto HIPTriple = getHIPOffloadTargetTriple(*this, C.getInputArgs());
    if (!HIPTriple)
      return;
    auto *HIPTC = &getOffloadingDeviceToolChain(C.getInputArgs(), *HIPTriple,
                                                *HostTC, OFK);
    assert(HIPTC && "Could not create offloading device tool chain.");
    C.addOffloadDeviceToolChain(HIPTC, OFK);
  }

  //
  // OpenMP
  //
  // We need to generate an OpenMP toolchain if the user specified targets with
  // the -fopenmp-targets option or used --offload-arch with OpenMP enabled.
  bool IsOpenMPOffloading =
      C.getInputArgs().hasFlag(options::OPT_fopenmp, options::OPT_fopenmp_EQ,
                               options::OPT_fno_openmp, false) &&
      (C.getInputArgs().hasArg(options::OPT_fopenmp_targets_EQ) ||
       C.getInputArgs().hasArg(options::OPT_offload_arch_EQ));
  if (IsOpenMPOffloading) {
    // We expect that -fopenmp-targets is always used in conjunction with the
    // option -fopenmp specifying a valid runtime with offloading support, i.e.
    // libomp or libiomp.
    OpenMPRuntimeKind RuntimeKind = getOpenMPRuntime(C.getInputArgs());
    if (RuntimeKind != OMPRT_OMP && RuntimeKind != OMPRT_IOMP5) {
      Diag(clang::diag::err_drv_expecting_fopenmp_with_fopenmp_targets);
      return;
    }

    llvm::StringMap<llvm::DenseSet<StringRef>> DerivedArchs;
    llvm::StringMap<StringRef> FoundNormalizedTriples;
    std::multiset<StringRef> OpenMPTriples;

    // If the user specified -fopenmp-targets= we create a toolchain for each
    // valid triple. Otherwise, if only --offload-arch= was specified we instead
    // attempt to derive the appropriate toolchains from the arguments.
    if (Arg *OpenMPTargets =
            C.getInputArgs().getLastArg(options::OPT_fopenmp_targets_EQ)) {
      if (OpenMPTargets && !OpenMPTargets->getNumValues()) {
        Diag(clang::diag::warn_drv_empty_joined_argument)
            << OpenMPTargets->getAsString(C.getInputArgs());
        return;
      }
      for (StringRef T : OpenMPTargets->getValues())
        OpenMPTriples.insert(T);
    } else if (C.getInputArgs().hasArg(options::OPT_offload_arch_EQ) &&
               !IsHIP && !IsCuda) {
      const ToolChain *HostTC = C.getSingleOffloadToolChain<Action::OFK_Host>();
      auto AMDTriple = getHIPOffloadTargetTriple(*this, C.getInputArgs());
      auto NVPTXTriple = getNVIDIAOffloadTargetTriple(*this, C.getInputArgs(),
                                                      HostTC->getTriple());

      // Attempt to deduce the offloading triple from the set of architectures.
      // We can only correctly deduce NVPTX / AMDGPU triples currently. We need
      // to temporarily create these toolchains so that we can access tools for
      // inferring architectures.
      llvm::DenseSet<StringRef> Archs;
      if (NVPTXTriple) {
        auto TempTC = std::make_unique<toolchains::CudaToolChain>(
            *this, *NVPTXTriple, *HostTC, C.getInputArgs(), Action::OFK_None);
        for (StringRef Arch : getOffloadArchs(
                 C, C.getArgs(), Action::OFK_OpenMP, &*TempTC, true))
          Archs.insert(Arch);
      }
      if (AMDTriple) {
        auto TempTC = std::make_unique<toolchains::AMDGPUOpenMPToolChain>(
            *this, *AMDTriple, *HostTC, C.getInputArgs());
        for (StringRef Arch : getOffloadArchs(
                 C, C.getArgs(), Action::OFK_OpenMP, &*TempTC, true))
          Archs.insert(Arch);
      }
      if (!AMDTriple && !NVPTXTriple) {
        for (StringRef Arch :
             getOffloadArchs(C, C.getArgs(), Action::OFK_OpenMP, nullptr, true))
          Archs.insert(Arch);
      }

      for (StringRef Arch : Archs) {
        if (NVPTXTriple && IsNVIDIAGpuArch(StringToCudaArch(
                               getProcessorFromTargetID(*NVPTXTriple, Arch)))) {
          DerivedArchs[NVPTXTriple->getTriple()].insert(Arch);
        } else if (AMDTriple &&
                   IsAMDGpuArch(StringToCudaArch(
                       getProcessorFromTargetID(*AMDTriple, Arch)))) {
          DerivedArchs[AMDTriple->getTriple()].insert(Arch);
        } else {
          Diag(clang::diag::err_drv_failed_to_deduce_target_from_arch) << Arch;
          return;
        }
      }

      // If the set is empty then we failed to find a native architecture.
      if (Archs.empty()) {
        Diag(clang::diag::err_drv_failed_to_deduce_target_from_arch)
            << "native";
        return;
      }

      for (const auto &TripleAndArchs : DerivedArchs)
        OpenMPTriples.insert(TripleAndArchs.first());
    }

    for (StringRef Val : OpenMPTriples) {
      llvm::Triple TT(ToolChain::getOpenMPTriple(Val));
      std::string NormalizedName = TT.normalize();

      // Make sure we don't have a duplicate triple.
      auto Duplicate = FoundNormalizedTriples.find(NormalizedName);
      if (Duplicate != FoundNormalizedTriples.end()) {
        Diag(clang::diag::warn_drv_omp_offload_target_duplicate)
            << Val << Duplicate->second;
        continue;
      }

      // Store the current triple so that we can check for duplicates in the
      // following iterations.
      FoundNormalizedTriples[NormalizedName] = Val;

      // If the specified target is invalid, emit a diagnostic.
      if (TT.getArch() == llvm::Triple::UnknownArch)
        Diag(clang::diag::err_drv_invalid_omp_target) << Val;
      else {
        const ToolChain *TC;
        // Device toolchains have to be selected differently. They pair host
        // and device in their implementation.
        if (TT.isNVPTX() || TT.isAMDGCN()) {
          const ToolChain *HostTC =
              C.getSingleOffloadToolChain<Action::OFK_Host>();
          assert(HostTC && "Host toolchain should be always defined.");
          auto &DeviceTC =
              ToolChains[TT.str() + "/" + HostTC->getTriple().normalize()];
          if (!DeviceTC) {
            if (TT.isNVPTX())
              DeviceTC = std::make_unique<toolchains::CudaToolChain>(
                  *this, TT, *HostTC, C.getInputArgs(), Action::OFK_OpenMP);
            else if (TT.isAMDGCN())
              DeviceTC = std::make_unique<toolchains::AMDGPUOpenMPToolChain>(
                  *this, TT, *HostTC, C.getInputArgs());
            else
              assert(DeviceTC && "Device toolchain not defined.");
          }

          TC = DeviceTC.get();
        } else
          TC = &getToolChain(C.getInputArgs(), TT);
        C.addOffloadDeviceToolChain(TC, Action::OFK_OpenMP);
        if (DerivedArchs.contains(TT.getTriple()))
          KnownArchs[TC] = DerivedArchs[TT.getTriple()];
      }
    }
  } else if (C.getInputArgs().hasArg(options::OPT_fopenmp_targets_EQ)) {
    Diag(clang::diag::err_drv_expecting_fopenmp_with_fopenmp_targets);
    return;
  }

  //
  // SYCL
  //
  // We need to generate a SYCL toolchain if the user specified targets with
  // the -fsycl-targets, -fsycl-add-targets or -fsycl-link-targets option.
  // If -fsycl is supplied without any of these we will assume SPIR-V.
  // Use of -fsycl-device-only overrides -fsycl.
  bool HasValidSYCLRuntime =
      C.getInputArgs().hasFlag(options::OPT_fsycl, options::OPT_fno_sycl,
                               false) ||
      C.getInputArgs().hasArg(options::OPT_fsycl_device_only);

  Arg *SYCLfpga = C.getInputArgs().getLastArg(options::OPT_fintelfpga);

  // Make -fintelfpga flag imply -fsycl.
  if (SYCLfpga && !HasValidSYCLRuntime)
    HasValidSYCLRuntime = true;

  // A mechanism for retrieving SYCL-specific options, erroring out
  // if SYCL offloading wasn't enabled prior to that
  auto getArgRequiringSYCLRuntime = [&](OptSpecifier OptId) -> Arg * {
    Arg *SYCLArg = C.getInputArgs().getLastArg(OptId);
    if (SYCLArg && !HasValidSYCLRuntime) {
      Diag(clang::diag::err_drv_expecting_fsycl_with_sycl_opt)
          // Dropping the '=' symbol, which would otherwise pollute
          // the diagnostics for the most of options
          << SYCLArg->getSpelling().split('=').first;
      return nullptr;
    }
    return SYCLArg;
  };

  Arg *SYCLTargets = getArgRequiringSYCLRuntime(options::OPT_fsycl_targets_EQ);
  Arg *SYCLLinkTargets =
      getArgRequiringSYCLRuntime(options::OPT_fsycl_link_targets_EQ);
  Arg *SYCLAddTargets =
      getArgRequiringSYCLRuntime(options::OPT_fsycl_add_targets_EQ);
  Arg *SYCLLink = getArgRequiringSYCLRuntime(options::OPT_fsycl_link_EQ);

  // Check if -fsycl-host-compiler is used in conjunction with -fsycl.
  Arg *SYCLHostCompiler =
      getArgRequiringSYCLRuntime(options::OPT_fsycl_host_compiler_EQ);
  Arg *SYCLHostCompilerOptions =
      getArgRequiringSYCLRuntime(options::OPT_fsycl_host_compiler_options_EQ);

  // -fsycl-targets cannot be used with -fsycl-link-targets
  if (SYCLTargets && SYCLLinkTargets)
    Diag(clang::diag::err_drv_option_conflict)
        << SYCLTargets->getSpelling() << SYCLLinkTargets->getSpelling();
  // -fsycl-link-targets and -fsycl-add-targets cannot be used together
  if (SYCLLinkTargets && SYCLAddTargets)
    Diag(clang::diag::err_drv_option_conflict)
        << SYCLLinkTargets->getSpelling() << SYCLAddTargets->getSpelling();
  // -fsycl-link-targets is not allowed with -fsycl-link
  if (SYCLLinkTargets && SYCLLink)
    Diag(clang::diag::err_drv_option_conflict)
        << SYCLLink->getSpelling() << SYCLLinkTargets->getSpelling();
  // -fsycl-targets cannot be used with -fintelfpga
  if (SYCLTargets && SYCLfpga)
    Diag(clang::diag::err_drv_option_conflict)
        << SYCLTargets->getSpelling() << SYCLfpga->getSpelling();
  // -fsycl-host-compiler-options cannot be used without -fsycl-host-compiler
  if (SYCLHostCompilerOptions && !SYCLHostCompiler)
    Diag(clang::diag::warn_drv_opt_requires_opt)
        << SYCLHostCompilerOptions->getSpelling().split('=').first
        << "-fsycl-host-compiler";

  auto argSYCLIncompatible = [&](OptSpecifier OptId) {
    if (!HasValidSYCLRuntime)
      return;
    if (Arg *IncompatArg = C.getInputArgs().getLastArg(OptId))
      Diag(clang::diag::err_drv_fsycl_unsupported_with_opt)
          << IncompatArg->getSpelling();
  };
  // -static-libstdc++ is not compatible with -fsycl.
  argSYCLIncompatible(options::OPT_static_libstdcxx);
  // -ffreestanding cannot be used with -fsycl
  argSYCLIncompatible(options::OPT_ffreestanding);

  // Diagnose incorrect inputs to SYCL options.
  // FIXME: Since the option definition includes the list of possible values,
  // the validation must be automatic, not requiring separate disjointed code
  // blocks accross the driver code. Long-term, the detection of incorrect
  // values must happen at the level of TableGen and Arg class design, with
  // Compilation/Driver class constructors handling the driver-specific
  // diagnostic output.
  auto checkSingleArgValidity = [&](Arg *A,
                                    SmallVector<StringRef, 4> AllowedValues) {
    if (!A)
      return;
    const char *ArgValue = A->getValue();
    for (const StringRef AllowedValue : AllowedValues)
      if (AllowedValue.equals(ArgValue))
        return;
    Diag(clang::diag::err_drv_invalid_argument_to_option)
        << ArgValue << A->getOption().getName();
  };
  Arg *DeviceCodeSplit =
      C.getInputArgs().getLastArg(options::OPT_fsycl_device_code_split_EQ);
  checkSingleArgValidity(SYCLLink, {"early", "image"});
  checkSingleArgValidity(DeviceCodeSplit,
                         {"per_kernel", "per_source", "auto", "off"});

  Arg *SYCLForceTarget =
      getArgRequiringSYCLRuntime(options::OPT_fsycl_force_target_EQ);
  if (SYCLForceTarget) {
    StringRef Val(SYCLForceTarget->getValue());
    llvm::Triple TT(MakeSYCLDeviceTriple(Val));
    if (!isValidSYCLTriple(TT))
      Diag(clang::diag::err_drv_invalid_sycl_target) << Val;
  }
  bool HasSYCLTargetsOption = SYCLTargets || SYCLLinkTargets || SYCLAddTargets;

  llvm::StringMap<StringRef> FoundNormalizedTriples;
  llvm::SmallVector<llvm::Triple, 4> UniqueSYCLTriplesVec;
  if (HasSYCLTargetsOption) {
    // At this point, we know we have a valid combination
    // of -fsycl*target options passed
    Arg *SYCLTargetsValues = SYCLTargets ? SYCLTargets : SYCLLinkTargets;
    if (SYCLTargetsValues) {
      if (SYCLTargetsValues->getNumValues()) {

        // Multiple targets are currently not supported when using
        // -fsycl-force-target as the bundler does not allow for multiple
        // outputs of the same target.
        if (SYCLForceTarget && SYCLTargetsValues->getNumValues() > 1)
          Diag(clang::diag::err_drv_multiple_target_with_forced_target)
              << SYCLTargetsValues->getAsString(C.getInputArgs())
              << SYCLForceTarget->getAsString(C.getInputArgs());

        for (StringRef Val : SYCLTargetsValues->getValues()) {
          StringRef UserTargetName(Val);
          if (auto Device = gen::isGPUTarget<gen::IntelGPU>(Val)) {
            if (Device->empty()) {
              Diag(clang::diag::err_drv_invalid_sycl_target) << Val;
              continue;
            }
            UserTargetName = "spir64_gen";
          } else if (auto Device = gen::isGPUTarget<gen::NvidiaGPU>(Val)) {
            if (Device->empty()) {
              Diag(clang::diag::err_drv_invalid_sycl_target) << Val;
              continue;
            }
            UserTargetName = "nvptx64-nvidia-cuda";
          } else if (auto Device = gen::isGPUTarget<gen::AmdGPU>(Val)) {
            if (Device->empty()) {
              Diag(clang::diag::err_drv_invalid_sycl_target) << Val;
              continue;
            }
            UserTargetName = "amdgcn-amd-amdhsa";
          } else if (Val == "native_cpu") {
            const ToolChain *HostTC =
                C.getSingleOffloadToolChain<Action::OFK_Host>();
            llvm::Triple HostTriple = HostTC->getTriple();
            UniqueSYCLTriplesVec.push_back(HostTriple);
            continue;
          }

          if (!isValidSYCLTriple(MakeSYCLDeviceTriple(UserTargetName))) {
            Diag(clang::diag::err_drv_invalid_sycl_target) << Val;
            continue;
          }

          // Make sure we don't have a duplicate triple.
          std::string NormalizedName = MakeSYCLDeviceTriple(Val).normalize();
          auto Duplicate = FoundNormalizedTriples.find(NormalizedName);
          if (Duplicate != FoundNormalizedTriples.end()) {
            Diag(clang::diag::warn_drv_sycl_offload_target_duplicate)
                << Val << Duplicate->second;
            continue;
          }

          // Store the current triple so that we can check for duplicates in
          // the following iterations.
          FoundNormalizedTriples[NormalizedName] = Val;
          UniqueSYCLTriplesVec.push_back(MakeSYCLDeviceTriple(UserTargetName));
        }
        addSYCLDefaultTriple(C, UniqueSYCLTriplesVec);
      } else
        Diag(clang::diag::warn_drv_empty_joined_argument)
            << SYCLTargetsValues->getAsString(C.getInputArgs());
    }
    // -fsycl-add-targets is a list of paired items (Triple and file) which are
    // gathered and used to be linked into the final device binary. This can
    // be used with -fsycl-targets to put together the final conglomerate binary
    if (SYCLAddTargets) {
      if (SYCLAddTargets->getNumValues()) {
        // Use of -fsycl-add-targets adds additional files to the SYCL device
        // link step.  Regular offload processing occurs below
        for (StringRef Val : SYCLAddTargets->getValues()) {
          // Parse out the Triple and Input (triple:binary) and create a
          // ToolChain for each entry.
          // The expected format is 'triple:file', any other format will
          // not be accepted.
          std::pair<StringRef, StringRef> I = Val.split(':');
          if (!I.first.empty() && !I.second.empty()) {
            llvm::Triple TT(I.first);
            if (!isValidSYCLTriple(TT)) {
              Diag(clang::diag::err_drv_invalid_sycl_target) << I.first;
              continue;
            }
            std::string NormalizedName = TT.normalize();

            // Make sure we don't have a duplicate triple.
            auto Duplicate = FoundNormalizedTriples.find(NormalizedName);
            if (Duplicate != FoundNormalizedTriples.end())
              // The toolchain for this triple was already created
              continue;

            // Store the current triple so that we can check for duplicates in
            // the following iterations.
            FoundNormalizedTriples[NormalizedName] = Val;
            UniqueSYCLTriplesVec.push_back(TT);
          } else {
            // No colon found, do not use the input
            C.getDriver().Diag(diag::err_drv_unsupported_option_argument)
                << SYCLAddTargets->getSpelling() << Val;
          }
        }
      } else
        Diag(clang::diag::warn_drv_empty_joined_argument)
            << SYCLAddTargets->getAsString(C.getInputArgs());
    }
  } else {
    // If -fsycl is supplied without -fsycl-*targets we will assume SPIR-V
    // unless -fintelfpga is supplied, which uses SPIR-V with fpga AOT.
    // For -fsycl-device-only, we also setup the implied triple as needed.
    if (HasValidSYCLRuntime) {
      StringRef SYCLTargetArch = getDefaultSYCLArch(C);
      if (SYCLfpga)
        // Triple for -fintelfpga is spir64_fpga.
        SYCLTargetArch = "spir64_fpga";
      UniqueSYCLTriplesVec.push_back(MakeSYCLDeviceTriple(SYCLTargetArch));
      addSYCLDefaultTriple(C, UniqueSYCLTriplesVec);
    }
  }
  // -fno-sycl-libspirv flag is reserved for very unusual cases where the
  // libspirv library is not linked when using CUDA/HIP: so output appropriate
  // warnings.
  if (C.getInputArgs().hasArg(options::OPT_fno_sycl_libspirv)) {
    for (auto &TT : UniqueSYCLTriplesVec) {
      if (TT.isNVPTX() || TT.isAMDGCN()) {
        Diag(diag::warn_flag_no_sycl_libspirv) << TT.getTriple();
      } else {
        Diag(diag::warn_drv_unsupported_option_for_target)
            << "-fno-sycl-libspirv" << TT.getTriple();
      }
    }
  }
  // Define macros associated with `any_device_has/all_devices_have` according
  // to the aspects defined in the DeviceConfigFile for the SYCL targets.
  populateSYCLDeviceTraitsMacrosArgs(C.getInputArgs(), UniqueSYCLTriplesVec);
  // We'll need to use the SYCL and host triples as the key into
  // getOffloadingDeviceToolChain, because the device toolchains we're
  // going to create will depend on both.
  const ToolChain *HostTC = C.getSingleOffloadToolChain<Action::OFK_Host>();
  for (auto &TT : UniqueSYCLTriplesVec) {
    auto SYCLTC = &getOffloadingDeviceToolChain(C.getInputArgs(), TT, *HostTC,
                                                Action::OFK_SYCL);
    C.addOffloadDeviceToolChain(SYCLTC, Action::OFK_SYCL);
  }

  //
  // TODO: Add support for other offloading programming models here.
  //
}

static void appendOneArg(InputArgList &Args, const Arg *Opt,
                         const Arg *BaseArg) {
  // The args for config files or /clang: flags belong to different InputArgList
  // objects than Args. This copies an Arg from one of those other InputArgLists
  // to the ownership of Args.
  unsigned Index = Args.MakeIndex(Opt->getSpelling());
  Arg *Copy = new llvm::opt::Arg(Opt->getOption(), Args.getArgString(Index),
                                 Index, BaseArg);
  Copy->getValues() = Opt->getValues();
  if (Opt->isClaimed())
    Copy->claim();
  Copy->setOwnsValues(Opt->getOwnsValues());
  Opt->setOwnsValues(false);
  Args.append(Copy);
}

bool Driver::readConfigFile(StringRef FileName,
                            llvm::cl::ExpansionContext &ExpCtx) {
  // Try opening the given file.
  auto Status = getVFS().status(FileName);
  if (!Status) {
    Diag(diag::err_drv_cannot_open_config_file)
        << FileName << Status.getError().message();
    return true;
  }
  if (Status->getType() != llvm::sys::fs::file_type::regular_file) {
    Diag(diag::err_drv_cannot_open_config_file)
        << FileName << "not a regular file";
    return true;
  }

  // Try reading the given file.
  SmallVector<const char *, 32> NewCfgArgs;
  if (llvm::Error Err = ExpCtx.readConfigFile(FileName, NewCfgArgs)) {
    Diag(diag::err_drv_cannot_read_config_file)
        << FileName << toString(std::move(Err));
    return true;
  }

  // Read options from config file.
  llvm::SmallString<128> CfgFileName(FileName);
  llvm::sys::path::native(CfgFileName);
  bool ContainErrors;
  std::unique_ptr<InputArgList> NewOptions = std::make_unique<InputArgList>(
      ParseArgStrings(NewCfgArgs, /*UseDriverMode=*/true, ContainErrors));
  if (ContainErrors)
    return true;

  // Claim all arguments that come from a configuration file so that the driver
  // does not warn on any that is unused.
  for (Arg *A : *NewOptions)
    A->claim();

  if (!CfgOptions)
    CfgOptions = std::move(NewOptions);
  else {
    // If this is a subsequent config file, append options to the previous one.
    for (auto *Opt : *NewOptions) {
      const Arg *BaseArg = &Opt->getBaseArg();
      if (BaseArg == Opt)
        BaseArg = nullptr;
      appendOneArg(*CfgOptions, Opt, BaseArg);
    }
  }
  ConfigFiles.push_back(std::string(CfgFileName));
  return false;
}

bool Driver::loadConfigFiles() {
  llvm::cl::ExpansionContext ExpCtx(Saver.getAllocator(),
                                    llvm::cl::tokenizeConfigFile);
  ExpCtx.setVFS(&getVFS());

  // Process options that change search path for config files.
  if (CLOptions) {
    if (CLOptions->hasArg(options::OPT_config_system_dir_EQ)) {
      SmallString<128> CfgDir;
      CfgDir.append(
          CLOptions->getLastArgValue(options::OPT_config_system_dir_EQ));
      if (CfgDir.empty() || getVFS().makeAbsolute(CfgDir))
        SystemConfigDir.clear();
      else
        SystemConfigDir = static_cast<std::string>(CfgDir);
    }
    if (CLOptions->hasArg(options::OPT_config_user_dir_EQ)) {
      SmallString<128> CfgDir;
      llvm::sys::fs::expand_tilde(
          CLOptions->getLastArgValue(options::OPT_config_user_dir_EQ), CfgDir);
      if (CfgDir.empty() || getVFS().makeAbsolute(CfgDir))
        UserConfigDir.clear();
      else
        UserConfigDir = static_cast<std::string>(CfgDir);
    }
  }

  // Prepare list of directories where config file is searched for.
  StringRef CfgFileSearchDirs[] = {UserConfigDir, SystemConfigDir, Dir};
  ExpCtx.setSearchDirs(CfgFileSearchDirs);

  // First try to load configuration from the default files, return on error.
  if (loadDefaultConfigFiles(ExpCtx))
    return true;

  // Then load configuration files specified explicitly.
  SmallString<128> CfgFilePath;
  if (CLOptions) {
    for (auto CfgFileName : CLOptions->getAllArgValues(options::OPT_config)) {
      // If argument contains directory separator, treat it as a path to
      // configuration file.
      if (llvm::sys::path::has_parent_path(CfgFileName)) {
        CfgFilePath.assign(CfgFileName);
        if (llvm::sys::path::is_relative(CfgFilePath)) {
          if (getVFS().makeAbsolute(CfgFilePath)) {
            Diag(diag::err_drv_cannot_open_config_file)
                << CfgFilePath << "cannot get absolute path";
            return true;
          }
        }
      } else if (!ExpCtx.findConfigFile(CfgFileName, CfgFilePath)) {
        // Report an error that the config file could not be found.
        Diag(diag::err_drv_config_file_not_found) << CfgFileName;
        for (const StringRef &SearchDir : CfgFileSearchDirs)
          if (!SearchDir.empty())
            Diag(diag::note_drv_config_file_searched_in) << SearchDir;
        return true;
      }

      // Try to read the config file, return on error.
      if (readConfigFile(CfgFilePath, ExpCtx))
        return true;
    }
  }

  // No error occurred.
  return false;
}

bool Driver::loadDefaultConfigFiles(llvm::cl::ExpansionContext &ExpCtx) {
  // Disable default config if CLANG_NO_DEFAULT_CONFIG is set to a non-empty
  // value.
  if (const char *NoConfigEnv = ::getenv("CLANG_NO_DEFAULT_CONFIG")) {
    if (*NoConfigEnv)
      return false;
  }
  if (CLOptions && CLOptions->hasArg(options::OPT_no_default_config))
    return false;

  std::string RealMode = getExecutableForDriverMode(Mode);
  std::string Triple;

  // If name prefix is present, no --target= override was passed via CLOptions
  // and the name prefix is not a valid triple, force it for backwards
  // compatibility.
  if (!ClangNameParts.TargetPrefix.empty() &&
      computeTargetTriple(*this, "/invalid/", *CLOptions).str() ==
          "/invalid/") {
    llvm::Triple PrefixTriple{ClangNameParts.TargetPrefix};
    if (PrefixTriple.getArch() == llvm::Triple::UnknownArch ||
        PrefixTriple.isOSUnknown())
      Triple = PrefixTriple.str();
  }

  // Otherwise, use the real triple as used by the driver.
  if (Triple.empty()) {
    llvm::Triple RealTriple =
        computeTargetTriple(*this, TargetTriple, *CLOptions);
    Triple = RealTriple.str();
    assert(!Triple.empty());
  }

  // Search for config files in the following order:
  // 1. <triple>-<mode>.cfg using real driver mode
  //    (e.g. i386-pc-linux-gnu-clang++.cfg).
  // 2. <triple>-<mode>.cfg using executable suffix
  //    (e.g. i386-pc-linux-gnu-clang-g++.cfg for *clang-g++).
  // 3. <triple>.cfg + <mode>.cfg using real driver mode
  //    (e.g. i386-pc-linux-gnu.cfg + clang++.cfg).
  // 4. <triple>.cfg + <mode>.cfg using executable suffix
  //    (e.g. i386-pc-linux-gnu.cfg + clang-g++.cfg for *clang-g++).

  // Try loading <triple>-<mode>.cfg, and return if we find a match.
  SmallString<128> CfgFilePath;
  std::string CfgFileName = Triple + '-' + RealMode + ".cfg";
  if (ExpCtx.findConfigFile(CfgFileName, CfgFilePath))
    return readConfigFile(CfgFilePath, ExpCtx);

  bool TryModeSuffix = !ClangNameParts.ModeSuffix.empty() &&
                       ClangNameParts.ModeSuffix != RealMode;
  if (TryModeSuffix) {
    CfgFileName = Triple + '-' + ClangNameParts.ModeSuffix + ".cfg";
    if (ExpCtx.findConfigFile(CfgFileName, CfgFilePath))
      return readConfigFile(CfgFilePath, ExpCtx);
  }

  // Try loading <mode>.cfg, and return if loading failed.  If a matching file
  // was not found, still proceed on to try <triple>.cfg.
  CfgFileName = RealMode + ".cfg";
  if (ExpCtx.findConfigFile(CfgFileName, CfgFilePath)) {
    if (readConfigFile(CfgFilePath, ExpCtx))
      return true;
  } else if (TryModeSuffix) {
    CfgFileName = ClangNameParts.ModeSuffix + ".cfg";
    if (ExpCtx.findConfigFile(CfgFileName, CfgFilePath) &&
        readConfigFile(CfgFilePath, ExpCtx))
      return true;
  }

  // Try loading <triple>.cfg and return if we find a match.
  CfgFileName = Triple + ".cfg";
  if (ExpCtx.findConfigFile(CfgFileName, CfgFilePath))
    return readConfigFile(CfgFilePath, ExpCtx);

  // If we were unable to find a config file deduced from executable name,
  // that is not an error.
  return false;
}

Compilation *Driver::BuildCompilation(ArrayRef<const char *> ArgList) {
  llvm::PrettyStackTraceString CrashInfo("Compilation construction");

  // FIXME: Handle environment options which affect driver behavior, somewhere
  // (client?). GCC_EXEC_PREFIX, LPATH, CC_PRINT_OPTIONS.

  // We look for the driver mode option early, because the mode can affect
  // how other options are parsed.

  auto DriverMode = getDriverMode(ClangExecutable, ArgList.slice(1));
  if (!DriverMode.empty())
    setDriverMode(DriverMode);

  // FIXME: What are we going to do with -V and -b?

  // Arguments specified in command line.
  bool ContainsError;
  CLOptions = std::make_unique<InputArgList>(
      ParseArgStrings(ArgList.slice(1), /*UseDriverMode=*/true, ContainsError));

  // Try parsing configuration file.
  if (!ContainsError)
    ContainsError = loadConfigFiles();
  bool HasConfigFile = !ContainsError && (CfgOptions.get() != nullptr);

  // All arguments, from both config file and command line.
  InputArgList Args = std::move(HasConfigFile ? std::move(*CfgOptions)
                                              : std::move(*CLOptions));

  if (HasConfigFile)
    for (auto *Opt : *CLOptions) {
      if (Opt->getOption().matches(options::OPT_config))
        continue;
      const Arg *BaseArg = &Opt->getBaseArg();
      if (BaseArg == Opt)
        BaseArg = nullptr;
      appendOneArg(Args, Opt, BaseArg);
    }

  // In CL mode, look for any pass-through arguments
  if (IsCLMode() && !ContainsError) {
    SmallVector<const char *, 16> CLModePassThroughArgList;
    for (const auto *A : Args.filtered(options::OPT__SLASH_clang)) {
      A->claim();
      CLModePassThroughArgList.push_back(A->getValue());
    }

    if (!CLModePassThroughArgList.empty()) {
      // Parse any pass through args using default clang processing rather
      // than clang-cl processing.
      auto CLModePassThroughOptions = std::make_unique<InputArgList>(
          ParseArgStrings(CLModePassThroughArgList, /*UseDriverMode=*/false,
                          ContainsError));

      if (!ContainsError)
        for (auto *Opt : *CLModePassThroughOptions) {
          appendOneArg(Args, Opt, nullptr);
        }
    }
  }

  if (Args.hasFlag(options::OPT_fsycl, options::OPT_fno_sycl, false) &&
      CCCIsCC())
    setDriverMode("g++");

  // Check for working directory option before accessing any files
  if (Arg *WD = Args.getLastArg(options::OPT_working_directory))
    if (VFS->setCurrentWorkingDirectory(WD->getValue()))
      Diag(diag::err_drv_unable_to_set_working_directory) << WD->getValue();

  // FIXME: This stuff needs to go into the Compilation, not the driver.
  bool CCCPrintPhases;

  // -canonical-prefixes, -no-canonical-prefixes are used very early in main.
  Args.ClaimAllArgs(options::OPT_canonical_prefixes);
  Args.ClaimAllArgs(options::OPT_no_canonical_prefixes);

  // f(no-)integated-cc1 is also used very early in main.
  Args.ClaimAllArgs(options::OPT_fintegrated_cc1);
  Args.ClaimAllArgs(options::OPT_fno_integrated_cc1);

  // Ignore -pipe.
  Args.ClaimAllArgs(options::OPT_pipe);

  // Extract -ccc args.
  //
  // FIXME: We need to figure out where this behavior should live. Most of it
  // should be outside in the client; the parts that aren't should have proper
  // options, either by introducing new ones or by overloading gcc ones like -V
  // or -b.
  CCCPrintPhases = Args.hasArg(options::OPT_ccc_print_phases);
  CCCPrintBindings = Args.hasArg(options::OPT_ccc_print_bindings);
  if (const Arg *A = Args.getLastArg(options::OPT_ccc_gcc_name))
    CCCGenericGCCName = A->getValue();

  // Process -fproc-stat-report options.
  if (const Arg *A = Args.getLastArg(options::OPT_fproc_stat_report_EQ)) {
    CCPrintProcessStats = true;
    CCPrintStatReportFilename = A->getValue();
  }
  if (Args.hasArg(options::OPT_fproc_stat_report))
    CCPrintProcessStats = true;

  // FIXME: TargetTriple is used by the target-prefixed calls to as/ld
  // and getToolChain is const.
  if (IsCLMode()) {
    // clang-cl targets MSVC-style Win32.
    llvm::Triple T(TargetTriple);
    T.setOS(llvm::Triple::Win32);
    T.setVendor(llvm::Triple::PC);
    T.setEnvironment(llvm::Triple::MSVC);
    T.setObjectFormat(llvm::Triple::COFF);
    if (Args.hasArg(options::OPT__SLASH_arm64EC))
      T.setArch(llvm::Triple::aarch64, llvm::Triple::AArch64SubArch_arm64ec);
    TargetTriple = T.str();
  } else if (IsDXCMode()) {
    // Build TargetTriple from target_profile option for clang-dxc.
    if (const Arg *A = Args.getLastArg(options::OPT_target_profile)) {
      StringRef TargetProfile = A->getValue();
      if (auto Triple =
              toolchains::HLSLToolChain::parseTargetProfile(TargetProfile))
        TargetTriple = *Triple;
      else
        Diag(diag::err_drv_invalid_directx_shader_module) << TargetProfile;

      A->claim();

      if (Args.hasArg(options::OPT_spirv)) {
        llvm::Triple T(TargetTriple);
        T.setArch(llvm::Triple::spirv);
        T.setOS(llvm::Triple::Vulkan);

        // Set specific Vulkan version if applicable.
        if (const Arg *A = Args.getLastArg(options::OPT_fspv_target_env_EQ)) {
          const llvm::StringSet<> ValidValues = {"vulkan1.2", "vulkan1.3"};
          if (ValidValues.contains(A->getValue())) {
            T.setOSName(A->getValue());
          } else {
            Diag(diag::err_drv_invalid_value)
                << A->getAsString(Args) << A->getValue();
          }
          A->claim();
        }

        TargetTriple = T.str();
      }
    } else {
      Diag(diag::err_drv_dxc_missing_target_profile);
    }
  }

  if (const Arg *A = Args.getLastArg(options::OPT_target))
    TargetTriple = A->getValue();
  if (const Arg *A = Args.getLastArg(options::OPT_ccc_install_dir))
    Dir = InstalledDir = A->getValue();
  for (const Arg *A : Args.filtered(options::OPT_B)) {
    A->claim();
    PrefixDirs.push_back(A->getValue(0));
  }
  if (std::optional<std::string> CompilerPathValue =
          llvm::sys::Process::GetEnv("COMPILER_PATH")) {
    StringRef CompilerPath = *CompilerPathValue;
    while (!CompilerPath.empty()) {
      std::pair<StringRef, StringRef> Split =
          CompilerPath.split(llvm::sys::EnvPathSeparator);
      PrefixDirs.push_back(std::string(Split.first));
      CompilerPath = Split.second;
    }
  }
  if (const Arg *A = Args.getLastArg(options::OPT__sysroot_EQ))
    SysRoot = A->getValue();
  if (const Arg *A = Args.getLastArg(options::OPT__dyld_prefix_EQ))
    DyldPrefix = A->getValue();

  if (const Arg *A = Args.getLastArg(options::OPT_resource_dir))
    ResourceDir = A->getValue();

  if (const Arg *A = Args.getLastArg(options::OPT_save_temps_EQ)) {
    SaveTemps = llvm::StringSwitch<SaveTempsMode>(A->getValue())
                    .Case("cwd", SaveTempsCwd)
                    .Case("obj", SaveTempsObj)
                    .Default(SaveTempsCwd);
  }

  if (Args.getLastArg(options::OPT_fsycl_dump_device_code_EQ))
    DumpDeviceCode = true;

  if (const Arg *A = Args.getLastArg(options::OPT_offload_host_only,
                                     options::OPT_offload_device_only,
                                     options::OPT_offload_host_device)) {
    if (A->getOption().matches(options::OPT_offload_host_only))
      Offload = OffloadHost;
    else if (A->getOption().matches(options::OPT_offload_device_only))
      Offload = OffloadDevice;
    else
      Offload = OffloadHostDevice;
  }

  setLTOMode(Args);

  // Process -fembed-bitcode= flags.
  if (Arg *A = Args.getLastArg(options::OPT_fembed_bitcode_EQ)) {
    StringRef Name = A->getValue();
    unsigned Model = llvm::StringSwitch<unsigned>(Name)
        .Case("off", EmbedNone)
        .Case("all", EmbedBitcode)
        .Case("bitcode", EmbedBitcode)
        .Case("marker", EmbedMarker)
        .Default(~0U);
    if (Model == ~0U) {
      Diags.Report(diag::err_drv_invalid_value) << A->getAsString(Args)
                                                << Name;
    } else
      BitcodeEmbed = static_cast<BitcodeEmbedMode>(Model);
  }

  // Remove existing compilation database so that each job can append to it.
  if (Arg *A = Args.getLastArg(options::OPT_MJ))
    llvm::sys::fs::remove(A->getValue());

  // Setting up the jobs for some precompile cases depends on whether we are
  // treating them as PCH, implicit modules or C++20 ones.
  // TODO: inferring the mode like this seems fragile (it meets the objective
  // of not requiring anything new for operation, however).
  const Arg *Std = Args.getLastArg(options::OPT_std_EQ);
  ModulesModeCXX20 =
      !Args.hasArg(options::OPT_fmodules) && Std &&
      (Std->containsValue("c++20") || Std->containsValue("c++2a") ||
       Std->containsValue("c++23") || Std->containsValue("c++2b") ||
       Std->containsValue("c++26") || Std->containsValue("c++2c") ||
       Std->containsValue("c++latest"));

  // Process -fmodule-header{=} flags.
  if (Arg *A = Args.getLastArg(options::OPT_fmodule_header_EQ,
                               options::OPT_fmodule_header)) {
    // These flags force C++20 handling of headers.
    ModulesModeCXX20 = true;
    if (A->getOption().matches(options::OPT_fmodule_header))
      CXX20HeaderType = HeaderMode_Default;
    else {
      StringRef ArgName = A->getValue();
      unsigned Kind = llvm::StringSwitch<unsigned>(ArgName)
                          .Case("user", HeaderMode_User)
                          .Case("system", HeaderMode_System)
                          .Default(~0U);
      if (Kind == ~0U) {
        Diags.Report(diag::err_drv_invalid_value)
            << A->getAsString(Args) << ArgName;
      } else
        CXX20HeaderType = static_cast<ModuleHeaderMode>(Kind);
    }
  }

  std::unique_ptr<llvm::opt::InputArgList> UArgs =
      std::make_unique<InputArgList>(std::move(Args));

  // Perform the default argument translations.
  DerivedArgList *TranslatedArgs = TranslateInputArgs(*UArgs);

  // Owned by the host.
  const ToolChain &TC = getToolChain(
      *UArgs, computeTargetTriple(*this, TargetTriple, *UArgs));

  // Check if the environment version is valid.
  llvm::Triple Triple = TC.getTriple();
  StringRef TripleVersionName = Triple.getEnvironmentVersionString();
  StringRef TripleObjectFormat =
      Triple.getObjectFormatTypeName(Triple.getObjectFormat());
  if (Triple.getEnvironmentVersion().empty() && TripleVersionName != "" &&
      TripleVersionName != TripleObjectFormat) {
    Diags.Report(diag::err_drv_triple_version_invalid)
        << TripleVersionName << TC.getTripleString();
    ContainsError = true;
  }

  // Report warning when arm64EC option is overridden by specified target
  if ((TC.getTriple().getArch() != llvm::Triple::aarch64 ||
       TC.getTriple().getSubArch() != llvm::Triple::AArch64SubArch_arm64ec) &&
      UArgs->hasArg(options::OPT__SLASH_arm64EC)) {
    getDiags().Report(clang::diag::warn_target_override_arm64ec)
        << TC.getTriple().str();
  }

  // A common user mistake is specifying a target of aarch64-none-eabi or
  // arm-none-elf whereas the correct names are aarch64-none-elf &
  // arm-none-eabi. Detect these cases and issue a warning.
  if (TC.getTriple().getOS() == llvm::Triple::UnknownOS &&
      TC.getTriple().getVendor() == llvm::Triple::UnknownVendor) {
    switch (TC.getTriple().getArch()) {
    case llvm::Triple::arm:
    case llvm::Triple::armeb:
    case llvm::Triple::thumb:
    case llvm::Triple::thumbeb:
      if (TC.getTriple().getEnvironmentName() == "elf") {
        Diag(diag::warn_target_unrecognized_env)
            << TargetTriple
            << (TC.getTriple().getArchName().str() + "-none-eabi");
      }
      break;
    case llvm::Triple::aarch64:
    case llvm::Triple::aarch64_be:
    case llvm::Triple::aarch64_32:
      if (TC.getTriple().getEnvironmentName().starts_with("eabi")) {
        Diag(diag::warn_target_unrecognized_env)
            << TargetTriple
            << (TC.getTriple().getArchName().str() + "-none-elf");
      }
      break;
    default:
      break;
    }
  }

  // The compilation takes ownership of Args.
  Compilation *C = new Compilation(*this, TC, UArgs.release(), TranslatedArgs,
                                   ContainsError);

  if (!HandleImmediateArgs(*C))
    return C;

  // Construct the list of inputs.
  InputList Inputs;
  BuildInputs(C->getDefaultToolChain(), *TranslatedArgs, Inputs);

  // Determine if there are any offload static libraries.
  if (checkForOffloadStaticLib(*C, *TranslatedArgs))
    setOffloadStaticLibSeen();

  // Check for any objects/archives that need to be compiled with the default
  // triple.
  if (checkForSYCLDefaultDevice(*C, *TranslatedArgs))
    setSYCLDefaultTriple(true);

  // Populate the tool chains for the offloading devices, if any.
  CreateOffloadingDeviceToolChains(*C, Inputs);

  // Use new offloading path for OpenMP.  This is disabled as the SYCL
  // offloading path is not properly setup to use the updated device linking
  // scheme.
  if ((C->isOffloadingHostKind(Action::OFK_OpenMP) &&
       TranslatedArgs->hasFlag(options::OPT_fopenmp_new_driver,
                               options::OPT_no_offload_new_driver, true)) ||
      TranslatedArgs->hasFlag(options::OPT_offload_new_driver,
                              options::OPT_no_offload_new_driver, false))
    setUseNewOffloadingDriver();

  // Determine FPGA emulation status.
  if (C->hasOffloadToolChain<Action::OFK_SYCL>()) {
    auto SYCLTCRange = C->getOffloadToolChains<Action::OFK_SYCL>();
    for (auto TI = SYCLTCRange.first, TE = SYCLTCRange.second; TI != TE; ++TI) {
      if (TI->second->getTriple().getSubArch() !=
          llvm::Triple::SPIRSubArch_fpga)
        continue;
      ArgStringList TargetArgs;
      const toolchains::SYCLToolChain *FPGATC =
          static_cast<const toolchains::SYCLToolChain *>(TI->second);
      FPGATC->TranslateBackendTargetArgs(FPGATC->getTriple(), *TranslatedArgs,
                                         TargetArgs);
      // By default, FPGAEmulationMode is true due to the fact that
      // an external option setting is required to target hardware.
      setOffloadCompileMode(FPGAEmulationMode);
      for (StringRef ArgString : TargetArgs) {
        if (ArgString.equals("-hardware") || ArgString.equals("-simulation")) {
          setOffloadCompileMode(FPGAHWMode);
          break;
        }
      }
      break;
    }
  }

  // Construct the list of abstract actions to perform for this compilation. On
  // MachO targets this uses the driver-driver and universal actions.
  if (TC.getTriple().isOSBinFormatMachO())
    BuildUniversalActions(*C, C->getDefaultToolChain(), Inputs);
  else
    BuildActions(*C, C->getArgs(), Inputs, C->getActions());

  if (CCCPrintPhases) {
    PrintActions(*C);
    return C;
  }

  BuildJobs(*C);

  return C;
}

static void printArgList(raw_ostream &OS, const llvm::opt::ArgList &Args) {
  llvm::opt::ArgStringList ASL;
  for (const auto *A : Args) {
    // Use user's original spelling of flags. For example, use
    // `/source-charset:utf-8` instead of `-finput-charset=utf-8` if the user
    // wrote the former.
    while (A->getAlias())
      A = A->getAlias();
    A->render(Args, ASL);
  }

  for (auto I = ASL.begin(), E = ASL.end(); I != E; ++I) {
    if (I != ASL.begin())
      OS << ' ';
    llvm::sys::printArg(OS, *I, true);
  }
  OS << '\n';
}

bool Driver::getCrashDiagnosticFile(StringRef ReproCrashFilename,
                                    SmallString<128> &CrashDiagDir) {
  using namespace llvm::sys;
  assert(llvm::Triple(llvm::sys::getProcessTriple()).isOSDarwin() &&
         "Only knows about .crash files on Darwin");

  // The .crash file can be found on at ~/Library/Logs/DiagnosticReports/
  // (or /Library/Logs/DiagnosticReports for root) and has the filename pattern
  // clang-<VERSION>_<YYYY-MM-DD-HHMMSS>_<hostname>.crash.
  path::home_directory(CrashDiagDir);
  if (CrashDiagDir.starts_with("/var/root"))
    CrashDiagDir = "/";
  path::append(CrashDiagDir, "Library/Logs/DiagnosticReports");
  int PID =
#if LLVM_ON_UNIX
      getpid();
#else
      0;
#endif
  std::error_code EC;
  fs::file_status FileStatus;
  TimePoint<> LastAccessTime;
  SmallString<128> CrashFilePath;
  // Lookup the .crash files and get the one generated by a subprocess spawned
  // by this driver invocation.
  for (fs::directory_iterator File(CrashDiagDir, EC), FileEnd;
       File != FileEnd && !EC; File.increment(EC)) {
    StringRef FileName = path::filename(File->path());
    if (!FileName.starts_with(Name))
      continue;
    if (fs::status(File->path(), FileStatus))
      continue;
    llvm::ErrorOr<std::unique_ptr<llvm::MemoryBuffer>> CrashFile =
        llvm::MemoryBuffer::getFile(File->path());
    if (!CrashFile)
      continue;
    // The first line should start with "Process:", otherwise this isn't a real
    // .crash file.
    StringRef Data = CrashFile.get()->getBuffer();
    if (!Data.starts_with("Process:"))
      continue;
    // Parse parent process pid line, e.g: "Parent Process: clang-4.0 [79141]"
    size_t ParentProcPos = Data.find("Parent Process:");
    if (ParentProcPos == StringRef::npos)
      continue;
    size_t LineEnd = Data.find_first_of("\n", ParentProcPos);
    if (LineEnd == StringRef::npos)
      continue;
    StringRef ParentProcess = Data.slice(ParentProcPos+15, LineEnd).trim();
    int OpenBracket = -1, CloseBracket = -1;
    for (size_t i = 0, e = ParentProcess.size(); i < e; ++i) {
      if (ParentProcess[i] == '[')
        OpenBracket = i;
      if (ParentProcess[i] == ']')
        CloseBracket = i;
    }
    // Extract the parent process PID from the .crash file and check whether
    // it matches this driver invocation pid.
    int CrashPID;
    if (OpenBracket < 0 || CloseBracket < 0 ||
        ParentProcess.slice(OpenBracket + 1, CloseBracket)
            .getAsInteger(10, CrashPID) || CrashPID != PID) {
      continue;
    }

    // Found a .crash file matching the driver pid. To avoid getting an older
    // and misleading crash file, continue looking for the most recent.
    // FIXME: the driver can dispatch multiple cc1 invocations, leading to
    // multiple crashes poiting to the same parent process. Since the driver
    // does not collect pid information for the dispatched invocation there's
    // currently no way to distinguish among them.
    const auto FileAccessTime = FileStatus.getLastModificationTime();
    if (FileAccessTime > LastAccessTime) {
      CrashFilePath.assign(File->path());
      LastAccessTime = FileAccessTime;
    }
  }

  // If found, copy it over to the location of other reproducer files.
  if (!CrashFilePath.empty()) {
    EC = fs::copy_file(CrashFilePath, ReproCrashFilename);
    if (EC)
      return false;
    return true;
  }

  return false;
}

static const char BugReporMsg[] =
    "\n********************\n\n"
    "PLEASE ATTACH THE FOLLOWING FILES TO THE BUG REPORT:\n"
    "Preprocessed source(s) and associated run script(s) are located at:";

// When clang crashes, produce diagnostic information including the fully
// preprocessed source file(s).  Request that the developer attach the
// diagnostic information to a bug report.
void Driver::generateCompilationDiagnostics(
    Compilation &C, const Command &FailingCommand,
    StringRef AdditionalInformation, CompilationDiagnosticReport *Report) {
  if (C.getArgs().hasArg(options::OPT_fno_crash_diagnostics))
    return;

  unsigned Level = 1;
  if (Arg *A = C.getArgs().getLastArg(options::OPT_fcrash_diagnostics_EQ)) {
    Level = llvm::StringSwitch<unsigned>(A->getValue())
                .Case("off", 0)
                .Case("compiler", 1)
                .Case("all", 2)
                .Default(1);
  }
  if (!Level)
    return;

  // Don't try to generate diagnostics for dsymutil jobs.
  if (FailingCommand.getCreator().isDsymutilJob())
    return;

  bool IsLLD = false;
  TempFileList SavedTemps;
  if (FailingCommand.getCreator().isLinkJob()) {
    C.getDefaultToolChain().GetLinkerPath(&IsLLD);
    if (!IsLLD || Level < 2)
      return;

    // If lld crashed, we will re-run the same command with the input it used
    // to have. In that case we should not remove temp files in
    // initCompilationForDiagnostics yet. They will be added back and removed
    // later.
    SavedTemps = std::move(C.getTempFiles());
    assert(!C.getTempFiles().size());
  }

  // Print the version of the compiler.
  PrintVersion(C, llvm::errs());

  // Suppress driver output and emit preprocessor output to temp file.
  CCGenDiagnostics = true;

  // Save the original job command(s).
  Command Cmd = FailingCommand;

  // Keep track of whether we produce any errors while trying to produce
  // preprocessed sources.
  DiagnosticErrorTrap Trap(Diags);

  // Suppress tool output.
  C.initCompilationForDiagnostics();

  // If lld failed, rerun it again with --reproduce.
  if (IsLLD) {
    const char *TmpName = CreateTempFile(C, "linker-crash", "tar");
    Command NewLLDInvocation = Cmd;
    llvm::opt::ArgStringList ArgList = NewLLDInvocation.getArguments();
    StringRef ReproduceOption =
        C.getDefaultToolChain().getTriple().isWindowsMSVCEnvironment()
            ? "/reproduce:"
            : "--reproduce=";
    ArgList.push_back(Saver.save(Twine(ReproduceOption) + TmpName).data());
    NewLLDInvocation.replaceArguments(std::move(ArgList));

    // Redirect stdout/stderr to /dev/null.
    NewLLDInvocation.Execute({std::nullopt, {""}, {""}}, nullptr, nullptr);
    Diag(clang::diag::note_drv_command_failed_diag_msg) << BugReporMsg;
    Diag(clang::diag::note_drv_command_failed_diag_msg) << TmpName;
    Diag(clang::diag::note_drv_command_failed_diag_msg)
        << "\n\n********************";
    if (Report)
      Report->TemporaryFiles.push_back(TmpName);
    return;
  }

  // Construct the list of inputs.
  InputList Inputs;
  BuildInputs(C.getDefaultToolChain(), C.getArgs(), Inputs);

  for (InputList::iterator it = Inputs.begin(), ie = Inputs.end(); it != ie;) {
    bool IgnoreInput = false;

    // Ignore input from stdin or any inputs that cannot be preprocessed.
    // Check type first as not all linker inputs have a value.
    if (types::getPreprocessedType(it->first) == types::TY_INVALID) {
      IgnoreInput = true;
    } else if (!strcmp(it->second->getValue(), "-")) {
      Diag(clang::diag::note_drv_command_failed_diag_msg)
          << "Error generating preprocessed source(s) - "
             "ignoring input from stdin.";
      IgnoreInput = true;
    }

    if (IgnoreInput) {
      it = Inputs.erase(it);
      ie = Inputs.end();
    } else {
      ++it;
    }
  }

  if (Inputs.empty()) {
    Diag(clang::diag::note_drv_command_failed_diag_msg)
        << "Error generating preprocessed source(s) - "
           "no preprocessable inputs.";
    return;
  }

  // Don't attempt to generate preprocessed files if multiple -arch options are
  // used, unless they're all duplicates.
  llvm::StringSet<> ArchNames;
  for (const Arg *A : C.getArgs()) {
    if (A->getOption().matches(options::OPT_arch)) {
      StringRef ArchName = A->getValue();
      ArchNames.insert(ArchName);
    }
  }
  if (ArchNames.size() > 1) {
    Diag(clang::diag::note_drv_command_failed_diag_msg)
        << "Error generating preprocessed source(s) - cannot generate "
           "preprocessed source with multiple -arch options.";
    return;
  }

  // Construct the list of abstract actions to perform for this compilation. On
  // Darwin OSes this uses the driver-driver and builds universal actions.
  const ToolChain &TC = C.getDefaultToolChain();
  if (TC.getTriple().isOSBinFormatMachO())
    BuildUniversalActions(C, TC, Inputs);
  else
    BuildActions(C, C.getArgs(), Inputs, C.getActions());

  BuildJobs(C);

  // If there were errors building the compilation, quit now.
  if (Trap.hasErrorOccurred()) {
    Diag(clang::diag::note_drv_command_failed_diag_msg)
        << "Error generating preprocessed source(s).";
    return;
  }

  // Generate preprocessed output.
  SmallVector<std::pair<int, const Command *>, 4> FailingCommands;
  C.ExecuteJobs(C.getJobs(), FailingCommands);

  // If any of the preprocessing commands failed, clean up and exit.
  if (!FailingCommands.empty()) {
    Diag(clang::diag::note_drv_command_failed_diag_msg)
        << "Error generating preprocessed source(s).";
    return;
  }

  const TempFileList &TempFiles = C.getTempFiles();
  if (TempFiles.empty()) {
    Diag(clang::diag::note_drv_command_failed_diag_msg)
        << "Error generating preprocessed source(s).";
    return;
  }

  Diag(clang::diag::note_drv_command_failed_diag_msg) << BugReporMsg;

  SmallString<128> VFS;
  SmallString<128> ReproCrashFilename;
  for (auto &TempFile : TempFiles) {
    Diag(clang::diag::note_drv_command_failed_diag_msg) << TempFile.first;
    if (Report)
      Report->TemporaryFiles.push_back(TempFile.first);
    if (ReproCrashFilename.empty()) {
      ReproCrashFilename = TempFile.first;
      llvm::sys::path::replace_extension(ReproCrashFilename, ".crash");
    }
    if (StringRef(TempFile.first).ends_with(".cache")) {
      // In some cases (modules) we'll dump extra data to help with reproducing
      // the crash into a directory next to the output.
      VFS = llvm::sys::path::filename(TempFile.first);
      llvm::sys::path::append(VFS, "vfs", "vfs.yaml");
    }
  }

  for (auto &TempFile : SavedTemps)
    C.addTempFile(TempFile.first);

  // Assume associated files are based off of the first temporary file.
  CrashReportInfo CrashInfo(TempFiles[0].first, VFS);

  llvm::SmallString<128> Script(CrashInfo.Filename);
  llvm::sys::path::replace_extension(Script, "sh");
  std::error_code EC;
  llvm::raw_fd_ostream ScriptOS(Script, EC, llvm::sys::fs::CD_CreateNew,
                                llvm::sys::fs::FA_Write,
                                llvm::sys::fs::OF_Text);
  if (EC) {
    Diag(clang::diag::note_drv_command_failed_diag_msg)
        << "Error generating run script: " << Script << " " << EC.message();
  } else {
    ScriptOS << "# Crash reproducer for " << getClangFullVersion() << "\n"
             << "# Driver args: ";
    printArgList(ScriptOS, C.getInputArgs());
    ScriptOS << "# Original command: ";
    Cmd.Print(ScriptOS, "\n", /*Quote=*/true);
    Cmd.Print(ScriptOS, "\n", /*Quote=*/true, &CrashInfo);
    if (!AdditionalInformation.empty())
      ScriptOS << "\n# Additional information: " << AdditionalInformation
               << "\n";
    if (Report)
      Report->TemporaryFiles.push_back(std::string(Script));
    Diag(clang::diag::note_drv_command_failed_diag_msg) << Script;
  }

  // On darwin, provide information about the .crash diagnostic report.
  if (llvm::Triple(llvm::sys::getProcessTriple()).isOSDarwin()) {
    SmallString<128> CrashDiagDir;
    if (getCrashDiagnosticFile(ReproCrashFilename, CrashDiagDir)) {
      Diag(clang::diag::note_drv_command_failed_diag_msg)
          << ReproCrashFilename.str();
    } else { // Suggest a directory for the user to look for .crash files.
      llvm::sys::path::append(CrashDiagDir, Name);
      CrashDiagDir += "_<YYYY-MM-DD-HHMMSS>_<hostname>.crash";
      Diag(clang::diag::note_drv_command_failed_diag_msg)
          << "Crash backtrace is located in";
      Diag(clang::diag::note_drv_command_failed_diag_msg)
          << CrashDiagDir.str();
      Diag(clang::diag::note_drv_command_failed_diag_msg)
          << "(choose the .crash file that corresponds to your crash)";
    }
  }

  Diag(clang::diag::note_drv_command_failed_diag_msg)
      << "\n\n********************";
}

void Driver::setUpResponseFiles(Compilation &C, Command &Cmd) {
  // Since commandLineFitsWithinSystemLimits() may underestimate system's
  // capacity if the tool does not support response files, there is a chance/
  // that things will just work without a response file, so we silently just
  // skip it.
  if (Cmd.getResponseFileSupport().ResponseKind ==
          ResponseFileSupport::RF_None ||
      llvm::sys::commandLineFitsWithinSystemLimits(Cmd.getExecutable(),
                                                   Cmd.getArguments()))
    return;

  std::string TmpName = GetTemporaryPath("response", "txt");
  Cmd.setResponseFile(C.addTempFile(C.getArgs().MakeArgString(TmpName)));
}

int Driver::ExecuteCompilation(
    Compilation &C,
    SmallVectorImpl<std::pair<int, const Command *>> &FailingCommands) {
  if (C.getArgs().hasArg(options::OPT_fdriver_only)) {
    if (C.getArgs().hasArg(options::OPT_v))
      C.getJobs().Print(llvm::errs(), "\n", true);

    C.ExecuteJobs(C.getJobs(), FailingCommands, /*LogOnly=*/true);

    // If there were errors building the compilation, quit now.
    if (!FailingCommands.empty() || Diags.hasErrorOccurred())
      return 1;

    return 0;
  }

  // Just print if -### was present.
  if (C.getArgs().hasArg(options::OPT__HASH_HASH_HASH)) {
    C.getJobs().Print(llvm::errs(), "\n", true);
    return Diags.hasErrorOccurred() ? 1 : 0;
  }

  // If there were errors building the compilation, quit now.
  if (Diags.hasErrorOccurred())
    return 1;

  // Set up response file names for each command, if necessary.
  for (auto &Job : C.getJobs())
    setUpResponseFiles(C, Job);

  C.ExecuteJobs(C.getJobs(), FailingCommands);

  // If the command succeeded, we are done.
  if (FailingCommands.empty())
    return 0;

  // Otherwise, remove result files and print extra information about abnormal
  // failures.
  int Res = 0;
  for (const auto &CmdPair : FailingCommands) {
    int CommandRes = CmdPair.first;
    const Command *FailingCommand = CmdPair.second;

    // Remove result files if we're not saving temps.
    if (!isSaveTempsEnabled()) {
      const JobAction *JA = cast<JobAction>(&FailingCommand->getSource());
      C.CleanupFileMap(C.getResultFiles(), JA, true);

      // Failure result files are valid unless we crashed.
      if (CommandRes < 0)
        C.CleanupFileMap(C.getFailureResultFiles(), JA, true);
    }

    // llvm/lib/Support/*/Signals.inc will exit with a special return code
    // for SIGPIPE. Do not print diagnostics for this case.
    if (CommandRes == EX_IOERR) {
      Res = CommandRes;
      continue;
    }

    // Print extra information about abnormal failures, if possible.
    //
    // This is ad-hoc, but we don't want to be excessively noisy. If the result
    // status was 1, assume the command failed normally. In particular, if it
    // was the compiler then assume it gave a reasonable error code. Failures
    // in other tools are less common, and they generally have worse
    // diagnostics, so always print the diagnostic there.
    const Tool &FailingTool = FailingCommand->getCreator();

    if (!FailingTool.hasGoodDiagnostics() || CommandRes != 1) {
      // FIXME: See FIXME above regarding result code interpretation.
      if (CommandRes < 0)
        Diag(clang::diag::err_drv_command_signalled)
            << FailingTool.getShortName();
      else
        Diag(clang::diag::err_drv_command_failed)
            << FailingTool.getShortName() << CommandRes;
    }

    auto CustomDiag = FailingCommand->getDiagForErrorCode(CommandRes);
    if (!CustomDiag.empty())
      Diag(clang::diag::note_drv_command_failed_diag_msg) << CustomDiag;
  }
  return Res;
}

void Driver::PrintHelp(bool ShowHidden) const {
  llvm::opt::Visibility VisibilityMask = getOptionVisibilityMask();

  std::string Usage = llvm::formatv("{0} [options] file...", Name).str();
  getOpts().printHelp(llvm::outs(), Usage.c_str(), DriverTitle.c_str(),
                      ShowHidden, /*ShowAllAliases=*/false,
                      VisibilityMask);
}

llvm::Triple Driver::MakeSYCLDeviceTriple(StringRef TargetArch) const {
  SmallVector<StringRef, 5> SYCLAlias = {"spir", "spir64", "spir64_fpga",
                                         "spir64_x86_64", "spir64_gen"};
  if (std::find(SYCLAlias.begin(), SYCLAlias.end(), TargetArch) !=
      SYCLAlias.end()) {
    llvm::Triple TT;
    TT.setArchName(TargetArch);
    TT.setVendor(llvm::Triple::UnknownVendor);
    TT.setOS(llvm::Triple::UnknownOS);
    return TT;
  }
  return llvm::Triple(TargetArch);
}

// Print the help from any of the given tools which are used for AOT
// compilation for SYCL
void Driver::PrintSYCLToolHelp(const Compilation &C) const {
  SmallVector<std::tuple<llvm::Triple, StringRef, StringRef, StringRef>, 4>
      HelpArgs;
  // Populate the vector with the tools and help options
  if (Arg *A = C.getArgs().getLastArg(options::OPT_fsycl_help_EQ)) {
    StringRef AV(A->getValue());
    llvm::Triple T;
    if (AV == "gen" || AV == "all")
      HelpArgs.push_back(std::make_tuple(MakeSYCLDeviceTriple("spir64_gen"),
                                         "ocloc", "--help", ""));
    if (AV == "fpga" || AV == "all")
      HelpArgs.push_back(std::make_tuple(MakeSYCLDeviceTriple("spir64_fpga"),
                                         "aoc", "-help", "-sycl"));
    if (AV == "x86_64" || AV == "all")
      HelpArgs.push_back(std::make_tuple(MakeSYCLDeviceTriple("spir64_x86_64"),
                                         "opencl-aot", "--help", ""));
    if (HelpArgs.empty()) {
      C.getDriver().Diag(diag::err_drv_unsupported_option_argument)
                         << A->getSpelling() << AV;
      return;
    }
  }

  // Go through the args and emit the help information for each.
  for (auto &HA : HelpArgs) {
    llvm::outs() << "Emitting help information for " << std::get<1>(HA) << '\n'
        << "Use triple of '" << std::get<0>(HA).normalize() <<
        "' to enable ahead of time compilation\n";
    // Flush out the buffer before calling the external tool.
    llvm::outs().flush();
    std::vector<StringRef> ToolArgs = {std::get<1>(HA), std::get<2>(HA),
                                       std::get<3>(HA)};
    SmallString<128> ExecPath(
        C.getDefaultToolChain().GetProgramPath(std::get<1>(HA).data()));
    // do not run the tools with -###.
    if (C.getArgs().hasArg(options::OPT__HASH_HASH_HASH)) {
      llvm::errs() << "\"" << ExecPath << "\" \"" << ToolArgs[1] << "\"";
      if (!ToolArgs[2].empty())
        llvm::errs() << " \"" << ToolArgs[2] << "\"";
      llvm::errs() << "\n";
      continue;
    }
    auto ToolBinary = llvm::sys::findProgramByName(ExecPath);
    if (ToolBinary.getError()) {
      C.getDriver().Diag(diag::err_drv_command_failure) << ExecPath;
      continue;
    }
    // Run the Tool.
    llvm::sys::ExecuteAndWait(ToolBinary.get(), ToolArgs);
  }
}

void Driver::PrintVersion(const Compilation &C, raw_ostream &OS) const {
  if (IsFlangMode()) {
    OS << getClangToolFullVersion("flang-new") << '\n';
  } else {
    // FIXME: The following handlers should use a callback mechanism, we don't
    // know what the client would like to do.
    OS << getClangFullVersion() << '\n';
  }
  const ToolChain &TC = C.getDefaultToolChain();
  OS << "Target: " << TC.getTripleString() << '\n';

  // Print the threading model.
  if (Arg *A = C.getArgs().getLastArg(options::OPT_mthread_model)) {
    // Don't print if the ToolChain would have barfed on it already
    if (TC.isThreadModelSupported(A->getValue()))
      OS << "Thread model: " << A->getValue();
  } else
    OS << "Thread model: " << TC.getThreadModel();
  OS << '\n';

  // Print out the install directory.
  OS << "InstalledDir: " << InstalledDir << '\n';

  // If configuration files were used, print their paths.
  for (auto ConfigFile : ConfigFiles)
    OS << "Configuration file: " << ConfigFile << '\n';
}

/// PrintDiagnosticCategories - Implement the --print-diagnostic-categories
/// option.
static void PrintDiagnosticCategories(raw_ostream &OS) {
  // Skip the empty category.
  for (unsigned i = 1, max = DiagnosticIDs::getNumberOfCategories(); i != max;
       ++i)
    OS << i << ',' << DiagnosticIDs::getCategoryNameFromID(i) << '\n';
}

void Driver::HandleAutocompletions(StringRef PassedFlags) const {
  if (PassedFlags == "")
    return;
  // Print out all options that start with a given argument. This is used for
  // shell autocompletion.
  std::vector<std::string> SuggestedCompletions;
  std::vector<std::string> Flags;

  llvm::opt::Visibility VisibilityMask(options::ClangOption);

  // Make sure that Flang-only options don't pollute the Clang output
  // TODO: Make sure that Clang-only options don't pollute Flang output
  if (IsFlangMode())
    VisibilityMask = llvm::opt::Visibility(options::FlangOption);

  // Distinguish "--autocomplete=-someflag" and "--autocomplete=-someflag,"
  // because the latter indicates that the user put space before pushing tab
  // which should end up in a file completion.
  const bool HasSpace = PassedFlags.ends_with(",");

  // Parse PassedFlags by "," as all the command-line flags are passed to this
  // function separated by ","
  StringRef TargetFlags = PassedFlags;
  while (TargetFlags != "") {
    StringRef CurFlag;
    std::tie(CurFlag, TargetFlags) = TargetFlags.split(",");
    Flags.push_back(std::string(CurFlag));
  }

  // We want to show cc1-only options only when clang is invoked with -cc1 or
  // -Xclang.
  if (llvm::is_contained(Flags, "-Xclang") || llvm::is_contained(Flags, "-cc1"))
    VisibilityMask = llvm::opt::Visibility(options::CC1Option);

  const llvm::opt::OptTable &Opts = getOpts();
  StringRef Cur;
  Cur = Flags.at(Flags.size() - 1);
  StringRef Prev;
  if (Flags.size() >= 2) {
    Prev = Flags.at(Flags.size() - 2);
    SuggestedCompletions = Opts.suggestValueCompletions(Prev, Cur);
  }

  if (SuggestedCompletions.empty())
    SuggestedCompletions = Opts.suggestValueCompletions(Cur, "");

  // If Flags were empty, it means the user typed `clang [tab]` where we should
  // list all possible flags. If there was no value completion and the user
  // pressed tab after a space, we should fall back to a file completion.
  // We're printing a newline to be consistent with what we print at the end of
  // this function.
  if (SuggestedCompletions.empty() && HasSpace && !Flags.empty()) {
    llvm::outs() << '\n';
    return;
  }

  // When flag ends with '=' and there was no value completion, return empty
  // string and fall back to the file autocompletion.
  if (SuggestedCompletions.empty() && !Cur.ends_with("=")) {
    // If the flag is in the form of "--autocomplete=-foo",
    // we were requested to print out all option names that start with "-foo".
    // For example, "--autocomplete=-fsyn" is expanded to "-fsyntax-only".
    SuggestedCompletions = Opts.findByPrefix(
        Cur, VisibilityMask,
        /*DisableFlags=*/options::Unsupported | options::Ignored);

    // We have to query the -W flags manually as they're not in the OptTable.
    // TODO: Find a good way to add them to OptTable instead and them remove
    // this code.
    for (StringRef S : DiagnosticIDs::getDiagnosticFlags())
      if (S.starts_with(Cur))
        SuggestedCompletions.push_back(std::string(S));
  }

  // Sort the autocomplete candidates so that shells print them out in a
  // deterministic order. We could sort in any way, but we chose
  // case-insensitive sorting for consistency with the -help option
  // which prints out options in the case-insensitive alphabetical order.
  llvm::sort(SuggestedCompletions, [](StringRef A, StringRef B) {
    if (int X = A.compare_insensitive(B))
      return X < 0;
    return A.compare(B) > 0;
  });

  llvm::outs() << llvm::join(SuggestedCompletions, "\n") << '\n';
}

bool Driver::HandleImmediateArgs(const Compilation &C) {
  // The order these options are handled in gcc is all over the place, but we
  // don't expect inconsistencies w.r.t. that to matter in practice.

  if (C.getArgs().hasArg(options::OPT_dumpmachine)) {
    llvm::outs() << C.getDefaultToolChain().getTripleString() << '\n';
    return false;
  }

  if (C.getArgs().hasArg(options::OPT_dumpversion)) {
    // Since -dumpversion is only implemented for pedantic GCC compatibility, we
    // return an answer which matches our definition of __VERSION__.
    llvm::outs() << CLANG_VERSION_STRING << "\n";
    return false;
  }

  if (C.getArgs().hasArg(options::OPT__print_diagnostic_categories)) {
    PrintDiagnosticCategories(llvm::outs());
    return false;
  }

  if (C.getArgs().hasArg(options::OPT_help) ||
      C.getArgs().hasArg(options::OPT__help_hidden)) {
    PrintHelp(C.getArgs().hasArg(options::OPT__help_hidden));
    return false;
  }

  if (C.getArgs().hasArg(options::OPT_fsycl_help_EQ)) {
    PrintSYCLToolHelp(C);
    return false;
  }

  if (C.getArgs().hasArg(options::OPT__version)) {
    // Follow gcc behavior and use stdout for --version and stderr for -v.
    PrintVersion(C, llvm::outs());
    return false;
  }

  if (C.getArgs().hasArg(options::OPT_v) ||
      C.getArgs().hasArg(options::OPT__HASH_HASH_HASH) ||
      C.getArgs().hasArg(options::OPT_print_supported_cpus) ||
      C.getArgs().hasArg(options::OPT_print_supported_extensions)) {
    PrintVersion(C, llvm::errs());
    SuppressMissingInputWarning = true;
  }

  if (C.getArgs().hasArg(options::OPT_v)) {
    if (!SystemConfigDir.empty())
      llvm::errs() << "System configuration file directory: "
                   << SystemConfigDir << "\n";
    if (!UserConfigDir.empty())
      llvm::errs() << "User configuration file directory: "
                   << UserConfigDir << "\n";
  }

  const ToolChain &TC = C.getDefaultToolChain();

  if (C.getArgs().hasArg(options::OPT_v))
    TC.printVerboseInfo(llvm::errs());

  if (C.getArgs().hasArg(options::OPT_print_resource_dir)) {
    llvm::outs() << ResourceDir << '\n';
    return false;
  }

  if (C.getArgs().hasArg(options::OPT_print_search_dirs)) {
    llvm::outs() << "programs: =";
    bool separator = false;
    // Print -B and COMPILER_PATH.
    for (const std::string &Path : PrefixDirs) {
      if (separator)
        llvm::outs() << llvm::sys::EnvPathSeparator;
      llvm::outs() << Path;
      separator = true;
    }
    for (const std::string &Path : TC.getProgramPaths()) {
      if (separator)
        llvm::outs() << llvm::sys::EnvPathSeparator;
      llvm::outs() << Path;
      separator = true;
    }
    llvm::outs() << "\n";
    llvm::outs() << "libraries: =" << ResourceDir;

    StringRef sysroot = C.getSysRoot();

    for (const std::string &Path : TC.getFilePaths()) {
      // Always print a separator. ResourceDir was the first item shown.
      llvm::outs() << llvm::sys::EnvPathSeparator;
      // Interpretation of leading '=' is needed only for NetBSD.
      if (Path[0] == '=')
        llvm::outs() << sysroot << Path.substr(1);
      else
        llvm::outs() << Path;
    }
    llvm::outs() << "\n";
    return false;
  }

  if (C.getArgs().hasArg(options::OPT_print_runtime_dir)) {
    if (std::optional<std::string> RuntimePath = TC.getRuntimePath())
      llvm::outs() << *RuntimePath << '\n';
    else
      llvm::outs() << TC.getCompilerRTPath() << '\n';
    return false;
  }

  if (C.getArgs().hasArg(options::OPT_print_diagnostic_options)) {
    std::vector<std::string> Flags = DiagnosticIDs::getDiagnosticFlags();
    for (std::size_t I = 0; I != Flags.size(); I += 2)
      llvm::outs() << "  " << Flags[I] << "\n  " << Flags[I + 1] << "\n\n";
    return false;
  }

  // FIXME: The following handlers should use a callback mechanism, we don't
  // know what the client would like to do.
  if (Arg *A = C.getArgs().getLastArg(options::OPT_print_file_name_EQ)) {
    llvm::outs() << GetFilePath(A->getValue(), TC) << "\n";
    return false;
  }

  if (Arg *A = C.getArgs().getLastArg(options::OPT_print_prog_name_EQ)) {
    StringRef ProgName = A->getValue();

    // Null program name cannot have a path.
    if (! ProgName.empty())
      llvm::outs() << GetProgramPath(ProgName, TC);

    llvm::outs() << "\n";
    return false;
  }

  if (Arg *A = C.getArgs().getLastArg(options::OPT_autocomplete)) {
    StringRef PassedFlags = A->getValue();
    HandleAutocompletions(PassedFlags);
    return false;
  }

  if (C.getArgs().hasArg(options::OPT_print_libgcc_file_name)) {
    ToolChain::RuntimeLibType RLT = TC.GetRuntimeLibType(C.getArgs());
    const llvm::Triple Triple(TC.ComputeEffectiveClangTriple(C.getArgs()));
    RegisterEffectiveTriple TripleRAII(TC, Triple);
    switch (RLT) {
    case ToolChain::RLT_CompilerRT:
      llvm::outs() << TC.getCompilerRT(C.getArgs(), "builtins") << "\n";
      break;
    case ToolChain::RLT_Libgcc:
      llvm::outs() << GetFilePath("libgcc.a", TC) << "\n";
      break;
    }
    return false;
  }

  if (C.getArgs().hasArg(options::OPT_print_multi_lib)) {
    for (const Multilib &Multilib : TC.getMultilibs())
      llvm::outs() << Multilib << "\n";
    return false;
  }

  if (C.getArgs().hasArg(options::OPT_print_multi_flags)) {
    Multilib::flags_list ArgFlags = TC.getMultilibFlags(C.getArgs());
    llvm::StringSet<> ExpandedFlags = TC.getMultilibs().expandFlags(ArgFlags);
    std::set<llvm::StringRef> SortedFlags;
    for (const auto &FlagEntry : ExpandedFlags)
      SortedFlags.insert(FlagEntry.getKey());
    for (auto Flag : SortedFlags)
      llvm::outs() << Flag << '\n';
    return false;
  }

  if (C.getArgs().hasArg(options::OPT_print_multi_directory)) {
    for (const Multilib &Multilib : TC.getSelectedMultilibs()) {
      if (Multilib.gccSuffix().empty())
        llvm::outs() << ".\n";
      else {
        StringRef Suffix(Multilib.gccSuffix());
        assert(Suffix.front() == '/');
        llvm::outs() << Suffix.substr(1) << "\n";
      }
    }
    return false;
  }

  if (C.getArgs().hasArg(options::OPT_print_target_triple)) {
    llvm::outs() << TC.getTripleString() << "\n";
    return false;
  }

  if (C.getArgs().hasArg(options::OPT_print_effective_triple)) {
    const llvm::Triple Triple(TC.ComputeEffectiveClangTriple(C.getArgs()));
    llvm::outs() << Triple.getTriple() << "\n";
    return false;
  }

  if (C.getArgs().hasArg(options::OPT_print_targets)) {
    llvm::TargetRegistry::printRegisteredTargetsForVersion(llvm::outs());
    return false;
  }

  return true;
}

enum {
  TopLevelAction = 0,
  HeadSibAction = 1,
  OtherSibAction = 2,
};

// Display an action graph human-readably.  Action A is the "sink" node
// and latest-occuring action. Traversal is in pre-order, visiting the
// inputs to each action before printing the action itself.
static unsigned PrintActions1(const Compilation &C, Action *A,
                              std::map<Action *, unsigned> &Ids,
                              Twine Indent = {}, int Kind = TopLevelAction) {
  if (Ids.count(A)) // A was already visited.
    return Ids[A];

  std::string str;
  llvm::raw_string_ostream os(str);

  auto getSibIndent = [](int K) -> Twine {
    return (K == HeadSibAction) ? "   " : (K == OtherSibAction) ? "|  " : "";
  };

  Twine SibIndent = Indent + getSibIndent(Kind);
  int SibKind = HeadSibAction;
  os << Action::getClassName(A->getKind()) << ", ";
  if (InputAction *IA = dyn_cast<InputAction>(A)) {
    os << "\"" << IA->getInputArg().getValue() << "\"";
  } else if (BindArchAction *BIA = dyn_cast<BindArchAction>(A)) {
    os << '"' << BIA->getArchName() << '"' << ", {"
       << PrintActions1(C, *BIA->input_begin(), Ids, SibIndent, SibKind) << "}";
  } else if (OffloadAction *OA = dyn_cast<OffloadAction>(A)) {
    bool IsFirst = true;
    OA->doOnEachDependence(
        [&](Action *A, const ToolChain *TC, const char *BoundArch) {
          assert(TC && "Unknown host toolchain");
          // E.g. for two CUDA device dependences whose bound arch is sm_20 and
          // sm_35 this will generate:
          // "cuda-device" (nvptx64-nvidia-cuda:sm_20) {#ID}, "cuda-device"
          // (nvptx64-nvidia-cuda:sm_35) {#ID}
          if (!IsFirst)
            os << ", ";
          os << '"';
          os << A->getOffloadingKindPrefix();
          os << " (";
          os << TC->getTriple().normalize();
          if (BoundArch)
            os << ":" << BoundArch;
          os << ")";
          os << '"';
          os << " {" << PrintActions1(C, A, Ids, SibIndent, SibKind) << "}";
          IsFirst = false;
          SibKind = OtherSibAction;
        });
  } else {
    const ActionList *AL = &A->getInputs();

    if (AL->size()) {
      const char *Prefix = "{";
      for (Action *PreRequisite : *AL) {
        os << Prefix << PrintActions1(C, PreRequisite, Ids, SibIndent, SibKind);
        Prefix = ", ";
        SibKind = OtherSibAction;
      }
      os << "}";
    } else
      os << "{}";
  }

  // Append offload info for all options other than the offloading action
  // itself (e.g. (cuda-device, sm_20) or (cuda-host)).
  std::string offload_str;
  llvm::raw_string_ostream offload_os(offload_str);
  if (!isa<OffloadAction>(A)) {
    auto S = A->getOffloadingKindPrefix();
    if (!S.empty()) {
      offload_os << ", (" << S;
      if (A->getOffloadingArch())
        offload_os << ", " << A->getOffloadingArch();
      offload_os << ")";
    }
  }

  auto getSelfIndent = [](int K) -> Twine {
    return (K == HeadSibAction) ? "+- " : (K == OtherSibAction) ? "|- " : "";
  };

  unsigned Id = Ids.size();
  Ids[A] = Id;
  llvm::errs() << Indent + getSelfIndent(Kind) << Id << ": " << os.str() << ", "
               << types::getTypeName(A->getType()) << offload_os.str() << "\n";

  return Id;
}

// Print the action graphs in a compilation C.
// For example "clang -c file1.c file2.c" is composed of two subgraphs.
void Driver::PrintActions(const Compilation &C) const {
  std::map<Action *, unsigned> Ids;
  for (Action *A : C.getActions())
    PrintActions1(C, A, Ids);
}

/// Check whether the given input tree contains any compilation or
/// assembly actions.
static bool ContainsCompileOrAssembleAction(const Action *A) {
  if (isa<CompileJobAction>(A) || isa<BackendJobAction>(A) ||
      isa<AssembleJobAction>(A))
    return true;

  return llvm::any_of(A->inputs(), ContainsCompileOrAssembleAction);
}

void Driver::BuildUniversalActions(Compilation &C, const ToolChain &TC,
                                   const InputList &BAInputs) const {
  DerivedArgList &Args = C.getArgs();
  ActionList &Actions = C.getActions();
  llvm::PrettyStackTraceString CrashInfo("Building universal build actions");
  // Collect the list of architectures. Duplicates are allowed, but should only
  // be handled once (in the order seen).
  llvm::StringSet<> ArchNames;
  SmallVector<const char *, 4> Archs;
  for (Arg *A : Args) {
    if (A->getOption().matches(options::OPT_arch)) {
      // Validate the option here; we don't save the type here because its
      // particular spelling may participate in other driver choices.
      llvm::Triple::ArchType Arch =
          tools::darwin::getArchTypeForMachOArchName(A->getValue());
      if (Arch == llvm::Triple::UnknownArch) {
        Diag(clang::diag::err_drv_invalid_arch_name) << A->getAsString(Args);
        continue;
      }

      A->claim();
      if (ArchNames.insert(A->getValue()).second)
        Archs.push_back(A->getValue());
    }
  }

  // When there is no explicit arch for this platform, make sure we still bind
  // the architecture (to the default) so that -Xarch_ is handled correctly.
  if (!Archs.size())
    Archs.push_back(Args.MakeArgString(TC.getDefaultUniversalArchName()));

  ActionList SingleActions;
  BuildActions(C, Args, BAInputs, SingleActions);

  // Add in arch bindings for every top level action, as well as lipo and
  // dsymutil steps if needed.
  for (Action* Act : SingleActions) {
    // Make sure we can lipo this kind of output. If not (and it is an actual
    // output) then we disallow, since we can't create an output file with the
    // right name without overwriting it. We could remove this oddity by just
    // changing the output names to include the arch, which would also fix
    // -save-temps. Compatibility wins for now.

    if (Archs.size() > 1 && !types::canLipoType(Act->getType()))
      Diag(clang::diag::err_drv_invalid_output_with_multiple_archs)
          << types::getTypeName(Act->getType());

    ActionList Inputs;
    for (unsigned i = 0, e = Archs.size(); i != e; ++i)
      Inputs.push_back(C.MakeAction<BindArchAction>(Act, Archs[i]));

    // Lipo if necessary, we do it this way because we need to set the arch flag
    // so that -Xarch_ gets overwritten.
    if (Inputs.size() == 1 || Act->getType() == types::TY_Nothing)
      Actions.append(Inputs.begin(), Inputs.end());
    else
      Actions.push_back(C.MakeAction<LipoJobAction>(Inputs, Act->getType()));

    // Handle debug info queries.
    Arg *A = Args.getLastArg(options::OPT_g_Group);
    bool enablesDebugInfo = A && !A->getOption().matches(options::OPT_g0) &&
                            !A->getOption().matches(options::OPT_gstabs);
    if ((enablesDebugInfo || willEmitRemarks(Args)) &&
        ContainsCompileOrAssembleAction(Actions.back())) {

      // Add a 'dsymutil' step if necessary, when debug info is enabled and we
      // have a compile input. We need to run 'dsymutil' ourselves in such cases
      // because the debug info will refer to a temporary object file which
      // will be removed at the end of the compilation process.
      if (Act->getType() == types::TY_Image) {
        ActionList Inputs;
        Inputs.push_back(Actions.back());
        Actions.pop_back();
        Actions.push_back(
            C.MakeAction<DsymutilJobAction>(Inputs, types::TY_dSYM));
      }

      // Verify the debug info output.
      if (Args.hasArg(options::OPT_verify_debug_info)) {
        Action* LastAction = Actions.back();
        Actions.pop_back();
        Actions.push_back(C.MakeAction<VerifyDebugInfoJobAction>(
            LastAction, types::TY_Nothing));
      }
    }
  }
}

bool Driver::DiagnoseInputExistence(const DerivedArgList &Args, StringRef Value,
                                    types::ID Ty, bool TypoCorrect) const {
  if (!getCheckInputsExist())
    return true;

  // stdin always exists.
  if (Value == "-")
    return true;

  // If it's a header to be found in the system or user search path, then defer
  // complaints about its absence until those searches can be done.  When we
  // are definitely processing headers for C++20 header units, extend this to
  // allow the user to put "-fmodule-header -xc++-header vector" for example.
  if (Ty == types::TY_CXXSHeader || Ty == types::TY_CXXUHeader ||
      (ModulesModeCXX20 && Ty == types::TY_CXXHeader))
    return true;

  if (getVFS().exists(Value))
    return true;

  if (TypoCorrect) {
    // Check if the filename is a typo for an option flag. OptTable thinks
    // that all args that are not known options and that start with / are
    // filenames, but e.g. `/diagnostic:caret` is more likely a typo for
    // the option `/diagnostics:caret` than a reference to a file in the root
    // directory.
    std::string Nearest;
    if (getOpts().findNearest(Value, Nearest, getOptionVisibilityMask()) <= 1) {
      Diag(clang::diag::err_drv_no_such_file_with_suggestion)
          << Value << Nearest;
      return false;
    }
  }

  // In CL mode, don't error on apparently non-existent linker inputs, because
  // they can be influenced by linker flags the clang driver might not
  // understand.
  // Examples:
  // - `clang-cl main.cc ole32.lib` in a non-MSVC shell will make the driver
  //   module look for an MSVC installation in the registry. (We could ask
  //   the MSVCToolChain object if it can find `ole32.lib`, but the logic to
  //   look in the registry might move into lld-link in the future so that
  //   lld-link invocations in non-MSVC shells just work too.)
  // - `clang-cl ... /link ...` can pass arbitrary flags to the linker,
  //   including /libpath:, which is used to find .lib and .obj files.
  // So do not diagnose this on the driver level. Rely on the linker diagnosing
  // it. (If we don't end up invoking the linker, this means we'll emit a
  // "'linker' input unused [-Wunused-command-line-argument]" warning instead
  // of an error.)
  //
  // Only do this skip after the typo correction step above. `/Brepo` is treated
  // as TY_Object, but it's clearly a typo for `/Brepro`. It seems fine to emit
  // an error if we have a flag that's within an edit distance of 1 from a
  // flag. (Users can use `-Wl,` or `/linker` to launder the flag past the
  // driver in the unlikely case they run into this.)
  //
  // Don't do this for inputs that start with a '/', else we'd pass options
  // like /libpath: through to the linker silently.
  //
  // Emitting an error for linker inputs can also cause incorrect diagnostics
  // with the gcc driver. The command
  //     clang -fuse-ld=lld -Wl,--chroot,some/dir /file.o
  // will make lld look for some/dir/file.o, while we will diagnose here that
  // `/file.o` does not exist. However, configure scripts check if
  // `clang /GR-` compiles without error to see if the compiler is cl.exe,
  // so we can't downgrade diagnostics for `/GR-` from an error to a warning
  // in cc mode. (We can in cl mode because cl.exe itself only warns on
  // unknown flags.)
  if (IsCLMode() && Ty == types::TY_Object && !Value.starts_with("/"))
    return true;

  Diag(clang::diag::err_drv_no_such_file) << Value;
  return false;
}

// Get the C++20 Header Unit type corresponding to the input type.
static types::ID CXXHeaderUnitType(ModuleHeaderMode HM) {
  switch (HM) {
  case HeaderMode_User:
    return types::TY_CXXUHeader;
  case HeaderMode_System:
    return types::TY_CXXSHeader;
  case HeaderMode_Default:
    break;
  case HeaderMode_None:
    llvm_unreachable("should not be called in this case");
  }
  return types::TY_CXXHUHeader;
}

// Construct a the list of inputs and their types.
void Driver::BuildInputs(const ToolChain &TC, DerivedArgList &Args,
                         InputList &Inputs) const {
  const llvm::opt::OptTable &Opts = getOpts();
  // Track the current user specified (-x) input. We also explicitly track the
  // argument used to set the type; we only want to claim the type when we
  // actually use it, so we warn about unused -x arguments.
  types::ID InputType = types::TY_Nothing;
  Arg *InputTypeArg = nullptr;
  bool IsSYCL =
      Args.hasFlag(options::OPT_fsycl, options::OPT_fno_sycl, false) ||
      Args.hasArg(options::OPT_fsycl_device_only);

  // The last /TC or /TP option sets the input type to C or C++ globally.
  if (Arg *TCTP = Args.getLastArgNoClaim(options::OPT__SLASH_TC,
                                         options::OPT__SLASH_TP)) {
    InputTypeArg = TCTP;
    InputType = TCTP->getOption().matches(options::OPT__SLASH_TC) && !IsSYCL
                    ? types::TY_C
                    : types::TY_CXX;

    Arg *Previous = nullptr;
    bool ShowNote = false;
    for (Arg *A :
         Args.filtered(options::OPT__SLASH_TC, options::OPT__SLASH_TP)) {
      if (Previous) {
        Diag(clang::diag::warn_drv_overriding_option)
            << Previous->getSpelling() << A->getSpelling();
        ShowNote = true;
      }
      Previous = A;
    }
    if (ShowNote)
      Diag(clang::diag::note_drv_t_option_is_global);
  }

  // CUDA/HIP and their preprocessor expansions can be accepted by CL mode.
  // Warn -x after last input file has no effect
  auto LastXArg = Args.getLastArgValue(options::OPT_x);
  const llvm::StringSet<> ValidXArgs = {"cuda", "hip", "cui", "hipi"};
  if (!IsCLMode() || ValidXArgs.contains(LastXArg)) {
    Arg *LastXArg = Args.getLastArgNoClaim(options::OPT_x);
    Arg *LastInputArg = Args.getLastArgNoClaim(options::OPT_INPUT);
    if (LastXArg && LastInputArg &&
        LastInputArg->getIndex() < LastXArg->getIndex())
      Diag(clang::diag::warn_drv_unused_x) << LastXArg->getValue();
  } else {
    // In CL mode suggest /TC or /TP since -x doesn't make sense if passed via
    // /clang:.
    if (auto *A = Args.getLastArg(options::OPT_x))
      Diag(diag::err_drv_unsupported_opt_with_suggestion)
          << A->getAsString(Args) << "/TC' or '/TP";
  }

  for (Arg *A : Args) {
    if (A->getOption().getKind() == Option::InputClass) {
      const char *Value = A->getValue();
      types::ID Ty = types::TY_INVALID;

      // Infer the input type if necessary.
      if (InputType == types::TY_Nothing) {
        // If there was an explicit arg for this, claim it.
        if (InputTypeArg)
          InputTypeArg->claim();

        types::ID CType = types::TY_C;
        // For SYCL, all source file inputs are considered C++.
        if (IsSYCL)
          CType = types::TY_CXX;

        // stdin must be handled specially.
        if (memcmp(Value, "-", 2) == 0) {
          if (IsFlangMode()) {
            Ty = types::TY_Fortran;
          } else if (IsDXCMode()) {
            Ty = types::TY_HLSL;
          } else {
            // If running with -E, treat as a C input (this changes the
            // builtin macros, for example). This may be overridden by -ObjC
            // below.
            //
            // Otherwise emit an error but still use a valid type to avoid
            // spurious errors (e.g., no inputs).
            assert(!CCGenDiagnostics && "stdin produces no crash reproducer");
            if (!Args.hasArgNoClaim(options::OPT_E) && !CCCIsCPP())
              Diag(IsCLMode() ? clang::diag::err_drv_unknown_stdin_type_clang_cl
                              : clang::diag::err_drv_unknown_stdin_type);
            Ty = types::TY_C;
          }
        } else {
          // Otherwise lookup by extension.
          // Fallback is C if invoked as C preprocessor, C++ if invoked with
          // clang-cl /E, or Object otherwise.
          // We use a host hook here because Darwin at least has its own
          // idea of what .s is.
          if (const char *Ext = strrchr(Value, '.'))
            Ty = TC.LookupTypeForExtension(Ext + 1);

          // For SYCL, convert C-type sources to C++-type sources.
          if (IsSYCL) {
            types::ID OldTy = Ty;
            switch (Ty) {
            case types::TY_C:
              Ty = types::TY_CXX;
              break;
            case types::TY_CHeader:
              Ty = types::TY_CXXHeader;
              break;
            case types::TY_PP_C:
              Ty = types::TY_PP_CXX;
              break;
            case types::TY_PP_CHeader:
              Ty = types::TY_PP_CXXHeader;
              break;
            default:
              break;
            }
            if (OldTy != Ty) {
              Diag(clang::diag::warn_drv_fsycl_with_c_type)
                  << getTypeName(OldTy) << getTypeName(Ty);
            }
          }

          if (Ty == types::TY_INVALID) {
            if (IsCLMode() && (Args.hasArgNoClaim(options::OPT_E) || CCGenDiagnostics))
              Ty = types::TY_CXX;
            else if (CCCIsCPP() || CCGenDiagnostics)
              Ty = CType;
            else
              Ty = types::TY_Object;
          }

          // If the driver is invoked as C++ compiler (like clang++ or c++) it
          // should autodetect some input files as C++ for g++ compatibility.
          if (CCCIsCXX()) {
            types::ID OldTy = Ty;
            Ty = types::lookupCXXTypeForCType(Ty);

            // Do not complain about foo.h, when we are known to be processing
            // it as a C++20 header unit.
            if (Ty != OldTy && !(OldTy == types::TY_CHeader && hasHeaderMode()))
              Diag(clang::diag::warn_drv_treating_input_as_cxx)
                  << getTypeName(OldTy) << getTypeName(Ty);
          }

          // If running with -fthinlto-index=, extensions that normally identify
          // native object files actually identify LLVM bitcode files.
          if (Args.hasArgNoClaim(options::OPT_fthinlto_index_EQ) &&
              Ty == types::TY_Object)
            Ty = types::TY_LLVM_BC;
        }

        // -ObjC and -ObjC++ override the default language, but only for "source
        // files". We just treat everything that isn't a linker input as a
        // source file.
        //
        // FIXME: Clean this up if we move the phase sequence into the type.
        if (Ty != types::TY_Object) {
          if (Args.hasArg(options::OPT_ObjC))
            Ty = types::TY_ObjC;
          else if (Args.hasArg(options::OPT_ObjCXX))
            Ty = types::TY_ObjCXX;
        }

        // Disambiguate headers that are meant to be header units from those
        // intended to be PCH.  Avoid missing '.h' cases that are counted as
        // C headers by default - we know we are in C++ mode and we do not
        // want to issue a complaint about compiling things in the wrong mode.
        if ((Ty == types::TY_CXXHeader || Ty == types::TY_CHeader) &&
            hasHeaderMode())
          Ty = CXXHeaderUnitType(CXX20HeaderType);
      } else {
        assert(InputTypeArg && "InputType set w/o InputTypeArg");
        if (!InputTypeArg->getOption().matches(options::OPT_x)) {
          // If emulating cl.exe, make sure that /TC and /TP don't affect input
          // object files.
          const char *Ext = strrchr(Value, '.');
          if (Ext && TC.LookupTypeForExtension(Ext + 1) == types::TY_Object)
            Ty = types::TY_Object;
        }
        if (Ty == types::TY_INVALID) {
          Ty = InputType;
          InputTypeArg->claim();
        }
      }

      if ((Ty == types::TY_C || Ty == types::TY_CXX) &&
          Args.hasArgNoClaim(options::OPT_hipstdpar))
        Ty = types::TY_HIP;

      if (DiagnoseInputExistence(Args, Value, Ty, /*TypoCorrect=*/true))
        Inputs.push_back(std::make_pair(Ty, A));

    } else if (A->getOption().matches(options::OPT__SLASH_Tc)) {
      StringRef Value = A->getValue();
      if (DiagnoseInputExistence(Args, Value, types::TY_C,
                                 /*TypoCorrect=*/false)) {
        Arg *InputArg = MakeInputArg(Args, Opts, A->getValue());
        Inputs.push_back(
            std::make_pair(IsSYCL ? types::TY_CXX : types::TY_C, InputArg));
      }
      A->claim();
    } else if (A->getOption().matches(options::OPT__SLASH_Tp)) {
      StringRef Value = A->getValue();
      if (DiagnoseInputExistence(Args, Value, types::TY_CXX,
                                 /*TypoCorrect=*/false)) {
        Arg *InputArg = MakeInputArg(Args, Opts, A->getValue());
        Inputs.push_back(std::make_pair(types::TY_CXX, InputArg));
      }
      A->claim();
    } else if (A->getOption().hasFlag(options::LinkerInput)) {
      // Just treat as object type, we could make a special type for this if
      // necessary.
      Inputs.push_back(std::make_pair(types::TY_Object, A));

    } else if (A->getOption().matches(options::OPT_x)) {
      InputTypeArg = A;
      InputType = types::lookupTypeForTypeSpecifier(A->getValue());
      A->claim();

      // Follow gcc behavior and treat as linker input for invalid -x
      // options. Its not clear why we shouldn't just revert to unknown; but
      // this isn't very important, we might as well be bug compatible.
      if (!InputType) {
        Diag(clang::diag::err_drv_unknown_language) << A->getValue();
        InputType = types::TY_Object;
      }
      // Emit an error if c-compilation is forced in -fsycl mode
      if (IsSYCL && (InputType == types::TY_C || InputType == types::TY_PP_C ||
                     InputType == types::TY_CHeader))
        Diag(clang::diag::err_drv_fsycl_with_c_type) << A->getAsString(Args);

      // If the user has put -fmodule-header{,=} then we treat C++ headers as
      // header unit inputs.  So we 'promote' -xc++-header appropriately.
      if (InputType == types::TY_CXXHeader && hasHeaderMode())
        InputType = CXXHeaderUnitType(CXX20HeaderType);
    } else if (A->getOption().getID() == options::OPT_U) {
      assert(A->getNumValues() == 1 && "The /U option has one value.");
      StringRef Val = A->getValue(0);
      if (Val.find_first_of("/\\") != StringRef::npos) {
        // Warn about e.g. "/Users/me/myfile.c".
        Diag(diag::warn_slash_u_filename) << Val;
        Diag(diag::note_use_dashdash);
      }
    }
    // TODO: remove when -foffload-static-lib support is dropped.
    else if (A->getOption().matches(options::OPT_offload_lib_Group)) {
      // Add the foffload-static-lib library to the command line to allow
      // processing when no source or object is supplied as well as proper
      // host link.
      Arg *InputArg = MakeInputArg(Args, Opts, A->getValue());
      Inputs.push_back(std::make_pair(types::TY_Object, InputArg));
      A->claim();
      // Use of -foffload-static-lib and -foffload-whole-static-lib are
      // deprecated with the updated functionality to scan the static libs.
      Diag(clang::diag::warn_drv_deprecated_option)
          << A->getAsString(Args) << A->getValue();
    }
  }
  if (CCCIsCPP() && Inputs.empty()) {
    // If called as standalone preprocessor, stdin is processed
    // if no other input is present.
    Arg *A = MakeInputArg(Args, Opts, "-");
    Inputs.push_back(std::make_pair(types::TY_C, A));
  }
}

static bool runBundler(const SmallVectorImpl<StringRef> &InputArgs,
                       Compilation &C) {
  // Find bundler.
  StringRef ExecPath(C.getArgs().MakeArgString(C.getDriver().Dir));
  llvm::ErrorOr<std::string> BundlerBinary =
      llvm::sys::findProgramByName("clang-offload-bundler", ExecPath);
  SmallVector<StringRef, 6> BundlerArgs;
  BundlerArgs.push_back(BundlerBinary.getError() ? "clang-offload-bundler"
                                                 : BundlerBinary.get().c_str());
  BundlerArgs.append(InputArgs);
  // Since this is run in real time and not in the toolchain, output the
  // command line if requested.
  bool OutputOnly = C.getArgs().hasArg(options::OPT__HASH_HASH_HASH);
  if (C.getArgs().hasArg(options::OPT_v) || OutputOnly) {
    for (StringRef A : BundlerArgs)
      if (OutputOnly)
        llvm::errs() << "\"" << A << "\" ";
      else
        llvm::errs() << A << " ";
    llvm::errs() << '\n';
  }
  if (BundlerBinary.getError())
    return false;

  return !llvm::sys::ExecuteAndWait(BundlerBinary.get(), BundlerArgs);
}

static bool hasFPGABinary(Compilation &C, std::string Object, types::ID Type) {
  assert(types::isFPGA(Type) && "unexpected Type for FPGA binary check");
  // Do not do the check if the file doesn't exist
  if (!llvm::sys::fs::exists(Object))
    return false;

  // Only static archives are valid FPGA Binaries for unbundling.
  if (!isStaticArchiveFile(Object))
    return false;

  // Temporary names for the output.
  llvm::Triple TT;
  TT.setArchName(types::getTypeName(Type));
  TT.setVendorName("intel");
  TT.setOS(llvm::Triple::UnknownOS);

  // Checking uses -check-section option with the input file, no output
  // file and the target triple being looked for.
  const char *Targets =
      C.getArgs().MakeArgString(Twine("-targets=sycl-") + TT.str());
  const char *Inputs = C.getArgs().MakeArgString(Twine("-input=") + Object);
  // Always use -type=ao for aocx/aocr bundle checking.  The 'bundles' are
  // actually archives.
  SmallVector<StringRef, 6> BundlerArgs = {"-type=ao", Targets, Inputs,
                                           "-check-section"};
  return runBundler(BundlerArgs, C);
}

static SmallVector<std::string, 4> getOffloadSections(Compilation &C,
                                                      const StringRef &File) {
  // Do not do the check if the file doesn't exist
  if (!llvm::sys::fs::exists(File))
    return {};

  bool IsArchive = isStaticArchiveFile(File);
  if (!(IsArchive || isObjectFile(File.str())))
    return {};

  // Use the bundler to grab the list of sections from the given archive
  // or object.
  StringRef ExecPath(C.getArgs().MakeArgString(C.getDriver().Dir));
  llvm::ErrorOr<std::string> BundlerBinary =
      llvm::sys::findProgramByName("clang-offload-bundler", ExecPath);
  const char *Input = C.getArgs().MakeArgString(Twine("-input=") + File.str());
  // Always use -type=ao for bundle checking.  The 'bundles' are
  // actually archives.
  SmallVector<StringRef, 6> BundlerArgs = {
      BundlerBinary.get(), IsArchive ? "-type=ao" : "-type=o", Input, "-list"};
  // Since this is run in real time and not in the toolchain, output the
  // command line if requested.
  bool OutputOnly = C.getArgs().hasArg(options::OPT__HASH_HASH_HASH);
  if (C.getArgs().hasArg(options::OPT_v) || OutputOnly) {
    for (StringRef A : BundlerArgs)
      if (OutputOnly)
        llvm::errs() << "\"" << A << "\" ";
      else
        llvm::errs() << A << " ";
    llvm::errs() << '\n';
  }
  if (BundlerBinary.getError())
    return {};
  llvm::SmallString<64> OutputFile(
      C.getDriver().GetTemporaryPath("bundle-list", "txt"));
  llvm::FileRemover OutputRemover(OutputFile.c_str());
  std::optional<llvm::StringRef> Redirects[] = {
      {""},
      OutputFile.str(),
      OutputFile.str(),
  };

  std::string ErrorMessage;
  if (llvm::sys::ExecuteAndWait(BundlerBinary.get(), BundlerArgs, {}, Redirects,
                                /*SecondsToWait*/ 0, /*MemoryLimit*/ 0,
                                &ErrorMessage)) {
    // Could not get the information, return false
    return {};
  }

  llvm::ErrorOr<std::unique_ptr<llvm::MemoryBuffer>> OutputBuf =
      llvm::MemoryBuffer::getFile(OutputFile.c_str());
  if (!OutputBuf) {
    // Could not capture output, return false
    return {};
  }

  SmallVector<std::string, 4> Sections;
  for (llvm::line_iterator LineIt(**OutputBuf); !LineIt.is_at_end(); ++LineIt)
    Sections.push_back(LineIt->str());
  if (Sections.empty())
    return {};

  return Sections;
}

static bool hasSYCLDefaultSection(Compilation &C, const StringRef &File) {
  // Do not do the check if the file doesn't exist
  if (!llvm::sys::fs::exists(File))
    return false;

  bool IsArchive = isStaticArchiveFile(File);
  if (!(IsArchive || isObjectFile(File.str())))
    return false;

  llvm::Triple TT(C.getDriver().MakeSYCLDeviceTriple(getDefaultSYCLArch(C)));
  // Checking uses -check-section option with the input file, no output
  // file and the target triple being looked for.
  const char *Targets =
      C.getArgs().MakeArgString(Twine("-targets=sycl-") + TT.str());
  const char *Inputs = C.getArgs().MakeArgString(Twine("-input=") + File.str());
  SmallVector<StringRef, 6> BundlerArgs = {IsArchive ? "-type=ao" : "-type=o",
                                           Targets, Inputs, "-check-section"};
  return runBundler(BundlerArgs, C);
}

static bool hasOffloadSections(Compilation &C, const StringRef &File,
                               DerivedArgList &Args) {
  SmallVector<std::string, 4> Sections(getOffloadSections(C, File));
  return !Sections.empty();
}

// Simple helper function for Linker options, where the option is valid if
// it has '-' or '--' as the designator.
static bool optionMatches(const std::string &Option,
                          const std::string &OptCheck) {
  return (Option == OptCheck || ("-" + Option) == OptCheck);
}

// Process linker inputs for use with offload static libraries.  We are only
// handling options and explicitly named static archives as these need to be
// partially linked.
static SmallVector<const char *, 16>
getLinkerArgs(Compilation &C, DerivedArgList &Args, bool IncludeObj = false) {
  SmallVector<const char *, 16> LibArgs;
  SmallVector<std::string, 8> LibPaths;
  bool IsMSVC = C.getDefaultToolChain().getTriple().isWindowsMSVCEnvironment();
  // Add search directories from LIBRARY_PATH/LIB env variable
  std::optional<std::string> LibPath =
      llvm::sys::Process::GetEnv(IsMSVC ? "LIB" : "LIBRARY_PATH");
  if (LibPath) {
    SmallVector<StringRef, 8> SplitPaths;
    const char EnvPathSeparatorStr[] = {llvm::sys::EnvPathSeparator, '\0'};
    llvm::SplitString(*LibPath, SplitPaths, EnvPathSeparatorStr);
    for (StringRef Path : SplitPaths)
      LibPaths.emplace_back(Path.trim());
  }
  // Add directories from user-specified -L options
  for (std::string LibDirs : Args.getAllArgValues(options::OPT_L))
    LibPaths.emplace_back(LibDirs);

  // Do processing for any -l<arg> options passed and see if any static
  // libraries representing the name exists.  If so, convert the name and
  // use that inline with the rest of the libraries.
  // TODO: The static archive processing for SYCL is done in a different
  // manner than the OpenMP processing.  We should try and refactor this
  // to use the OpenMP flow (adding -l<name> to the llvm-link step)
  auto resolveStaticLib = [&](StringRef LibName, bool IsStatic) -> bool {
<<<<<<< HEAD
    if (!LibName.startswith("-l"))
=======
    if (!LibName.starts_with("-l"))
>>>>>>> 603ca26d
      return false;
    for (auto &LPath : LibPaths) {
      if (!IsStatic) {
        // Current linking state is dynamic.  We will first check for the
        // shared object and not pull in the static library if it is found.
        SmallString<128> SoLibName(LPath);
        llvm::sys::path::append(SoLibName,
                                Twine("lib" + LibName.substr(2) + ".so").str());
        if (llvm::sys::fs::exists(SoLibName))
          return false;
      }
      SmallString<128> FullName(LPath);
      llvm::sys::path::append(FullName,
                              Twine("lib" + LibName.substr(2) + ".a").str());
      if (llvm::sys::fs::exists(FullName)) {
        LibArgs.push_back(Args.MakeArgString(FullName));
        return true;
      }
    }
    return false;
  };
  for (const auto *A : Args) {
    std::string FileName = A->getAsString(Args);
    static bool IsLinkStateStatic(Args.hasArg(options::OPT_static));
    auto addLibArg = [&](StringRef LibName) -> bool {
      if (isStaticArchiveFile(LibName) ||
          (IncludeObj && isObjectFile(LibName.str()))) {
        LibArgs.push_back(Args.MakeArgString(LibName));
        return true;
      }
      return false;
    };
    if (A->getOption().getKind() == Option::InputClass) {
      if (addLibArg(FileName))
        continue;
    }
    // Evaluate any libraries passed along after /link. These are typically
    // ignored by the driver and sent directly to the linker. When performing
    // offload, we should evaluate them at the driver level.
    if (A->getOption().matches(options::OPT__SLASH_link)) {
      for (StringRef Value : A->getValues()) {
        // Add any libpath values.
        if (Value.starts_with_insensitive("-libpath:") ||
            Value.starts_with_insensitive("/libpath:"))
          LibPaths.emplace_back(Value.substr(std::string("-libpath:").size()));
        if (addLibArg(Value))
          continue;
        for (auto LPath : LibPaths) {
          SmallString<128> FullLib(LPath);
          llvm::sys::path::append(FullLib, Value);
          if (addLibArg(FullLib))
            continue;
        }
      }
    }
    if (A->getOption().matches(options::OPT_Wl_COMMA) ||
        A->getOption().matches(options::OPT_Xlinker)) {
      // Parse through additional linker arguments that are meant to go
      // directly to the linker.
      // Keep the previous arg even if it is a new argument, for example:
      //   -Xlinker -rpath -Xlinker <dir>.
      // Without this history, we do not know that <dir> was assocated with
      // -rpath and is processed incorrectly.
      static std::string PrevArg;
      for (StringRef Value : A->getValues()) {
        auto addKnownValues = [&](const StringRef &V) {
          // Only add named static libs objects and --whole-archive options.
          if (optionMatches("-whole-archive", V.str()) ||
              optionMatches("-no-whole-archive", V.str()) ||
              isStaticArchiveFile(V) || (IncludeObj && isObjectFile(V.str()))) {
            LibArgs.push_back(Args.MakeArgString(V));
            return;
          }
          // Probably not the best way to handle this, but there are options
          // that take arguments which we should not add to the known values.
          // Handle -z and -rpath for now - can be expanded if/when usage shows
          // the need.
          if (PrevArg != "-z" && PrevArg != "-rpath" && V[0] != '-' &&
              isObjectFile(V.str())) {
            LibArgs.push_back(Args.MakeArgString(V));
            return;
          }
          if (optionMatches("-Bstatic", V.str()) ||
              optionMatches("-dn", V.str()) ||
              optionMatches("-non_shared", V.str()) ||
              optionMatches("-static", V.str())) {
            IsLinkStateStatic = true;
            return;
          }
          if (optionMatches("-Bdynamic", V.str()) ||
              optionMatches("-dy", V.str()) ||
              optionMatches("-call_shared", V.str())) {
            IsLinkStateStatic = false;
            return;
          }
          resolveStaticLib(V, IsLinkStateStatic);
        };
        if (Value[0] == '@') {
          // Found a response file, we want to expand contents to try and
          // discover more libraries and options.
          SmallVector<const char *, 20> ExpandArgs;
          ExpandArgs.push_back(Value.data());

          llvm::BumpPtrAllocator A;
          llvm::StringSaver S(A);
          llvm::cl::ExpandResponseFiles(
              S,
              IsMSVC ? llvm::cl::TokenizeWindowsCommandLine
                     : llvm::cl::TokenizeGNUCommandLine,
              ExpandArgs);
          for (StringRef EA : ExpandArgs)
            addKnownValues(EA);
        } else
          addKnownValues(Value);
        PrevArg = Value;
      }
      continue;
    }
    // Use of -foffload-static-lib and -foffload-whole-static-lib is
    // considered deprecated.  Usage should move to passing in the static
    // library name on the command line, encapsulating with
    // -Wl,--whole-archive <lib> -Wl,--no-whole-archive as needed.
    if (A->getOption().matches(options::OPT_foffload_static_lib_EQ)) {
      LibArgs.push_back(Args.MakeArgString(A->getValue()));
      continue;
    }
    if (A->getOption().matches(options::OPT_foffload_whole_static_lib_EQ)) {
      // For -foffload-whole-static-lib, we add the --whole-archive wrap
      // around the library which will be used during the partial link step.
      LibArgs.push_back("--whole-archive");
      LibArgs.push_back(Args.MakeArgString(A->getValue()));
      LibArgs.push_back("--no-whole-archive");
      continue;
    }
    if (A->getOption().matches(options::OPT_l))
      resolveStaticLib(A->getAsString(Args), IsLinkStateStatic);
  }
  return LibArgs;
}

static bool IsSYCLDeviceLibObj(std::string ObjFilePath, bool isMSVCEnv) {
  StringRef ObjFileName = llvm::sys::path::filename(ObjFilePath);
  StringRef ObjSuffix = isMSVCEnv ? ".obj" : ".o";
  bool Ret =
<<<<<<< HEAD
      (ObjFileName.startswith("libsycl-") && ObjFileName.endswith(ObjSuffix))
=======
      (ObjFileName.starts_with("libsycl-") && ObjFileName.ends_with(ObjSuffix))
>>>>>>> 603ca26d
          ? true
          : false;
  return Ret;
}

// Goes through all of the arguments, including inputs expected for the
// linker directly, to determine if we need to potentially add the SYCL
// default triple.
bool Driver::checkForSYCLDefaultDevice(Compilation &C,
                                       DerivedArgList &Args) const {
  // Check only if enabled with -fsycl
  if (!Args.hasFlag(options::OPT_fsycl, options::OPT_fno_sycl, false))
    return false;

  if (Args.hasArg(options::OPT_fno_sycl_link_spirv))
    return false;

  // Do not do the check if the default device is passed in -fsycl-targets
  // or if -fsycl-targets isn't passed (that implies default device)
  if (const Arg *A = Args.getLastArg(options::OPT_fsycl_targets_EQ)) {
    for (const char *Val : A->getValues()) {
      llvm::Triple TT(C.getDriver().MakeSYCLDeviceTriple(Val));
      if (TT.isSPIR() && TT.getSubArch() == llvm::Triple::NoSubArch)
        // Default triple found
        return false;
    }
  } else if (!Args.hasArg(options::OPT_fintelfpga))
    return false;

  SmallVector<const char *, 16> AllArgs(getLinkerArgs(C, Args, true));
  for (StringRef Arg : AllArgs) {
    if (hasSYCLDefaultSection(C, Arg))
      return true;
  }
  return false;
}

// Goes through all of the arguments, including inputs expected for the
// linker directly, to determine if we need to perform additional work for
// static offload libraries.
bool Driver::checkForOffloadStaticLib(Compilation &C,
                                      DerivedArgList &Args) const {
  // Check only if enabled with -fsycl or -fopenmp-targets
  if (!Args.hasFlag(options::OPT_fsycl, options::OPT_fno_sycl, false) &&
      !Args.hasArg(options::OPT_fopenmp_targets_EQ))
    return false;

  // Right off the bat, assume the presence of -foffload-static-lib means
  // the need to perform linking steps for fat static archive offloading.
  // TODO: remove when -foffload-static-lib support is dropped.
  if (Args.hasArg(options::OPT_offload_lib_Group))
    return true;
  SmallVector<const char *, 16> OffloadLibArgs(getLinkerArgs(C, Args));
  for (StringRef OLArg : OffloadLibArgs)
    if (isStaticArchiveFile(OLArg) && hasOffloadSections(C, OLArg, Args)) {
      // FPGA binaries with AOCX or AOCR sections are not considered fat
      // static archives.
      return !(hasFPGABinary(C, OLArg.str(), types::TY_FPGA_AOCR) ||
               hasFPGABinary(C, OLArg.str(), types::TY_FPGA_AOCR_EMU) ||
               hasFPGABinary(C, OLArg.str(), types::TY_FPGA_AOCX));
    }
  return false;
}

/// Check whether the given input tree contains any clang-offload-dependency
/// actions.
static bool ContainsOffloadDepsAction(const Action *A) {
  if (isa<OffloadDepsJobAction>(A))
    return true;
  return llvm::any_of(A->inputs(), ContainsOffloadDepsAction);
}

namespace {
/// Provides a convenient interface for different programming models to generate
/// the required device actions.
class OffloadingActionBuilder final {
  /// Flag used to trace errors in the builder.
  bool IsValid = false;

  /// The compilation that is using this builder.
  Compilation &C;

  /// Map between an input argument and the offload kinds used to process it.
  std::map<const Arg *, unsigned> InputArgToOffloadKindMap;

  /// Map between a host action and its originating input argument.
  std::map<Action *, const Arg *> HostActionToInputArgMap;

  /// Builder interface. It doesn't build anything or keep any state.
  class DeviceActionBuilder {
  public:
    typedef const llvm::SmallVectorImpl<phases::ID> PhasesTy;

    enum ActionBuilderReturnCode {
      // The builder acted successfully on the current action.
      ABRT_Success,
      // The builder didn't have to act on the current action.
      ABRT_Inactive,
      // The builder was successful and requested the host action to not be
      // generated.
      ABRT_Ignore_Host,
    };

  protected:
    /// Compilation associated with this builder.
    Compilation &C;

    /// Tool chains associated with this builder. The same programming
    /// model may have associated one or more tool chains.
    SmallVector<const ToolChain *, 2> ToolChains;

    /// The derived arguments associated with this builder.
    DerivedArgList &Args;

    /// The inputs associated with this builder.
    const Driver::InputList &Inputs;

    /// The associated offload kind.
    Action::OffloadKind AssociatedOffloadKind = Action::OFK_None;

    /// The OffloadingActionBuilder reference.
    OffloadingActionBuilder &OffloadingActionBuilderRef;

  public:
    DeviceActionBuilder(Compilation &C, DerivedArgList &Args,
                        const Driver::InputList &Inputs,
                        Action::OffloadKind AssociatedOffloadKind,
                        OffloadingActionBuilder &OAB)
        : C(C), Args(Args), Inputs(Inputs),
          AssociatedOffloadKind(AssociatedOffloadKind),
          OffloadingActionBuilderRef(OAB) {}
    virtual ~DeviceActionBuilder() {}

    /// Fill up the array \a DA with all the device dependences that should be
    /// added to the provided host action \a HostAction. By default it is
    /// inactive.
    virtual ActionBuilderReturnCode
    getDeviceDependences(OffloadAction::DeviceDependences &DA,
                         phases::ID CurPhase, phases::ID FinalPhase,
                         PhasesTy &Phases) {
      return ABRT_Inactive;
    }

    /// Update the state to include the provided host action \a HostAction as a
    /// dependency of the current device action. By default it is inactive.
    virtual ActionBuilderReturnCode addDeviceDependences(Action *HostAction) {
      return ABRT_Inactive;
    }

    /// Append top level actions generated by the builder.
    virtual void appendTopLevelActions(ActionList &AL) {}

    /// Append top level actions specific for certain link situations.
    virtual void appendTopLevelLinkAction(ActionList &AL) {}

    /// Append linker device actions generated by the builder.
    virtual void appendLinkDeviceActions(ActionList &AL) {}

    /// Append linker host action generated by the builder.
    virtual Action* appendLinkHostActions(ActionList &AL) { return nullptr; }

    /// Append linker actions generated by the builder.
    virtual void appendLinkDependences(OffloadAction::DeviceDependences &DA) {}

    /// Append linker actions generated by the builder.
    virtual void addDeviceLinkDependencies(OffloadDepsJobAction *DA) {}

    /// Initialize the builder. Return true if any initialization errors are
    /// found.
    virtual bool initialize() { return false; }

    /// Return true if the builder can use bundling/unbundling.
    virtual bool canUseBundlerUnbundler() const { return false; }

    /// Return true if this builder is valid. We have a valid builder if we have
    /// associated device tool chains.
    bool isValid() { return !ToolChains.empty(); }

    /// Return the associated offload kind.
    Action::OffloadKind getAssociatedOffloadKind() {
      return AssociatedOffloadKind;
    }

    /// Push an action from a different DeviceActionBuilder (i.e., foreign
    /// action) in the current one
    virtual void pushForeignAction(Action *A) {}
  };

  /// Base class for CUDA/HIP action builder. It injects device code in
  /// the host backend action.
  class CudaActionBuilderBase : public DeviceActionBuilder {
  protected:
    /// Flags to signal if the user requested host-only or device-only
    /// compilation.
    bool CompileHostOnly = false;
    bool CompileDeviceOnly = false;
    bool EmitLLVM = false;
    bool EmitAsm = false;

    /// ID to identify each device compilation. For CUDA it is simply the
    /// GPU arch string. For HIP it is either the GPU arch string or GPU
    /// arch string plus feature strings delimited by a plus sign, e.g.
    /// gfx906+xnack.
    struct TargetID {
      /// Target ID string which is persistent throughout the compilation.
      const char *ID;
      TargetID(CudaArch Arch) { ID = CudaArchToString(Arch); }
      TargetID(const char *ID) : ID(ID) {}
      operator const char *() { return ID; }
      operator StringRef() { return StringRef(ID); }
    };
    /// List of GPU architectures to use in this compilation.
    SmallVector<TargetID, 4> GpuArchList;

    /// The CUDA actions for the current input.
    ActionList CudaDeviceActions;

    /// The CUDA fat binary if it was generated for the current input.
    Action *CudaFatBinary = nullptr;

    /// Flag that is set to true if this builder acted on the current input.
    bool IsActive = false;

    /// Flag for -fgpu-rdc.
    bool Relocatable = false;

    /// Default GPU architecture if there's no one specified.
    CudaArch DefaultCudaArch = CudaArch::UNKNOWN;

    /// Method to generate compilation unit ID specified by option
    /// '-fuse-cuid='.
    enum UseCUIDKind { CUID_Hash, CUID_Random, CUID_None, CUID_Invalid };
    UseCUIDKind UseCUID = CUID_Hash;

    /// Compilation unit ID specified by option '-cuid='.
    StringRef FixedCUID;

  public:
    CudaActionBuilderBase(Compilation &C, DerivedArgList &Args,
                          const Driver::InputList &Inputs,
                          Action::OffloadKind OFKind,
                          OffloadingActionBuilder &OAB)
        : DeviceActionBuilder(C, Args, Inputs, OFKind, OAB) {

      CompileDeviceOnly = C.getDriver().offloadDeviceOnly();
      Relocatable = Args.hasFlag(options::OPT_fgpu_rdc,
                                 options::OPT_fno_gpu_rdc, /*Default=*/false);
    }

    ActionBuilderReturnCode addDeviceDependences(Action *HostAction) override {
      // While generating code for CUDA, we only depend on the host input action
      // to trigger the creation of all the CUDA device actions.

      // If we are dealing with an input action, replicate it for each GPU
      // architecture. If we are in host-only mode we return 'success' so that
      // the host uses the CUDA offload kind.
      if (auto *IA = dyn_cast<InputAction>(HostAction)) {
        assert(!GpuArchList.empty() &&
               "We should have at least one GPU architecture.");

        // If the host input is not CUDA or HIP, we don't need to bother about
        // this input.
        if (!(IA->getType() == types::TY_CUDA ||
              IA->getType() == types::TY_HIP ||
              IA->getType() == types::TY_PP_HIP)) {
          // The builder will ignore this input.
          IsActive = false;
          return ABRT_Inactive;
        }

        // Set the flag to true, so that the builder acts on the current input.
        IsActive = true;

        if (CompileHostOnly)
          return ABRT_Success;

        // Replicate inputs for each GPU architecture.
        auto Ty = IA->getType() == types::TY_HIP ? types::TY_HIP_DEVICE
                                                 : types::TY_CUDA_DEVICE;
        std::string CUID = FixedCUID.str();
        if (CUID.empty()) {
          if (UseCUID == CUID_Random)
            CUID = llvm::utohexstr(llvm::sys::Process::GetRandomNumber(),
                                   /*LowerCase=*/true);
          else if (UseCUID == CUID_Hash) {
            llvm::MD5 Hasher;
            llvm::MD5::MD5Result Hash;
            SmallString<256> RealPath;
            llvm::sys::fs::real_path(IA->getInputArg().getValue(), RealPath,
                                     /*expand_tilde=*/true);
            Hasher.update(RealPath);
            for (auto *A : Args) {
              if (A->getOption().matches(options::OPT_INPUT))
                continue;
              Hasher.update(A->getAsString(Args));
            }
            Hasher.final(Hash);
            CUID = llvm::utohexstr(Hash.low(), /*LowerCase=*/true);
          }
        }
        IA->setId(CUID);

        for (unsigned I = 0, E = GpuArchList.size(); I != E; ++I) {
          CudaDeviceActions.push_back(
              C.MakeAction<InputAction>(IA->getInputArg(), Ty, IA->getId()));
        }

        return ABRT_Success;
      }

      // If this is an unbundling action use it as is for each CUDA toolchain.
      if (auto *UA = dyn_cast<OffloadUnbundlingJobAction>(HostAction)) {

        // If -fgpu-rdc is disabled, should not unbundle since there is no
        // device code to link.
        if (UA->getType() == types::TY_Object && !Relocatable)
          return ABRT_Inactive;

        CudaDeviceActions.clear();
        auto *IA = cast<InputAction>(UA->getInputs().back());
        std::string FileName = IA->getInputArg().getAsString(Args);
        // Check if the type of the file is the same as the action. Do not
        // unbundle it if it is not. Do not unbundle .so files, for example,
        // which are not object files. Files with extension ".lib" is classified
        // as TY_Object but they are actually archives, therefore should not be
        // unbundled here as objects. They will be handled at other places.
        const StringRef LibFileExt = ".lib";
        if (IA->getType() == types::TY_Object &&
            (!llvm::sys::path::has_extension(FileName) ||
             types::lookupTypeForExtension(
                 llvm::sys::path::extension(FileName).drop_front()) !=
                 types::TY_Object ||
             llvm::sys::path::extension(FileName) == LibFileExt))
          return ABRT_Inactive;

        for (auto Arch : GpuArchList) {
          CudaDeviceActions.push_back(UA);
          UA->registerDependentActionInfo(ToolChains[0], Arch,
                                          AssociatedOffloadKind);
        }
        IsActive = true;
        return ABRT_Success;
      }

      return IsActive ? ABRT_Success : ABRT_Inactive;
    }

    void appendTopLevelActions(ActionList &AL) override {
      // Utility to append actions to the top level list.
      auto AddTopLevel = [&](Action *A, TargetID TargetID) {
        OffloadAction::DeviceDependences Dep;
        Dep.add(*A, *ToolChains.front(), TargetID, AssociatedOffloadKind);
        AL.push_back(C.MakeAction<OffloadAction>(Dep, A->getType()));
      };

      // If we have a fat binary, add it to the list.
      if (CudaFatBinary) {
        AddTopLevel(CudaFatBinary, CudaArch::UNUSED);
        CudaDeviceActions.clear();
        CudaFatBinary = nullptr;
        return;
      }

      if (CudaDeviceActions.empty())
        return;

      // If we have CUDA actions at this point, that's because we have a have
      // partial compilation, so we should have an action for each GPU
      // architecture.
      assert(CudaDeviceActions.size() == GpuArchList.size() &&
             "Expecting one action per GPU architecture.");
      assert(ToolChains.size() == 1 &&
             "Expecting to have a single CUDA toolchain.");
      for (unsigned I = 0, E = GpuArchList.size(); I != E; ++I)
        AddTopLevel(CudaDeviceActions[I], GpuArchList[I]);

      CudaDeviceActions.clear();
    }

    /// Get canonicalized offload arch option. \returns empty StringRef if the
    /// option is invalid.
    virtual StringRef getCanonicalOffloadArch(StringRef Arch) = 0;

    virtual std::optional<std::pair<llvm::StringRef, llvm::StringRef>>
    getConflictOffloadArchCombination(const std::set<StringRef> &GpuArchs) = 0;

    bool initialize() override {
      assert(AssociatedOffloadKind == Action::OFK_Cuda ||
             AssociatedOffloadKind == Action::OFK_HIP);

      // We don't need to support CUDA.
      if (AssociatedOffloadKind == Action::OFK_Cuda &&
          !C.hasOffloadToolChain<Action::OFK_Cuda>())
        return false;

      // We don't need to support HIP.
      if (AssociatedOffloadKind == Action::OFK_HIP &&
          !C.hasOffloadToolChain<Action::OFK_HIP>())
        return false;

      const ToolChain *HostTC = C.getSingleOffloadToolChain<Action::OFK_Host>();
      assert(HostTC && "No toolchain for host compilation.");
      if (HostTC->getTriple().isNVPTX() ||
          HostTC->getTriple().getArch() == llvm::Triple::amdgcn) {
        // We do not support targeting NVPTX/AMDGCN for host compilation. Throw
        // an error and abort pipeline construction early so we don't trip
        // asserts that assume device-side compilation.
        C.getDriver().Diag(diag::err_drv_cuda_host_arch)
            << HostTC->getTriple().getArchName();
        return true;
      }

      ToolChains.push_back(
          AssociatedOffloadKind == Action::OFK_Cuda
              ? C.getSingleOffloadToolChain<Action::OFK_Cuda>()
              : C.getSingleOffloadToolChain<Action::OFK_HIP>());

      CompileHostOnly = C.getDriver().offloadHostOnly();
      EmitLLVM = Args.getLastArg(options::OPT_emit_llvm);
      EmitAsm = Args.getLastArg(options::OPT_S);
      FixedCUID = Args.getLastArgValue(options::OPT_cuid_EQ);
      if (Arg *A = Args.getLastArg(options::OPT_fuse_cuid_EQ)) {
        StringRef UseCUIDStr = A->getValue();
        UseCUID = llvm::StringSwitch<UseCUIDKind>(UseCUIDStr)
                      .Case("hash", CUID_Hash)
                      .Case("random", CUID_Random)
                      .Case("none", CUID_None)
                      .Default(CUID_Invalid);
        if (UseCUID == CUID_Invalid) {
          C.getDriver().Diag(diag::err_drv_invalid_value)
              << A->getAsString(Args) << UseCUIDStr;
          C.setContainsError();
          return true;
        }
      }

      // --offload and --offload-arch options are mutually exclusive.
      if (Args.hasArgNoClaim(options::OPT_offload_EQ) &&
          Args.hasArgNoClaim(options::OPT_offload_arch_EQ,
                             options::OPT_no_offload_arch_EQ)) {
        C.getDriver().Diag(diag::err_opt_not_valid_with_opt) << "--offload-arch"
                                                             << "--offload";
      }

      // Collect all offload arch parameters, removing duplicates.
      std::set<StringRef> GpuArchs;
      bool Error = false;
      for (Arg *A : Args) {
        if (!(A->getOption().matches(options::OPT_offload_arch_EQ) ||
              A->getOption().matches(options::OPT_no_offload_arch_EQ)))
          continue;
        A->claim();

        for (StringRef ArchStr : llvm::split(A->getValue(), ",")) {
          if (A->getOption().matches(options::OPT_no_offload_arch_EQ) &&
              ArchStr == "all") {
            GpuArchs.clear();
          } else if (ArchStr == "native") {
            const ToolChain &TC = *ToolChains.front();
            auto GPUsOrErr = ToolChains.front()->getSystemGPUArchs(Args);
            if (!GPUsOrErr) {
              TC.getDriver().Diag(diag::err_drv_undetermined_gpu_arch)
                  << llvm::Triple::getArchTypeName(TC.getArch())
                  << llvm::toString(GPUsOrErr.takeError()) << "--offload-arch";
              continue;
            }

            for (auto GPU : *GPUsOrErr) {
              GpuArchs.insert(Args.MakeArgString(GPU));
            }
          } else {
            ArchStr = getCanonicalOffloadArch(ArchStr);
            if (ArchStr.empty()) {
              Error = true;
            } else if (A->getOption().matches(options::OPT_offload_arch_EQ))
              GpuArchs.insert(ArchStr);
            else if (A->getOption().matches(options::OPT_no_offload_arch_EQ))
              GpuArchs.erase(ArchStr);
            else
              llvm_unreachable("Unexpected option.");
          }
        }
      }

      auto &&ConflictingArchs = getConflictOffloadArchCombination(GpuArchs);
      if (ConflictingArchs) {
        C.getDriver().Diag(clang::diag::err_drv_bad_offload_arch_combo)
            << ConflictingArchs->first << ConflictingArchs->second;
        C.setContainsError();
        return true;
      }

      // Collect list of GPUs remaining in the set.
      for (auto Arch : GpuArchs)
        GpuArchList.push_back(Arch.data());

      // Default to sm_20 which is the lowest common denominator for
      // supported GPUs.  sm_20 code should work correctly, if
      // suboptimally, on all newer GPUs.
      if (GpuArchList.empty()) {
        if (ToolChains.front()->getTriple().isSPIRV())
          GpuArchList.push_back(CudaArch::Generic);
        else
          GpuArchList.push_back(DefaultCudaArch);
      }

      return Error;
    }
  };

  /// \brief CUDA action builder. It injects device code in the host backend
  /// action.
  class CudaActionBuilder final : public CudaActionBuilderBase {
  public:
    CudaActionBuilder(Compilation &C, DerivedArgList &Args,
                      const Driver::InputList &Inputs,
                      OffloadingActionBuilder &OAB)
        : CudaActionBuilderBase(C, Args, Inputs, Action::OFK_Cuda, OAB) {
      DefaultCudaArch = CudaArch::SM_35;
    }

    StringRef getCanonicalOffloadArch(StringRef ArchStr) override {
      CudaArch Arch = StringToCudaArch(ArchStr);
      if (Arch == CudaArch::UNKNOWN || !IsNVIDIAGpuArch(Arch)) {
        C.getDriver().Diag(clang::diag::err_drv_cuda_bad_gpu_arch) << ArchStr;
        return StringRef();
      }
      return CudaArchToString(Arch);
    }

    std::optional<std::pair<llvm::StringRef, llvm::StringRef>>
    getConflictOffloadArchCombination(
        const std::set<StringRef> &GpuArchs) override {
      return std::nullopt;
    }

    bool canUseBundlerUnbundler() const override {
      return Args.hasFlag(options::OPT_fsycl, options::OPT_fno_sycl, false);
    }

    ActionBuilderReturnCode
    getDeviceDependences(OffloadAction::DeviceDependences &DA,
                         phases::ID CurPhase, phases::ID FinalPhase,
                         PhasesTy &Phases) override {
      if (!IsActive)
        return ABRT_Inactive;

      // If we don't have more CUDA actions, we don't have any dependences to
      // create for the host.
      if (CudaDeviceActions.empty())
        return ABRT_Success;

      assert(CudaDeviceActions.size() == GpuArchList.size() &&
             "Expecting one action per GPU architecture.");
      assert(!CompileHostOnly &&
             "Not expecting CUDA actions in host-only compilation.");

      // If we are generating code for the device or we are in a backend phase,
      // we attempt to generate the fat binary. We compile each arch to ptx and
      // assemble to cubin, then feed the cubin *and* the ptx into a device
      // "link" action, which uses fatbinary to combine these cubins into one
      // fatbin.  The fatbin is then an input to the host action if not in
      // device-only mode.
      if (CompileDeviceOnly || CurPhase == phases::Backend) {
        ActionList DeviceActions;
        for (unsigned I = 0, E = GpuArchList.size(); I != E; ++I) {
          // Produce the device action from the current phase up to the assemble
          // phase.
          for (auto Ph : Phases) {
            // Skip the phases that were already dealt with.
            if (Ph < CurPhase)
              continue;
            // We have to be consistent with the host final phase.
            if (Ph > FinalPhase)
              break;

            CudaDeviceActions[I] = C.getDriver().ConstructPhaseAction(
                C, Args, Ph, CudaDeviceActions[I], Action::OFK_Cuda);

            if (Ph == phases::Assemble)
              break;
          }

          // If we didn't reach the assemble phase, we can't generate the fat
          // binary. We don't need to generate the fat binary if we are not in
          // device-only mode.
          if (!isa<AssembleJobAction>(CudaDeviceActions[I]) ||
              CompileDeviceOnly)
            continue;

          Action *AssembleAction = CudaDeviceActions[I];
          assert(AssembleAction->getType() == types::TY_Object);
          assert(AssembleAction->getInputs().size() == 1);

          Action *BackendAction = AssembleAction->getInputs()[0];
          assert(BackendAction->getType() == types::TY_PP_Asm);

          for (auto &A : {AssembleAction, BackendAction}) {
            OffloadAction::DeviceDependences DDep;
            DDep.add(*A, *ToolChains.front(), GpuArchList[I], Action::OFK_Cuda);
            DeviceActions.push_back(
                C.MakeAction<OffloadAction>(DDep, A->getType()));
          }
        }

        // We generate the fat binary if we have device input actions.
        if (!DeviceActions.empty()) {
          CudaFatBinary =
              C.MakeAction<LinkJobAction>(DeviceActions, types::TY_CUDA_FATBIN);

          if (!CompileDeviceOnly) {
            DA.add(*CudaFatBinary, *ToolChains.front(), /*BoundArch=*/nullptr,
                   Action::OFK_Cuda);
            // Clear the fat binary, it is already a dependence to an host
            // action.
            CudaFatBinary = nullptr;
          }

          // Remove the CUDA actions as they are already connected to an host
          // action or fat binary.
          CudaDeviceActions.clear();
        }

        // We avoid creating host action in device-only mode.
        return CompileDeviceOnly ? ABRT_Ignore_Host : ABRT_Success;
      } else if (CurPhase > phases::Backend) {
        // If we are past the backend phase and still have a device action, we
        // don't have to do anything as this action is already a device
        // top-level action.
        return ABRT_Success;
      }

      assert(CurPhase < phases::Backend && "Generating single CUDA "
                                           "instructions should only occur "
                                           "before the backend phase!");

      // By default, we produce an action for each device arch.
      for (unsigned I = 0, E = GpuArchList.size(); I != E; ++I) {

        CudaDeviceActions[I] = C.getDriver().ConstructPhaseAction(
            C, Args, CurPhase, CudaDeviceActions[I]);

        if (CurPhase == phases::Compile) {
          OffloadAction::DeviceDependences DDep;
          DDep.add(*CudaDeviceActions[I], *ToolChains.front(), GpuArchList[I],
                   Action::OFK_Cuda);

          OffloadingActionBuilderRef.pushForeignAction(
              C.MakeAction<OffloadAction>(
                  DDep, DDep.getActions().front()->getType()));
        }
      }

      return ABRT_Success;
    }
  };
  /// \brief HIP action builder. It injects device code in the host backend
  /// action.
  class HIPActionBuilder final : public CudaActionBuilderBase {
    /// The linker inputs obtained for each device arch.
    SmallVector<ActionList, 8> DeviceLinkerInputs;
    // The default bundling behavior depends on the type of output, therefore
    // BundleOutput needs to be tri-value: None, true, or false.
    // Bundle code objects except --no-gpu-output is specified for device
    // only compilation. Bundle other type of output files only if
    // --gpu-bundle-output is specified for device only compilation.
    std::optional<bool> BundleOutput;
    std::optional<bool> EmitReloc;

  public:
    HIPActionBuilder(Compilation &C, DerivedArgList &Args,
                     const Driver::InputList &Inputs,
                     OffloadingActionBuilder &OAB)
        : CudaActionBuilderBase(C, Args, Inputs, Action::OFK_HIP, OAB) {

      DefaultCudaArch = CudaArch::GFX906;

      if (Args.hasArg(options::OPT_fhip_emit_relocatable,
                      options::OPT_fno_hip_emit_relocatable)) {
        EmitReloc = Args.hasFlag(options::OPT_fhip_emit_relocatable,
                                 options::OPT_fno_hip_emit_relocatable, false);

        if (*EmitReloc) {
          if (Relocatable) {
            C.getDriver().Diag(diag::err_opt_not_valid_with_opt)
                << "-fhip-emit-relocatable"
                << "-fgpu-rdc";
          }

          if (!CompileDeviceOnly) {
            C.getDriver().Diag(diag::err_opt_not_valid_without_opt)
                << "-fhip-emit-relocatable"
                << "--cuda-device-only";
          }
        }
      }

      if (Args.hasArg(options::OPT_gpu_bundle_output,
                      options::OPT_no_gpu_bundle_output))
        BundleOutput = Args.hasFlag(options::OPT_gpu_bundle_output,
                                    options::OPT_no_gpu_bundle_output, true) &&
                       (!EmitReloc || !*EmitReloc);
    }

    bool canUseBundlerUnbundler() const override { return true; }

    StringRef getCanonicalOffloadArch(StringRef IdStr) override {
      llvm::StringMap<bool> Features;
      // getHIPOffloadTargetTriple() is known to return valid value as it has
      // been called successfully in the CreateOffloadingDeviceToolChains().
      auto ArchStr = parseTargetID(
          *getHIPOffloadTargetTriple(C.getDriver(), C.getInputArgs()), IdStr,
          &Features);
      if (!ArchStr) {
        C.getDriver().Diag(clang::diag::err_drv_bad_target_id) << IdStr;
        C.setContainsError();
        return StringRef();
      }
      auto CanId = getCanonicalTargetID(*ArchStr, Features);
      return Args.MakeArgStringRef(CanId);
    };

    std::optional<std::pair<llvm::StringRef, llvm::StringRef>>
    getConflictOffloadArchCombination(
        const std::set<StringRef> &GpuArchs) override {
      return getConflictTargetIDCombination(GpuArchs);
    }

    ActionBuilderReturnCode
    getDeviceDependences(OffloadAction::DeviceDependences &DA,
                         phases::ID CurPhase, phases::ID FinalPhase,
                         PhasesTy &Phases) override {
      if (!IsActive)
        return ABRT_Inactive;

      // amdgcn does not support linking of object files, therefore we skip
      // backend and assemble phases to output LLVM IR. Except for generating
      // non-relocatable device code, where we generate fat binary for device
      // code and pass to host in Backend phase.
      if (CudaDeviceActions.empty())
        return ABRT_Success;

      assert(((CurPhase == phases::Link && Relocatable) ||
              CudaDeviceActions.size() == GpuArchList.size()) &&
             "Expecting one action per GPU architecture.");
      assert(!CompileHostOnly &&
             "Not expecting HIP actions in host-only compilation.");

      bool ShouldLink = !EmitReloc || !*EmitReloc;

      if (!Relocatable && CurPhase == phases::Backend && !EmitLLVM &&
          !EmitAsm && ShouldLink) {
        // If we are in backend phase, we attempt to generate the fat binary.
        // We compile each arch to IR and use a link action to generate code
        // object containing ISA. Then we use a special "link" action to create
        // a fat binary containing all the code objects for different GPU's.
        // The fat binary is then an input to the host action.
        for (unsigned I = 0, E = GpuArchList.size(); I != E; ++I) {
          if (C.getDriver().isUsingLTO(/*IsOffload=*/true)) {
            // When LTO is enabled, skip the backend and assemble phases and
            // use lld to link the bitcode.
            ActionList AL;
            AL.push_back(CudaDeviceActions[I]);
            // Create a link action to link device IR with device library
            // and generate ISA.
            CudaDeviceActions[I] =
                C.MakeAction<LinkJobAction>(AL, types::TY_Image);
          } else {
            // When LTO is not enabled, we follow the conventional
            // compiler phases, including backend and assemble phases.
            ActionList AL;
            Action *BackendAction = nullptr;
            if (ToolChains.front()->getTriple().isSPIRV()) {
              // Emit LLVM bitcode for SPIR-V targets. SPIR-V device tool chain
              // (HIPSPVToolChain) runs post-link LLVM IR passes.
              types::ID Output = Args.hasArg(options::OPT_S)
                                     ? types::TY_LLVM_IR
                                     : types::TY_LLVM_BC;
              BackendAction =
                  C.MakeAction<BackendJobAction>(CudaDeviceActions[I], Output);
            } else
              BackendAction = C.getDriver().ConstructPhaseAction(
                  C, Args, phases::Backend, CudaDeviceActions[I],
                  AssociatedOffloadKind);
            auto AssembleAction = C.getDriver().ConstructPhaseAction(
                C, Args, phases::Assemble, BackendAction,
                AssociatedOffloadKind);
            AL.push_back(AssembleAction);
            // Create a link action to link device IR with device library
            // and generate ISA.
            CudaDeviceActions[I] =
                C.MakeAction<LinkJobAction>(AL, types::TY_Image);
          }

          // OffloadingActionBuilder propagates device arch until an offload
          // action. Since the next action for creating fatbin does
          // not have device arch, whereas the above link action and its input
          // have device arch, an offload action is needed to stop the null
          // device arch of the next action being propagated to the above link
          // action.
          OffloadAction::DeviceDependences DDep;
          DDep.add(*CudaDeviceActions[I], *ToolChains.front(), GpuArchList[I],
                   AssociatedOffloadKind);
          CudaDeviceActions[I] = C.MakeAction<OffloadAction>(
              DDep, CudaDeviceActions[I]->getType());
        }

        if (!CompileDeviceOnly || !BundleOutput || *BundleOutput) {
          // Create HIP fat binary with a special "link" action.
          CudaFatBinary = C.MakeAction<LinkJobAction>(CudaDeviceActions,
                                                      types::TY_HIP_FATBIN);

          if (!CompileDeviceOnly) {
            DA.add(*CudaFatBinary, *ToolChains.front(), /*BoundArch=*/nullptr,
                   AssociatedOffloadKind);
            // Clear the fat binary, it is already a dependence to an host
            // action.
            CudaFatBinary = nullptr;
          }

          // Remove the CUDA actions as they are already connected to an host
          // action or fat binary.
          CudaDeviceActions.clear();
        }

        return CompileDeviceOnly ? ABRT_Ignore_Host : ABRT_Success;
      } else if (CurPhase == phases::Link) {
        if (!ShouldLink)
          return ABRT_Success;
        // Save CudaDeviceActions to DeviceLinkerInputs for each GPU subarch.
        // This happens to each device action originated from each input file.
        // Later on, device actions in DeviceLinkerInputs are used to create
        // device link actions in appendLinkDependences and the created device
        // link actions are passed to the offload action as device dependence.
        DeviceLinkerInputs.resize(CudaDeviceActions.size());
        auto LI = DeviceLinkerInputs.begin();
        for (auto *A : CudaDeviceActions) {
          LI->push_back(A);
          ++LI;
        }

        // We will pass the device action as a host dependence, so we don't
        // need to do anything else with them.
        CudaDeviceActions.clear();
        return CompileDeviceOnly ? ABRT_Ignore_Host : ABRT_Success;
      }

      // By default, we produce an action for each device arch.
      for (Action *&A : CudaDeviceActions)
        A = C.getDriver().ConstructPhaseAction(C, Args, CurPhase, A,
                                               AssociatedOffloadKind);

      if (CompileDeviceOnly && CurPhase == FinalPhase && BundleOutput &&
          *BundleOutput) {
        for (unsigned I = 0, E = GpuArchList.size(); I != E; ++I) {
          OffloadAction::DeviceDependences DDep;
          DDep.add(*CudaDeviceActions[I], *ToolChains.front(), GpuArchList[I],
                   AssociatedOffloadKind);
          CudaDeviceActions[I] = C.MakeAction<OffloadAction>(
              DDep, CudaDeviceActions[I]->getType());
        }
        CudaFatBinary =
            C.MakeAction<OffloadBundlingJobAction>(CudaDeviceActions);
        CudaDeviceActions.clear();
      }

      return (CompileDeviceOnly &&
              (CurPhase == FinalPhase ||
               (!ShouldLink && CurPhase == phases::Assemble)))
                 ? ABRT_Ignore_Host
                 : ABRT_Success;
    }

    void appendLinkDeviceActions(ActionList &AL) override {
      if (DeviceLinkerInputs.size() == 0)
        return;

      assert(DeviceLinkerInputs.size() == GpuArchList.size() &&
             "Linker inputs and GPU arch list sizes do not match.");

      ActionList Actions;
      unsigned I = 0;
      // Append a new link action for each device.
      // Each entry in DeviceLinkerInputs corresponds to a GPU arch.
      for (auto &LI : DeviceLinkerInputs) {

        types::ID Output = Args.hasArg(options::OPT_emit_llvm)
                                   ? types::TY_LLVM_BC
                                   : types::TY_Image;

        auto *DeviceLinkAction = C.MakeAction<LinkJobAction>(LI, Output);
        // Linking all inputs for the current GPU arch.
        // LI contains all the inputs for the linker.
        OffloadAction::DeviceDependences DeviceLinkDeps;
        DeviceLinkDeps.add(*DeviceLinkAction, *ToolChains[0],
            GpuArchList[I], AssociatedOffloadKind);
        Actions.push_back(C.MakeAction<OffloadAction>(
            DeviceLinkDeps, DeviceLinkAction->getType()));
        ++I;
      }
      DeviceLinkerInputs.clear();

      // If emitting LLVM, do not generate final host/device compilation action
      if (Args.hasArg(options::OPT_emit_llvm)) {
          AL.append(Actions);
          return;
      }

      // Create a host object from all the device images by embedding them
      // in a fat binary for mixed host-device compilation. For device-only
      // compilation, creates a fat binary.
      OffloadAction::DeviceDependences DDeps;
      if (!CompileDeviceOnly || !BundleOutput || *BundleOutput) {
        auto *TopDeviceLinkAction = C.MakeAction<LinkJobAction>(
            Actions,
            CompileDeviceOnly ? types::TY_HIP_FATBIN : types::TY_Object);
        DDeps.add(*TopDeviceLinkAction, *ToolChains[0], nullptr,
                  AssociatedOffloadKind);
        // Offload the host object to the host linker.
        AL.push_back(
            C.MakeAction<OffloadAction>(DDeps, TopDeviceLinkAction->getType()));
      } else {
        AL.append(Actions);
      }
    }

    Action* appendLinkHostActions(ActionList &AL) override { return AL.back(); }

    void appendLinkDependences(OffloadAction::DeviceDependences &DA) override {}
  };

  /// OpenMP action builder. The host bitcode is passed to the device frontend
  /// and all the device linked images are passed to the host link phase.
  class OpenMPActionBuilder final : public DeviceActionBuilder {
    /// The OpenMP actions for the current input.
    ActionList OpenMPDeviceActions;

    /// The linker inputs obtained for each toolchain.
    SmallVector<ActionList, 8> DeviceLinkerInputs;

  public:
    OpenMPActionBuilder(Compilation &C, DerivedArgList &Args,
                        const Driver::InputList &Inputs,
                        OffloadingActionBuilder &OAB)
        : DeviceActionBuilder(C, Args, Inputs, Action::OFK_OpenMP, OAB) {}

    ActionBuilderReturnCode
    getDeviceDependences(OffloadAction::DeviceDependences &DA,
                         phases::ID CurPhase, phases::ID FinalPhase,
                         PhasesTy &Phases) override {
      if (OpenMPDeviceActions.empty())
        return ABRT_Inactive;
<<<<<<< HEAD
=======

      // We should always have an action for each input.
      assert(OpenMPDeviceActions.size() == ToolChains.size() &&
             "Number of OpenMP actions and toolchains do not match.");

      // The host only depends on device action in the linking phase, when all
      // the device images have to be embedded in the host image.
      if (CurPhase == phases::Link) {
        assert(ToolChains.size() == DeviceLinkerInputs.size() &&
               "Toolchains and linker inputs sizes do not match.");
        auto LI = DeviceLinkerInputs.begin();
        for (auto *A : OpenMPDeviceActions) {
          LI->push_back(A);
          ++LI;
        }

        // We passed the device action as a host dependence, so we don't need to
        // do anything else with them.
        OpenMPDeviceActions.clear();
        return ABRT_Success;
      }

      // By default, we produce an action for each device arch.
      for (Action *&A : OpenMPDeviceActions)
        A = C.getDriver().ConstructPhaseAction(C, Args, CurPhase, A);

      return ABRT_Success;
    }

    ActionBuilderReturnCode addDeviceDependences(Action *HostAction) override {

      // If this is an input action replicate it for each OpenMP toolchain.
      if (auto *IA = dyn_cast<InputAction>(HostAction)) {
        OpenMPDeviceActions.clear();
        for (unsigned I = 0; I < ToolChains.size(); ++I)
          OpenMPDeviceActions.push_back(
              C.MakeAction<InputAction>(IA->getInputArg(), IA->getType()));
        return ABRT_Success;
      }

      // If this is an unbundling action use it as is for each OpenMP toolchain.
      if (auto *UA = dyn_cast<OffloadUnbundlingJobAction>(HostAction)) {
        OpenMPDeviceActions.clear();
        if (auto *IA = dyn_cast<InputAction>(UA->getInputs().back())) {
          std::string FileName = IA->getInputArg().getAsString(Args);
          // Check if the type of the file is the same as the action. Do not
          // unbundle it if it is not. Do not unbundle .so files, for example,
          // which are not object files.
          if (IA->getType() == types::TY_Object &&
              (!llvm::sys::path::has_extension(FileName) ||
               types::lookupTypeForExtension(
                   llvm::sys::path::extension(FileName).drop_front()) !=
                   types::TY_Object))
            return ABRT_Inactive;
        }
        for (unsigned I = 0; I < ToolChains.size(); ++I) {
          OpenMPDeviceActions.push_back(UA);
          UA->registerDependentActionInfo(
              ToolChains[I], /*BoundArch=*/StringRef(), Action::OFK_OpenMP);
        }
        return ABRT_Success;
      }

      // When generating code for OpenMP we use the host compile phase result as
      // a dependence to the device compile phase so that it can learn what
      // declarations should be emitted. However, this is not the only use for
      // the host action, so we prevent it from being collapsed.
      if (isa<CompileJobAction>(HostAction)) {
        HostAction->setCannotBeCollapsedWithNextDependentAction();
        assert(ToolChains.size() == OpenMPDeviceActions.size() &&
               "Toolchains and device action sizes do not match.");
        OffloadAction::HostDependence HDep(
            *HostAction, *C.getSingleOffloadToolChain<Action::OFK_Host>(),
            /*BoundArch=*/nullptr, Action::OFK_OpenMP);
        auto TC = ToolChains.begin();
        for (Action *&A : OpenMPDeviceActions) {
          assert(isa<CompileJobAction>(A));
          OffloadAction::DeviceDependences DDep;
          DDep.add(*A, **TC, /*BoundArch=*/nullptr, Action::OFK_OpenMP);
          A = C.MakeAction<OffloadAction>(HDep, DDep);
          ++TC;
        }
      }
      return ABRT_Success;
    }

    void appendTopLevelActions(ActionList &AL) override {
      if (OpenMPDeviceActions.empty())
        return;

      // We should always have an action for each input.
      assert(OpenMPDeviceActions.size() == ToolChains.size() &&
             "Number of OpenMP actions and toolchains do not match.");

      // Append all device actions followed by the proper offload action.
      auto TI = ToolChains.begin();
      for (auto *A : OpenMPDeviceActions) {
        OffloadAction::DeviceDependences Dep;
        Dep.add(*A, **TI, /*BoundArch=*/nullptr, Action::OFK_OpenMP);
        AL.push_back(C.MakeAction<OffloadAction>(Dep, A->getType()));
        ++TI;
      }
      // We no longer need the action stored in this builder.
      OpenMPDeviceActions.clear();
    }

    void appendLinkDeviceActions(ActionList &AL) override {
      assert(ToolChains.size() == DeviceLinkerInputs.size() &&
             "Toolchains and linker inputs sizes do not match.");

      // Append a new link action for each device.
      auto TC = ToolChains.begin();
      for (auto &LI : DeviceLinkerInputs) {
        auto *DeviceLinkAction =
            C.MakeAction<LinkJobAction>(LI, types::TY_Image);
        OffloadAction::DeviceDependences DeviceLinkDeps;
        DeviceLinkDeps.add(*DeviceLinkAction, **TC, /*BoundArch=*/nullptr,
		        Action::OFK_OpenMP);
        AL.push_back(C.MakeAction<OffloadAction>(DeviceLinkDeps,
            DeviceLinkAction->getType()));
        ++TC;
      }
      DeviceLinkerInputs.clear();
    }

    Action* appendLinkHostActions(ActionList &AL) override {
      // Create wrapper bitcode from the result of device link actions and compile
      // it to an object which will be added to the host link command.
      auto *BC = C.MakeAction<OffloadWrapperJobAction>(AL, types::TY_LLVM_BC);
      auto *ASM = C.MakeAction<BackendJobAction>(BC, types::TY_PP_Asm);
      return C.MakeAction<AssembleJobAction>(ASM, types::TY_Object);
    }

    void appendLinkDependences(OffloadAction::DeviceDependences &DA) override {}

    void addDeviceLinkDependencies(OffloadDepsJobAction *DA) override {
      for (unsigned I = 0; I < ToolChains.size(); ++I) {
        // Register dependent toolchain.
        DA->registerDependentActionInfo(
            ToolChains[I], /*BoundArch=*/StringRef(), Action::OFK_OpenMP);

        if (!ToolChains[I]->getTriple().isSPIR()) {
          // Create object from the deps bitcode.
          auto *BA = C.MakeAction<BackendJobAction>(DA, types::TY_PP_Asm);
          auto *AA = C.MakeAction<AssembleJobAction>(BA, types::TY_Object);

          // Add deps object to linker inputs.
          DeviceLinkerInputs[I].push_back(AA);
        } else
          DeviceLinkerInputs[I].push_back(DA);
      }
    }

    bool initialize() override {
      // Get the OpenMP toolchains. If we don't get any, the action builder will
      // know there is nothing to do related to OpenMP offloading.
      auto OpenMPTCRange = C.getOffloadToolChains<Action::OFK_OpenMP>();
      for (auto TI = OpenMPTCRange.first, TE = OpenMPTCRange.second; TI != TE;
           ++TI)
        ToolChains.push_back(TI->second);

      DeviceLinkerInputs.resize(ToolChains.size());
      return false;
    }

    bool canUseBundlerUnbundler() const override {
      // OpenMP should use bundled files whenever possible.
      return true;
    }
  };

  /// SYCL action builder. The host bitcode is passed to the device frontend
  /// and all the device linked images are passed to the host link phase.
  /// SPIR related are wrapped before added to the fat binary
  class SYCLActionBuilder final : public DeviceActionBuilder {
    /// Flag to signal if the user requested device-only compilation.
    bool CompileDeviceOnly = false;

    /// Flag to signal if the user requested the device object to be wrapped.
    bool WrapDeviceOnlyBinary = false;

    /// Flag to signal if the user requested device code split.
    bool DeviceCodeSplit = false;

    /// List of offload device toolchain, bound arch needed to track for
    /// different binary constructions.
    /// POD to hold information about a SYCL device action.
    /// Each Action is bound to a <TC, arch> pair,
    /// we keep them together under a struct for clarity.
    struct DeviceTargetInfo {
      DeviceTargetInfo(const ToolChain *TC, const char *BA)
          : TC(TC), BoundArch(BA) {}

      const ToolChain *TC;
      const char *BoundArch;
    };
    SmallVector<DeviceTargetInfo, 4> SYCLTargetInfoList;

    /// The SYCL actions for the current input.
    /// One action per triple/boundarch.
    ActionList SYCLDeviceActions;

    /// The linker inputs obtained for each input/toolchain/arch.
    SmallVector<ActionList, 4> DeviceLinkerInputs;

    /// The SYCL link binary if it was generated for the current input.
    Action *SYCLLinkBinary = nullptr;

    /// Running list of SYCL actions specific for device linking.
    ActionList SYCLLinkBinaryList;

    /// List of SYCL Final Device binaries that should be unbundled as a final
    /// device binary and not further processed.
    SmallVector<std::pair<Action *, SmallVector<std::string, 4>>, 4>
        SYCLFinalDeviceList;

    /// SYCL ahead of time compilation inputs
    SmallVector<std::pair<llvm::Triple, const char *>, 8> SYCLAOTInputs;

    /// List of offload device triples as provided on the CLI.
    /// Does not track AOT binary inputs triples.
    SmallVector<llvm::Triple, 4> SYCLTripleList;

    /// Type of output file for FPGA device compilation.
    types::ID FPGAOutType = types::TY_FPGA_AOCX;

    /// List of objects to extract FPGA dependency info from
    ActionList FPGAObjectInputs;

    /// List of static archives to extract FPGA dependency info from
    ActionList FPGAArchiveInputs;

    /// List of AOCR based archives that contain BC members to use for
    /// providing symbols and properties.
    ActionList FPGAAOCArchives;

    // SYCLInstallation is needed in order to link SYCLDeviceLibs
    SYCLInstallationDetector SYCLInstallation;

    /// List of GPU architectures to use in this compilation with NVPTX/AMDGCN
    /// targets.
    SmallVector<std::pair<llvm::Triple, const char *>, 8> GpuArchList;

    /// Build the last steps for CUDA after all BC files have been linked.
    JobAction *finalizeNVPTXDependences(Action *Input, const llvm::Triple &TT) {
      auto *BA = C.getDriver().ConstructPhaseAction(
          C, Args, phases::Backend, Input, AssociatedOffloadKind);
      if (TT.getOS() != llvm::Triple::NVCL) {
        auto *AA = C.getDriver().ConstructPhaseAction(
            C, Args, phases::Assemble, BA, AssociatedOffloadKind);
        ActionList DeviceActions = {BA, AA};
        return C.MakeAction<LinkJobAction>(DeviceActions,
                                           types::TY_CUDA_FATBIN);
      }
      return cast<JobAction>(BA);
    }

    JobAction *finalizeAMDGCNDependences(Action *Input,
                                         const llvm::Triple &TT) {
      auto *BA = C.getDriver().ConstructPhaseAction(
          C, Args, phases::Backend, Input, AssociatedOffloadKind);

      auto *AA = C.getDriver().ConstructPhaseAction(C, Args, phases::Assemble,
                                                    BA, AssociatedOffloadKind);

      ActionList AL = {AA};
      Action *LinkAction = C.MakeAction<LinkJobAction>(AL, types::TY_Image);
      ActionList HIPActions = {LinkAction};
      JobAction *HIPFatBinary =
          C.MakeAction<LinkJobAction>(HIPActions, types::TY_HIP_FATBIN);
      return HIPFatBinary;
    }

    Action *ExternalCudaAction = nullptr;

  public:
    SYCLActionBuilder(Compilation &C, DerivedArgList &Args,
                      const Driver::InputList &Inputs,
                      OffloadingActionBuilder &OAB)
        : DeviceActionBuilder(C, Args, Inputs, Action::OFK_SYCL, OAB),
          SYCLInstallation(C.getDriver()) {}

    void withBoundArchForToolChain(const ToolChain *TC,
                                   llvm::function_ref<void(const char *)> Op) {
      for (auto &A : GpuArchList) {
        if (TC->getTriple() == A.first) {
          Op(A.second ? Args.MakeArgString(A.second) : nullptr);
          return;
        }
      }

      // no bound arch for this toolchain
      Op(nullptr);
    }

    void pushForeignAction(Action *A) override {
      // Accept a foreign action from the CudaActionBuilder for compiling CUDA
      // sources
      if (A->getOffloadingDeviceKind() == Action::OFK_Cuda)
        ExternalCudaAction = A;
    }

    ActionBuilderReturnCode
    getDeviceDependences(OffloadAction::DeviceDependences &DA,
                         phases::ID CurPhase, phases::ID FinalPhase,
                         PhasesTy &Phases) override {
      bool SYCLDeviceOnly = Args.hasArg(options::OPT_fsycl_device_only);
      if (CurPhase == phases::Preprocess) {
        // Do not perform the host compilation when doing preprocessing only
        // with -fsycl-device-only.
        bool IsPreprocessOnly =
            Args.getLastArg(options::OPT_E) ||
            Args.getLastArg(options::OPT__SLASH_EP, options::OPT__SLASH_P) ||
            Args.getLastArg(options::OPT_M, options::OPT_MM);
        if (IsPreprocessOnly) {
          for (auto TargetActionInfo :
               llvm::zip(SYCLDeviceActions, SYCLTargetInfoList)) {
            Action *&A = std::get<0>(TargetActionInfo);
            auto &TargetInfo = std::get<1>(TargetActionInfo);
            A = C.getDriver().ConstructPhaseAction(C, Args, CurPhase, A,
                                                   AssociatedOffloadKind);
            if (SYCLDeviceOnly)
              continue;
            // Add an additional compile action to generate the integration
            // header.
            Action *CompileAction =
                C.MakeAction<CompileJobAction>(A, types::TY_Nothing);
            DA.add(*CompileAction, *TargetInfo.TC, TargetInfo.BoundArch,
                   Action::OFK_SYCL);
          }
          return SYCLDeviceOnly ? ABRT_Ignore_Host : ABRT_Success;
        }
      }

      // Device compilation generates LLVM BC.
      if (CurPhase == phases::Compile && !SYCLTargetInfoList.empty()) {
        // TODO: handle stubfile handling when mix and matching programming
        // model.
        if (SYCLDeviceActions.empty())
          return ABRT_Success;

        Action *DeviceCompilerInput = nullptr;
        const DeviceTargetInfo &DevTarget = SYCLTargetInfoList.back();
        for (auto TargetActionInfo :
             llvm::zip(SYCLDeviceActions, SYCLTargetInfoList)) {
          Action *&A = std::get<0>(TargetActionInfo);
          auto &TargetInfo = std::get<1>(TargetActionInfo);
          types::ID OutputType = types::TY_LLVM_BC;
          if ((SYCLDeviceOnly || Args.hasArg(options::OPT_emit_llvm)) &&
              Args.hasArg(options::OPT_S))
            OutputType = types::TY_LLVM_IR;
          // Use of -fsycl-device-obj=spirv converts the original LLVM-IR
          // file to SPIR-V for later consumption.
          if ((SYCLDeviceOnly || FinalPhase != phases::Link) &&
              Args.getLastArgValue(options::OPT_fsycl_device_obj_EQ)
                  .equals_insensitive("spirv")) {
            auto *CompileAction =
                C.MakeAction<CompileJobAction>(A, types::TY_LLVM_BC);
            A = C.MakeAction<SPIRVTranslatorJobAction>(CompileAction,
                                                       types::TY_SPIRV);
            if (SYCLDeviceOnly)
              continue;
          } else {
            if (Args.hasArg(options::OPT_fsyntax_only))
              OutputType = types::TY_Nothing;
            A = C.MakeAction<CompileJobAction>(A, OutputType);
          }
          // Add any of the device linking steps when -fno-sycl-rdc is
          // specified. Device linking is only available for AOT at this
          // time.
          llvm::Triple TargetTriple = TargetInfo.TC->getTriple();
          if (tools::SYCL::shouldDoPerObjectFileLinking(C) &&
              TargetTriple.isSPIRAOT() && FinalPhase != phases::Link) {
            ActionList CAList;
            CAList.push_back(A);
            ActionList DeviceLinkActions;
            appendSYCLDeviceLink(CAList, TargetInfo.TC, DA, DeviceLinkActions,
                                 TargetInfo.BoundArch,
                                 /*AddOffloadAction=*/true);
            // The list of actions generated from appendSYCLDeviceLink is kept
            // in DeviceLinkActions.  Instead of adding the dependency on the
            // compiled device file, add the dependency against the compiled
            // device binary to be added to the resulting fat object.
            A = DeviceLinkActions.back();
          }
          DeviceCompilerInput = A;
        }
        DA.add(*DeviceCompilerInput, *DevTarget.TC, DevTarget.BoundArch,
               Action::OFK_SYCL);
        return SYCLDeviceOnly ? ABRT_Ignore_Host : ABRT_Success;
      }

      // Backend/Assemble actions are obsolete for the SYCL device side
      if (CurPhase == phases::Backend || CurPhase == phases::Assemble)
        return ABRT_Inactive;

      // The host only depends on device action in the linking phase, when all
      // the device images have to be embedded in the host image.
      if (CurPhase == phases::Link) {
        if (!SYCLDeviceActions.empty()) {
          assert(SYCLDeviceActions.size() == DeviceLinkerInputs.size() &&
                 "Device action and device linker inputs sizes do not match.");

          for (auto TargetAction :
               llvm::zip(DeviceLinkerInputs, SYCLDeviceActions)) {
            ActionList &LinkerList = std::get<0>(TargetAction);
            Action *A = std::get<1>(TargetAction);

            LinkerList.push_back(A);
          }
        }

        if (ExternalCudaAction) {
          assert(DeviceLinkerInputs.size() == 1 &&
                 "Number of SYCL actions and toolchains/boundarch pairs do not "
                 "match.");
          DeviceLinkerInputs[0].push_back(ExternalCudaAction);
          ExternalCudaAction = nullptr;
        }

        // With -fsycl-link-targets, we will take the unbundled binaries
        // for each device and link them together to a single binary that will
        // be used in a split compilation step.
        if (CompileDeviceOnly && !SYCLDeviceActions.empty()) {
          for (auto SDA : SYCLDeviceActions)
            SYCLLinkBinaryList.push_back(SDA);
          if (WrapDeviceOnlyBinary) {
            // -fsycl-link behavior does the following to the unbundled device
            // binaries:
            //   1) Link them together using llvm-link
            //   2) Pass the linked binary through sycl-post-link
            //   3) Translate final .bc file to .spv
            //   4) Wrap the binary with the offload wrapper which can be used
            //      by any compilation link step.
            auto *DeviceLinkAction = C.MakeAction<LinkJobAction>(
                SYCLLinkBinaryList, types::TY_Image);
            ActionList FullSYCLLinkBinaryList;
            bool SYCLDeviceLibLinked = false;
            FullSYCLLinkBinaryList.push_back(DeviceLinkAction);
            // If used without the FPGA target, -fsycl-link is used to wrap
            // device objects for future host link. Device libraries should
            // be linked by default to resolve any undefined reference.
            const auto *TC = ToolChains.front();
            llvm::Triple TT(TC->getTriple());
            if (TT.getSubArch() != llvm::Triple::SPIRSubArch_fpga) {
              SYCLDeviceLibLinked =
                  addSYCLDeviceLibs(TC, FullSYCLLinkBinaryList, true,
                                    C.getDefaultToolChain()
                                        .getTriple()
                                        .isWindowsMSVCEnvironment());
            }

            Action *FullDeviceLinkAction = nullptr;
            if (SYCLDeviceLibLinked)
              FullDeviceLinkAction = C.MakeAction<LinkJobAction>(
                  FullSYCLLinkBinaryList, types::TY_LLVM_BC);
            else
              FullDeviceLinkAction = DeviceLinkAction;
            auto *PostLinkAction = C.MakeAction<SYCLPostLinkJobAction>(
                FullDeviceLinkAction, types::TY_LLVM_BC,
                types::TY_Tempfiletable);
            PostLinkAction->setRTSetsSpecConstants(!TT.isSPIRAOT());
            auto *ExtractIRFilesAction = C.MakeAction<FileTableTformJobAction>(
                PostLinkAction, types::TY_Tempfilelist, types::TY_Tempfilelist);
            // single column w/o title fits TY_Tempfilelist format
            ExtractIRFilesAction->addExtractColumnTform(
                FileTableTformJobAction::COL_CODE, false /*drop titles*/);
            auto *TranslateAction = C.MakeAction<SPIRVTranslatorJobAction>(
                ExtractIRFilesAction, types::TY_Tempfilelist);

            ActionList TformInputs{PostLinkAction, TranslateAction};
            auto *ReplaceFilesAction = C.MakeAction<FileTableTformJobAction>(
                TformInputs, types::TY_Tempfiletable, types::TY_Tempfiletable);
            ReplaceFilesAction->addReplaceColumnTform(
                FileTableTformJobAction::COL_CODE,
                FileTableTformJobAction::COL_CODE);

            SYCLLinkBinary = C.MakeAction<OffloadWrapperJobAction>(
                ReplaceFilesAction, types::TY_Object);
          } else {
            auto *Link = C.MakeAction<LinkJobAction>(SYCLLinkBinaryList,
                                                         types::TY_Image);
            SYCLLinkBinary = C.MakeAction<SPIRVTranslatorJobAction>(
                Link, types::TY_Image);
          }

          // Remove the SYCL actions as they are already connected to an host
          // action or fat binary.
          SYCLDeviceActions.clear();
          // We avoid creating host action in device-only mode.
          return ABRT_Ignore_Host;
        }

        // We passed the device action as a host dependence, so we don't need to
        // do anything else with them.
        SYCLDeviceActions.clear();
        return ABRT_Success;
      }

      // By default, we produce an action for each device arch.
      auto TC = ToolChains.begin();
      for (Action *&A : SYCLDeviceActions) {
        if ((*TC)->getTriple().isNVPTX() && CurPhase >= phases::Backend) {
          // For CUDA, stop to emit LLVM IR so it can be linked later on.
          ++TC;
          continue;
        }

        A = C.getDriver().ConstructPhaseAction(C, Args, CurPhase, A,
                                               AssociatedOffloadKind);
        ++TC;
      }

      return ABRT_Success;
    }

    ActionBuilderReturnCode addDeviceDependences(Action *HostAction) override {

      // If this is an input action replicate it for each SYCL toolchain.
      if (auto *IA = dyn_cast<InputAction>(HostAction)) {
        SYCLDeviceActions.clear();

        // Options that are considered LinkerInput are not valid input actions
        // to the device tool chain.
        if (IA->getInputArg().getOption().hasFlag(options::LinkerInput))
          return ABRT_Inactive;

        std::string InputName = IA->getInputArg().getAsString(Args);
        // Objects will be consumed as part of the partial link step when
        // dealing with offload static libraries
        if (C.getDriver().getOffloadStaticLibSeen() &&
            IA->getType() == types::TY_Object && isObjectFile(InputName))
          return ABRT_Inactive;

        // Libraries are not processed in the SYCL toolchain
        if (IA->getType() == types::TY_Object && !isObjectFile(InputName))
          return ABRT_Inactive;

        for (auto &TargetInfo : SYCLTargetInfoList) {
          (void)TargetInfo;
          SYCLDeviceActions.push_back(
              C.MakeAction<InputAction>(IA->getInputArg(), IA->getType()));
        }
        return ABRT_Success;
      }

      // If this is an unbundling action use it as is for each SYCL toolchain.
      if (auto *UA = dyn_cast<OffloadUnbundlingJobAction>(HostAction)) {
        SYCLDeviceActions.clear();
        if (auto *IA = dyn_cast<InputAction>(UA->getInputs().back())) {
          // Options that are considered LinkerInput are not valid input actions
          // to the device tool chain.
          if (IA->getInputArg().getOption().hasFlag(options::LinkerInput))
            return ABRT_Inactive;

          std::string FileName = IA->getInputArg().getAsString(Args);
          // Check if the type of the file is the same as the action. Do not
          // unbundle it if it is not. Do not unbundle .so files, for example,
          // which are not object files.
          if (IA->getType() == types::TY_Object) {
            if (!isObjectFile(FileName))
              return ABRT_Inactive;
            // For SYCL device libraries, don't need to add them to
            // FPGAObjectInputs as there is no FPGA dep files inside.
            const auto *TC = ToolChains.front();
            if (TC->getTriple().getSubArch() ==
                    llvm::Triple::SPIRSubArch_fpga &&
                !IsSYCLDeviceLibObj(FileName, C.getDefaultToolChain()
                                                  .getTriple()
                                                  .isWindowsMSVCEnvironment()))
              FPGAObjectInputs.push_back(IA);
          }
        }
        // Create 1 device action per triple/bound arch
        for (auto &TargetInfo : SYCLTargetInfoList) {
          SYCLDeviceActions.push_back(UA);
          UA->registerDependentActionInfo(TargetInfo.TC, TargetInfo.BoundArch,
                                          Action::OFK_SYCL);
        }
        return ABRT_Success;
      }
      return ABRT_Success;
    }

    // Actions that can only be appended after all Inputs have been processed
    // occur here.  Not all offload actions are against single files.
    void appendTopLevelLinkAction(ActionList &AL) override {
      if (!SYCLLinkBinary)
        return;

      OffloadAction::DeviceDependences Dep;
      withBoundArchForToolChain(ToolChains.front(), [&](const char *BoundArch) {
        Dep.add(*SYCLLinkBinary, *ToolChains.front(), BoundArch,
                Action::OFK_SYCL);
      });
      AL.push_back(C.MakeAction<OffloadAction>(Dep, SYCLLinkBinary->getType()));
      SYCLLinkBinary = nullptr;
    }

    void appendTopLevelActions(ActionList &AL) override {
      // We should always have an action for each input.
      if (!SYCLDeviceActions.empty()) {
        assert(SYCLDeviceActions.size() == SYCLTargetInfoList.size() &&
               "Number of SYCL actions and toolchains/boundarch pairs do not "
               "match.");

        // Append all device actions followed by the proper offload action.
        for (auto TargetActionInfo :
             llvm::zip(SYCLDeviceActions, SYCLTargetInfoList)) {
          Action *A = std::get<0>(TargetActionInfo);
          DeviceTargetInfo &TargetInfo = std::get<1>(TargetActionInfo);

          OffloadAction::DeviceDependences Dep;
          Dep.add(*A, *TargetInfo.TC, TargetInfo.BoundArch, Action::OFK_SYCL);
          if (ExternalCudaAction) {
            assert(
                SYCLTargetInfoList.size() == 1 &&
                "Number of SYCL actions and toolchains/boundarch pairs do not "
                "match.");

            // Link with external CUDA action.
            ActionList LinkObjects;
            LinkObjects.push_back(
                C.MakeAction<OffloadAction>(Dep, A->getType()));
            LinkObjects.push_back(ExternalCudaAction);
            Action *DeviceLinkAction =
                C.MakeAction<LinkJobAction>(LinkObjects, types::TY_LLVM_BC);

            OffloadAction::DeviceDependences DDep;
            DDep.add(*DeviceLinkAction, *TargetInfo.TC, TargetInfo.BoundArch,
                     Action::OFK_SYCL);
            AL.push_back(C.MakeAction<OffloadAction>(DDep, A->getType()));

            ExternalCudaAction = nullptr;
          } else {
            AL.push_back(C.MakeAction<OffloadAction>(Dep, A->getType()));
          }
        }
        // We no longer need the action stored in this builder.
        SYCLDeviceActions.clear();
      }
    }

    // Performs device specific linking steps for the SYCL based toolchain.
    // This function is used for both the early AOT flow and the typical
    // offload device link flow.
    // When creating the standard offload device link flow during the link
    // phase, the ListIndex input provides an index against the
    // SYCLTargetInfoList. This is used to determine associated toolchain
    // information for the values being worked against to add the device link
    // steps. The generated device link steps are added via dependency
    // additions. For early AOT, ListIndex is the base device file that the
    // created device linking actions are performed against. The
    // DeviceLinkActions is used to hold the actions generated to be added to
    // the toolchain.
    void appendSYCLDeviceLink(const ActionList &ListIndex, const ToolChain *TC,
                              OffloadAction::DeviceDependences &DA,
                              ActionList &DeviceLinkActions,
                              const char *BoundArch,
                              bool AddOffloadAction = false) {
      auto addDeps = [&](Action *A, const ToolChain *TC,
                         const char *BoundArch) {
        if (AddOffloadAction) {
          OffloadAction::DeviceDependences Deps;
          Deps.add(*A, *TC, BoundArch, Action::OFK_SYCL);
          DeviceLinkActions.push_back(
              C.MakeAction<OffloadAction>(Deps, A->getType()));
        } else {
          DA.add(*A, *TC, BoundArch, Action::OFK_SYCL);
        }
      };

      // List of device specific libraries to be fed into llvm-link.
      ActionList SYCLDeviceLibs;

      // List of device specific library 'objects' (FPGA AOCO libraries) that
      // are fed directly to the FPGA offline compiler.
      ActionList FPGADeviceLibObjects;

      // List of device objects that go through the device link step.
      ActionList LinkObjects;

      // List of FPGA AOC specific device objects/archives.
      ActionList FPGAAOCDevices;
      auto TargetTriple = TC->getTriple();
      auto IsNVPTX = TargetTriple.isNVPTX();
      auto IsAMDGCN = TargetTriple.isAMDGCN();
      auto IsSPIR = TargetTriple.isSPIR();
      bool IsSpirvAOT = TargetTriple.isSPIRAOT();
      const bool IsSYCLNativeCPU =
          TC->getAuxTriple() &&
          driver::isSYCLNativeCPU(TargetTriple, *TC->getAuxTriple());
      for (const auto &Input : ListIndex) {
        if (TargetTriple.getSubArch() == llvm::Triple::SPIRSubArch_fpga &&
            types::isFPGA(Input->getType())) {
          assert(BoundArch == nullptr &&
                 "fpga triple bounded arch not nullptr");
          // FPGA aoco does not go through the link, everything else does.
          if (Input->getType() == types::TY_FPGA_AOCO) {
            FPGADeviceLibObjects.push_back(Input);
            continue;
          }
          // FPGA aocr/aocx does not go through the link and is passed
          // directly to the backend compilation step (aocr) or wrapper (aocx)
          if (Args.hasArg(options::OPT_fintelfpga)) {
            if (Input->getType() == types::TY_FPGA_AOCR ||
                Input->getType() == types::TY_FPGA_AOCR_EMU ||
                Input->getType() == types::TY_FPGA_AOCX)
              // Save the AOCR device items.  These will be processed along
              // with the FPGAAOCArchives.
              FPGAAOCDevices.push_back(Input);
            else
              llvm_unreachable("Unexpected FPGA input type.");
          }
          continue;
        } else if (!types::isFPGA(Input->getType())) {
          // No need for any conversion if we are coming in from the
          // clang-offload-deps or regular compilation path.
          if (IsNVPTX || IsAMDGCN || ContainsOffloadDepsAction(Input) ||
              ContainsCompileOrAssembleAction(Input)) {
            LinkObjects.push_back(Input);
            continue;
          }
          // Any objects or lists of objects that come in from the unbundling
          // step can either be LLVM-IR or SPIR-V based.  Send these through
          // the spirv-to-ir-wrapper to convert to LLVM-IR to be properly
          // processed during the device link.
          Action *ConvertSPIRVAction = C.MakeAction<SpirvToIrWrapperJobAction>(
              Input, Input->getType() == types::TY_Tempfilelist
                         ? types::TY_Tempfilelist
                         : types::TY_LLVM_BC);
          LinkObjects.push_back(ConvertSPIRVAction);
        }
      }
      // Process AOCR/AOCR_EMU
      if (FPGAAOCDevices.size()) {
        assert(FPGAAOCDevices.size() == FPGAAOCArchives.size() &&
               "Unexpected number of AOC binaries");
        // Generate AOCX/AOCR
        // Input is the unbundled device binary.  Perform an additional
        // unbundle against the input file associated to grab the wrapped
        // device binary.
        for (auto AOCRItem : llvm::zip(FPGAAOCArchives, FPGAAOCDevices)) {
          Action *Archive = std::get<0>(AOCRItem);
          Action *Device = std::get<1>(AOCRItem);

          auto *UnbundleAction = C.MakeAction<OffloadUnbundlingJobAction>(
              Archive, types::TY_Tempfilelist);
          UnbundleAction->registerDependentActionInfo(TC, /*BoundArch=*/"",
                                                      Action::OFK_SYCL);
          auto *RenameUnbundle = C.MakeAction<FileTableTformJobAction>(
              UnbundleAction, types::TY_Tempfilelist, types::TY_Tempfilelist);
          RenameUnbundle->addRenameColumnTform(
              FileTableTformJobAction::COL_ZERO,
              FileTableTformJobAction::COL_SYM_AND_PROPS);

          // Wrap the unbundled device binary along with the additional
          // .bc file that contains the Symbols and Properties
          if (Device->getType() == types::TY_FPGA_AOCX) {
            auto *RenameAction = C.MakeAction<FileTableTformJobAction>(
                Device, types::TY_Tempfilelist, types::TY_Tempfilelist);
            RenameAction->addRenameColumnTform(
                FileTableTformJobAction::COL_ZERO,
                FileTableTformJobAction::COL_CODE);
            ActionList WrapperItems({RenameAction, RenameUnbundle});
            auto *DeviceWrappingAction = C.MakeAction<OffloadWrapperJobAction>(
                WrapperItems, types::TY_Object);
            addDeps(DeviceWrappingAction, TC, BoundArch);
          } else {
            auto *FPGAAOTAction =
                C.MakeAction<BackendCompileJobAction>(Device, FPGAOutType);
            auto *RenameAction = C.MakeAction<FileTableTformJobAction>(
                FPGAAOTAction, types::TY_Tempfilelist, types::TY_Tempfilelist);
            RenameAction->addRenameColumnTform(
                FileTableTformJobAction::COL_ZERO,
                FileTableTformJobAction::COL_CODE);
            ActionList WrapperItems({RenameAction, RenameUnbundle});
            auto *DeviceWrappingAction = C.MakeAction<OffloadWrapperJobAction>(
                WrapperItems, types::TY_Object);

            Action *DeviceAction = DeviceWrappingAction;
            if (Args.hasArg(options::OPT_fsycl_link_EQ)) {
              if (auto *OWA = dyn_cast<OffloadWrapperJobAction>(DeviceAction))
                OWA->setCompileStep(false);
              ActionList BundlingActions;
              BundlingActions.push_back(DeviceWrappingAction);

              // Wrap and compile the wrapped device device binary.  This will
              // be used later when consumed as the input .bc file to retain
              // the symbols and properties associated.
              DeviceAction = C.MakeAction<OffloadWrapperJobAction>(
                  BundlingActions, types::TY_Object);
              if (auto *OWA = dyn_cast<OffloadWrapperJobAction>(DeviceAction))
                OWA->setOffloadKind(Action::OFK_Host);
              Action *CompiledDeviceAction =
                  C.MakeAction<OffloadWrapperJobAction>(WrapperItems,
                                                        types::TY_Object);
              addDeps(CompiledDeviceAction, TC, nullptr);
            }
            addDeps(DeviceAction, TC, nullptr);
          }
        }
      }
      for (const auto &A : SYCLFinalDeviceList) {
        // Given the list of archives that have final device binaries, take
        // those archives and unbundle all of the devices seen.  These will
        // be added to the final host link with no additional processing.
        // Gather the targets to unbundle.
        auto Input(A.first);
        for (StringRef TargetString : A.second) {
          // Unbundle
          types::ID InputType = Input->getType();
          if (InputType == types::TY_Archive)
            InputType = types::TY_Tempfilelist;
          auto *UA = C.MakeAction<OffloadUnbundlingJobAction>(Input, InputType);
          UA->registerDependentActionInfo(TC, /*BoundArch=*/"",
                                          Action::OFK_SYCL);
          UA->setTargetString(TargetString.str());

          // Add lists to the final link.
          addDeps(UA, TC, "");
        }
      }
      if (!LinkObjects.empty()) {
        // The linkage actions subgraph leading to the offload wrapper.
        // [cond] Means incoming/outgoing dependence is created only when cond
        //        is true. A function of:
        //   n - target is NVPTX/AMDGCN
        //   a - SPIRV AOT compilation is requested
        //   s - device code split requested
        //   r - relocatable device code is requested
        //   f - link object output type is TY_Tempfilelist (fat archive)
        //   e - Embedded IR for fusion (-fsycl-embed-ir) was requested
        //       and target is NVPTX.
        //   * - "all other cases"
        //     - no condition means output/input is "always" present
        // First symbol indicates output/input type
        //   . - single file output (TY_SPIRV, TY_LLVM_BC,...)
        //   - - TY_Tempfilelist
        //   + - TY_Tempfiletable
        //
        //                   .-----------------.
        //                   |Link(LinkObjects)|
        //                   .-----------------.
        //                ----[-!rf]   [*]
        //               [-!rf]         |
        //         .-------------.      |
        //         | llvm-foreach|      |
        //         .-------------.      |
        //               [.]            |
        //                |             |
        //                |             |
        //         .---------------------------------------.
        //         |               PostLink                |[+e]----------------
        //         .---------------------------------------.                   |
        //                           [+*]                [+]                   |
        //                             |                  |                    |
        //                             |                  |                    |
        //                             |---------         |                    |
        //                             |        |         |                    |
        //                             |        |         |                    |
        //                             |      [+!rf]      |                    |
        //                             |  .-------------. |                    |
        //                             |  | llvm-foreach| |                    |
        //                             |  .-------------. |                    |
        //                             |        |         |                    |
        //                            [+*]    [+!rf]      |                    |
        //                      .-----------------.       |                    |
        //                      | FileTableTform  |       |                    |
        //                      | (extract "Code")|       |                    |
        //                      .-----------------.       |                    |
        //                              [-]               |-----------         |
        //           --------------------|                           |         |
        //           |                   |                           |         |
        //           |                   |-----------------          |         |
        //           |                   |                |          |         |
        //           |                   |               [-!rf]      |         |
        //           |                   |         .--------------.  |         |
        //           |                   |         |FileTableTform|  |         |
        //           |                   |         |   (merge)    |  |         |
        //           |                   |         .--------------.  |         |
        //           |                   |               [-]         |-------  |
        //           |                   |                |          |      |  |
        //           |                   |                |    ------|      |  |
        //           |                   |        --------|    |            |  |
        //          [.]                 [-*]   [-!rf]        [+!rf]         |  |
        //   .---------------.  .-------------------. .--------------.      |  |
        //   | finalizeNVPTX  | |  SPIRVTranslator  | |FileTableTform|      |  |
        //   | finalizeAMDGCN | |                   | |   (merge)    |      |  |
        //   .---------------.  .-------------------. . -------------.      |  |
        //          [.]             [-as]      [-!a]         |              |  |
        //           |                |          |           |              |  |
        //           |              [-s]         |           |              |  |
        //           |       .----------------.  |           |              |  |
        //           |       | BackendCompile |  |           |              |  |
        //           |       .----------------.  |     ------|              |  |
        //           |              [-s]         |     |                    |  |
        //           |                |          |     |                    |  |
        //           |              [-a]      [-!a]  [-!rf]                 |  |
        //           |              .--------------------.                  |  |
        //           -----------[-n]|   FileTableTform   |[+*]--------------|  |
        //                          |  (replace "Code")  |                     |
        //                          .--------------------.                     |
        //                                      |      -------------------------
        //                                    [+*]     | [+e]
        //         .--------------------------------------.
        //         |            OffloadWrapper            |
        //         .--------------------------------------.
        //
        ActionList FullLinkObjects;
        bool IsRDC = !tools::SYCL::shouldDoPerObjectFileLinking(C);
        if (IsRDC) {
          Action *DeviceLinkAction =
              C.MakeAction<LinkJobAction>(LinkObjects, types::TY_LLVM_BC);
          FullLinkObjects.push_back(DeviceLinkAction);
        } else
          FullLinkObjects = LinkObjects;

        // FIXME: Link all wrapper and fallback device libraries as default,
        // When spv online link is supported by all backends, the fallback
        // device libraries are only needed when current toolchain is using
        // AOT compilation.
        bool SYCLDeviceLibLinked = false;
        if (IsSPIR || IsNVPTX) {
          bool UseJitLink =
              IsSPIR &&
              Args.hasFlag(options::OPT_fsycl_device_lib_jit_link,
                           options::OPT_fno_sycl_device_lib_jit_link, false);
          bool UseAOTLink = IsSPIR && (IsSpirvAOT || !UseJitLink);
          SYCLDeviceLibLinked = addSYCLDeviceLibs(
              TC, SYCLDeviceLibs, UseAOTLink,
              C.getDefaultToolChain().getTriple().isWindowsMSVCEnvironment());
        }
        if (IsSYCLNativeCPU) {
          SYCLDeviceLibLinked |= addSYCLNativeCPULibs(TC, SYCLDeviceLibs);
        }
        JobAction *LinkSYCLLibs =
            C.MakeAction<LinkJobAction>(SYCLDeviceLibs, types::TY_LLVM_BC);
        for (Action *FullLinkObject : FullLinkObjects) {
          if (FullLinkObject->getKind() ==
              clang::driver::Action::OffloadDepsJobClass)
            continue;
          Action *FullDeviceLinkAction = nullptr;
          ActionList WrapperInputs;

          if (SYCLDeviceLibLinked) {
            if (IsRDC) {
              // First object has to be non-DeviceLib for only-needed to be
              // passed.
              SYCLDeviceLibs.insert(SYCLDeviceLibs.begin(), FullLinkObject);
              FullDeviceLinkAction = C.MakeAction<LinkJobAction>(
                  SYCLDeviceLibs, types::TY_LLVM_BC);
            } else {
              FullDeviceLinkAction = FullLinkObject;

              ActionList DeviceCodeAndSYCLLibs{FullDeviceLinkAction,
                                               LinkSYCLLibs};
              JobAction *LinkDeviceCode = C.MakeAction<LinkJobAction>(
                  DeviceCodeAndSYCLLibs, types::TY_LLVM_BC);

              if (FullDeviceLinkAction->getType() == types::TY_Tempfilelist) {
                // If our compiler input outputs a temp file list (eg. fat
                // static archive), we need to link the device code against
                // each entry in the static archive.
                auto *ParallelLinkDeviceCode =
                    C.MakeAction<ForEachWrappingAction>(
                        cast<JobAction>(FullDeviceLinkAction), LinkDeviceCode);
                // The SYCL device library action tree should not be
                // for-eached, it only needs to happen once total. The
                // for-each action should start linking device code with the
                // device libraries.
                std::function<void(const Action *)> traverseActionTree =
                    [&](const Action *Act) {
                      ParallelLinkDeviceCode->addSerialAction(Act);
                      for (const auto &Input : Act->getInputs()) {
                        traverseActionTree(Input);
                      }
                    };
                traverseActionTree(LinkSYCLLibs);
                ActionList TformInputs{FullDeviceLinkAction,
                                       ParallelLinkDeviceCode};
                auto *ReplaceFilesAction =
                    C.MakeAction<FileTableTformJobAction>(
                        TformInputs, types::TY_Tempfilelist,
                        types::TY_Tempfilelist);
                ReplaceFilesAction->addReplaceColumnTform(
                    FileTableTformJobAction::COL_ZERO,
                    FileTableTformJobAction::COL_ZERO);
                ReplaceFilesAction->addExtractColumnTform(
                    FileTableTformJobAction::COL_ZERO, false /*drop titles*/);
                FullDeviceLinkAction = ReplaceFilesAction;
              } else {
                // If our compiler input is singular, just do a single link.
                FullDeviceLinkAction = LinkDeviceCode;
              }
            }
          } else
            FullDeviceLinkAction = FullLinkObject;

          // reflects whether current target is ahead-of-time and can't
          // support runtime setting of specialization constants
          bool IsAOT = IsNVPTX || IsAMDGCN || IsSpirvAOT || IsSYCLNativeCPU;

          // post link is not optional - even if not splitting, always need to
          // process specialization constants
          types::ID PostLinkOutType = IsSPIR || IsSYCLNativeCPU
                                          ? types::TY_Tempfiletable
                                          : types::TY_LLVM_BC;
          auto createPostLinkAction = [&]() {
            // For SPIR-V targets, force TY_Tempfiletable.
            auto TypedPostLinkAction = C.MakeAction<SYCLPostLinkJobAction>(
                FullDeviceLinkAction, PostLinkOutType, types::TY_Tempfiletable);
            TypedPostLinkAction->setRTSetsSpecConstants(!IsAOT);
            return TypedPostLinkAction;
          };
          Action *PostLinkAction = createPostLinkAction();
          if (IsSYCLNativeCPU) {
            // for SYCL Native CPU, we just take the linked device
            // modules, lower them to an object file , and link it to the host
            // object file.
            auto *BackendAct = C.MakeAction<BackendJobAction>(
                FullDeviceLinkAction, types::TY_PP_Asm);
            auto *AsmAct =
                C.MakeAction<AssembleJobAction>(BackendAct, types::TY_Object);
            DA.add(*AsmAct, *TC, BoundArch, Action::OFK_SYCL);
            auto *DeviceWrappingAction = C.MakeAction<OffloadWrapperJobAction>(
                PostLinkAction, types::TY_Object);
            DA.add(*DeviceWrappingAction, *TC, BoundArch, Action::OFK_SYCL);
            continue;
          }
          if ((IsNVPTX || IsAMDGCN) &&
              Args.hasArg(options::OPT_fsycl_embed_ir)) {
            // When compiling for Nvidia/AMD devices and the user requested the
            // IR to be embedded in the application (via option), run the output
            // of sycl-post-link (filetable referencing LLVM Bitcode + symbols)
            // through the offload wrapper and link the resulting object to the
            // application.
            auto *WrapBitcodeAction = C.MakeAction<OffloadWrapperJobAction>(
                PostLinkAction, types::TY_Object, true);
            addDeps(WrapBitcodeAction, TC, BoundArch);
          }
          bool NoRDCFatStaticArchive =
              !IsRDC &&
              FullDeviceLinkAction->getType() == types::TY_Tempfilelist;
          if (NoRDCFatStaticArchive)
            PostLinkAction = C.MakeAction<ForEachWrappingAction>(
                cast<JobAction>(FullDeviceLinkAction),
                cast<JobAction>(PostLinkAction));

          auto createExtractIRFilesAction = [&]() {
            auto *TypedExtractIRFilesAction =
                C.MakeAction<FileTableTformJobAction>(
                    PostLinkAction,
                    IsSPIR ? types::TY_Tempfilelist : PostLinkAction->getType(),
                    types::TY_Tempfilelist);
            // single column w/o title fits TY_Tempfilelist format
            TypedExtractIRFilesAction->addExtractColumnTform(
                FileTableTformJobAction::COL_CODE, false /*drop titles*/);
            return TypedExtractIRFilesAction;
          };

          Action *ExtractIRFilesAction = createExtractIRFilesAction();

          if (IsNVPTX || IsAMDGCN) {
            JobAction *FinAction =
                IsNVPTX ? finalizeNVPTXDependences(ExtractIRFilesAction,
                                                   TC->getTriple())
                        : finalizeAMDGCNDependences(ExtractIRFilesAction,
                                                    TC->getTriple());
            auto *ForEachWrapping = C.MakeAction<ForEachWrappingAction>(
                cast<JobAction>(ExtractIRFilesAction), FinAction);

            ActionList TformInputs{PostLinkAction, ForEachWrapping};
            auto *ReplaceFilesAction = C.MakeAction<FileTableTformJobAction>(
                TformInputs, types::TY_Tempfiletable, types::TY_Tempfiletable);
            ReplaceFilesAction->addReplaceColumnTform(
                FileTableTformJobAction::COL_CODE,
                FileTableTformJobAction::COL_CODE);

            WrapperInputs.push_back(ReplaceFilesAction);
          } else {
            if (NoRDCFatStaticArchive) {
              ExtractIRFilesAction = C.MakeAction<ForEachWrappingAction>(
                  cast<JobAction>(FullDeviceLinkAction),
                  cast<JobAction>(ExtractIRFilesAction));

              auto *MergeAllTablesIntoOne =
                  C.MakeAction<FileTableTformJobAction>(ExtractIRFilesAction,
                                                        types::TY_Tempfilelist,
                                                        types::TY_Tempfilelist);
              MergeAllTablesIntoOne->addMergeTform(
                  FileTableTformJobAction::COL_ZERO);
              ExtractIRFilesAction = MergeAllTablesIntoOne;
            }
            // For SPIRV-based targets - translate to SPIRV then optionally
            // compile ahead-of-time to native architecture
            Action *BuildCodeAction = C.MakeAction<SPIRVTranslatorJobAction>(
                ExtractIRFilesAction, types::TY_Tempfilelist);

            // After the Link, wrap the files before the final host link
            if (IsAOT) {
              types::ID OutType = types::TY_Tempfilelist;
              if (!DeviceCodeSplit) {
                OutType = (TargetTriple.getSubArch() ==
                           llvm::Triple::SPIRSubArch_fpga)
                              ? FPGAOutType
                              : types::TY_Image;
              }
              // Do the additional Ahead of Time compilation when the specific
              // triple calls for it (provided a valid subarch).
              ActionList BEInputs;
              BEInputs.push_back(BuildCodeAction);
              auto unbundleAdd = [&](Action *A, types::ID T) {
                ActionList AL;
                AL.push_back(A);
                Action *UnbundleAction =
                    C.MakeAction<OffloadUnbundlingJobAction>(AL, T);
                BEInputs.push_back(UnbundleAction);
              };
              // Send any known objects/archives through the unbundler to grab
              // the dependency file associated.  This is only done for
              // -fintelfpga.
              for (Action *A : FPGAObjectInputs)
                unbundleAdd(A, types::TY_FPGA_Dependencies);
              for (Action *A : FPGAArchiveInputs)
                unbundleAdd(A, types::TY_FPGA_Dependencies_List);
              for (const auto &A : FPGADeviceLibObjects)
                BEInputs.push_back(A);
              BuildCodeAction =
                  C.MakeAction<BackendCompileJobAction>(BEInputs, OutType);
            }
            if (NoRDCFatStaticArchive) {
              auto *MergeAllTablesIntoOne =
                  C.MakeAction<FileTableTformJobAction>(PostLinkAction,
                                                        types::TY_Tempfilelist,
                                                        types::TY_Tempfilelist);
              MergeAllTablesIntoOne->addMergeTform(
                  FileTableTformJobAction::COL_ZERO);
              PostLinkAction = MergeAllTablesIntoOne;
            }
            ActionList TformInputs{PostLinkAction, BuildCodeAction};
            auto *ReplaceFilesAction = C.MakeAction<FileTableTformJobAction>(
                TformInputs, types::TY_Tempfiletable, types::TY_Tempfiletable);
            ReplaceFilesAction->addReplaceColumnTform(
                FileTableTformJobAction::COL_CODE,
                FileTableTformJobAction::COL_CODE);
            WrapperInputs.push_back(ReplaceFilesAction);
          }

          // After the Link, wrap the files before the final host link
          // Add the unbundled wrapped AOC device binary to the wrapper
          // call.
          auto *DeviceWrappingAction = C.MakeAction<OffloadWrapperJobAction>(
              WrapperInputs, types::TY_Object);

          if (IsSpirvAOT) {
            // For FPGA with -fsycl-link, we need to bundle the output.
            if (TargetTriple.getSubArch() == llvm::Triple::SPIRSubArch_fpga) {
              Action *DeviceAction = DeviceWrappingAction;
              if (Args.hasArg(options::OPT_fsycl_link_EQ)) {
                // We do not want to compile the wrapped binary before the link.
                if (auto *OWA = dyn_cast<OffloadWrapperJobAction>(DeviceAction))
                  OWA->setCompileStep(false);
                ActionList BundlingActions;
                BundlingActions.push_back(DeviceWrappingAction);

                // Wrap and compile the wrapped device device binary.  This will
                // be used later when consumed as the input .bc file to retain
                // the symbols and properties associated.
                DeviceAction = C.MakeAction<OffloadWrapperJobAction>(
                    BundlingActions, types::TY_Object);
                if (auto *OWA = dyn_cast<OffloadWrapperJobAction>(DeviceAction))
                  OWA->setOffloadKind(Action::OFK_Host);
                Action *CompiledDeviceAction =
                    C.MakeAction<OffloadWrapperJobAction>(WrapperInputs,
                                                          types::TY_Object);
                addDeps(CompiledDeviceAction, TC, nullptr);
              }
              addDeps(DeviceAction, TC, nullptr);
            } else {
              bool AddBA =
                  (TargetTriple.getSubArch() == llvm::Triple::SPIRSubArch_gen &&
                   BoundArch != nullptr);
              addDeps(DeviceWrappingAction, TC, AddBA ? BoundArch : nullptr);
            }
          } else {
            withBoundArchForToolChain(TC, [&](const char *BoundArch) {
              addDeps(DeviceWrappingAction, TC, BoundArch);
            });
          }
        }
      }
    }

    bool addSYCLNativeCPULibs(const ToolChain *TC,
                              ActionList &DeviceLinkObjects) {
      std::string LibSpirvFile;
      if (Args.hasArg(options::OPT_fsycl_libspirv_path_EQ)) {
        auto ProvidedPath =
            Args.getLastArgValue(options::OPT_fsycl_libspirv_path_EQ).str();
        if (llvm::sys::fs::exists(ProvidedPath))
          LibSpirvFile = ProvidedPath;
      } else {
        SmallVector<StringRef, 8> LibraryPaths;

        // Expected path w/out install.
        SmallString<256> WithoutInstallPath(C.getDriver().ResourceDir);
        llvm::sys::path::append(WithoutInstallPath, Twine("../../clc"));
        LibraryPaths.emplace_back(WithoutInstallPath.c_str());

        // Expected path w/ install.
        SmallString<256> WithInstallPath(C.getDriver().ResourceDir);
        llvm::sys::path::append(WithInstallPath, Twine("../../../share/clc"));
        LibraryPaths.emplace_back(WithInstallPath.c_str());

        // Select libclc variant based on target triple
        std::string LibSpirvTargetName = "builtins.link.libspirv-";
        LibSpirvTargetName.append(TC->getTripleString() + ".bc");

        for (StringRef LibraryPath : LibraryPaths) {
          SmallString<128> LibSpirvTargetFile(LibraryPath);
          llvm::sys::path::append(LibSpirvTargetFile, LibSpirvTargetName);
          if (llvm::sys::fs::exists(LibSpirvTargetFile) ||
              Args.hasArg(options::OPT__HASH_HASH_HASH)) {
            LibSpirvFile = std::string(LibSpirvTargetFile.str());
            break;
          }
        }
      }

      if (!LibSpirvFile.empty()) {
        Arg *LibClcInputArg = MakeInputArg(Args, C.getDriver().getOpts(),
                                           Args.MakeArgString(LibSpirvFile));
        auto *SYCLLibClcInputAction =
            C.MakeAction<InputAction>(*LibClcInputArg, types::TY_LLVM_BC);
        DeviceLinkObjects.push_back(SYCLLibClcInputAction);
        return true;
      }
      return false;
    }

    bool addSYCLDeviceLibs(const ToolChain *TC, ActionList &DeviceLinkObjects,
                           bool isSpirvAOT, bool isMSVCEnv) {
      int NumOfDeviceLibLinked = 0;
      SmallVector<SmallString<128>, 4> LibLocCandidates;
      SYCLInstallation.getSYCLDeviceLibPath(LibLocCandidates);

      SmallVector<std::string, 8> DeviceLibraries;
      DeviceLibraries =
          tools::SYCL::getDeviceLibraries(C, TC->getTriple(), isSpirvAOT);

      for (const auto &DeviceLib : DeviceLibraries) {
        bool LibLocSelected = false;
        for (const auto &LLCandidate : LibLocCandidates) {
          if (LibLocSelected)
            break;
          SmallString<128> LibName(LLCandidate);
          llvm::sys::path::append(LibName, DeviceLib);
          if (llvm::sys::fs::exists(LibName)) {
            ++NumOfDeviceLibLinked;
            Arg *InputArg = MakeInputArg(Args, C.getDriver().getOpts(),
                                         Args.MakeArgString(LibName));
            auto *SYCLDeviceLibsInputAction =
                C.MakeAction<InputAction>(*InputArg, types::TY_Object);
            auto *SYCLDeviceLibsUnbundleAction =
                C.MakeAction<OffloadUnbundlingJobAction>(
                    SYCLDeviceLibsInputAction);

            // We are using BoundArch="" here since the NVPTX bundles in
            // the devicelib .o files do not contain any arch information
            SYCLDeviceLibsUnbundleAction->registerDependentActionInfo(
                TC, /*BoundArch=*/"", Action::OFK_SYCL);
            OffloadAction::DeviceDependences Dep;
            Dep.add(*SYCLDeviceLibsUnbundleAction, *TC, /*BoundArch=*/"",
                    Action::OFK_SYCL);
            auto *SYCLDeviceLibsDependenciesAction =
                C.MakeAction<OffloadAction>(
                    Dep, SYCLDeviceLibsUnbundleAction->getType());

            DeviceLinkObjects.push_back(SYCLDeviceLibsDependenciesAction);
            if (!LibLocSelected)
              LibLocSelected = !LibLocSelected;
          }
        }
      }

      // For NVPTX backend we need to also link libclc and CUDA libdevice
      // at the same stage that we link all of the unbundled SYCL libdevice
      // objects together.
      if (TC->getTriple().isNVPTX() && NumOfDeviceLibLinked) {
        std::string LibSpirvFile;
        if (Args.hasArg(options::OPT_fsycl_libspirv_path_EQ)) {
          auto ProvidedPath =
              Args.getLastArgValue(options::OPT_fsycl_libspirv_path_EQ).str();
          if (llvm::sys::fs::exists(ProvidedPath))
            LibSpirvFile = ProvidedPath;
        } else {
          SmallVector<StringRef, 8> LibraryPaths;

          // Expected path w/out install.
          SmallString<256> WithoutInstallPath(C.getDriver().ResourceDir);
          llvm::sys::path::append(WithoutInstallPath, Twine("../../clc"));
          LibraryPaths.emplace_back(WithoutInstallPath.c_str());

          // Expected path w/ install.
          SmallString<256> WithInstallPath(C.getDriver().ResourceDir);
          llvm::sys::path::append(WithInstallPath, Twine("../../../share/clc"));
          LibraryPaths.emplace_back(WithInstallPath.c_str());

          // Select remangled libclc variant
          std::string LibSpirvTargetName =
              (TC->getAuxTriple()->isOSWindows())
                  ? "remangled-l32-signed_char.libspirv-nvptx64-nvidia-cuda."
                    "bc"
                  : "remangled-l64-signed_char.libspirv-nvptx64-nvidia-cuda."
                    "bc";

          for (StringRef LibraryPath : LibraryPaths) {
            SmallString<128> LibSpirvTargetFile(LibraryPath);
            llvm::sys::path::append(LibSpirvTargetFile, LibSpirvTargetName);
            if (llvm::sys::fs::exists(LibSpirvTargetFile) ||
                Args.hasArg(options::OPT__HASH_HASH_HASH)) {
              LibSpirvFile = std::string(LibSpirvTargetFile.str());
              break;
            }
          }
        }

        if (!LibSpirvFile.empty()) {
          Arg *LibClcInputArg = MakeInputArg(Args, C.getDriver().getOpts(),
                                             Args.MakeArgString(LibSpirvFile));
          auto *SYCLLibClcInputAction =
              C.MakeAction<InputAction>(*LibClcInputArg, types::TY_LLVM_BC);
          DeviceLinkObjects.push_back(SYCLLibClcInputAction);
        }

        const toolchains::CudaToolChain *CudaTC =
            static_cast<const toolchains::CudaToolChain *>(TC);
        for (const auto &LinkInputEnum : enumerate(DeviceLinkerInputs)) {
          const char *BoundArch =
              SYCLTargetInfoList[LinkInputEnum.index()].BoundArch;
          std::string LibDeviceFile =
              CudaTC->CudaInstallation.getLibDeviceFile(BoundArch);
          if (!LibDeviceFile.empty()) {
            Arg *CudaDeviceLibInputArg =
                MakeInputArg(Args, C.getDriver().getOpts(),
                             Args.MakeArgString(LibDeviceFile));
            auto *SYCLDeviceLibInputAction = C.MakeAction<InputAction>(
                *CudaDeviceLibInputArg, types::TY_LLVM_BC);
            DeviceLinkObjects.push_back(SYCLDeviceLibInputAction);
          }
        }
      }
      return NumOfDeviceLibLinked != 0;
    }

    void appendLinkDependences(OffloadAction::DeviceDependences &DA) override {
      // DeviceLinkerInputs holds binaries per ToolChain (TC) / bound-arch pair
      // The following will loop link and post process for each TC / bound-arch
      // to produce a final binary.
      // They will be bundled per TC before being sent to the Offload Wrapper.
      for (const auto &LinkInputEnum : enumerate(DeviceLinkerInputs)) {
        auto &LI = LinkInputEnum.value();
        int Index = LinkInputEnum.index();
        const ToolChain *TC = SYCLTargetInfoList[Index].TC;
        const char *BoundArch = SYCLTargetInfoList[Index].BoundArch;

        auto TripleIt = llvm::find_if(SYCLTripleList, [&](auto &SYCLTriple) {
          return SYCLTriple == TC->getTriple();
        });
        if (TripleIt == SYCLTripleList.end()) {
          // If the toolchain's triple is absent in this "main" triple
          // collection, this means it was created specifically for one of
          // the SYCL AOT inputs. Those will be handled separately.
          continue;
        }
        if (LI.empty())
          // Current list is empty, nothing to process.
          continue;
        ActionList AL;
        appendSYCLDeviceLink(LI, TC, DA, AL, BoundArch);
      }
      for (auto &SAI : SYCLAOTInputs) {
        // Extract binary file name
        std::string FN(SAI.second);
        const char *FNStr = Args.MakeArgString(FN);
        Arg *myArg = Args.MakeSeparateArg(
            nullptr, C.getDriver().getOpts().getOption(options::OPT_INPUT),
            FNStr);
        auto *SYCLAdd =
            C.MakeAction<InputAction>(*myArg, types::TY_SYCL_FATBIN);
        auto *DeviceWrappingAction =
            C.MakeAction<OffloadWrapperJobAction>(SYCLAdd, types::TY_Object);

        // Extract the target triple for this binary
        llvm::Triple TT(SAI.first);
        // Extract the toolchain for this target triple
        auto SYCLDeviceTC = llvm::find_if(
            ToolChains, [&](auto &TC) { return TC->getTriple() == TT; });
        assert(SYCLDeviceTC != ToolChains.end() &&
               "No toolchain found for this AOT input");

        DA.add(*DeviceWrappingAction, **SYCLDeviceTC,
               /*BoundArch=*/nullptr, Action::OFK_SYCL);
      }
    }

    void addDeviceLinkDependencies(OffloadDepsJobAction *DA) override {
      unsigned I = 0;
      for (auto &TargetInfo : SYCLTargetInfoList) {
        DA->registerDependentActionInfo(TargetInfo.TC, TargetInfo.BoundArch,
                                        Action::OFK_SYCL);
        DeviceLinkerInputs[I++].push_back(DA);
      }
    }

    /// Initialize the GPU architecture list from arguments - this populates
    /// `GpuArchList` from `--offload-arch` flags. Only relevant if compiling to
    /// CUDA or AMDGCN. Return true if any initialization errors are found.
    /// FIXME: "offload-arch" and the BoundArch mechanism should also be
    // used in the SYCLToolChain for SPIR-V AOT to track the offload
    // architecture instead of the Triple sub-arch it currently uses.
    bool initializeGpuArchMap() {
      const OptTable &Opts = C.getDriver().getOpts();
      for (auto *A : Args) {
        unsigned Index;
        llvm::Triple *TargetBE = nullptr;

        auto GetTripleIt = [&, this](llvm::StringRef Triple) {
          llvm::Triple TargetTriple{Triple};
          auto TripleIt = llvm::find_if(SYCLTripleList, [&](auto &SYCLTriple) {
            return SYCLTriple == TargetTriple;
          });
          return TripleIt != SYCLTripleList.end() ? &*TripleIt : nullptr;
        };

        if (A->getOption().matches(options::OPT_Xsycl_backend_EQ)) {
          TargetBE = GetTripleIt(A->getValue(0));
          // Passing device args: -Xsycl-target-backend=<triple> -opt=val.
          if (TargetBE)
            Index = Args.getBaseArgs().MakeIndex(A->getValue(1));
          else
            continue;
        } else if (A->getOption().matches(options::OPT_Xsycl_backend)) {
          if (SYCLTripleList.size() > 1) {
            C.getDriver().Diag(diag::err_drv_Xsycl_target_missing_triple)
                << A->getSpelling();
            continue;
          }
          // Passing device args: -Xsycl-target-backend -opt=val.
          TargetBE = &SYCLTripleList.front();
          Index = Args.getBaseArgs().MakeIndex(A->getValue(0));
        } else
          continue;

        auto ParsedArg = Opts.ParseOneArg(Args, Index);

        // TODO: Support --no-cuda-gpu-arch, --{,no-}cuda-gpu-arch=all.
        if (ParsedArg &&
            ParsedArg->getOption().matches(options::OPT_offload_arch_EQ)) {
          const char *ArchStr = ParsedArg->getValue(0);
          if (TargetBE->isNVPTX()) {
            // CUDA arch also applies to AMDGCN ...
            CudaArch Arch = StringToCudaArch(ArchStr);
            if (Arch == CudaArch::UNKNOWN || !IsNVIDIAGpuArch(Arch)) {
              C.getDriver().Diag(clang::diag::err_drv_cuda_bad_gpu_arch)
                  << ArchStr;
              continue;
            }
            ArchStr = CudaArchToString(Arch);
          } else if (TargetBE->isAMDGCN()) {
            llvm::StringMap<bool> Features;
            auto Arch = parseTargetID(
                *getHIPOffloadTargetTriple(C.getDriver(), C.getInputArgs()),
                ArchStr, &Features);
            if (!Arch) {
              C.getDriver().Diag(clang::diag::err_drv_bad_target_id) << ArchStr;
              continue;
            }
            auto CanId = getCanonicalTargetID(Arch.value(), Features);
            ArchStr = Args.MakeArgStringRef(CanId);
          }
          ParsedArg->claim();
          GpuArchList.emplace_back(*TargetBE, ArchStr);
          A->claim();
        }
      }

      // Handle defaults architectures
      for (auto &Triple : SYCLTripleList) {
        // For NVIDIA use SM_50 as a default
        if (Triple.isNVPTX() && llvm::none_of(GpuArchList, [&](auto &P) {
              return P.first.isNVPTX();
            })) {
          const char *DefaultArch = CudaArchToString(CudaArch::SM_50);
          GpuArchList.emplace_back(Triple, DefaultArch);
        }

        // For AMD require the architecture to be set by the user
        if (Triple.isAMDGCN() && llvm::none_of(GpuArchList, [&](auto &P) {
              return P.first.isAMDGCN();
            })) {
          C.getDriver().Diag(clang::diag::err_drv_sycl_missing_amdgpu_arch);
          return true;
        }
      }

      return false;
    }

    // Goes through all of the arguments, including inputs expected for the
    // linker directly, to determine if the targets contained in the objects and
    // archives match target expectations being performed.
    void
    checkForOffloadMismatch(Compilation &C, DerivedArgList &Args,
                            SmallVector<DeviceTargetInfo, 4> &Targets) const {
      if (Targets.empty())
        return;

      SmallVector<const char *, 16> OffloadLibArgs(
          getLinkerArgs(C, Args, true));
      // Gather all of the sections seen in the offload objects/archives
      SmallVector<std::string, 4> UniqueSections;
      for (StringRef OLArg : OffloadLibArgs) {
        SmallVector<std::string, 4> Sections(getOffloadSections(C, OLArg));
        for (auto &Section : Sections) {
          // We only care about sections that start with 'sycl-'.  Also remove
          // the prefix before adding it.
          std::string Prefix("sycl-");
          if (Section.compare(0, Prefix.length(), Prefix) != 0)
            continue;

          std::string Arch = Section.substr(Prefix.length());

          // There are a few different variants for FPGA, if we see one, just
          // use the default FPGA triple to reduce possible match confusion.
          if (Arch.compare(0, 4, "fpga") == 0)
            Arch = C.getDriver().MakeSYCLDeviceTriple("spir64_fpga").str();

          if (std::find(UniqueSections.begin(), UniqueSections.end(), Arch) ==
              UniqueSections.end())
            UniqueSections.push_back(Arch);
        }
      }

      if (!UniqueSections.size())
        return;

      for (auto &SyclTarget : Targets) {
        std::string SectionTriple = SyclTarget.TC->getTriple().str();
        if (SyclTarget.BoundArch) {
          SectionTriple += "-";
          SectionTriple += SyclTarget.BoundArch;
        }
        // If any matching section is found, we are good.
        if (std::find(UniqueSections.begin(), UniqueSections.end(),
                      SectionTriple) != UniqueSections.end())
          continue;
        // If any section found is an 'image' based object that was created
        // with the intention of not requiring the matching SYCL target, do
        // not emit the diagnostic.
        if (SyclTarget.TC->getTriple().isSPIR()) {
          bool SectionFound = false;
          for (auto Section : UniqueSections) {
            if (SectionFound)
              break;
            SmallVector<std::string, 3> ArchList = {"spir64_gen", "spir64_fpga",
                                                    "spir64_x86_64"};
            for (auto ArchStr : ArchList) {
              std::string Arch(ArchStr + "_image");
              if (Section.find(Arch) != std::string::npos) {
                SectionFound = true;
                break;
              }
            }
          }
          if (SectionFound)
            continue;
        }
        // Didn't find any matches, return the full list for the diagnostic.
        SmallString<128> ArchListStr;
        int Cnt = 0;
        for (std::string Section : UniqueSections) {
          if (Cnt)
            ArchListStr += ", ";
          ArchListStr += Section;
          Cnt++;
        }
        if (tools::SYCL::shouldDoPerObjectFileLinking(C)) {
          C.getDriver().Diag(diag::err_drv_no_rdc_sycl_target_missing)
              << SectionTriple << ArchListStr;
          C.setContainsError();
        } else {
          C.getDriver().Diag(diag::warn_drv_sycl_target_missing)
              << SectionTriple << ArchListStr;
        }
      }
    }

    // Function checks that user passed -fsycl-add-default-spec-consts-image
    // flag with at least one AOT target. If no AOT target has been passed then
    // a warning is issued.
    void checkForMisusedAddDefaultSpecConstsImageFlag(
        Compilation &C, const DerivedArgList &Args,
        const SmallVector<DeviceTargetInfo, 4> &Targets) const {
      if (!Args.hasFlag(options::OPT_fsycl_add_default_spec_consts_image,
                        options::OPT_fno_sycl_add_default_spec_consts_image,
                        false))
        return;

      bool foundAOT = std::any_of(
          Targets.begin(), Targets.end(), [](const DeviceTargetInfo &DTI) {
            llvm::Triple T = DTI.TC->getTriple();
            bool isSpirvAOT =
                T.getSubArch() == llvm::Triple::SPIRSubArch_fpga ||
                T.getSubArch() == llvm::Triple::SPIRSubArch_gen ||
                T.getSubArch() == llvm::Triple::SPIRSubArch_x86_64;

            return T.isNVPTX() || T.isAMDGCN() || isSpirvAOT;
          });

      if (!foundAOT)
        C.getDriver().Diag(
            diag::warn_drv_fsycl_add_default_spec_consts_image_flag_in_non_AOT);
    }

    // Go through the offload sections of the provided binary.  Gather all
    // all of the sections which match the expected format of the triple
    // generated when creating fat objects that contain full device binaries.
    // Expected format is sycl-<aot_arch>_image-unknown-unknown.
    //   <aot_arch> values:  spir64_gen, spir64_x86_64, spir64_fpga
    SmallVector<std::string, 4> deviceBinarySections(Compilation &C,
                                                     const StringRef &Input) {
      SmallVector<std::string, 4> Sections(getOffloadSections(C, Input));
      SmallVector<std::string, 4> FinalDeviceSections;
      for (auto S : Sections) {
        SmallVector<std::string, 3> ArchList = {"spir64_gen", "spir64_fpga",
                                                "spir64_x86_64"};
        for (auto A : ArchList) {
          std::string Arch("sycl-" + A + "_image");
          if (S.find(Arch) != std::string::npos)
            FinalDeviceSections.push_back(S);
        }
      }
      return FinalDeviceSections;
    }

    bool initialize() override {
      using namespace tools::SYCL;
      // Get the SYCL toolchains. If we don't get any, the action builder will
      // know there is nothing to do related to SYCL offloading.
      auto SYCLTCRange = C.getOffloadToolChains<Action::OFK_SYCL>();
      for (auto TI = SYCLTCRange.first, TE = SYCLTCRange.second; TI != TE;
           ++TI)
        ToolChains.push_back(TI->second);

      // Nothing to offload if no SYCL Toolchain
      if (ToolChains.empty())
        return false;

      Arg *SYCLLinkTargets = Args.getLastArg(
                                  options::OPT_fsycl_link_targets_EQ);
      WrapDeviceOnlyBinary = Args.hasArg(options::OPT_fsycl_link_EQ);
      auto *DeviceCodeSplitArg =
          Args.getLastArg(options::OPT_fsycl_device_code_split_EQ);
      // -fsycl-device-code-split is an alias to
      // -fsycl-device-code-split=auto
      DeviceCodeSplit = DeviceCodeSplitArg &&
                        DeviceCodeSplitArg->getValue() != StringRef("off");
      // Gather information about the SYCL Ahead of Time targets.  The targets
      // are determined on the SubArch values passed along in the triple.
      Arg *SYCLTargets =
              C.getInputArgs().getLastArg(options::OPT_fsycl_targets_EQ);
      Arg *SYCLAddTargets = Args.getLastArg(options::OPT_fsycl_add_targets_EQ);
      Arg *SYCLfpga = C.getInputArgs().getLastArg(options::OPT_fintelfpga);
      bool HasValidSYCLRuntime = C.getInputArgs().hasFlag(
          options::OPT_fsycl, options::OPT_fno_sycl, false);
      bool SYCLfpgaTriple = false;
      bool ShouldAddDefaultTriple = true;
      bool GpuInitHasErrors = false;
      bool HasSYCLTargetsOption =
          SYCLAddTargets || SYCLTargets || SYCLLinkTargets;

      // Make -fintelfpga flag imply -fsycl.
      if (SYCLfpga && !HasValidSYCLRuntime)
        HasValidSYCLRuntime = true;

      if (HasSYCLTargetsOption) {
        if (SYCLTargets || SYCLLinkTargets) {
          Arg *SYCLTargetsValues = SYCLTargets ? SYCLTargets : SYCLLinkTargets;
          // Fill SYCLTripleList
          llvm::StringMap<StringRef> FoundNormalizedTriples;
          for (StringRef Val : SYCLTargetsValues->getValues()) {
            StringRef UserTargetName(Val);
            if (auto ValidDevice = gen::isGPUTarget<gen::IntelGPU>(Val)) {
              if (ValidDevice->empty())
                // Unrecognized, we have already diagnosed this earlier; skip.
                continue;
              // Add the proper -device value to the list.
              GpuArchList.emplace_back(C.getDriver().MakeSYCLDeviceTriple(
                                       "spir64_gen"), ValidDevice->data());
              UserTargetName = "spir64_gen";
            } else if (auto ValidDevice =
                           gen::isGPUTarget<gen::NvidiaGPU>(Val)) {
              if (ValidDevice->empty())
                // Unrecognized, we have already diagnosed this earlier; skip.
                continue;
              // Add the proper -device value to the list.
              GpuArchList.emplace_back(
                  C.getDriver().MakeSYCLDeviceTriple("nvptx64-nvidia-cuda"),
                  ValidDevice->data());
              UserTargetName = "nvptx64-nvidia-cuda";
            } else if (auto ValidDevice = gen::isGPUTarget<gen::AmdGPU>(Val)) {
              if (ValidDevice->empty())
                // Unrecognized, we have already diagnosed this earlier; skip.
                continue;
              // Add the proper -device value to the list.
              GpuArchList.emplace_back(
                  C.getDriver().MakeSYCLDeviceTriple("amdgcn-amd-amdhsa"),
                  ValidDevice->data());
              UserTargetName = "amdgcn-amd-amdhsa";
            } else if (Val == "native_cpu") {
              const ToolChain *HostTC =
                  C.getSingleOffloadToolChain<Action::OFK_Host>();
              llvm::Triple TT = HostTC->getTriple();
              SYCLTripleList.push_back(TT);
              continue;
            }

            llvm::Triple TT(C.getDriver().MakeSYCLDeviceTriple(Val));
            std::string NormalizedName = TT.normalize();

            // Make sure we don't have a duplicate triple.
            auto Duplicate = FoundNormalizedTriples.find(NormalizedName);
            if (Duplicate != FoundNormalizedTriples.end())
              continue;

            // Store the current triple so that we can check for duplicates in
            // the following iterations.
            FoundNormalizedTriples[NormalizedName] = Val;

            SYCLTripleList.push_back(
                C.getDriver().MakeSYCLDeviceTriple(UserTargetName));
            if (TT.getSubArch() == llvm::Triple::SPIRSubArch_fpga)
              SYCLfpgaTriple = true;
            // For user specified spir64_gen, add an empty device value as a
            // placeholder.
            if (TT.getSubArch() == llvm::Triple::SPIRSubArch_gen)
              GpuArchList.emplace_back(TT, nullptr);
          }

          // Fill GpuArchList, end if there are issues in initializingGpuArchMap
          GpuInitHasErrors = initializeGpuArchMap();
          if (GpuInitHasErrors)
            return true;

          int I = 0;
          // Fill SYCLTargetInfoList
          for (auto &TT : SYCLTripleList) {
            auto TCIt = llvm::find_if(
                ToolChains, [&](auto &TC) { return TT == TC->getTriple(); });
            assert(TCIt != ToolChains.end() &&
                   "Toolchain was not created for this platform");
            if (!TT.isNVPTX() && !TT.isAMDGCN()) {
              // When users specify the target as 'intel_gpu_*', the proper
              // triple is 'spir64_gen'.  The given string from intel_gpu_*
              // is the target device.
              if (TT.isSPIR() &&
                  TT.getSubArch() == llvm::Triple::SPIRSubArch_gen) {
                StringRef Device(GpuArchList[I].second);
                SYCLTargetInfoList.emplace_back(
                    *TCIt, Device.empty() ? nullptr : Device.data());
                ++I;
                continue;
              }
              SYCLTargetInfoList.emplace_back(*TCIt, nullptr);
            } else {
              const char *OffloadArch = nullptr;
              for (auto &A : GpuArchList) {
                if (TT == A.first) {
                  OffloadArch = A.second;
                  break;
                }
              }
              assert(OffloadArch && "Failed to find matching arch.");
              SYCLTargetInfoList.emplace_back(*TCIt, OffloadArch);
              ++I;
            }
          }
        }
        if (SYCLAddTargets) {
          for (StringRef Val : SYCLAddTargets->getValues()) {
            // Parse out the Triple and Input (triple:binary). At this point,
            // the format has already been validated at the Driver level.
            // Populate the pairs. Each of these will be wrapped and fed
            // into the final binary.
            std::pair<StringRef, StringRef> I = Val.split(':');
            llvm::Triple TT(I.first);

            auto TCIt = llvm::find_if(
                ToolChains, [&](auto &TC) { return TT == TC->getTriple(); });
            assert(TCIt != ToolChains.end() &&
                   "Toolchain was not created for this platform");

            const char *TF = C.getArgs().MakeArgString(I.second);
            // populate the AOT binary inputs vector.
            SYCLAOTInputs.push_back(std::make_pair(TT, TF));
            ShouldAddDefaultTriple = false;
            // Add an empty entry to the Device list
            if (TT.getSubArch() == llvm::Triple::SPIRSubArch_gen)
              GpuArchList.emplace_back(TT, nullptr);
          }
        }
      } else if (HasValidSYCLRuntime) {
        // -fsycl is provided without -fsycl-*targets.
        bool SYCLfpga = C.getInputArgs().hasArg(options::OPT_fintelfpga);
        // -fsycl -fintelfpga implies spir64_fpga
        const char *SYCLTargetArch =
            SYCLfpga ? "spir64_fpga" : getDefaultSYCLArch(C);
        llvm::Triple TT = C.getDriver().MakeSYCLDeviceTriple(SYCLTargetArch);
        auto TCIt = llvm::find_if(
            ToolChains, [&](auto &TC) { return TT == TC->getTriple(); });
        assert(TCIt != ToolChains.end() &&
               "Toolchain was not created for this platform");
        SYCLTripleList.push_back(TT);
        SYCLTargetInfoList.emplace_back(*TCIt, nullptr);
        if (SYCLfpga)
          SYCLfpgaTriple = true;
      }

      // Device only compilation for -fsycl-link (no FPGA) and
      // -fsycl-link-targets
      CompileDeviceOnly =
          (SYCLLinkTargets || (WrapDeviceOnlyBinary && !SYCLfpgaTriple));

      // Set the FPGA output type based on command line (-fsycl-link).
      if (auto *A = C.getInputArgs().getLastArg(options::OPT_fsycl_link_EQ)) {
        FPGAOutType = (A->getValue() == StringRef("early"))
                          ? types::TY_FPGA_AOCR
                          : types::TY_FPGA_AOCX;
        if (C.getDriver().IsFPGAEmulationMode())
          FPGAOutType = (A->getValue() == StringRef("early"))
                            ? types::TY_FPGA_AOCR_EMU
                            : types::TY_FPGA_AOCX;
      }

      auto makeInputAction = [&](const StringRef Name,
                                 types::ID Type) -> Action * {
        const llvm::opt::OptTable &Opts = C.getDriver().getOpts();
        Arg *InputArg = MakeInputArg(Args, Opts, Args.MakeArgString(Name));
        Action *Current = C.MakeAction<InputAction>(*InputArg, Type);
        return Current;
      };
      // Populate FPGA archives that could contain dep files to be
      // incorporated into the aoc compilation.  Consider AOCR type archives
      // as well for tracking symbols and properties information.
      if (SYCLfpgaTriple && Args.hasArg(options::OPT_fintelfpga)) {
        SmallVector<const char *, 16> LinkArgs(getLinkerArgs(C, Args));
        for (StringRef LA : LinkArgs) {
          if (isStaticArchiveFile(LA) && hasOffloadSections(C, LA, Args)) {
            FPGAArchiveInputs.push_back(makeInputAction(LA, types::TY_Archive));
            for (types::ID Type : {types::TY_FPGA_AOCR, types::TY_FPGA_AOCR_EMU,
                                   types::TY_FPGA_AOCX}) {
              if (hasFPGABinary(C, LA.str(), Type)) {
                FPGAAOCArchives.push_back(makeInputAction(LA, Type));
                break;
              }
            }
          }
        }
      }
      // Discover any objects and archives that contain final device binaries.
      if (HasValidSYCLRuntime) {
        SmallVector<const char *, 16> LinkArgs(getLinkerArgs(C, Args, true));
        for (StringRef LA : LinkArgs) {
          SmallVector<std::string, 4> DeviceTargets(
              deviceBinarySections(C, LA));
          if (!DeviceTargets.empty()) {
            bool IsArchive = isStaticArchiveFile(LA);
            types::ID FileType =
                IsArchive ? types::TY_Archive : types::TY_Object;
            SYCLFinalDeviceList.push_back(
                std::make_pair(makeInputAction(LA, FileType), DeviceTargets));
          }
        }
      }

      if (ShouldAddDefaultTriple && addSYCLDefaultTriple(C, SYCLTripleList)) {
        // If a SYCLDefaultTriple is added to SYCLTripleList,
        // add new target to SYCLTargetInfoList
        llvm::Triple TT = SYCLTripleList.front();
        auto TCIt = llvm::find_if(
            ToolChains, [&](auto &TC) { return TT == TC->getTriple(); });
        SYCLTargetInfoList.emplace_back(*TCIt, nullptr);
      }
      if (SYCLTargetInfoList.empty()) {
        // If there are no SYCL Targets add the front toolchain, this is for
        // `-fsycl-device-only` is provided with no `fsycl` or when all dummy
        // targets are given
        const auto *TC = ToolChains.front();
        SYCLTargetInfoList.emplace_back(TC, nullptr);
      }

      checkForOffloadMismatch(C, Args, SYCLTargetInfoList);
      checkForMisusedAddDefaultSpecConstsImageFlag(C, Args, SYCLTargetInfoList);

      DeviceLinkerInputs.resize(SYCLTargetInfoList.size());
      return false;
    }

    bool canUseBundlerUnbundler() const override {
      // SYCL should use bundled files whenever possible.
      return true;
    }
  };

  ///
  /// TODO: Add the implementation for other specialized builders here.
  ///

  /// Specialized builders being used by this offloading action builder.
  SmallVector<DeviceActionBuilder *, 4> SpecializedBuilders;

  /// Flag set to true if all valid builders allow file bundling/unbundling.
  bool CanUseBundler;

public:
  OffloadingActionBuilder(Compilation &C, DerivedArgList &Args,
                          const Driver::InputList &Inputs)
      : C(C) {
    // Create a specialized builder for each device toolchain.
>>>>>>> 603ca26d

      // We should always have an action for each input.
      assert(OpenMPDeviceActions.size() == ToolChains.size() &&
             "Number of OpenMP actions and toolchains do not match.");

<<<<<<< HEAD
      // The host only depends on device action in the linking phase, when all
      // the device images have to be embedded in the host image.
      if (CurPhase == phases::Link) {
        assert(ToolChains.size() == DeviceLinkerInputs.size() &&
               "Toolchains and linker inputs sizes do not match.");
        auto LI = DeviceLinkerInputs.begin();
        for (auto *A : OpenMPDeviceActions) {
          LI->push_back(A);
          ++LI;
        }

        // We passed the device action as a host dependence, so we don't need to
        // do anything else with them.
        OpenMPDeviceActions.clear();
        return ABRT_Success;
      }

      // By default, we produce an action for each device arch.
      for (Action *&A : OpenMPDeviceActions)
        A = C.getDriver().ConstructPhaseAction(C, Args, CurPhase, A);

      return ABRT_Success;
    }

    ActionBuilderReturnCode addDeviceDependences(Action *HostAction) override {

      // If this is an input action replicate it for each OpenMP toolchain.
      if (auto *IA = dyn_cast<InputAction>(HostAction)) {
        OpenMPDeviceActions.clear();
        for (unsigned I = 0; I < ToolChains.size(); ++I)
          OpenMPDeviceActions.push_back(
              C.MakeAction<InputAction>(IA->getInputArg(), IA->getType()));
        return ABRT_Success;
      }

      // If this is an unbundling action use it as is for each OpenMP toolchain.
      if (auto *UA = dyn_cast<OffloadUnbundlingJobAction>(HostAction)) {
        OpenMPDeviceActions.clear();
        if (auto *IA = dyn_cast<InputAction>(UA->getInputs().back())) {
          std::string FileName = IA->getInputArg().getAsString(Args);
          // Check if the type of the file is the same as the action. Do not
          // unbundle it if it is not. Do not unbundle .so files, for example,
          // which are not object files.
          if (IA->getType() == types::TY_Object &&
              (!llvm::sys::path::has_extension(FileName) ||
               types::lookupTypeForExtension(
                   llvm::sys::path::extension(FileName).drop_front()) !=
                   types::TY_Object))
            return ABRT_Inactive;
        }
        for (unsigned I = 0; I < ToolChains.size(); ++I) {
          OpenMPDeviceActions.push_back(UA);
          UA->registerDependentActionInfo(
              ToolChains[I], /*BoundArch=*/StringRef(), Action::OFK_OpenMP);
        }
        return ABRT_Success;
      }

      // When generating code for OpenMP we use the host compile phase result as
      // a dependence to the device compile phase so that it can learn what
      // declarations should be emitted. However, this is not the only use for
      // the host action, so we prevent it from being collapsed.
      if (isa<CompileJobAction>(HostAction)) {
        HostAction->setCannotBeCollapsedWithNextDependentAction();
        assert(ToolChains.size() == OpenMPDeviceActions.size() &&
               "Toolchains and device action sizes do not match.");
        OffloadAction::HostDependence HDep(
            *HostAction, *C.getSingleOffloadToolChain<Action::OFK_Host>(),
            /*BoundArch=*/nullptr, Action::OFK_OpenMP);
        auto TC = ToolChains.begin();
        for (Action *&A : OpenMPDeviceActions) {
          assert(isa<CompileJobAction>(A));
          OffloadAction::DeviceDependences DDep;
          DDep.add(*A, **TC, /*BoundArch=*/nullptr, Action::OFK_OpenMP);
          A = C.MakeAction<OffloadAction>(HDep, DDep);
          ++TC;
        }
      }
      return ABRT_Success;
    }

    void appendTopLevelActions(ActionList &AL) override {
      if (OpenMPDeviceActions.empty())
        return;

      // We should always have an action for each input.
      assert(OpenMPDeviceActions.size() == ToolChains.size() &&
             "Number of OpenMP actions and toolchains do not match.");

      // Append all device actions followed by the proper offload action.
      auto TI = ToolChains.begin();
      for (auto *A : OpenMPDeviceActions) {
        OffloadAction::DeviceDependences Dep;
        Dep.add(*A, **TI, /*BoundArch=*/nullptr, Action::OFK_OpenMP);
        AL.push_back(C.MakeAction<OffloadAction>(Dep, A->getType()));
        ++TI;
      }
      // We no longer need the action stored in this builder.
      OpenMPDeviceActions.clear();
    }

    void appendLinkDeviceActions(ActionList &AL) override {
      assert(ToolChains.size() == DeviceLinkerInputs.size() &&
             "Toolchains and linker inputs sizes do not match.");

      // Append a new link action for each device.
      auto TC = ToolChains.begin();
      for (auto &LI : DeviceLinkerInputs) {
        auto *DeviceLinkAction =
            C.MakeAction<LinkJobAction>(LI, types::TY_Image);
        OffloadAction::DeviceDependences DeviceLinkDeps;
        DeviceLinkDeps.add(*DeviceLinkAction, **TC, /*BoundArch=*/nullptr,
		        Action::OFK_OpenMP);
        AL.push_back(C.MakeAction<OffloadAction>(DeviceLinkDeps,
            DeviceLinkAction->getType()));
        ++TC;
      }
      DeviceLinkerInputs.clear();
    }

    Action* appendLinkHostActions(ActionList &AL) override {
      // Create wrapper bitcode from the result of device link actions and compile
      // it to an object which will be added to the host link command.
      auto *BC = C.MakeAction<OffloadWrapperJobAction>(AL, types::TY_LLVM_BC);
      auto *ASM = C.MakeAction<BackendJobAction>(BC, types::TY_PP_Asm);
      return C.MakeAction<AssembleJobAction>(ASM, types::TY_Object);
    }

    void appendLinkDependences(OffloadAction::DeviceDependences &DA) override {}

    void addDeviceLinkDependencies(OffloadDepsJobAction *DA) override {
      for (unsigned I = 0; I < ToolChains.size(); ++I) {
        // Register dependent toolchain.
        DA->registerDependentActionInfo(
            ToolChains[I], /*BoundArch=*/StringRef(), Action::OFK_OpenMP);

        if (!ToolChains[I]->getTriple().isSPIR()) {
          // Create object from the deps bitcode.
          auto *BA = C.MakeAction<BackendJobAction>(DA, types::TY_PP_Asm);
          auto *AA = C.MakeAction<AssembleJobAction>(BA, types::TY_Object);

          // Add deps object to linker inputs.
          DeviceLinkerInputs[I].push_back(AA);
        } else
          DeviceLinkerInputs[I].push_back(DA);
      }
    }

    bool initialize() override {
      // Get the OpenMP toolchains. If we don't get any, the action builder will
      // know there is nothing to do related to OpenMP offloading.
      auto OpenMPTCRange = C.getOffloadToolChains<Action::OFK_OpenMP>();
      for (auto TI = OpenMPTCRange.first, TE = OpenMPTCRange.second; TI != TE;
           ++TI)
        ToolChains.push_back(TI->second);

      DeviceLinkerInputs.resize(ToolChains.size());
      return false;
    }

    bool canUseBundlerUnbundler() const override {
      // OpenMP should use bundled files whenever possible.
      return true;
    }
  };

  /// SYCL action builder. The host bitcode is passed to the device frontend
  /// and all the device linked images are passed to the host link phase.
  /// SPIR related are wrapped before added to the fat binary
  class SYCLActionBuilder final : public DeviceActionBuilder {
    /// Flag to signal if the user requested device-only compilation.
    bool CompileDeviceOnly = false;

    /// Flag to signal if the user requested the device object to be wrapped.
    bool WrapDeviceOnlyBinary = false;

    /// Flag to signal if the user requested device code split.
    bool DeviceCodeSplit = false;

    /// List of offload device toolchain, bound arch needed to track for
    /// different binary constructions.
    /// POD to hold information about a SYCL device action.
    /// Each Action is bound to a <TC, arch> pair,
    /// we keep them together under a struct for clarity.
    struct DeviceTargetInfo {
      DeviceTargetInfo(const ToolChain *TC, const char *BA)
          : TC(TC), BoundArch(BA) {}

      const ToolChain *TC;
      const char *BoundArch;
    };
    SmallVector<DeviceTargetInfo, 4> SYCLTargetInfoList;

    /// The SYCL actions for the current input.
    /// One action per triple/boundarch.
    ActionList SYCLDeviceActions;

    /// The linker inputs obtained for each input/toolchain/arch.
    SmallVector<ActionList, 4> DeviceLinkerInputs;

    /// The SYCL link binary if it was generated for the current input.
    Action *SYCLLinkBinary = nullptr;

    /// Running list of SYCL actions specific for device linking.
    ActionList SYCLLinkBinaryList;

    /// List of SYCL Final Device binaries that should be unbundled as a final
    /// device binary and not further processed.
    SmallVector<std::pair<Action *, SmallVector<std::string, 4>>, 4>
        SYCLFinalDeviceList;

    /// SYCL ahead of time compilation inputs
    SmallVector<std::pair<llvm::Triple, const char *>, 8> SYCLAOTInputs;

    /// List of offload device triples as provided on the CLI.
    /// Does not track AOT binary inputs triples.
    SmallVector<llvm::Triple, 4> SYCLTripleList;

    /// Type of output file for FPGA device compilation.
    types::ID FPGAOutType = types::TY_FPGA_AOCX;

    /// List of objects to extract FPGA dependency info from
    ActionList FPGAObjectInputs;

    /// List of static archives to extract FPGA dependency info from
    ActionList FPGAArchiveInputs;

    /// List of AOCR based archives that contain BC members to use for
    /// providing symbols and properties.
    ActionList FPGAAOCArchives;

    // SYCLInstallation is needed in order to link SYCLDeviceLibs
    SYCLInstallationDetector SYCLInstallation;

    /// List of GPU architectures to use in this compilation with NVPTX/AMDGCN
    /// targets.
    SmallVector<std::pair<llvm::Triple, const char *>, 8> GpuArchList;

    /// Build the last steps for CUDA after all BC files have been linked.
    JobAction *finalizeNVPTXDependences(Action *Input, const llvm::Triple &TT) {
      auto *BA = C.getDriver().ConstructPhaseAction(
          C, Args, phases::Backend, Input, AssociatedOffloadKind);
      if (TT.getOS() != llvm::Triple::NVCL) {
        auto *AA = C.getDriver().ConstructPhaseAction(
            C, Args, phases::Assemble, BA, AssociatedOffloadKind);
        ActionList DeviceActions = {BA, AA};
        return C.MakeAction<LinkJobAction>(DeviceActions,
                                           types::TY_CUDA_FATBIN);
      }
      return cast<JobAction>(BA);
    }

    JobAction *finalizeAMDGCNDependences(Action *Input,
                                         const llvm::Triple &TT) {
      auto *BA = C.getDriver().ConstructPhaseAction(
          C, Args, phases::Backend, Input, AssociatedOffloadKind);

      auto *AA = C.getDriver().ConstructPhaseAction(C, Args, phases::Assemble,
                                                    BA, AssociatedOffloadKind);

      ActionList AL = {AA};
      Action *LinkAction = C.MakeAction<LinkJobAction>(AL, types::TY_Image);
      ActionList HIPActions = {LinkAction};
      JobAction *HIPFatBinary =
          C.MakeAction<LinkJobAction>(HIPActions, types::TY_HIP_FATBIN);
      return HIPFatBinary;
    }

    Action *ExternalCudaAction = nullptr;

  public:
    SYCLActionBuilder(Compilation &C, DerivedArgList &Args,
                      const Driver::InputList &Inputs,
                      OffloadingActionBuilder &OAB)
        : DeviceActionBuilder(C, Args, Inputs, Action::OFK_SYCL, OAB),
          SYCLInstallation(C.getDriver()) {}

    void withBoundArchForToolChain(const ToolChain *TC,
                                   llvm::function_ref<void(const char *)> Op) {
      for (auto &A : GpuArchList) {
        if (TC->getTriple() == A.first) {
          Op(A.second ? Args.MakeArgString(A.second) : nullptr);
          return;
        }
      }

      // no bound arch for this toolchain
      Op(nullptr);
    }

    void pushForeignAction(Action *A) override {
      // Accept a foreign action from the CudaActionBuilder for compiling CUDA
      // sources
      if (A->getOffloadingDeviceKind() == Action::OFK_Cuda)
        ExternalCudaAction = A;
    }

    ActionBuilderReturnCode
    getDeviceDependences(OffloadAction::DeviceDependences &DA,
                         phases::ID CurPhase, phases::ID FinalPhase,
                         PhasesTy &Phases) override {
      bool SYCLDeviceOnly = Args.hasArg(options::OPT_fsycl_device_only);
      if (CurPhase == phases::Preprocess) {
        // Do not perform the host compilation when doing preprocessing only
        // with -fsycl-device-only.
        bool IsPreprocessOnly =
            Args.getLastArg(options::OPT_E) ||
            Args.getLastArg(options::OPT__SLASH_EP, options::OPT__SLASH_P) ||
            Args.getLastArg(options::OPT_M, options::OPT_MM);
        if (IsPreprocessOnly) {
          for (auto TargetActionInfo :
               llvm::zip(SYCLDeviceActions, SYCLTargetInfoList)) {
            Action *&A = std::get<0>(TargetActionInfo);
            auto &TargetInfo = std::get<1>(TargetActionInfo);
            A = C.getDriver().ConstructPhaseAction(C, Args, CurPhase, A,
                                                   AssociatedOffloadKind);
            if (SYCLDeviceOnly)
              continue;
            // Add an additional compile action to generate the integration
            // header.
            Action *CompileAction =
                C.MakeAction<CompileJobAction>(A, types::TY_Nothing);
            DA.add(*CompileAction, *TargetInfo.TC, TargetInfo.BoundArch,
                   Action::OFK_SYCL);
          }
          return SYCLDeviceOnly ? ABRT_Ignore_Host : ABRT_Success;
        }
      }

      // Device compilation generates LLVM BC.
      if (CurPhase == phases::Compile && !SYCLTargetInfoList.empty()) {
        // TODO: handle stubfile handling when mix and matching programming
        // model.
        if (SYCLDeviceActions.empty())
          return ABRT_Success;

        Action *DeviceCompilerInput = nullptr;
        const DeviceTargetInfo &DevTarget = SYCLTargetInfoList.back();
        for (auto TargetActionInfo :
             llvm::zip(SYCLDeviceActions, SYCLTargetInfoList)) {
          Action *&A = std::get<0>(TargetActionInfo);
          auto &TargetInfo = std::get<1>(TargetActionInfo);
          types::ID OutputType = types::TY_LLVM_BC;
          if ((SYCLDeviceOnly || Args.hasArg(options::OPT_emit_llvm)) &&
              Args.hasArg(options::OPT_S))
            OutputType = types::TY_LLVM_IR;
          // Use of -fsycl-device-obj=spirv converts the original LLVM-IR
          // file to SPIR-V for later consumption.
          if ((SYCLDeviceOnly || FinalPhase != phases::Link) &&
              Args.getLastArgValue(options::OPT_fsycl_device_obj_EQ)
                  .equals_insensitive("spirv")) {
            auto *CompileAction =
                C.MakeAction<CompileJobAction>(A, types::TY_LLVM_BC);
            A = C.MakeAction<SPIRVTranslatorJobAction>(CompileAction,
                                                       types::TY_SPIRV);
            if (SYCLDeviceOnly)
              continue;
          } else {
            if (Args.hasArg(options::OPT_fsyntax_only))
              OutputType = types::TY_Nothing;
            A = C.MakeAction<CompileJobAction>(A, OutputType);
          }
          // Add any of the device linking steps when -fno-sycl-rdc is
          // specified. Device linking is only available for AOT at this
          // time.
          llvm::Triple TargetTriple = TargetInfo.TC->getTriple();
          if (tools::SYCL::shouldDoPerObjectFileLinking(C) &&
              TargetTriple.isSPIRAOT() && FinalPhase != phases::Link) {
            ActionList CAList;
            CAList.push_back(A);
            ActionList DeviceLinkActions;
            appendSYCLDeviceLink(CAList, TargetInfo.TC, DA, DeviceLinkActions,
                                 TargetInfo.BoundArch,
                                 /*AddOffloadAction=*/true);
            // The list of actions generated from appendSYCLDeviceLink is kept
            // in DeviceLinkActions.  Instead of adding the dependency on the
            // compiled device file, add the dependency against the compiled
            // device binary to be added to the resulting fat object.
            A = DeviceLinkActions.back();
          }
          DeviceCompilerInput = A;
        }
        DA.add(*DeviceCompilerInput, *DevTarget.TC, DevTarget.BoundArch,
               Action::OFK_SYCL);
        return SYCLDeviceOnly ? ABRT_Ignore_Host : ABRT_Success;
      }

      // Backend/Assemble actions are obsolete for the SYCL device side
      if (CurPhase == phases::Backend || CurPhase == phases::Assemble)
        return ABRT_Inactive;

      // The host only depends on device action in the linking phase, when all
      // the device images have to be embedded in the host image.
      if (CurPhase == phases::Link) {
        if (!SYCLDeviceActions.empty()) {
          assert(SYCLDeviceActions.size() == DeviceLinkerInputs.size() &&
                 "Device action and device linker inputs sizes do not match.");

          for (auto TargetAction :
               llvm::zip(DeviceLinkerInputs, SYCLDeviceActions)) {
            ActionList &LinkerList = std::get<0>(TargetAction);
            Action *A = std::get<1>(TargetAction);

            LinkerList.push_back(A);
          }
        }

        if (ExternalCudaAction) {
          assert(DeviceLinkerInputs.size() == 1 &&
                 "Number of SYCL actions and toolchains/boundarch pairs do not "
                 "match.");
          DeviceLinkerInputs[0].push_back(ExternalCudaAction);
          ExternalCudaAction = nullptr;
        }

        // With -fsycl-link-targets, we will take the unbundled binaries
        // for each device and link them together to a single binary that will
        // be used in a split compilation step.
        if (CompileDeviceOnly && !SYCLDeviceActions.empty()) {
          for (auto SDA : SYCLDeviceActions)
            SYCLLinkBinaryList.push_back(SDA);
          if (WrapDeviceOnlyBinary) {
            // -fsycl-link behavior does the following to the unbundled device
            // binaries:
            //   1) Link them together using llvm-link
            //   2) Pass the linked binary through sycl-post-link
            //   3) Translate final .bc file to .spv
            //   4) Wrap the binary with the offload wrapper which can be used
            //      by any compilation link step.
            auto *DeviceLinkAction = C.MakeAction<LinkJobAction>(
                SYCLLinkBinaryList, types::TY_Image);
            ActionList FullSYCLLinkBinaryList;
            bool SYCLDeviceLibLinked = false;
            FullSYCLLinkBinaryList.push_back(DeviceLinkAction);
            // If used without the FPGA target, -fsycl-link is used to wrap
            // device objects for future host link. Device libraries should
            // be linked by default to resolve any undefined reference.
            const auto *TC = ToolChains.front();
            llvm::Triple TT(TC->getTriple());
            if (TT.getSubArch() != llvm::Triple::SPIRSubArch_fpga) {
              SYCLDeviceLibLinked =
                  addSYCLDeviceLibs(TC, FullSYCLLinkBinaryList, true,
                                    C.getDefaultToolChain()
                                        .getTriple()
                                        .isWindowsMSVCEnvironment());
            }

            Action *FullDeviceLinkAction = nullptr;
            if (SYCLDeviceLibLinked)
              FullDeviceLinkAction = C.MakeAction<LinkJobAction>(
                  FullSYCLLinkBinaryList, types::TY_LLVM_BC);
            else
              FullDeviceLinkAction = DeviceLinkAction;
            auto *PostLinkAction = C.MakeAction<SYCLPostLinkJobAction>(
                FullDeviceLinkAction, types::TY_LLVM_BC,
                types::TY_Tempfiletable);
            PostLinkAction->setRTSetsSpecConstants(!TT.isSPIRAOT());
            auto *ExtractIRFilesAction = C.MakeAction<FileTableTformJobAction>(
                PostLinkAction, types::TY_Tempfilelist, types::TY_Tempfilelist);
            // single column w/o title fits TY_Tempfilelist format
            ExtractIRFilesAction->addExtractColumnTform(
                FileTableTformJobAction::COL_CODE, false /*drop titles*/);
            auto *TranslateAction = C.MakeAction<SPIRVTranslatorJobAction>(
                ExtractIRFilesAction, types::TY_Tempfilelist);

            ActionList TformInputs{PostLinkAction, TranslateAction};
            auto *ReplaceFilesAction = C.MakeAction<FileTableTformJobAction>(
                TformInputs, types::TY_Tempfiletable, types::TY_Tempfiletable);
            ReplaceFilesAction->addReplaceColumnTform(
                FileTableTformJobAction::COL_CODE,
                FileTableTformJobAction::COL_CODE);

            SYCLLinkBinary = C.MakeAction<OffloadWrapperJobAction>(
                ReplaceFilesAction, types::TY_Object);
          } else {
            auto *Link = C.MakeAction<LinkJobAction>(SYCLLinkBinaryList,
                                                         types::TY_Image);
            SYCLLinkBinary = C.MakeAction<SPIRVTranslatorJobAction>(
                Link, types::TY_Image);
          }

          // Remove the SYCL actions as they are already connected to an host
          // action or fat binary.
          SYCLDeviceActions.clear();
          // We avoid creating host action in device-only mode.
          return ABRT_Ignore_Host;
        }

        // We passed the device action as a host dependence, so we don't need to
        // do anything else with them.
        SYCLDeviceActions.clear();
        return ABRT_Success;
      }

      // By default, we produce an action for each device arch.
      auto TC = ToolChains.begin();
      for (Action *&A : SYCLDeviceActions) {
        if ((*TC)->getTriple().isNVPTX() && CurPhase >= phases::Backend) {
          // For CUDA, stop to emit LLVM IR so it can be linked later on.
          ++TC;
          continue;
        }

        A = C.getDriver().ConstructPhaseAction(C, Args, CurPhase, A,
                                               AssociatedOffloadKind);
        ++TC;
      }

      return ABRT_Success;
    }

    ActionBuilderReturnCode addDeviceDependences(Action *HostAction) override {

      // If this is an input action replicate it for each SYCL toolchain.
      if (auto *IA = dyn_cast<InputAction>(HostAction)) {
        SYCLDeviceActions.clear();

        // Options that are considered LinkerInput are not valid input actions
        // to the device tool chain.
        if (IA->getInputArg().getOption().hasFlag(options::LinkerInput))
          return ABRT_Inactive;

        std::string InputName = IA->getInputArg().getAsString(Args);
        // Objects will be consumed as part of the partial link step when
        // dealing with offload static libraries
        if (C.getDriver().getOffloadStaticLibSeen() &&
            IA->getType() == types::TY_Object && isObjectFile(InputName))
          return ABRT_Inactive;

        // Libraries are not processed in the SYCL toolchain
        if (IA->getType() == types::TY_Object && !isObjectFile(InputName))
          return ABRT_Inactive;

        for (auto &TargetInfo : SYCLTargetInfoList) {
          (void)TargetInfo;
          SYCLDeviceActions.push_back(
              C.MakeAction<InputAction>(IA->getInputArg(), IA->getType()));
        }
        return ABRT_Success;
      }

      // If this is an unbundling action use it as is for each SYCL toolchain.
      if (auto *UA = dyn_cast<OffloadUnbundlingJobAction>(HostAction)) {
        SYCLDeviceActions.clear();
        if (auto *IA = dyn_cast<InputAction>(UA->getInputs().back())) {
          // Options that are considered LinkerInput are not valid input actions
          // to the device tool chain.
          if (IA->getInputArg().getOption().hasFlag(options::LinkerInput))
            return ABRT_Inactive;

          std::string FileName = IA->getInputArg().getAsString(Args);
          // Check if the type of the file is the same as the action. Do not
          // unbundle it if it is not. Do not unbundle .so files, for example,
          // which are not object files.
          if (IA->getType() == types::TY_Object) {
            if (!isObjectFile(FileName))
              return ABRT_Inactive;
            // For SYCL device libraries, don't need to add them to
            // FPGAObjectInputs as there is no FPGA dep files inside.
            const auto *TC = ToolChains.front();
            if (TC->getTriple().getSubArch() ==
                    llvm::Triple::SPIRSubArch_fpga &&
                !IsSYCLDeviceLibObj(FileName, C.getDefaultToolChain()
                                                  .getTriple()
                                                  .isWindowsMSVCEnvironment()))
              FPGAObjectInputs.push_back(IA);
          }
        }
        // Create 1 device action per triple/bound arch
        for (auto &TargetInfo : SYCLTargetInfoList) {
          SYCLDeviceActions.push_back(UA);
          UA->registerDependentActionInfo(TargetInfo.TC, TargetInfo.BoundArch,
                                          Action::OFK_SYCL);
        }
        return ABRT_Success;
      }
      return ABRT_Success;
    }

    // Actions that can only be appended after all Inputs have been processed
    // occur here.  Not all offload actions are against single files.
    void appendTopLevelLinkAction(ActionList &AL) override {
      if (!SYCLLinkBinary)
        return;

      OffloadAction::DeviceDependences Dep;
      withBoundArchForToolChain(ToolChains.front(), [&](const char *BoundArch) {
        Dep.add(*SYCLLinkBinary, *ToolChains.front(), BoundArch,
                Action::OFK_SYCL);
      });
      AL.push_back(C.MakeAction<OffloadAction>(Dep, SYCLLinkBinary->getType()));
      SYCLLinkBinary = nullptr;
    }

    void appendTopLevelActions(ActionList &AL) override {
      // We should always have an action for each input.
      if (!SYCLDeviceActions.empty()) {
        assert(SYCLDeviceActions.size() == SYCLTargetInfoList.size() &&
               "Number of SYCL actions and toolchains/boundarch pairs do not "
               "match.");

        // Append all device actions followed by the proper offload action.
        for (auto TargetActionInfo :
             llvm::zip(SYCLDeviceActions, SYCLTargetInfoList)) {
          Action *A = std::get<0>(TargetActionInfo);
          DeviceTargetInfo &TargetInfo = std::get<1>(TargetActionInfo);

          OffloadAction::DeviceDependences Dep;
          Dep.add(*A, *TargetInfo.TC, TargetInfo.BoundArch, Action::OFK_SYCL);
          if (ExternalCudaAction) {
            assert(
                SYCLTargetInfoList.size() == 1 &&
                "Number of SYCL actions and toolchains/boundarch pairs do not "
                "match.");

            // Link with external CUDA action.
            ActionList LinkObjects;
            LinkObjects.push_back(
                C.MakeAction<OffloadAction>(Dep, A->getType()));
            LinkObjects.push_back(ExternalCudaAction);
            Action *DeviceLinkAction =
                C.MakeAction<LinkJobAction>(LinkObjects, types::TY_LLVM_BC);

            OffloadAction::DeviceDependences DDep;
            DDep.add(*DeviceLinkAction, *TargetInfo.TC, TargetInfo.BoundArch,
                     Action::OFK_SYCL);
            AL.push_back(C.MakeAction<OffloadAction>(DDep, A->getType()));

            ExternalCudaAction = nullptr;
          } else {
            AL.push_back(C.MakeAction<OffloadAction>(Dep, A->getType()));
          }
        }
        // We no longer need the action stored in this builder.
        SYCLDeviceActions.clear();
      }
    }

    // Performs device specific linking steps for the SYCL based toolchain.
    // This function is used for both the early AOT flow and the typical
    // offload device link flow.
    // When creating the standard offload device link flow during the link
    // phase, the ListIndex input provides an index against the
    // SYCLTargetInfoList. This is used to determine associated toolchain
    // information for the values being worked against to add the device link
    // steps. The generated device link steps are added via dependency
    // additions. For early AOT, ListIndex is the base device file that the
    // created device linking actions are performed against. The
    // DeviceLinkActions is used to hold the actions generated to be added to
    // the toolchain.
    void appendSYCLDeviceLink(const ActionList &ListIndex, const ToolChain *TC,
                              OffloadAction::DeviceDependences &DA,
                              ActionList &DeviceLinkActions,
                              const char *BoundArch,
                              bool AddOffloadAction = false) {
      auto addDeps = [&](Action *A, const ToolChain *TC,
                         const char *BoundArch) {
        if (AddOffloadAction) {
          OffloadAction::DeviceDependences Deps;
          Deps.add(*A, *TC, BoundArch, Action::OFK_SYCL);
          DeviceLinkActions.push_back(
              C.MakeAction<OffloadAction>(Deps, A->getType()));
        } else {
          DA.add(*A, *TC, BoundArch, Action::OFK_SYCL);
        }
      };

      // List of device specific libraries to be fed into llvm-link.
      ActionList SYCLDeviceLibs;

      // List of device specific library 'objects' (FPGA AOCO libraries) that
      // are fed directly to the FPGA offline compiler.
      ActionList FPGADeviceLibObjects;

      // List of device objects that go through the device link step.
      ActionList LinkObjects;

      // List of FPGA AOC specific device objects/archives.
      ActionList FPGAAOCDevices;
      auto TargetTriple = TC->getTriple();
      auto IsNVPTX = TargetTriple.isNVPTX();
      auto IsAMDGCN = TargetTriple.isAMDGCN();
      auto IsSPIR = TargetTriple.isSPIR();
      bool IsSpirvAOT = TargetTriple.isSPIRAOT();
      const bool IsSYCLNativeCPU =
          TC->getAuxTriple() &&
          driver::isSYCLNativeCPU(TargetTriple, *TC->getAuxTriple());
      for (const auto &Input : ListIndex) {
        if (TargetTriple.getSubArch() == llvm::Triple::SPIRSubArch_fpga &&
            types::isFPGA(Input->getType())) {
          assert(BoundArch == nullptr &&
                 "fpga triple bounded arch not nullptr");
          // FPGA aoco does not go through the link, everything else does.
          if (Input->getType() == types::TY_FPGA_AOCO) {
            FPGADeviceLibObjects.push_back(Input);
            continue;
          }
          // FPGA aocr/aocx does not go through the link and is passed
          // directly to the backend compilation step (aocr) or wrapper (aocx)
          if (Args.hasArg(options::OPT_fintelfpga)) {
            if (Input->getType() == types::TY_FPGA_AOCR ||
                Input->getType() == types::TY_FPGA_AOCR_EMU ||
                Input->getType() == types::TY_FPGA_AOCX)
              // Save the AOCR device items.  These will be processed along
              // with the FPGAAOCArchives.
              FPGAAOCDevices.push_back(Input);
            else
              llvm_unreachable("Unexpected FPGA input type.");
          }
          continue;
        } else if (!types::isFPGA(Input->getType())) {
          // No need for any conversion if we are coming in from the
          // clang-offload-deps or regular compilation path.
          if (IsNVPTX || IsAMDGCN || ContainsOffloadDepsAction(Input) ||
              ContainsCompileOrAssembleAction(Input)) {
            LinkObjects.push_back(Input);
            continue;
          }
          // Any objects or lists of objects that come in from the unbundling
          // step can either be LLVM-IR or SPIR-V based.  Send these through
          // the spirv-to-ir-wrapper to convert to LLVM-IR to be properly
          // processed during the device link.
          Action *ConvertSPIRVAction = C.MakeAction<SpirvToIrWrapperJobAction>(
              Input, Input->getType() == types::TY_Tempfilelist
                         ? types::TY_Tempfilelist
                         : types::TY_LLVM_BC);
          LinkObjects.push_back(ConvertSPIRVAction);
        }
      }
      // Process AOCR/AOCR_EMU
      if (FPGAAOCDevices.size()) {
        assert(FPGAAOCDevices.size() == FPGAAOCArchives.size() &&
               "Unexpected number of AOC binaries");
        // Generate AOCX/AOCR
        // Input is the unbundled device binary.  Perform an additional
        // unbundle against the input file associated to grab the wrapped
        // device binary.
        for (auto AOCRItem : llvm::zip(FPGAAOCArchives, FPGAAOCDevices)) {
          Action *Archive = std::get<0>(AOCRItem);
          Action *Device = std::get<1>(AOCRItem);

          auto *UnbundleAction = C.MakeAction<OffloadUnbundlingJobAction>(
              Archive, types::TY_Tempfilelist);
          UnbundleAction->registerDependentActionInfo(TC, /*BoundArch=*/"",
                                                      Action::OFK_SYCL);
          auto *RenameUnbundle = C.MakeAction<FileTableTformJobAction>(
              UnbundleAction, types::TY_Tempfilelist, types::TY_Tempfilelist);
          RenameUnbundle->addRenameColumnTform(
              FileTableTformJobAction::COL_ZERO,
              FileTableTformJobAction::COL_SYM_AND_PROPS);

          // Wrap the unbundled device binary along with the additional
          // .bc file that contains the Symbols and Properties
          if (Device->getType() == types::TY_FPGA_AOCX) {
            auto *RenameAction = C.MakeAction<FileTableTformJobAction>(
                Device, types::TY_Tempfilelist, types::TY_Tempfilelist);
            RenameAction->addRenameColumnTform(
                FileTableTformJobAction::COL_ZERO,
                FileTableTformJobAction::COL_CODE);
            ActionList WrapperItems({RenameAction, RenameUnbundle});
            auto *DeviceWrappingAction = C.MakeAction<OffloadWrapperJobAction>(
                WrapperItems, types::TY_Object);
            addDeps(DeviceWrappingAction, TC, BoundArch);
          } else {
            auto *FPGAAOTAction =
                C.MakeAction<BackendCompileJobAction>(Device, FPGAOutType);
            auto *RenameAction = C.MakeAction<FileTableTformJobAction>(
                FPGAAOTAction, types::TY_Tempfilelist, types::TY_Tempfilelist);
            RenameAction->addRenameColumnTform(
                FileTableTformJobAction::COL_ZERO,
                FileTableTformJobAction::COL_CODE);
            ActionList WrapperItems({RenameAction, RenameUnbundle});
            auto *DeviceWrappingAction = C.MakeAction<OffloadWrapperJobAction>(
                WrapperItems, types::TY_Object);

            Action *DeviceAction = DeviceWrappingAction;
            if (Args.hasArg(options::OPT_fsycl_link_EQ)) {
              if (auto *OWA = dyn_cast<OffloadWrapperJobAction>(DeviceAction))
                OWA->setCompileStep(false);
              ActionList BundlingActions;
              BundlingActions.push_back(DeviceWrappingAction);

              // Wrap and compile the wrapped device device binary.  This will
              // be used later when consumed as the input .bc file to retain
              // the symbols and properties associated.
              DeviceAction = C.MakeAction<OffloadWrapperJobAction>(
                  BundlingActions, types::TY_Object);
              if (auto *OWA = dyn_cast<OffloadWrapperJobAction>(DeviceAction))
                OWA->setOffloadKind(Action::OFK_Host);
              Action *CompiledDeviceAction =
                  C.MakeAction<OffloadWrapperJobAction>(WrapperItems,
                                                        types::TY_Object);
              addDeps(CompiledDeviceAction, TC, nullptr);
            }
            addDeps(DeviceAction, TC, nullptr);
          }
        }
      }
      for (const auto &A : SYCLFinalDeviceList) {
        // Given the list of archives that have final device binaries, take
        // those archives and unbundle all of the devices seen.  These will
        // be added to the final host link with no additional processing.
        // Gather the targets to unbundle.
        auto Input(A.first);
        for (StringRef TargetString : A.second) {
          // Unbundle
          types::ID InputType = Input->getType();
          if (InputType == types::TY_Archive)
            InputType = types::TY_Tempfilelist;
          auto *UA = C.MakeAction<OffloadUnbundlingJobAction>(Input, InputType);
          UA->registerDependentActionInfo(TC, /*BoundArch=*/"",
                                          Action::OFK_SYCL);
          UA->setTargetString(TargetString.str());

          // Add lists to the final link.
          addDeps(UA, TC, "");
        }
      }
      if (!LinkObjects.empty()) {
        // The linkage actions subgraph leading to the offload wrapper.
        // [cond] Means incoming/outgoing dependence is created only when cond
        //        is true. A function of:
        //   n - target is NVPTX/AMDGCN
        //   a - SPIRV AOT compilation is requested
        //   s - device code split requested
        //   r - relocatable device code is requested
        //   f - link object output type is TY_Tempfilelist (fat archive)
        //   e - Embedded IR for fusion (-fsycl-embed-ir) was requested
        //       and target is NVPTX.
        //   * - "all other cases"
        //     - no condition means output/input is "always" present
        // First symbol indicates output/input type
        //   . - single file output (TY_SPIRV, TY_LLVM_BC,...)
        //   - - TY_Tempfilelist
        //   + - TY_Tempfiletable
        //
        //                   .-----------------.
        //                   |Link(LinkObjects)|
        //                   .-----------------.
        //                ----[-!rf]   [*]
        //               [-!rf]         |
        //         .-------------.      |
        //         | llvm-foreach|      |
        //         .-------------.      |
        //               [.]            |
        //                |             |
        //                |             |
        //         .---------------------------------------.
        //         |               PostLink                |[+e]----------------
        //         .---------------------------------------.                   |
        //                           [+*]                [+]                   |
        //                             |                  |                    |
        //                             |                  |                    |
        //                             |---------         |                    |
        //                             |        |         |                    |
        //                             |        |         |                    |
        //                             |      [+!rf]      |                    |
        //                             |  .-------------. |                    |
        //                             |  | llvm-foreach| |                    |
        //                             |  .-------------. |                    |
        //                             |        |         |                    |
        //                            [+*]    [+!rf]      |                    |
        //                      .-----------------.       |                    |
        //                      | FileTableTform  |       |                    |
        //                      | (extract "Code")|       |                    |
        //                      .-----------------.       |                    |
        //                              [-]               |-----------         |
        //           --------------------|                           |         |
        //           |                   |                           |         |
        //           |                   |-----------------          |         |
        //           |                   |                |          |         |
        //           |                   |               [-!rf]      |         |
        //           |                   |         .--------------.  |         |
        //           |                   |         |FileTableTform|  |         |
        //           |                   |         |   (merge)    |  |         |
        //           |                   |         .--------------.  |         |
        //           |                   |               [-]         |-------  |
        //           |                   |                |          |      |  |
        //           |                   |                |    ------|      |  |
        //           |                   |        --------|    |            |  |
        //          [.]                 [-*]   [-!rf]        [+!rf]         |  |
        //   .---------------.  .-------------------. .--------------.      |  |
        //   | finalizeNVPTX  | |  SPIRVTranslator  | |FileTableTform|      |  |
        //   | finalizeAMDGCN | |                   | |   (merge)    |      |  |
        //   .---------------.  .-------------------. . -------------.      |  |
        //          [.]             [-as]      [-!a]         |              |  |
        //           |                |          |           |              |  |
        //           |              [-s]         |           |              |  |
        //           |       .----------------.  |           |              |  |
        //           |       | BackendCompile |  |           |              |  |
        //           |       .----------------.  |     ------|              |  |
        //           |              [-s]         |     |                    |  |
        //           |                |          |     |                    |  |
        //           |              [-a]      [-!a]  [-!rf]                 |  |
        //           |              .--------------------.                  |  |
        //           -----------[-n]|   FileTableTform   |[+*]--------------|  |
        //                          |  (replace "Code")  |                     |
        //                          .--------------------.                     |
        //                                      |      -------------------------
        //                                    [+*]     | [+e]
        //         .--------------------------------------.
        //         |            OffloadWrapper            |
        //         .--------------------------------------.
        //
        ActionList FullLinkObjects;
        bool IsRDC = !tools::SYCL::shouldDoPerObjectFileLinking(C);
        if (IsRDC) {
          Action *DeviceLinkAction =
              C.MakeAction<LinkJobAction>(LinkObjects, types::TY_LLVM_BC);
          FullLinkObjects.push_back(DeviceLinkAction);
        } else
          FullLinkObjects = LinkObjects;

        // FIXME: Link all wrapper and fallback device libraries as default,
        // When spv online link is supported by all backends, the fallback
        // device libraries are only needed when current toolchain is using
        // AOT compilation.
        bool SYCLDeviceLibLinked = false;
        if (IsSPIR || IsNVPTX) {
          bool UseJitLink =
              IsSPIR &&
              Args.hasFlag(options::OPT_fsycl_device_lib_jit_link,
                           options::OPT_fno_sycl_device_lib_jit_link, false);
          bool UseAOTLink = IsSPIR && (IsSpirvAOT || !UseJitLink);
          SYCLDeviceLibLinked = addSYCLDeviceLibs(
              TC, SYCLDeviceLibs, UseAOTLink,
              C.getDefaultToolChain().getTriple().isWindowsMSVCEnvironment());
        }
        if (IsSYCLNativeCPU) {
          SYCLDeviceLibLinked |= addSYCLNativeCPULibs(TC, SYCLDeviceLibs);
        }
        JobAction *LinkSYCLLibs =
            C.MakeAction<LinkJobAction>(SYCLDeviceLibs, types::TY_LLVM_BC);
        for (Action *FullLinkObject : FullLinkObjects) {
          if (FullLinkObject->getKind() ==
              clang::driver::Action::OffloadDepsJobClass)
            continue;
          Action *FullDeviceLinkAction = nullptr;
          ActionList WrapperInputs;

          if (SYCLDeviceLibLinked) {
            if (IsRDC) {
              // First object has to be non-DeviceLib for only-needed to be
              // passed.
              SYCLDeviceLibs.insert(SYCLDeviceLibs.begin(), FullLinkObject);
              FullDeviceLinkAction = C.MakeAction<LinkJobAction>(
                  SYCLDeviceLibs, types::TY_LLVM_BC);
            } else {
              FullDeviceLinkAction = FullLinkObject;

              ActionList DeviceCodeAndSYCLLibs{FullDeviceLinkAction,
                                               LinkSYCLLibs};
              JobAction *LinkDeviceCode = C.MakeAction<LinkJobAction>(
                  DeviceCodeAndSYCLLibs, types::TY_LLVM_BC);

              if (FullDeviceLinkAction->getType() == types::TY_Tempfilelist) {
                // If our compiler input outputs a temp file list (eg. fat
                // static archive), we need to link the device code against
                // each entry in the static archive.
                auto *ParallelLinkDeviceCode =
                    C.MakeAction<ForEachWrappingAction>(
                        cast<JobAction>(FullDeviceLinkAction), LinkDeviceCode);
                // The SYCL device library action tree should not be
                // for-eached, it only needs to happen once total. The
                // for-each action should start linking device code with the
                // device libraries.
                std::function<void(const Action *)> traverseActionTree =
                    [&](const Action *Act) {
                      ParallelLinkDeviceCode->addSerialAction(Act);
                      for (const auto &Input : Act->getInputs()) {
                        traverseActionTree(Input);
                      }
                    };
                traverseActionTree(LinkSYCLLibs);
                ActionList TformInputs{FullDeviceLinkAction,
                                       ParallelLinkDeviceCode};
                auto *ReplaceFilesAction =
                    C.MakeAction<FileTableTformJobAction>(
                        TformInputs, types::TY_Tempfilelist,
                        types::TY_Tempfilelist);
                ReplaceFilesAction->addReplaceColumnTform(
                    FileTableTformJobAction::COL_ZERO,
                    FileTableTformJobAction::COL_ZERO);
                ReplaceFilesAction->addExtractColumnTform(
                    FileTableTformJobAction::COL_ZERO, false /*drop titles*/);
                FullDeviceLinkAction = ReplaceFilesAction;
              } else {
                // If our compiler input is singular, just do a single link.
                FullDeviceLinkAction = LinkDeviceCode;
              }
            }
          } else
            FullDeviceLinkAction = FullLinkObject;

          // reflects whether current target is ahead-of-time and can't
          // support runtime setting of specialization constants
          bool IsAOT = IsNVPTX || IsAMDGCN || IsSpirvAOT || IsSYCLNativeCPU;

          // post link is not optional - even if not splitting, always need to
          // process specialization constants
          types::ID PostLinkOutType = IsSPIR || IsSYCLNativeCPU
                                          ? types::TY_Tempfiletable
                                          : types::TY_LLVM_BC;
          auto createPostLinkAction = [&]() {
            // For SPIR-V targets, force TY_Tempfiletable.
            auto TypedPostLinkAction = C.MakeAction<SYCLPostLinkJobAction>(
                FullDeviceLinkAction, PostLinkOutType, types::TY_Tempfiletable);
            TypedPostLinkAction->setRTSetsSpecConstants(!IsAOT);
            return TypedPostLinkAction;
          };
          Action *PostLinkAction = createPostLinkAction();
          if (IsSYCLNativeCPU) {
            // for SYCL Native CPU, we just take the linked device
            // modules, lower them to an object file , and link it to the host
            // object file.
            auto *BackendAct = C.MakeAction<BackendJobAction>(
                FullDeviceLinkAction, types::TY_PP_Asm);
            auto *AsmAct =
                C.MakeAction<AssembleJobAction>(BackendAct, types::TY_Object);
            DA.add(*AsmAct, *TC, BoundArch, Action::OFK_SYCL);
            auto *DeviceWrappingAction = C.MakeAction<OffloadWrapperJobAction>(
                PostLinkAction, types::TY_Object);
            DA.add(*DeviceWrappingAction, *TC, BoundArch, Action::OFK_SYCL);
            continue;
          }
          if ((IsNVPTX || IsAMDGCN) &&
              Args.hasArg(options::OPT_fsycl_embed_ir)) {
            // When compiling for Nvidia/AMD devices and the user requested the
            // IR to be embedded in the application (via option), run the output
            // of sycl-post-link (filetable referencing LLVM Bitcode + symbols)
            // through the offload wrapper and link the resulting object to the
            // application.
            auto *WrapBitcodeAction = C.MakeAction<OffloadWrapperJobAction>(
                PostLinkAction, types::TY_Object, true);
            addDeps(WrapBitcodeAction, TC, BoundArch);
          }
          bool NoRDCFatStaticArchive =
              !IsRDC &&
              FullDeviceLinkAction->getType() == types::TY_Tempfilelist;
          if (NoRDCFatStaticArchive)
            PostLinkAction = C.MakeAction<ForEachWrappingAction>(
                cast<JobAction>(FullDeviceLinkAction),
                cast<JobAction>(PostLinkAction));

          auto createExtractIRFilesAction = [&]() {
            auto *TypedExtractIRFilesAction =
                C.MakeAction<FileTableTformJobAction>(
                    PostLinkAction,
                    IsSPIR ? types::TY_Tempfilelist : PostLinkAction->getType(),
                    types::TY_Tempfilelist);
            // single column w/o title fits TY_Tempfilelist format
            TypedExtractIRFilesAction->addExtractColumnTform(
                FileTableTformJobAction::COL_CODE, false /*drop titles*/);
            return TypedExtractIRFilesAction;
          };

          Action *ExtractIRFilesAction = createExtractIRFilesAction();

          if (IsNVPTX || IsAMDGCN) {
            JobAction *FinAction =
                IsNVPTX ? finalizeNVPTXDependences(ExtractIRFilesAction,
                                                   TC->getTriple())
                        : finalizeAMDGCNDependences(ExtractIRFilesAction,
                                                    TC->getTriple());
            auto *ForEachWrapping = C.MakeAction<ForEachWrappingAction>(
                cast<JobAction>(ExtractIRFilesAction), FinAction);

            ActionList TformInputs{PostLinkAction, ForEachWrapping};
            auto *ReplaceFilesAction = C.MakeAction<FileTableTformJobAction>(
                TformInputs, types::TY_Tempfiletable, types::TY_Tempfiletable);
            ReplaceFilesAction->addReplaceColumnTform(
                FileTableTformJobAction::COL_CODE,
                FileTableTformJobAction::COL_CODE);

            WrapperInputs.push_back(ReplaceFilesAction);
          } else {
            if (NoRDCFatStaticArchive) {
              ExtractIRFilesAction = C.MakeAction<ForEachWrappingAction>(
                  cast<JobAction>(FullDeviceLinkAction),
                  cast<JobAction>(ExtractIRFilesAction));

              auto *MergeAllTablesIntoOne =
                  C.MakeAction<FileTableTformJobAction>(ExtractIRFilesAction,
                                                        types::TY_Tempfilelist,
                                                        types::TY_Tempfilelist);
              MergeAllTablesIntoOne->addMergeTform(
                  FileTableTformJobAction::COL_ZERO);
              ExtractIRFilesAction = MergeAllTablesIntoOne;
            }
            // For SPIRV-based targets - translate to SPIRV then optionally
            // compile ahead-of-time to native architecture
            Action *BuildCodeAction = C.MakeAction<SPIRVTranslatorJobAction>(
                ExtractIRFilesAction, types::TY_Tempfilelist);

            // After the Link, wrap the files before the final host link
            if (IsAOT) {
              types::ID OutType = types::TY_Tempfilelist;
              if (!DeviceCodeSplit) {
                OutType = (TargetTriple.getSubArch() ==
                           llvm::Triple::SPIRSubArch_fpga)
                              ? FPGAOutType
                              : types::TY_Image;
              }
              // Do the additional Ahead of Time compilation when the specific
              // triple calls for it (provided a valid subarch).
              ActionList BEInputs;
              BEInputs.push_back(BuildCodeAction);
              auto unbundleAdd = [&](Action *A, types::ID T) {
                ActionList AL;
                AL.push_back(A);
                Action *UnbundleAction =
                    C.MakeAction<OffloadUnbundlingJobAction>(AL, T);
                BEInputs.push_back(UnbundleAction);
              };
              // Send any known objects/archives through the unbundler to grab
              // the dependency file associated.  This is only done for
              // -fintelfpga.
              for (Action *A : FPGAObjectInputs)
                unbundleAdd(A, types::TY_FPGA_Dependencies);
              for (Action *A : FPGAArchiveInputs)
                unbundleAdd(A, types::TY_FPGA_Dependencies_List);
              for (const auto &A : FPGADeviceLibObjects)
                BEInputs.push_back(A);
              BuildCodeAction =
                  C.MakeAction<BackendCompileJobAction>(BEInputs, OutType);
            }
            if (NoRDCFatStaticArchive) {
              auto *MergeAllTablesIntoOne =
                  C.MakeAction<FileTableTformJobAction>(PostLinkAction,
                                                        types::TY_Tempfilelist,
                                                        types::TY_Tempfilelist);
              MergeAllTablesIntoOne->addMergeTform(
                  FileTableTformJobAction::COL_ZERO);
              PostLinkAction = MergeAllTablesIntoOne;
            }
            ActionList TformInputs{PostLinkAction, BuildCodeAction};
            auto *ReplaceFilesAction = C.MakeAction<FileTableTformJobAction>(
                TformInputs, types::TY_Tempfiletable, types::TY_Tempfiletable);
            ReplaceFilesAction->addReplaceColumnTform(
                FileTableTformJobAction::COL_CODE,
                FileTableTformJobAction::COL_CODE);
            WrapperInputs.push_back(ReplaceFilesAction);
          }

          // After the Link, wrap the files before the final host link
          // Add the unbundled wrapped AOC device binary to the wrapper
          // call.
          auto *DeviceWrappingAction = C.MakeAction<OffloadWrapperJobAction>(
              WrapperInputs, types::TY_Object);

          if (IsSpirvAOT) {
            // For FPGA with -fsycl-link, we need to bundle the output.
            if (TargetTriple.getSubArch() == llvm::Triple::SPIRSubArch_fpga) {
              Action *DeviceAction = DeviceWrappingAction;
              if (Args.hasArg(options::OPT_fsycl_link_EQ)) {
                // We do not want to compile the wrapped binary before the link.
                if (auto *OWA = dyn_cast<OffloadWrapperJobAction>(DeviceAction))
                  OWA->setCompileStep(false);
                ActionList BundlingActions;
                BundlingActions.push_back(DeviceWrappingAction);

                // Wrap and compile the wrapped device device binary.  This will
                // be used later when consumed as the input .bc file to retain
                // the symbols and properties associated.
                DeviceAction = C.MakeAction<OffloadWrapperJobAction>(
                    BundlingActions, types::TY_Object);
                if (auto *OWA = dyn_cast<OffloadWrapperJobAction>(DeviceAction))
                  OWA->setOffloadKind(Action::OFK_Host);
                Action *CompiledDeviceAction =
                    C.MakeAction<OffloadWrapperJobAction>(WrapperInputs,
                                                          types::TY_Object);
                addDeps(CompiledDeviceAction, TC, nullptr);
              }
              addDeps(DeviceAction, TC, nullptr);
            } else {
              bool AddBA =
                  (TargetTriple.getSubArch() == llvm::Triple::SPIRSubArch_gen &&
                   BoundArch != nullptr);
              addDeps(DeviceWrappingAction, TC, AddBA ? BoundArch : nullptr);
            }
          } else {
            withBoundArchForToolChain(TC, [&](const char *BoundArch) {
              addDeps(DeviceWrappingAction, TC, BoundArch);
            });
          }
        }
      }
    }

    bool addSYCLNativeCPULibs(const ToolChain *TC,
                              ActionList &DeviceLinkObjects) {
      std::string LibSpirvFile;
      if (Args.hasArg(options::OPT_fsycl_libspirv_path_EQ)) {
        auto ProvidedPath =
            Args.getLastArgValue(options::OPT_fsycl_libspirv_path_EQ).str();
        if (llvm::sys::fs::exists(ProvidedPath))
          LibSpirvFile = ProvidedPath;
      } else {
        SmallVector<StringRef, 8> LibraryPaths;

        // Expected path w/out install.
        SmallString<256> WithoutInstallPath(C.getDriver().ResourceDir);
        llvm::sys::path::append(WithoutInstallPath, Twine("../../clc"));
        LibraryPaths.emplace_back(WithoutInstallPath.c_str());

        // Expected path w/ install.
        SmallString<256> WithInstallPath(C.getDriver().ResourceDir);
        llvm::sys::path::append(WithInstallPath, Twine("../../../share/clc"));
        LibraryPaths.emplace_back(WithInstallPath.c_str());

        // Select libclc variant based on target triple
        std::string LibSpirvTargetName = "builtins.link.libspirv-";
        LibSpirvTargetName.append(TC->getTripleString() + ".bc");

        for (StringRef LibraryPath : LibraryPaths) {
          SmallString<128> LibSpirvTargetFile(LibraryPath);
          llvm::sys::path::append(LibSpirvTargetFile, LibSpirvTargetName);
          if (llvm::sys::fs::exists(LibSpirvTargetFile) ||
              Args.hasArg(options::OPT__HASH_HASH_HASH)) {
            LibSpirvFile = std::string(LibSpirvTargetFile.str());
            break;
          }
        }
      }

      if (!LibSpirvFile.empty()) {
        Arg *LibClcInputArg = MakeInputArg(Args, C.getDriver().getOpts(),
                                           Args.MakeArgString(LibSpirvFile));
        auto *SYCLLibClcInputAction =
            C.MakeAction<InputAction>(*LibClcInputArg, types::TY_LLVM_BC);
        DeviceLinkObjects.push_back(SYCLLibClcInputAction);
        return true;
      }
      return false;
    }

    bool addSYCLDeviceLibs(const ToolChain *TC, ActionList &DeviceLinkObjects,
                           bool isSpirvAOT, bool isMSVCEnv) {
      int NumOfDeviceLibLinked = 0;
      SmallVector<SmallString<128>, 4> LibLocCandidates;
      SYCLInstallation.getSYCLDeviceLibPath(LibLocCandidates);

      SmallVector<std::string, 8> DeviceLibraries;
      DeviceLibraries =
          tools::SYCL::getDeviceLibraries(C, TC->getTriple(), isSpirvAOT);

      for (const auto &DeviceLib : DeviceLibraries) {
        bool LibLocSelected = false;
        for (const auto &LLCandidate : LibLocCandidates) {
          if (LibLocSelected)
            break;
          SmallString<128> LibName(LLCandidate);
          llvm::sys::path::append(LibName, DeviceLib);
          if (llvm::sys::fs::exists(LibName)) {
            ++NumOfDeviceLibLinked;
            Arg *InputArg = MakeInputArg(Args, C.getDriver().getOpts(),
                                         Args.MakeArgString(LibName));
            auto *SYCLDeviceLibsInputAction =
                C.MakeAction<InputAction>(*InputArg, types::TY_Object);
            auto *SYCLDeviceLibsUnbundleAction =
                C.MakeAction<OffloadUnbundlingJobAction>(
                    SYCLDeviceLibsInputAction);

            // We are using BoundArch="" here since the NVPTX bundles in
            // the devicelib .o files do not contain any arch information
            SYCLDeviceLibsUnbundleAction->registerDependentActionInfo(
                TC, /*BoundArch=*/"", Action::OFK_SYCL);
            OffloadAction::DeviceDependences Dep;
            Dep.add(*SYCLDeviceLibsUnbundleAction, *TC, /*BoundArch=*/"",
                    Action::OFK_SYCL);
            auto *SYCLDeviceLibsDependenciesAction =
                C.MakeAction<OffloadAction>(
                    Dep, SYCLDeviceLibsUnbundleAction->getType());

            DeviceLinkObjects.push_back(SYCLDeviceLibsDependenciesAction);
            if (!LibLocSelected)
              LibLocSelected = !LibLocSelected;
          }
        }
      }

      // For NVPTX backend we need to also link libclc and CUDA libdevice
      // at the same stage that we link all of the unbundled SYCL libdevice
      // objects together.
      if (TC->getTriple().isNVPTX() && NumOfDeviceLibLinked) {
        std::string LibSpirvFile;
        if (Args.hasArg(options::OPT_fsycl_libspirv_path_EQ)) {
          auto ProvidedPath =
              Args.getLastArgValue(options::OPT_fsycl_libspirv_path_EQ).str();
          if (llvm::sys::fs::exists(ProvidedPath))
            LibSpirvFile = ProvidedPath;
        } else {
          SmallVector<StringRef, 8> LibraryPaths;

          // Expected path w/out install.
          SmallString<256> WithoutInstallPath(C.getDriver().ResourceDir);
          llvm::sys::path::append(WithoutInstallPath, Twine("../../clc"));
          LibraryPaths.emplace_back(WithoutInstallPath.c_str());

          // Expected path w/ install.
          SmallString<256> WithInstallPath(C.getDriver().ResourceDir);
          llvm::sys::path::append(WithInstallPath, Twine("../../../share/clc"));
          LibraryPaths.emplace_back(WithInstallPath.c_str());

          // Select remangled libclc variant
          std::string LibSpirvTargetName =
              (TC->getAuxTriple()->isOSWindows())
                  ? "remangled-l32-signed_char.libspirv-nvptx64-nvidia-cuda."
                    "bc"
                  : "remangled-l64-signed_char.libspirv-nvptx64-nvidia-cuda."
                    "bc";

          for (StringRef LibraryPath : LibraryPaths) {
            SmallString<128> LibSpirvTargetFile(LibraryPath);
            llvm::sys::path::append(LibSpirvTargetFile, LibSpirvTargetName);
            if (llvm::sys::fs::exists(LibSpirvTargetFile) ||
                Args.hasArg(options::OPT__HASH_HASH_HASH)) {
              LibSpirvFile = std::string(LibSpirvTargetFile.str());
              break;
            }
          }
        }

        if (!LibSpirvFile.empty()) {
          Arg *LibClcInputArg = MakeInputArg(Args, C.getDriver().getOpts(),
                                             Args.MakeArgString(LibSpirvFile));
          auto *SYCLLibClcInputAction =
              C.MakeAction<InputAction>(*LibClcInputArg, types::TY_LLVM_BC);
          DeviceLinkObjects.push_back(SYCLLibClcInputAction);
        }

        const toolchains::CudaToolChain *CudaTC =
            static_cast<const toolchains::CudaToolChain *>(TC);
        for (const auto &LinkInputEnum : enumerate(DeviceLinkerInputs)) {
          const char *BoundArch =
              SYCLTargetInfoList[LinkInputEnum.index()].BoundArch;
          std::string LibDeviceFile =
              CudaTC->CudaInstallation.getLibDeviceFile(BoundArch);
          if (!LibDeviceFile.empty()) {
            Arg *CudaDeviceLibInputArg =
                MakeInputArg(Args, C.getDriver().getOpts(),
                             Args.MakeArgString(LibDeviceFile));
            auto *SYCLDeviceLibInputAction = C.MakeAction<InputAction>(
                *CudaDeviceLibInputArg, types::TY_LLVM_BC);
            DeviceLinkObjects.push_back(SYCLDeviceLibInputAction);
          }
        }
      }
      return NumOfDeviceLibLinked != 0;
    }

    void appendLinkDependences(OffloadAction::DeviceDependences &DA) override {
      // DeviceLinkerInputs holds binaries per ToolChain (TC) / bound-arch pair
      // The following will loop link and post process for each TC / bound-arch
      // to produce a final binary.
      // They will be bundled per TC before being sent to the Offload Wrapper.
      for (const auto &LinkInputEnum : enumerate(DeviceLinkerInputs)) {
        auto &LI = LinkInputEnum.value();
        int Index = LinkInputEnum.index();
        const ToolChain *TC = SYCLTargetInfoList[Index].TC;
        const char *BoundArch = SYCLTargetInfoList[Index].BoundArch;

        auto TripleIt = llvm::find_if(SYCLTripleList, [&](auto &SYCLTriple) {
          return SYCLTriple == TC->getTriple();
        });
        if (TripleIt == SYCLTripleList.end()) {
          // If the toolchain's triple is absent in this "main" triple
          // collection, this means it was created specifically for one of
          // the SYCL AOT inputs. Those will be handled separately.
          continue;
        }
        if (LI.empty())
          // Current list is empty, nothing to process.
          continue;
        ActionList AL;
        appendSYCLDeviceLink(LI, TC, DA, AL, BoundArch);
      }
      for (auto &SAI : SYCLAOTInputs) {
        // Extract binary file name
        std::string FN(SAI.second);
        const char *FNStr = Args.MakeArgString(FN);
        Arg *myArg = Args.MakeSeparateArg(
            nullptr, C.getDriver().getOpts().getOption(options::OPT_INPUT),
            FNStr);
        auto *SYCLAdd =
            C.MakeAction<InputAction>(*myArg, types::TY_SYCL_FATBIN);
        auto *DeviceWrappingAction =
            C.MakeAction<OffloadWrapperJobAction>(SYCLAdd, types::TY_Object);

        // Extract the target triple for this binary
        llvm::Triple TT(SAI.first);
        // Extract the toolchain for this target triple
        auto SYCLDeviceTC = llvm::find_if(
            ToolChains, [&](auto &TC) { return TC->getTriple() == TT; });
        assert(SYCLDeviceTC != ToolChains.end() &&
               "No toolchain found for this AOT input");

        DA.add(*DeviceWrappingAction, **SYCLDeviceTC,
               /*BoundArch=*/nullptr, Action::OFK_SYCL);
      }
    }

    void addDeviceLinkDependencies(OffloadDepsJobAction *DA) override {
      unsigned I = 0;
      for (auto &TargetInfo : SYCLTargetInfoList) {
        DA->registerDependentActionInfo(TargetInfo.TC, TargetInfo.BoundArch,
                                        Action::OFK_SYCL);
        DeviceLinkerInputs[I++].push_back(DA);
      }
    }

    /// Initialize the GPU architecture list from arguments - this populates
    /// `GpuArchList` from `--offload-arch` flags. Only relevant if compiling to
    /// CUDA or AMDGCN. Return true if any initialization errors are found.
    /// FIXME: "offload-arch" and the BoundArch mechanism should also be
    // used in the SYCLToolChain for SPIR-V AOT to track the offload
    // architecture instead of the Triple sub-arch it currently uses.
    bool initializeGpuArchMap() {
      const OptTable &Opts = C.getDriver().getOpts();
      for (auto *A : Args) {
        unsigned Index;
        llvm::Triple *TargetBE = nullptr;

        auto GetTripleIt = [&, this](llvm::StringRef Triple) {
          llvm::Triple TargetTriple{Triple};
          auto TripleIt = llvm::find_if(SYCLTripleList, [&](auto &SYCLTriple) {
            return SYCLTriple == TargetTriple;
          });
          return TripleIt != SYCLTripleList.end() ? &*TripleIt : nullptr;
        };

        if (A->getOption().matches(options::OPT_Xsycl_backend_EQ)) {
          TargetBE = GetTripleIt(A->getValue(0));
          // Passing device args: -Xsycl-target-backend=<triple> -opt=val.
          if (TargetBE)
            Index = Args.getBaseArgs().MakeIndex(A->getValue(1));
          else
            continue;
        } else if (A->getOption().matches(options::OPT_Xsycl_backend)) {
          if (SYCLTripleList.size() > 1) {
            C.getDriver().Diag(diag::err_drv_Xsycl_target_missing_triple)
                << A->getSpelling();
            continue;
          }
          // Passing device args: -Xsycl-target-backend -opt=val.
          TargetBE = &SYCLTripleList.front();
          Index = Args.getBaseArgs().MakeIndex(A->getValue(0));
        } else
          continue;

        auto ParsedArg = Opts.ParseOneArg(Args, Index);

        // TODO: Support --no-cuda-gpu-arch, --{,no-}cuda-gpu-arch=all.
        if (ParsedArg &&
            ParsedArg->getOption().matches(options::OPT_offload_arch_EQ)) {
          const char *ArchStr = ParsedArg->getValue(0);
          if (TargetBE->isNVPTX()) {
            // CUDA arch also applies to AMDGCN ...
            CudaArch Arch = StringToCudaArch(ArchStr);
            if (Arch == CudaArch::UNKNOWN || !IsNVIDIAGpuArch(Arch)) {
              C.getDriver().Diag(clang::diag::err_drv_cuda_bad_gpu_arch)
                  << ArchStr;
              continue;
            }
            ArchStr = CudaArchToString(Arch);
          } else if (TargetBE->isAMDGCN()) {
            llvm::StringMap<bool> Features;
            auto Arch = parseTargetID(
                *getHIPOffloadTargetTriple(C.getDriver(), C.getInputArgs()),
                ArchStr, &Features);
            if (!Arch) {
              C.getDriver().Diag(clang::diag::err_drv_bad_target_id) << ArchStr;
              continue;
            }
            auto CanId = getCanonicalTargetID(Arch.value(), Features);
            ArchStr = Args.MakeArgStringRef(CanId);
          }
          ParsedArg->claim();
          GpuArchList.emplace_back(*TargetBE, ArchStr);
          A->claim();
        }
      }

      // Handle defaults architectures
      for (auto &Triple : SYCLTripleList) {
        // For NVIDIA use SM_50 as a default
        if (Triple.isNVPTX() && llvm::none_of(GpuArchList, [&](auto &P) {
              return P.first.isNVPTX();
            })) {
          const char *DefaultArch = CudaArchToString(CudaArch::SM_50);
          GpuArchList.emplace_back(Triple, DefaultArch);
        }

        // For AMD require the architecture to be set by the user
        if (Triple.isAMDGCN() && llvm::none_of(GpuArchList, [&](auto &P) {
              return P.first.isAMDGCN();
            })) {
          C.getDriver().Diag(clang::diag::err_drv_sycl_missing_amdgpu_arch);
          return true;
        }
      }

      return false;
    }

    // Goes through all of the arguments, including inputs expected for the
    // linker directly, to determine if the targets contained in the objects and
    // archives match target expectations being performed.
    void
    checkForOffloadMismatch(Compilation &C, DerivedArgList &Args,
                            SmallVector<DeviceTargetInfo, 4> &Targets) const {
      if (Targets.empty())
        return;

      SmallVector<const char *, 16> OffloadLibArgs(
          getLinkerArgs(C, Args, true));
      // Gather all of the sections seen in the offload objects/archives
      SmallVector<std::string, 4> UniqueSections;
      for (StringRef OLArg : OffloadLibArgs) {
        SmallVector<std::string, 4> Sections(getOffloadSections(C, OLArg));
        for (auto &Section : Sections) {
          // We only care about sections that start with 'sycl-'.  Also remove
          // the prefix before adding it.
          std::string Prefix("sycl-");
          if (Section.compare(0, Prefix.length(), Prefix) != 0)
            continue;

          std::string Arch = Section.substr(Prefix.length());

          // There are a few different variants for FPGA, if we see one, just
          // use the default FPGA triple to reduce possible match confusion.
          if (Arch.compare(0, 4, "fpga") == 0)
            Arch = C.getDriver().MakeSYCLDeviceTriple("spir64_fpga").str();

          if (std::find(UniqueSections.begin(), UniqueSections.end(), Arch) ==
              UniqueSections.end())
            UniqueSections.push_back(Arch);
        }
      }

      if (!UniqueSections.size())
        return;

      for (auto &SyclTarget : Targets) {
        std::string SectionTriple = SyclTarget.TC->getTriple().str();
        if (SyclTarget.BoundArch) {
          SectionTriple += "-";
          SectionTriple += SyclTarget.BoundArch;
        }
        // If any matching section is found, we are good.
        if (std::find(UniqueSections.begin(), UniqueSections.end(),
                      SectionTriple) != UniqueSections.end())
          continue;
        // If any section found is an 'image' based object that was created
        // with the intention of not requiring the matching SYCL target, do
        // not emit the diagnostic.
        if (SyclTarget.TC->getTriple().isSPIR()) {
          bool SectionFound = false;
          for (auto Section : UniqueSections) {
            if (SectionFound)
              break;
            SmallVector<std::string, 3> ArchList = {"spir64_gen", "spir64_fpga",
                                                    "spir64_x86_64"};
            for (auto ArchStr : ArchList) {
              std::string Arch(ArchStr + "_image");
              if (Section.find(Arch) != std::string::npos) {
                SectionFound = true;
                break;
              }
            }
          }
          if (SectionFound)
            continue;
        }
        // Didn't find any matches, return the full list for the diagnostic.
        SmallString<128> ArchListStr;
        int Cnt = 0;
        for (std::string Section : UniqueSections) {
          if (Cnt)
            ArchListStr += ", ";
          ArchListStr += Section;
          Cnt++;
        }
        if (tools::SYCL::shouldDoPerObjectFileLinking(C)) {
          C.getDriver().Diag(diag::err_drv_no_rdc_sycl_target_missing)
              << SectionTriple << ArchListStr;
          C.setContainsError();
        } else {
          C.getDriver().Diag(diag::warn_drv_sycl_target_missing)
              << SectionTriple << ArchListStr;
        }
      }
    }

    // Function checks that user passed -fsycl-add-default-spec-consts-image
    // flag with at least one AOT target. If no AOT target has been passed then
    // a warning is issued.
    void checkForMisusedAddDefaultSpecConstsImageFlag(
        Compilation &C, const DerivedArgList &Args,
        const SmallVector<DeviceTargetInfo, 4> &Targets) const {
      if (!Args.hasFlag(options::OPT_fsycl_add_default_spec_consts_image,
                        options::OPT_fno_sycl_add_default_spec_consts_image,
                        false))
        return;

      bool foundAOT = std::any_of(
          Targets.begin(), Targets.end(), [](const DeviceTargetInfo &DTI) {
            llvm::Triple T = DTI.TC->getTriple();
            bool isSpirvAOT =
                T.getSubArch() == llvm::Triple::SPIRSubArch_fpga ||
                T.getSubArch() == llvm::Triple::SPIRSubArch_gen ||
                T.getSubArch() == llvm::Triple::SPIRSubArch_x86_64;

            return T.isNVPTX() || T.isAMDGCN() || isSpirvAOT;
          });

      if (!foundAOT)
        C.getDriver().Diag(
            diag::warn_drv_fsycl_add_default_spec_consts_image_flag_in_non_AOT);
    }

    // Go through the offload sections of the provided binary.  Gather all
    // all of the sections which match the expected format of the triple
    // generated when creating fat objects that contain full device binaries.
    // Expected format is sycl-<aot_arch>_image-unknown-unknown.
    //   <aot_arch> values:  spir64_gen, spir64_x86_64, spir64_fpga
    SmallVector<std::string, 4> deviceBinarySections(Compilation &C,
                                                     const StringRef &Input) {
      SmallVector<std::string, 4> Sections(getOffloadSections(C, Input));
      SmallVector<std::string, 4> FinalDeviceSections;
      for (auto S : Sections) {
        SmallVector<std::string, 3> ArchList = {"spir64_gen", "spir64_fpga",
                                                "spir64_x86_64"};
        for (auto A : ArchList) {
          std::string Arch("sycl-" + A + "_image");
          if (S.find(Arch) != std::string::npos)
            FinalDeviceSections.push_back(S);
        }
      }
      return FinalDeviceSections;
    }

    bool initialize() override {
      using namespace tools::SYCL;
      // Get the SYCL toolchains. If we don't get any, the action builder will
      // know there is nothing to do related to SYCL offloading.
      auto SYCLTCRange = C.getOffloadToolChains<Action::OFK_SYCL>();
      for (auto TI = SYCLTCRange.first, TE = SYCLTCRange.second; TI != TE;
           ++TI)
        ToolChains.push_back(TI->second);

      // Nothing to offload if no SYCL Toolchain
      if (ToolChains.empty())
        return false;

      Arg *SYCLLinkTargets = Args.getLastArg(
                                  options::OPT_fsycl_link_targets_EQ);
      WrapDeviceOnlyBinary = Args.hasArg(options::OPT_fsycl_link_EQ);
      auto *DeviceCodeSplitArg =
          Args.getLastArg(options::OPT_fsycl_device_code_split_EQ);
      // -fsycl-device-code-split is an alias to
      // -fsycl-device-code-split=auto
      DeviceCodeSplit = DeviceCodeSplitArg &&
                        DeviceCodeSplitArg->getValue() != StringRef("off");
      // Gather information about the SYCL Ahead of Time targets.  The targets
      // are determined on the SubArch values passed along in the triple.
      Arg *SYCLTargets =
              C.getInputArgs().getLastArg(options::OPT_fsycl_targets_EQ);
      Arg *SYCLAddTargets = Args.getLastArg(options::OPT_fsycl_add_targets_EQ);
      Arg *SYCLfpga = C.getInputArgs().getLastArg(options::OPT_fintelfpga);
      bool HasValidSYCLRuntime = C.getInputArgs().hasFlag(
          options::OPT_fsycl, options::OPT_fno_sycl, false);
      bool SYCLfpgaTriple = false;
      bool ShouldAddDefaultTriple = true;
      bool GpuInitHasErrors = false;
      bool HasSYCLTargetsOption =
          SYCLAddTargets || SYCLTargets || SYCLLinkTargets;

      // Make -fintelfpga flag imply -fsycl.
      if (SYCLfpga && !HasValidSYCLRuntime)
        HasValidSYCLRuntime = true;

      if (HasSYCLTargetsOption) {
        if (SYCLTargets || SYCLLinkTargets) {
          Arg *SYCLTargetsValues = SYCLTargets ? SYCLTargets : SYCLLinkTargets;
          // Fill SYCLTripleList
          llvm::StringMap<StringRef> FoundNormalizedTriples;
          for (StringRef Val : SYCLTargetsValues->getValues()) {
            StringRef UserTargetName(Val);
            if (auto ValidDevice = gen::isGPUTarget<gen::IntelGPU>(Val)) {
              if (ValidDevice->empty())
                // Unrecognized, we have already diagnosed this earlier; skip.
                continue;
              // Add the proper -device value to the list.
              GpuArchList.emplace_back(C.getDriver().MakeSYCLDeviceTriple(
                                       "spir64_gen"), ValidDevice->data());
              UserTargetName = "spir64_gen";
            } else if (auto ValidDevice =
                           gen::isGPUTarget<gen::NvidiaGPU>(Val)) {
              if (ValidDevice->empty())
                // Unrecognized, we have already diagnosed this earlier; skip.
                continue;
              // Add the proper -device value to the list.
              GpuArchList.emplace_back(
                  C.getDriver().MakeSYCLDeviceTriple("nvptx64-nvidia-cuda"),
                  ValidDevice->data());
              UserTargetName = "nvptx64-nvidia-cuda";
            } else if (auto ValidDevice = gen::isGPUTarget<gen::AmdGPU>(Val)) {
              if (ValidDevice->empty())
                // Unrecognized, we have already diagnosed this earlier; skip.
                continue;
              // Add the proper -device value to the list.
              GpuArchList.emplace_back(
                  C.getDriver().MakeSYCLDeviceTriple("amdgcn-amd-amdhsa"),
                  ValidDevice->data());
              UserTargetName = "amdgcn-amd-amdhsa";
            } else if (Val == "native_cpu") {
              const ToolChain *HostTC =
                  C.getSingleOffloadToolChain<Action::OFK_Host>();
              llvm::Triple TT = HostTC->getTriple();
              SYCLTripleList.push_back(TT);
              continue;
            }

            llvm::Triple TT(C.getDriver().MakeSYCLDeviceTriple(Val));
            std::string NormalizedName = TT.normalize();

            // Make sure we don't have a duplicate triple.
            auto Duplicate = FoundNormalizedTriples.find(NormalizedName);
            if (Duplicate != FoundNormalizedTriples.end())
              continue;

            // Store the current triple so that we can check for duplicates in
            // the following iterations.
            FoundNormalizedTriples[NormalizedName] = Val;

            SYCLTripleList.push_back(
                C.getDriver().MakeSYCLDeviceTriple(UserTargetName));
            if (TT.getSubArch() == llvm::Triple::SPIRSubArch_fpga)
              SYCLfpgaTriple = true;
            // For user specified spir64_gen, add an empty device value as a
            // placeholder.
            if (TT.getSubArch() == llvm::Triple::SPIRSubArch_gen)
              GpuArchList.emplace_back(TT, nullptr);
          }

          // Fill GpuArchList, end if there are issues in initializingGpuArchMap
          GpuInitHasErrors = initializeGpuArchMap();
          if (GpuInitHasErrors)
            return true;

          int I = 0;
          // Fill SYCLTargetInfoList
          for (auto &TT : SYCLTripleList) {
            auto TCIt = llvm::find_if(
                ToolChains, [&](auto &TC) { return TT == TC->getTriple(); });
            assert(TCIt != ToolChains.end() &&
                   "Toolchain was not created for this platform");
            if (!TT.isNVPTX() && !TT.isAMDGCN()) {
              // When users specify the target as 'intel_gpu_*', the proper
              // triple is 'spir64_gen'.  The given string from intel_gpu_*
              // is the target device.
              if (TT.isSPIR() &&
                  TT.getSubArch() == llvm::Triple::SPIRSubArch_gen) {
                StringRef Device(GpuArchList[I].second);
                SYCLTargetInfoList.emplace_back(
                    *TCIt, Device.empty() ? nullptr : Device.data());
                ++I;
                continue;
              }
              SYCLTargetInfoList.emplace_back(*TCIt, nullptr);
            } else {
              const char *OffloadArch = nullptr;
              for (auto &A : GpuArchList) {
                if (TT == A.first) {
                  OffloadArch = A.second;
                  break;
                }
              }
              assert(OffloadArch && "Failed to find matching arch.");
              SYCLTargetInfoList.emplace_back(*TCIt, OffloadArch);
              ++I;
            }
          }
        }
        if (SYCLAddTargets) {
          for (StringRef Val : SYCLAddTargets->getValues()) {
            // Parse out the Triple and Input (triple:binary). At this point,
            // the format has already been validated at the Driver level.
            // Populate the pairs. Each of these will be wrapped and fed
            // into the final binary.
            std::pair<StringRef, StringRef> I = Val.split(':');
            llvm::Triple TT(I.first);

            auto TCIt = llvm::find_if(
                ToolChains, [&](auto &TC) { return TT == TC->getTriple(); });
            assert(TCIt != ToolChains.end() &&
                   "Toolchain was not created for this platform");

            const char *TF = C.getArgs().MakeArgString(I.second);
            // populate the AOT binary inputs vector.
            SYCLAOTInputs.push_back(std::make_pair(TT, TF));
            ShouldAddDefaultTriple = false;
            // Add an empty entry to the Device list
            if (TT.getSubArch() == llvm::Triple::SPIRSubArch_gen)
              GpuArchList.emplace_back(TT, nullptr);
          }
        }
      } else if (HasValidSYCLRuntime) {
        // -fsycl is provided without -fsycl-*targets.
        bool SYCLfpga = C.getInputArgs().hasArg(options::OPT_fintelfpga);
        // -fsycl -fintelfpga implies spir64_fpga
        const char *SYCLTargetArch =
            SYCLfpga ? "spir64_fpga" : getDefaultSYCLArch(C);
        llvm::Triple TT = C.getDriver().MakeSYCLDeviceTriple(SYCLTargetArch);
        auto TCIt = llvm::find_if(
            ToolChains, [&](auto &TC) { return TT == TC->getTriple(); });
        assert(TCIt != ToolChains.end() &&
               "Toolchain was not created for this platform");
        SYCLTripleList.push_back(TT);
        SYCLTargetInfoList.emplace_back(*TCIt, nullptr);
        if (SYCLfpga)
          SYCLfpgaTriple = true;
      }

      // Device only compilation for -fsycl-link (no FPGA) and
      // -fsycl-link-targets
      CompileDeviceOnly =
          (SYCLLinkTargets || (WrapDeviceOnlyBinary && !SYCLfpgaTriple));

      // Set the FPGA output type based on command line (-fsycl-link).
      if (auto *A = C.getInputArgs().getLastArg(options::OPT_fsycl_link_EQ)) {
        FPGAOutType = (A->getValue() == StringRef("early"))
                          ? types::TY_FPGA_AOCR
                          : types::TY_FPGA_AOCX;
        if (C.getDriver().IsFPGAEmulationMode())
          FPGAOutType = (A->getValue() == StringRef("early"))
                            ? types::TY_FPGA_AOCR_EMU
                            : types::TY_FPGA_AOCX;
      }

      auto makeInputAction = [&](const StringRef Name,
                                 types::ID Type) -> Action * {
        const llvm::opt::OptTable &Opts = C.getDriver().getOpts();
        Arg *InputArg = MakeInputArg(Args, Opts, Args.MakeArgString(Name));
        Action *Current = C.MakeAction<InputAction>(*InputArg, Type);
        return Current;
      };
      // Populate FPGA archives that could contain dep files to be
      // incorporated into the aoc compilation.  Consider AOCR type archives
      // as well for tracking symbols and properties information.
      if (SYCLfpgaTriple && Args.hasArg(options::OPT_fintelfpga)) {
        SmallVector<const char *, 16> LinkArgs(getLinkerArgs(C, Args));
        for (StringRef LA : LinkArgs) {
          if (isStaticArchiveFile(LA) && hasOffloadSections(C, LA, Args)) {
            FPGAArchiveInputs.push_back(makeInputAction(LA, types::TY_Archive));
            for (types::ID Type : {types::TY_FPGA_AOCR, types::TY_FPGA_AOCR_EMU,
                                   types::TY_FPGA_AOCX}) {
              if (hasFPGABinary(C, LA.str(), Type)) {
                FPGAAOCArchives.push_back(makeInputAction(LA, Type));
                break;
              }
            }
          }
        }
      }
      // Discover any objects and archives that contain final device binaries.
      if (HasValidSYCLRuntime) {
        SmallVector<const char *, 16> LinkArgs(getLinkerArgs(C, Args, true));
        for (StringRef LA : LinkArgs) {
          SmallVector<std::string, 4> DeviceTargets(
              deviceBinarySections(C, LA));
          if (!DeviceTargets.empty()) {
            bool IsArchive = isStaticArchiveFile(LA);
            types::ID FileType =
                IsArchive ? types::TY_Archive : types::TY_Object;
            SYCLFinalDeviceList.push_back(
                std::make_pair(makeInputAction(LA, FileType), DeviceTargets));
          }
        }
      }

      if (ShouldAddDefaultTriple && addSYCLDefaultTriple(C, SYCLTripleList)) {
        // If a SYCLDefaultTriple is added to SYCLTripleList,
        // add new target to SYCLTargetInfoList
        llvm::Triple TT = SYCLTripleList.front();
        auto TCIt = llvm::find_if(
            ToolChains, [&](auto &TC) { return TT == TC->getTriple(); });
        SYCLTargetInfoList.emplace_back(*TCIt, nullptr);
      }
      if (SYCLTargetInfoList.empty()) {
        // If there are no SYCL Targets add the front toolchain, this is for
        // `-fsycl-device-only` is provided with no `fsycl` or when all dummy
        // targets are given
        const auto *TC = ToolChains.front();
        SYCLTargetInfoList.emplace_back(TC, nullptr);
      }

      checkForOffloadMismatch(C, Args, SYCLTargetInfoList);
      checkForMisusedAddDefaultSpecConstsImageFlag(C, Args, SYCLTargetInfoList);

      DeviceLinkerInputs.resize(SYCLTargetInfoList.size());
      return false;
    }

    bool canUseBundlerUnbundler() const override {
      // SYCL should use bundled files whenever possible.
      return true;
    }
  };

  ///
  /// TODO: Add the implementation for other specialized builders here.
  ///

  /// Specialized builders being used by this offloading action builder.
  SmallVector<DeviceActionBuilder *, 4> SpecializedBuilders;

  /// Flag set to true if all valid builders allow file bundling/unbundling.
  bool CanUseBundler;

public:
  OffloadingActionBuilder(Compilation &C, DerivedArgList &Args,
                          const Driver::InputList &Inputs)
      : C(C) {
    // Create a specialized builder for each device toolchain.

    IsValid = true;

=======
>>>>>>> 603ca26d
    // Create a specialized builder for CUDA.
    SpecializedBuilders.push_back(
        new CudaActionBuilder(C, Args, Inputs, *this));

    // Create a specialized builder for HIP.
    SpecializedBuilders.push_back(new HIPActionBuilder(C, Args, Inputs, *this));

    // Create a specialized builder for OpenMP.
    SpecializedBuilders.push_back(
        new OpenMPActionBuilder(C, Args, Inputs, *this));

    // Create a specialized builder for SYCL.
    SpecializedBuilders.push_back(
        new SYCLActionBuilder(C, Args, Inputs, *this));

    //
    // TODO: Build other specialized builders here.
    //

    // Initialize all the builders, keeping track of errors. If all valid
    // builders agree that we can use bundling, set the flag to true.
    unsigned ValidBuilders = 0u;
    unsigned ValidBuildersSupportingBundling = 0u;
    for (auto *SB : SpecializedBuilders) {
      IsValid = IsValid && !SB->initialize();

      // Update the counters if the builder is valid.
      if (SB->isValid()) {
        ++ValidBuilders;
        if (SB->canUseBundlerUnbundler())
          ++ValidBuildersSupportingBundling;
      }
    }
    CanUseBundler =
        ValidBuilders && ValidBuilders == ValidBuildersSupportingBundling;
  }

  ~OffloadingActionBuilder() {
    for (auto *SB : SpecializedBuilders)
      delete SB;
  }

  /// Push an action coming from a specialized DeviceActionBuilder (i.e.,
  /// foreign action) to the other ones
  void pushForeignAction(Action *A) {
    for (auto *SB : SpecializedBuilders) {
      if (SB->isValid())
        SB->pushForeignAction(A);
    }
  }

  /// Record a host action and its originating input argument.
  void recordHostAction(Action *HostAction, const Arg *InputArg) {
    assert(HostAction && "Invalid host action");
    assert(InputArg && "Invalid input argument");
    auto Loc = HostActionToInputArgMap.find(HostAction);
    if (Loc == HostActionToInputArgMap.end())
      HostActionToInputArgMap[HostAction] = InputArg;
    assert(HostActionToInputArgMap[HostAction] == InputArg &&
           "host action mapped to multiple input arguments");
  }

  /// Generate an action that adds device dependences (if any) to a host action.
  /// If no device dependence actions exist, just return the host action \a
  /// HostAction. If an error is found or if no builder requires the host action
  /// to be generated, return nullptr.
  Action *
  addDeviceDependencesToHostAction(Action *HostAction, const Arg *InputArg,
                                   phases::ID CurPhase, phases::ID FinalPhase,
                                   DeviceActionBuilder::PhasesTy &Phases) {
    if (!IsValid)
      return nullptr;

    if (SpecializedBuilders.empty())
      return HostAction;

    assert(HostAction && "Invalid host action!");
    recordHostAction(HostAction, InputArg);

    OffloadAction::DeviceDependences DDeps;
    // Check if all the programming models agree we should not emit the host
    // action. Also, keep track of the offloading kinds employed.
    auto &OffloadKind = InputArgToOffloadKindMap[InputArg];
    unsigned InactiveBuilders = 0u;
    unsigned IgnoringBuilders = 0u;
    for (auto *SB : SpecializedBuilders) {
      if (!SB->isValid()) {
        ++InactiveBuilders;
        continue;
      }
      auto RetCode =
          SB->getDeviceDependences(DDeps, CurPhase, FinalPhase, Phases);

      // If the builder explicitly says the host action should be ignored,
      // we need to increment the variable that tracks the builders that request
      // the host object to be ignored.
      if (RetCode == DeviceActionBuilder::ABRT_Ignore_Host)
        ++IgnoringBuilders;

      // Unless the builder was inactive for this action, we have to record the
      // offload kind because the host will have to use it.
      if (RetCode != DeviceActionBuilder::ABRT_Inactive)
        OffloadKind |= SB->getAssociatedOffloadKind();
    }

    // If all builders agree that the host object should be ignored, just return
    // nullptr.
    if (IgnoringBuilders &&
        SpecializedBuilders.size() == (InactiveBuilders + IgnoringBuilders))
      return nullptr;

    if (DDeps.getActions().empty())
      return HostAction;

    // Add host-cuda-sycl offload kind for the SYCL compilation of .cu files
    if (OffloadKind == (Action::OFK_Cuda | Action::OFK_SYCL)) {
      OffloadAction::HostDependence HDep(
          *HostAction, *C.getSingleOffloadToolChain<Action::OFK_Host>(),
          /*BoundArch=*/nullptr, Action::OFK_SYCL | Action::OFK_Cuda);
      return C.MakeAction<OffloadAction>(HDep, DDeps);
    }

    // We have dependences we need to bundle together. We use an offload action
    // for that.
    OffloadAction::HostDependence HDep(
        *HostAction, *C.getSingleOffloadToolChain<Action::OFK_Host>(),
        /*BoundArch=*/nullptr, DDeps);
    return C.MakeAction<OffloadAction>(HDep, DDeps);
  }

  // Update Input action to reflect FPGA device archive specifics based
  // on archive contents.
  bool updateInputForFPGA(Action *&A, const Arg *InputArg,
                          DerivedArgList &Args) {
    std::string InputName = InputArg->getAsString(Args);
    const Driver &D = C.getDriver();
    // Only check for FPGA device information when using fpga SubArch.
    if (A->getType() == types::TY_Object && isObjectFile(InputName))
      return true;

    auto ArchiveTypeMismatch = [&D, &InputName](bool EmitDiag) {
      if (EmitDiag)
        D.Diag(clang::diag::warn_drv_mismatch_fpga_archive) << InputName;
    };
    // Type FPGA aoco is a special case for static archives
    if (A->getType() == types::TY_FPGA_AOCO) {
      if (!hasFPGABinary(C, InputName, types::TY_FPGA_AOCO))
        return false;
      A = C.MakeAction<InputAction>(*InputArg, types::TY_FPGA_AOCO);
      return true;
    }

    // Type FPGA aocx is considered the same way for Hardware and Emulation.
    if (hasFPGABinary(C, InputName, types::TY_FPGA_AOCX)) {
      A = C.MakeAction<InputAction>(*InputArg, types::TY_FPGA_AOCX);
      return true;
    }

    SmallVector<std::pair<types::ID, bool>, 4> FPGAAOCTypes = {
        {types::TY_FPGA_AOCR, false},
        {types::TY_FPGA_AOCR_EMU, true}};
    for (const auto &ArchiveType : FPGAAOCTypes) {
      bool BinaryFound = hasFPGABinary(C, InputName, ArchiveType.first);
      if (BinaryFound && ArchiveType.second == D.IsFPGAEmulationMode()) {
        // Binary matches check and emulation type, we keep this one.
        A = C.MakeAction<InputAction>(*InputArg, ArchiveType.first);
        return true;
      }
      ArchiveTypeMismatch(BinaryFound &&
                          ArchiveType.second == D.IsFPGAHWMode());
    }
    return true;
  }

  /// Generate an action that adds a host dependence to a device action. The
  /// results will be kept in this action builder. Return true if an error was
  /// found.
  bool addHostDependenceToDeviceActions(Action *&HostAction,
                                        const Arg *InputArg,
                                        DerivedArgList &Args) {
    if (!IsValid)
      return true;

    // An FPGA AOCX input does not have a host dependence to the unbundler
    if (HostAction->getType() == types::TY_FPGA_AOCX)
      return false;
    recordHostAction(HostAction, InputArg);

    // If we are supporting bundling/unbundling and the current action is an
    // input action of non-source file, we replace the host action by the
    // unbundling action. The bundler tool has the logic to detect if an input
    // is a bundle or not and if the input is not a bundle it assumes it is a
    // host file. Therefore it is safe to create an unbundling action even if
    // the input is not a bundle.
    bool HasFPGATarget = false;
    if (CanUseBundler && isa<InputAction>(HostAction) &&
        InputArg->getOption().getKind() == llvm::opt::Option::InputClass &&
        !InputArg->getOption().hasFlag(options::LinkerInput) &&
        (!types::isSrcFile(HostAction->getType()) ||
         HostAction->getType() == types::TY_PP_HIP)) {
      ActionList HostActionList;
      Action *A(HostAction);
      bool HasSPIRTarget = false;
      // Only check for FPGA device information when using fpga SubArch.
      auto SYCLTCRange = C.getOffloadToolChains<Action::OFK_SYCL>();
      for (auto TI = SYCLTCRange.first, TE = SYCLTCRange.second; TI != TE;
           ++TI) {
        HasFPGATarget |= TI->second->getTriple().getSubArch() ==
                         llvm::Triple::SPIRSubArch_fpga;
        HasSPIRTarget |= TI->second->getTriple().isSPIR();
      }
      bool isArchive = !(HostAction->getType() == types::TY_Object &&
                         isObjectFile(InputArg->getAsString(Args)));
      if (!HasFPGATarget && isArchive &&
          HostAction->getType() == types::TY_FPGA_AOCO)
        // Archive with Non-FPGA target with AOCO type should not be unbundled.
        return false;
      if (HasFPGATarget && !updateInputForFPGA(A, InputArg, Args))
        return false;
      auto UnbundlingHostAction = C.MakeAction<OffloadUnbundlingJobAction>(
          A, (HasSPIRTarget && HostAction->getType() == types::TY_Archive)
                 ? types::TY_Tempfilelist
                 : A->getType());
      UnbundlingHostAction->registerDependentActionInfo(
          C.getSingleOffloadToolChain<Action::OFK_Host>(),
          /*BoundArch=*/StringRef(), Action::OFK_Host);
      HostAction = UnbundlingHostAction;
      recordHostAction(HostAction, InputArg);
    }

    assert(HostAction && "Invalid host action!");

    // Register the offload kinds that are used.
    auto &OffloadKind = InputArgToOffloadKindMap[InputArg];
    for (auto *SB : SpecializedBuilders) {
      if (!SB->isValid())
        continue;

      auto RetCode = SB->addDeviceDependences(HostAction);

      // Host dependences for device actions are not compatible with that same
      // action being ignored.
      assert(RetCode != DeviceActionBuilder::ABRT_Ignore_Host &&
             "Host dependence not expected to be ignored.!");

      // Unless the builder was inactive for this action, we have to record the
      // offload kind because the host will have to use it.
      if (RetCode != DeviceActionBuilder::ABRT_Inactive)
        OffloadKind |= SB->getAssociatedOffloadKind();
    }

    // Do not use unbundler if the Host does not depend on device action.
    // Now that we have unbundled the object, when doing -fsycl-link we
    // want to continue the host link with the input object.
    // For unbundling of an FPGA AOCX binary, we want to link with the original
    // FPGA device archive.
    if ((OffloadKind == Action::OFK_None && CanUseBundler) ||
        (HasFPGATarget && ((Args.hasArg(options::OPT_fsycl_link_EQ) &&
                            HostAction->getType() == types::TY_Object) ||
                           HostAction->getType() == types::TY_FPGA_AOCX)))
      if (auto *UA = dyn_cast<OffloadUnbundlingJobAction>(HostAction))
        HostAction = UA->getInputs().back();

    return false;
  }

  /// Add the offloading top level actions that are specific for unique
  /// linking situations where objects are used at only the device link
  /// with no intermedate steps.
  bool appendTopLevelLinkAction(ActionList &AL) {
    // Get the device actions to be appended.
    ActionList OffloadAL;
    for (auto *SB : SpecializedBuilders) {
      if (!SB->isValid())
        continue;
      SB->appendTopLevelLinkAction(OffloadAL);
    }
    // Append the device actions.
    AL.append(OffloadAL.begin(), OffloadAL.end());
    return false;
  }

  /// Add the offloading top level actions to the provided action list. This
  /// function can replace the host action by a bundling action if the
  /// programming models allow it.
  bool appendTopLevelActions(ActionList &AL, Action *HostAction,
                             const Arg *InputArg) {
    if (HostAction)
      recordHostAction(HostAction, InputArg);

    // Get the device actions to be appended.
    ActionList OffloadAL;
    for (auto *SB : SpecializedBuilders) {
      if (!SB->isValid())
        continue;
      SB->appendTopLevelActions(OffloadAL);
    }

    // If we can use the bundler, replace the host action by the bundling one in
    // the resulting list. Otherwise, just append the device actions. For
    // device only compilation, HostAction is a null pointer, therefore only do
    // this when HostAction is not a null pointer.
    if (CanUseBundler && HostAction &&
        HostAction->getType() != types::TY_Nothing && !OffloadAL.empty()) {
      // Add the host action to the list in order to create the bundling action.
      OffloadAL.push_back(HostAction);

      // We expect that the host action was just appended to the action list
      // before this method was called.
      assert(HostAction == AL.back() && "Host action not in the list??");
      HostAction = C.MakeAction<OffloadBundlingJobAction>(OffloadAL);
      recordHostAction(HostAction, InputArg);
      AL.back() = HostAction;
    } else
      AL.append(OffloadAL.begin(), OffloadAL.end());

    // Propagate to the current host action (if any) the offload information
    // associated with the current input.
    if (HostAction)
      HostAction->propagateHostOffloadInfo(InputArgToOffloadKindMap[InputArg],
                                           /*BoundArch=*/nullptr);
    return false;
  }

  /// Create link job from the given host inputs and feed the result to offload
  /// deps job which fetches device dependencies from the linked host image.
  /// Offload deps output is then forwarded to active device action builders so
  /// they can add it to the device linker inputs.
  void addDeviceLinkDependenciesFromHost(ActionList &LinkerInputs) {
    // Link image for reading dependencies from it.
    auto *LA = C.MakeAction<LinkJobAction>(LinkerInputs,
                                           types::TY_Host_Dependencies_Image);

    // Calculate all the offload kinds used in the current compilation.
    unsigned ActiveOffloadKinds = 0u;
    for (auto &I : InputArgToOffloadKindMap)
      ActiveOffloadKinds |= I.second;

    OffloadAction::HostDependence HDep(
        *LA, *C.getSingleOffloadToolChain<Action::OFK_Host>(),
        /*BoundArch*/ nullptr, ActiveOffloadKinds);

    auto *DA = C.MakeAction<OffloadDepsJobAction>(HDep, types::TY_LLVM_BC);

    for (auto *SB : SpecializedBuilders) {
      if (!SB->isValid())
        continue;
      SB->addDeviceLinkDependencies(DA);
    }
  }

  void appendDeviceLinkActions(ActionList &AL) {
    for (DeviceActionBuilder *SB : SpecializedBuilders) {
      if (!SB->isValid())
        continue;
      SB->appendLinkDeviceActions(AL);
    }
  }

  void makeHostLinkAction(ActionList &LinkerInputs) {

    bool IsCUinSYCL = false;
    for (auto &I : InputArgToOffloadKindMap) {
      if (I.second == (Action::OFK_Cuda | Action::OFK_SYCL)) {
        IsCUinSYCL = true;
      }
    }

    // Add offload action for the SYCL compilation of .cu files
    if (IsCUinSYCL) {
      for (size_t i = 0; i < LinkerInputs.size(); ++i) {
        OffloadAction::HostDependence HDep(
            *LinkerInputs[i], *C.getSingleOffloadToolChain<Action::OFK_Host>(),
            nullptr,
            InputArgToOffloadKindMap[HostActionToInputArgMap[LinkerInputs[i]]]);
        LinkerInputs[i] = C.MakeAction<OffloadAction>(HDep);
      }
    }

    // Build a list of device linking actions.
    ActionList DeviceAL;
    appendDeviceLinkActions(DeviceAL);
    if (DeviceAL.empty())
      return;

    // Let builders add host linking actions.
    Action* HA = nullptr;
    for (DeviceActionBuilder *SB : SpecializedBuilders) {
      if (!SB->isValid())
        continue;
      HA = SB->appendLinkHostActions(DeviceAL);
      // This created host action has no originating input argument, therefore
      // needs to set its offloading kind directly.
      if (HA) {
        HA->propagateHostOffloadInfo(SB->getAssociatedOffloadKind(),
                                     /*BoundArch=*/nullptr);
        LinkerInputs.push_back(HA);
      }
    }
  }

  /// Processes the host linker action. This currently consists of replacing it
  /// with an offload action if there are device link objects and propagate to
  /// the host action all the offload kinds used in the current compilation. The
  /// resulting action is returned.
  Action *processHostLinkAction(Action *HostAction) {
    // Add all the dependences from the device linking actions.
    OffloadAction::DeviceDependences DDeps;
    for (auto *SB : SpecializedBuilders) {
      if (!SB->isValid())
        continue;

      SB->appendLinkDependences(DDeps);
    }

    // Calculate all the offload kinds used in the current compilation.
    unsigned ActiveOffloadKinds = 0u;
    for (auto &I : InputArgToOffloadKindMap)
      ActiveOffloadKinds |= I.second;

    // If we don't have device dependencies, we don't have to create an offload
    // action.
    if (DDeps.getActions().empty()) {
      // Set all the active offloading kinds to the link action. Given that it
      // is a link action it is assumed to depend on all actions generated so
      // far.
      HostAction->setHostOffloadInfo(ActiveOffloadKinds,
                                     /*BoundArch=*/nullptr);
      // Propagate active offloading kinds for each input to the link action.
      // Each input may have different active offloading kind.
      for (auto *A : HostAction->inputs()) {
        auto ArgLoc = HostActionToInputArgMap.find(A);
        if (ArgLoc == HostActionToInputArgMap.end())
          continue;
        auto OFKLoc = InputArgToOffloadKindMap.find(ArgLoc->second);
        if (OFKLoc == InputArgToOffloadKindMap.end())
          continue;
        A->propagateHostOffloadInfo(OFKLoc->second, /*BoundArch=*/nullptr);
      }
      return HostAction;
    }

    // Create the offload action with all dependences. When an offload action
    // is created the kinds are propagated to the host action, so we don't have
    // to do that explicitly here.
    OffloadAction::HostDependence HDep(
        *HostAction, *C.getSingleOffloadToolChain<Action::OFK_Host>(),
        /*BoundArch*/ nullptr, ActiveOffloadKinds);
    return C.MakeAction<OffloadAction>(HDep, DDeps);
  }

  void unbundleStaticArchives(Compilation &C, DerivedArgList &Args) {
    if (!Args.hasFlag(options::OPT_fsycl, options::OPT_fno_sycl, false))
      return;

    // Go through all of the args, and create a Linker specific argument list.
    // When dealing with fat static archives each archive is individually
    // unbundled.
    SmallVector<const char *, 16> LinkArgs(getLinkerArgs(C, Args));
    const llvm::opt::OptTable &Opts = C.getDriver().getOpts();
    auto unbundleStaticLib = [&](types::ID T, const StringRef &A) {
      Arg *InputArg = MakeInputArg(Args, Opts, Args.MakeArgString(A));
      Action *Current = C.MakeAction<InputAction>(*InputArg, T);
      addHostDependenceToDeviceActions(Current, InputArg, Args);
      auto PL = types::getCompilationPhases(T);
      addDeviceDependencesToHostAction(Current, InputArg, phases::Link,
                                       PL.back(), PL);
    };
    for (StringRef LA : LinkArgs) {
      // At this point, we will process the archives for FPGA AOCO and
      // individual archive unbundling for Windows.
      if (!isStaticArchiveFile(LA))
        continue;
      // FPGA AOCX/AOCR files are archives, but we do not want to unbundle them
      // here as they have already been unbundled and processed for linking.
      // TODO: The multiple binary checks for FPGA types getting a little out
      // of hand. Improve this by doing a single scan of the args and holding
      // that in a data structure for reference.
      if (hasFPGABinary(C, LA.str(), types::TY_FPGA_AOCX) ||
          hasFPGABinary(C, LA.str(), types::TY_FPGA_AOCR) ||
          hasFPGABinary(C, LA.str(), types::TY_FPGA_AOCR_EMU))
        continue;
      // For offload-static-libs we add an unbundling action for each static
      // archive which produces list files with extracted objects. Device lists
      // are then added to the appropriate device link actions and host list is
      // ignored since we are adding offload-static-libs as normal libraries to
      // the host link command.
      if (hasOffloadSections(C, LA, Args)) {
        // Pass along the static libraries to check if we need to add them for
        // unbundling for FPGA AOT static lib usage.  Uses FPGA aoco type to
        // differentiate if aoco unbundling is needed.  Unbundling of aoco is
        // not needed for emulation, as these are treated as regular archives.
        if (C.getDriver().IsFPGAHWMode())
          unbundleStaticLib(types::TY_FPGA_AOCO, LA);
        unbundleStaticLib(types::TY_Archive, LA);
      }
    }
  }
};
} // anonymous namespace.

void Driver::handleArguments(Compilation &C, DerivedArgList &Args,
                             const InputList &Inputs,
                             ActionList &Actions) const {

  // Ignore /Yc/Yu if both /Yc and /Yu passed but with different filenames.
  Arg *YcArg = Args.getLastArg(options::OPT__SLASH_Yc);
  Arg *YuArg = Args.getLastArg(options::OPT__SLASH_Yu);
  if (YcArg && YuArg && strcmp(YcArg->getValue(), YuArg->getValue()) != 0) {
    Diag(clang::diag::warn_drv_ycyu_different_arg_clang_cl);
    Args.eraseArg(options::OPT__SLASH_Yc);
    Args.eraseArg(options::OPT__SLASH_Yu);
    YcArg = YuArg = nullptr;
  }
  if (YcArg && Inputs.size() > 1) {
    Diag(clang::diag::warn_drv_yc_multiple_inputs_clang_cl);
    Args.eraseArg(options::OPT__SLASH_Yc);
    YcArg = nullptr;
  }

  Arg *FinalPhaseArg;
  phases::ID FinalPhase = getFinalPhase(Args, &FinalPhaseArg);

  if (FinalPhase == phases::Link) {
    if (Args.hasArgNoClaim(options::OPT_hipstdpar)) {
      Args.AddFlagArg(nullptr, getOpts().getOption(options::OPT_hip_link));
      Args.AddFlagArg(nullptr,
                      getOpts().getOption(options::OPT_frtlib_add_rpath));
    }
    // Emitting LLVM while linking disabled except in HIPAMD Toolchain
    if (Args.hasArg(options::OPT_emit_llvm) && !Args.hasArg(options::OPT_hip_link))
      Diag(clang::diag::err_drv_emit_llvm_link);
    if (IsCLMode() && LTOMode != LTOK_None &&
        !Args.getLastArgValue(options::OPT_fuse_ld_EQ)
             .equals_insensitive("lld"))
      Diag(clang::diag::err_drv_lto_without_lld);

    // If -dumpdir is not specified, give a default prefix derived from the link
    // output filename. For example, `clang -g -gsplit-dwarf a.c -o x` passes
    // `-dumpdir x-` to cc1. If -o is unspecified, use
    // stem(getDefaultImageName()) (usually stem("a.out") = "a").
    if (!Args.hasArg(options::OPT_dumpdir)) {
      Arg *FinalOutput = Args.getLastArg(options::OPT_o, options::OPT__SLASH_o);
      Arg *Arg = Args.MakeSeparateArg(
          nullptr, getOpts().getOption(options::OPT_dumpdir),
          Args.MakeArgString(
              (FinalOutput ? FinalOutput->getValue()
                           : llvm::sys::path::stem(getDefaultImageName())) +
              "-"));
      Arg->claim();
      Args.append(Arg);
    }
  }

  if (FinalPhase == phases::Preprocess || Args.hasArg(options::OPT__SLASH_Y_)) {
    // If only preprocessing or /Y- is used, all pch handling is disabled.
    // Rather than check for it everywhere, just remove clang-cl pch-related
    // flags here.
    Args.eraseArg(options::OPT__SLASH_Fp);
    Args.eraseArg(options::OPT__SLASH_Yc);
    Args.eraseArg(options::OPT__SLASH_Yu);
    YcArg = YuArg = nullptr;
  }

  unsigned LastPLSize = 0;
  for (auto &I : Inputs) {
    types::ID InputType = I.first;
    const Arg *InputArg = I.second;

    auto PL = types::getCompilationPhases(InputType);
    LastPLSize = PL.size();

    // If the first step comes after the final phase we are doing as part of
    // this compilation, warn the user about it.
    phases::ID InitialPhase = PL[0];
    if (InitialPhase > FinalPhase) {
      if (InputArg->isClaimed())
        continue;

      // Claim here to avoid the more general unused warning.
      InputArg->claim();

      // Suppress all unused style warnings with -Qunused-arguments
      if (Args.hasArg(options::OPT_Qunused_arguments))
        continue;

      // Special case when final phase determined by binary name, rather than
      // by a command-line argument with a corresponding Arg.
      if (CCCIsCPP())
        Diag(clang::diag::warn_drv_input_file_unused_by_cpp)
            << InputArg->getAsString(Args) << getPhaseName(InitialPhase);
      // Special case '-E' warning on a previously preprocessed file to make
      // more sense.
      else if (InitialPhase == phases::Compile &&
               (Args.getLastArg(options::OPT__SLASH_EP,
                                options::OPT__SLASH_P) ||
                Args.getLastArg(options::OPT_E) ||
                Args.getLastArg(options::OPT_M, options::OPT_MM)) &&
               getPreprocessedType(InputType) == types::TY_INVALID)
        Diag(clang::diag::warn_drv_preprocessed_input_file_unused)
            << InputArg->getAsString(Args) << !!FinalPhaseArg
            << (FinalPhaseArg ? FinalPhaseArg->getOption().getName() : "");
      else
        Diag(clang::diag::warn_drv_input_file_unused)
            << InputArg->getAsString(Args) << getPhaseName(InitialPhase)
            << !!FinalPhaseArg
            << (FinalPhaseArg ? FinalPhaseArg->getOption().getName() : "");
      continue;
    }

    if (YcArg) {
      // Add a separate precompile phase for the compile phase.
      if (FinalPhase >= phases::Compile) {
        const types::ID HeaderType = lookupHeaderTypeForSourceType(InputType);
        // Build the pipeline for the pch file.
        Action *ClangClPch = C.MakeAction<InputAction>(*InputArg, HeaderType);
        for (phases::ID Phase : types::getCompilationPhases(HeaderType))
          ClangClPch = ConstructPhaseAction(C, Args, Phase, ClangClPch);
        assert(ClangClPch);
        Actions.push_back(ClangClPch);
        // The driver currently exits after the first failed command.  This
        // relies on that behavior, to make sure if the pch generation fails,
        // the main compilation won't run.
        // FIXME: If the main compilation fails, the PCH generation should
        // probably not be considered successful either.
      }
    }
  }

  // If we are linking, claim any options which are obviously only used for
  // compilation.
  // FIXME: Understand why the last Phase List length is used here.
  if (FinalPhase == phases::Link && LastPLSize == 1) {
    Args.ClaimAllArgs(options::OPT_CompileOnly_Group);
    Args.ClaimAllArgs(options::OPT_cl_compile_Group);
  }
}

void Driver::BuildActions(Compilation &C, DerivedArgList &Args,
                          const InputList &Inputs, ActionList &Actions) const {
  llvm::PrettyStackTraceString CrashInfo("Building compilation actions");

  if (!SuppressMissingInputWarning && Inputs.empty()) {
    Diag(clang::diag::err_drv_no_input_files);
    return;
  }

  // Diagnose misuse of /Fo.
  if (Arg *A = Args.getLastArg(options::OPT__SLASH_Fo)) {
    StringRef V = A->getValue();
    if (Inputs.size() > 1 && !V.empty() &&
        !llvm::sys::path::is_separator(V.back())) {
      // Check whether /Fo tries to name an output file for multiple inputs.
      Diag(clang::diag::err_drv_out_file_argument_with_multiple_sources)
          << A->getSpelling() << V;
      Args.eraseArg(options::OPT__SLASH_Fo);
    }
  }

  // Diagnose misuse of /Fa.
  if (Arg *A = Args.getLastArg(options::OPT__SLASH_Fa)) {
    StringRef V = A->getValue();
    if (Inputs.size() > 1 && !V.empty() &&
        !llvm::sys::path::is_separator(V.back())) {
      // Check whether /Fa tries to name an asm file for multiple inputs.
      Diag(clang::diag::err_drv_out_file_argument_with_multiple_sources)
          << A->getSpelling() << V;
      Args.eraseArg(options::OPT__SLASH_Fa);
    }
  }

  // Diagnose misuse of /o.
  if (Arg *A = Args.getLastArg(options::OPT__SLASH_o)) {
    if (A->getValue()[0] == '\0') {
      // It has to have a value.
      Diag(clang::diag::err_drv_missing_argument) << A->getSpelling() << 1;
      Args.eraseArg(options::OPT__SLASH_o);
    }
  }

  handleArguments(C, Args, Inputs, Actions);

  // If '-fintelfpga' is passed, add '-fsycl' to the list of arguments
  const llvm::opt::OptTable &Opts = getOpts();
  Arg *SYCLFpgaArg = C.getInputArgs().getLastArg(options::OPT_fintelfpga);
  if (SYCLFpgaArg &&
      !Args.hasFlag(options::OPT_fsycl, options::OPT_fno_sycl, false))
    Args.AddFlagArg(0, Opts.getOption(options::OPT_fsycl));

  // When compiling for -fsycl, generate the integration header files and the
  // Unique ID that will be used during the compilation.
  if (Args.hasFlag(options::OPT_fsycl, options::OPT_fno_sycl, false)) {
    const bool IsSaveTemps = isSaveTempsEnabled();
    SmallString<128> OutFileDir;
    if (IsSaveTemps) {
      if (SaveTemps == SaveTempsObj) {
        auto *OptO = C.getArgs().getLastArg(options::OPT_o);
        OutFileDir = (OptO ? OptO->getValues()[0] : "");
        llvm::sys::path::remove_filename(OutFileDir);
        if (!OutFileDir.empty())
          OutFileDir.append(llvm::sys::path::get_separator());
      }
    }
    for (auto &I : Inputs) {
      std::string SrcFileName(I.second->getAsString(Args));
      if ((I.first == types::TY_PP_C || I.first == types::TY_PP_CXX ||
           types::isSrcFile(I.first))) {
        // Unique ID is generated for source files and preprocessed files.
        SmallString<128> ResultID;
        llvm::sys::fs::createUniquePath("uid%%%%%%%%%%%%%%%%", ResultID, false);
        addSYCLUniqueID(Args.MakeArgString(ResultID.str()), SrcFileName);
      }
      if (!types::isSrcFile(I.first))
        continue;

      std::string TmpFileNameHeader;
      std::string TmpFileNameFooter;
      auto StemmedSrcFileName = llvm::sys::path::stem(SrcFileName).str();
      if (IsSaveTemps) {
        TmpFileNameHeader.append(C.getDriver().GetUniquePath(
            OutFileDir.c_str() + StemmedSrcFileName + "-header", "h"));
        TmpFileNameFooter.append(C.getDriver().GetUniquePath(
            OutFileDir.c_str() + StemmedSrcFileName + "-footer", "h"));
      } else {
        TmpFileNameHeader.assign(C.getDriver().GetTemporaryPath(
            StemmedSrcFileName + "-header", "h"));
        TmpFileNameFooter =
            C.getDriver().GetTemporaryPath(StemmedSrcFileName + "-footer", "h");
      }
      StringRef TmpFileHeader =
          C.addTempFile(C.getArgs().MakeArgString(TmpFileNameHeader));
      StringRef TmpFileFooter =
          C.addTempFile(C.getArgs().MakeArgString(TmpFileNameFooter));
      // Use of -fsycl-footer-path puts the integration footer into that
      // specified location.
      if (Arg *A = C.getArgs().getLastArg(options::OPT_fsycl_footer_path_EQ)) {
        SmallString<128> OutName(A->getValue());
        llvm::sys::path::append(OutName,
                                llvm::sys::path::filename(TmpFileNameFooter));
        TmpFileFooter = C.addTempFile(C.getArgs().MakeArgString(OutName));
      }
      addIntegrationFiles(TmpFileHeader, TmpFileFooter, SrcFileName);
    }
  }

  bool UseNewOffloadingDriver =
      C.isOffloadingHostKind(Action::OFK_OpenMP) ||
      Args.hasFlag(options::OPT_offload_new_driver,
                   options::OPT_no_offload_new_driver, false);

  // Builder to be used to build offloading actions.
  std::unique_ptr<OffloadingActionBuilder> OffloadBuilder =
      !UseNewOffloadingDriver
          ? std::make_unique<OffloadingActionBuilder>(C, Args, Inputs)
          : nullptr;

  // Construct the actions to perform.
  ExtractAPIJobAction *ExtractAPIAction = nullptr;
  ActionList LinkerInputs;
  ActionList MergerInputs;
  ActionList DeviceAOTLinkerInputs;
  ActionList HostActions;
  llvm::SmallVector<const Arg *, 6> LinkerInputArgs;
  llvm::SmallVector<phases::ID, phases::MaxNumberOfPhases> PL;

  for (auto &I : Inputs) {
    types::ID InputType = I.first;
    const Arg *InputArg = I.second;

    PL = types::getCompilationPhases(*this, Args, InputType);
    if (PL.empty())
      continue;

    auto FullPL = types::getCompilationPhases(InputType);

    // Build the pipeline for this file.
    Action *Current = C.MakeAction<InputAction>(*InputArg, InputType);

    // Use the current host action in any of the offloading actions, if
    // required.
    if (!UseNewOffloadingDriver)
      if (OffloadBuilder->addHostDependenceToDeviceActions(Current, InputArg, Args))
        break;

    for (phases::ID Phase : PL) {

      // Add any offload action the host action depends on.
      if (!UseNewOffloadingDriver)
        Current = OffloadBuilder->addDeviceDependencesToHostAction(
            Current, InputArg, Phase, PL.back(), FullPL);
      if (!Current)
        break;

      // Queue linker inputs.
      if (Phase == phases::Link) {
        assert(Phase == PL.back() && "linking must be final compilation step.");
        // We don't need to generate additional link commands if emitting AMD
        // bitcode or compiling only for the offload device
        if (!(C.getInputArgs().hasArg(options::OPT_hip_link) &&
              (C.getInputArgs().hasArg(options::OPT_emit_llvm))) &&
            !offloadDeviceOnly())
          LinkerInputs.push_back(Current);
        Current = nullptr;
        break;
      }

      // TODO: Consider removing this because the merged may not end up being
      // the final Phase in the pipeline. Perhaps the merged could just merge
      // and then pass an artifact of some sort to the Link Phase.
      // Queue merger inputs.
      if (Phase == phases::IfsMerge) {
        assert(Phase == PL.back() && "merging must be final compilation step.");
        MergerInputs.push_back(Current);
        Current = nullptr;
        break;
      }

      // When performing -fsycl based compilations and generating dependency
      // information, perform a specific dependency generation compilation which
      // is not based on the source + footer compilation.
      if (Phase == phases::Preprocess && Args.hasArg(options::OPT_fsycl) &&
          Args.hasArg(options::OPT_M_Group) &&
          !Args.hasArg(options::OPT_fno_sycl_use_footer)) {
        Action *PreprocessAction =
            C.MakeAction<PreprocessJobAction>(Current, types::TY_Dependencies);
        PreprocessAction->propagateHostOffloadInfo(Action::OFK_SYCL,
                                                   /*BoundArch=*/nullptr);
        Actions.push_back(PreprocessAction);
      }

      if (Phase == phases::Precompile && ExtractAPIAction) {
        ExtractAPIAction->addHeaderInput(Current);
        Current = nullptr;
        break;
      }

      // FIXME: Should we include any prior module file outputs as inputs of
      // later actions in the same command line?

      // Otherwise construct the appropriate action.
      Action *NewCurrent = ConstructPhaseAction(C, Args, Phase, Current);

      // We didn't create a new action, so we will just move to the next phase.
      if (NewCurrent == Current)
        continue;

      if (auto *EAA = dyn_cast<ExtractAPIJobAction>(NewCurrent))
        ExtractAPIAction = EAA;

      Current = NewCurrent;

      // Try to build the offloading actions and add the result as a dependency
      // to the host.
      if (UseNewOffloadingDriver)
        Current = BuildOffloadingActions(C, Args, I, Current);
      // Use the current host action in any of the offloading actions, if
      // required.
      else if (OffloadBuilder->addHostDependenceToDeviceActions(Current,
                                                                InputArg,
                                                                Args))
        break;

      if (Current->getType() == types::TY_Nothing)
        break;
    }

    // If we ended with something, add to the output list.
    if (Current)
      Actions.push_back(Current);

    // Add any top level actions generated for offloading.
    if (!UseNewOffloadingDriver)
      OffloadBuilder->appendTopLevelActions(Actions, Current, InputArg);
    else if (Current)
      Current->propagateHostOffloadInfo(C.getActiveOffloadKinds(),
                                        /*BoundArch=*/nullptr);
  }

  if (!UseNewOffloadingDriver) {
    OffloadBuilder->appendTopLevelLinkAction(Actions);

    // With static fat archives we need to create additional steps for
    // generating dependence objects for device link actions.
    if (!LinkerInputs.empty() && C.getDriver().getOffloadStaticLibSeen())
      OffloadBuilder->addDeviceLinkDependenciesFromHost(LinkerInputs);

    OffloadBuilder->unbundleStaticArchives(C, Args);
  }

  // For an FPGA archive, we add the unbundling step above to take care of
  // the device side, but also unbundle here to extract the host side
  bool EarlyLink = false;
  if (const Arg *A = Args.getLastArg(options::OPT_fsycl_link_EQ))
    EarlyLink = A->getValue() == StringRef("early");
  for (auto &LI : LinkerInputs) {
    Action *UnbundlerInput = nullptr;
    auto wrapObject = [&] {
      if (EarlyLink && Args.hasArg(options::OPT_fintelfpga)) {
        // Only wrap the object with -fsycl-link=early
        auto *BC = C.MakeAction<OffloadWrapperJobAction>(LI, types::TY_LLVM_BC);
        auto *ASM = C.MakeAction<BackendJobAction>(BC, types::TY_PP_Asm);
        LI = C.MakeAction<AssembleJobAction>(ASM, types::TY_Object);
      }
    };
    if (auto *IA = dyn_cast<InputAction>(LI)) {
      if (IA->getType() == types::TY_FPGA_AOCR ||
          IA->getType() == types::TY_FPGA_AOCX ||
          IA->getType() == types::TY_FPGA_AOCR_EMU) {
        // Add to unbundler.
        UnbundlerInput = LI;
      } else {
        std::string FileName = IA->getInputArg().getAsString(Args);
        if ((IA->getType() == types::TY_Object && !isObjectFile(FileName)) ||
            IA->getInputArg().getOption().hasFlag(options::LinkerInput))
          continue;
        wrapObject();
      }
    } else {
      wrapObject();
    }
    if (UnbundlerInput && !PL.empty()) {
      if (auto *IA = dyn_cast<InputAction>(UnbundlerInput)) {
        std::string FileName = IA->getInputArg().getAsString(Args);
        Arg *InputArg = MakeInputArg(Args, getOpts(), FileName);
        if (!UseNewOffloadingDriver)
          OffloadBuilder->addHostDependenceToDeviceActions(UnbundlerInput,
                                                           InputArg, Args);
      }
    }
  }

  // Add a link action if necessary.

  if (LinkerInputs.empty()) {
    Arg *FinalPhaseArg;
    if (getFinalPhase(Args, &FinalPhaseArg) == phases::Link)
      if (!UseNewOffloadingDriver)
        OffloadBuilder->appendDeviceLinkActions(Actions);
  }

  if (!LinkerInputs.empty()) {
    if (!UseNewOffloadingDriver)
      OffloadBuilder->makeHostLinkAction(LinkerInputs);
    types::ID LinkType(types::TY_Image);
    if (Args.hasArg(options::OPT_fsycl_link_EQ))
      LinkType = types::TY_Archive;
    Action *LA;
    // Check if this Linker Job should emit a static library.
    if (ShouldEmitStaticLibrary(Args)) {
      LA = C.MakeAction<StaticLibJobAction>(LinkerInputs, LinkType);
    } else if (UseNewOffloadingDriver ||
               Args.hasArg(options::OPT_offload_link)) {
      LA = C.MakeAction<LinkerWrapperJobAction>(LinkerInputs, types::TY_Image);
      LA->propagateHostOffloadInfo(C.getActiveOffloadKinds(),
                                   /*BoundArch=*/nullptr);
    } else {
      LA = C.MakeAction<LinkJobAction>(LinkerInputs, LinkType);
    }
    if (!UseNewOffloadingDriver)
      LA = OffloadBuilder->processHostLinkAction(LA);
    Actions.push_back(LA);
  }

  // Add an interface stubs merge action if necessary.
  if (!MergerInputs.empty())
    Actions.push_back(
        C.MakeAction<IfsMergeJobAction>(MergerInputs, types::TY_Image));

  if (Args.hasArg(options::OPT_emit_interface_stubs)) {
    auto PhaseList = types::getCompilationPhases(
        types::TY_IFS_CPP,
        Args.hasArg(options::OPT_c) ? phases::Compile : phases::IfsMerge);

    ActionList MergerInputs;

    for (auto &I : Inputs) {
      types::ID InputType = I.first;
      const Arg *InputArg = I.second;

      // Currently clang and the llvm assembler do not support generating symbol
      // stubs from assembly, so we skip the input on asm files. For ifs files
      // we rely on the normal pipeline setup in the pipeline setup code above.
      if (InputType == types::TY_IFS || InputType == types::TY_PP_Asm ||
          InputType == types::TY_Asm)
        continue;

      Action *Current = C.MakeAction<InputAction>(*InputArg, InputType);

      for (auto Phase : PhaseList) {
        switch (Phase) {
        default:
          llvm_unreachable(
              "IFS Pipeline can only consist of Compile followed by IfsMerge.");
        case phases::Compile: {
          // Only IfsMerge (llvm-ifs) can handle .o files by looking for ifs
          // files where the .o file is located. The compile action can not
          // handle this.
          if (InputType == types::TY_Object)
            break;

          Current = C.MakeAction<CompileJobAction>(Current, types::TY_IFS_CPP);
          break;
        }
        case phases::IfsMerge: {
          assert(Phase == PhaseList.back() &&
                 "merging must be final compilation step.");
          MergerInputs.push_back(Current);
          Current = nullptr;
          break;
        }
        }
      }

      // If we ended with something, add to the output list.
      if (Current)
        Actions.push_back(Current);
    }

    // Add an interface stubs merge action if necessary.
    if (!MergerInputs.empty())
      Actions.push_back(
          C.MakeAction<IfsMergeJobAction>(MergerInputs, types::TY_Image));
  }

  for (auto Opt : {options::OPT_print_supported_cpus,
                   options::OPT_print_supported_extensions}) {
    // If --print-supported-cpus, -mcpu=? or -mtune=? is specified, build a
    // custom Compile phase that prints out supported cpu models and quits.
    //
    // If --print-supported-extensions is specified, call the helper function
    // RISCVMarchHelp in RISCVISAInfo.cpp that prints out supported extensions
    // and quits.
    if (Arg *A = Args.getLastArg(Opt)) {
      if (Opt == options::OPT_print_supported_extensions &&
          !C.getDefaultToolChain().getTriple().isRISCV() &&
          !C.getDefaultToolChain().getTriple().isAArch64() &&
          !C.getDefaultToolChain().getTriple().isARM()) {
        C.getDriver().Diag(diag::err_opt_not_valid_on_target)
            << "--print-supported-extensions";
        return;
      }

      // Use the -mcpu=? flag as the dummy input to cc1.
      Actions.clear();
      Action *InputAc = C.MakeAction<InputAction>(*A, types::TY_C);
      Actions.push_back(
          C.MakeAction<PrecompileJobAction>(InputAc, types::TY_Nothing));
      for (auto &I : Inputs)
        I.second->claim();
    }
  }

  // Call validator for dxil when -Vd not in Args.
  if (C.getDefaultToolChain().getTriple().isDXIL()) {
    // Only add action when needValidation.
    const auto &TC =
        static_cast<const toolchains::HLSLToolChain &>(C.getDefaultToolChain());
    if (TC.requiresValidation(Args)) {
      Action *LastAction = Actions.back();
      Actions.push_back(C.MakeAction<BinaryAnalyzeJobAction>(
          LastAction, types::TY_DX_CONTAINER));
    }
  }

  // Claim ignored clang-cl options.
  Args.ClaimAllArgs(options::OPT_cl_ignored_Group);
}

/// Returns the canonical name for the offloading architecture when using a HIP
/// or CUDA architecture.
static StringRef getCanonicalArchString(Compilation &C,
                                        const llvm::opt::DerivedArgList &Args,
                                        StringRef ArchStr,
                                        const llvm::Triple &Triple,
                                        bool SuppressError = false) {
  // Lookup the CUDA / HIP architecture string. Only report an error if we were
  // expecting the triple to be only NVPTX / AMDGPU.
  CudaArch Arch = StringToCudaArch(getProcessorFromTargetID(Triple, ArchStr));
  if (!SuppressError && Triple.isNVPTX() &&
      (Arch == CudaArch::UNKNOWN || !IsNVIDIAGpuArch(Arch))) {
    C.getDriver().Diag(clang::diag::err_drv_offload_bad_gpu_arch)
        << "CUDA" << ArchStr;
    return StringRef();
  } else if (!SuppressError && Triple.isAMDGPU() &&
             (Arch == CudaArch::UNKNOWN || !IsAMDGpuArch(Arch))) {
    C.getDriver().Diag(clang::diag::err_drv_offload_bad_gpu_arch)
        << "HIP" << ArchStr;
    return StringRef();
  }

  if (IsNVIDIAGpuArch(Arch))
    return Args.MakeArgStringRef(CudaArchToString(Arch));

  if (IsAMDGpuArch(Arch)) {
    llvm::StringMap<bool> Features;
    auto HIPTriple = getHIPOffloadTargetTriple(C.getDriver(), C.getInputArgs());
    if (!HIPTriple)
      return StringRef();
    auto Arch = parseTargetID(*HIPTriple, ArchStr, &Features);
    if (!Arch) {
      C.getDriver().Diag(clang::diag::err_drv_bad_target_id) << ArchStr;
      C.setContainsError();
      return StringRef();
    }
    return Args.MakeArgStringRef(getCanonicalTargetID(*Arch, Features));
  }

  // If the input isn't CUDA or HIP just return the architecture.
  return ArchStr;
}

/// Checks if the set offloading architectures does not conflict. Returns the
/// incompatible pair if a conflict occurs.
static std::optional<std::pair<llvm::StringRef, llvm::StringRef>>
getConflictOffloadArchCombination(const llvm::DenseSet<StringRef> &Archs,
                                  llvm::Triple Triple) {
  if (!Triple.isAMDGPU())
    return std::nullopt;

  std::set<StringRef> ArchSet;
  llvm::copy(Archs, std::inserter(ArchSet, ArchSet.begin()));
  return getConflictTargetIDCombination(ArchSet);
}

llvm::DenseSet<StringRef>
Driver::getOffloadArchs(Compilation &C, const llvm::opt::DerivedArgList &Args,
                        Action::OffloadKind Kind, const ToolChain *TC,
                        bool SuppressError) const {
  if (!TC)
    TC = &C.getDefaultToolChain();

  // --offload and --offload-arch options are mutually exclusive.
  if (Args.hasArgNoClaim(options::OPT_offload_EQ) &&
      Args.hasArgNoClaim(options::OPT_offload_arch_EQ,
                         options::OPT_no_offload_arch_EQ)) {
    C.getDriver().Diag(diag::err_opt_not_valid_with_opt)
        << "--offload"
        << (Args.hasArgNoClaim(options::OPT_offload_arch_EQ)
                ? "--offload-arch"
                : "--no-offload-arch");
  }

  if (KnownArchs.contains(TC))
    return KnownArchs.lookup(TC);

  llvm::DenseSet<StringRef> Archs;
  for (auto *Arg : Args) {
    // Extract any '--[no-]offload-arch' arguments intended for this toolchain.
    std::unique_ptr<llvm::opt::Arg> ExtractedArg = nullptr;
    if (Arg->getOption().matches(options::OPT_Xopenmp_target_EQ) &&
        ToolChain::getOpenMPTriple(Arg->getValue(0)) == TC->getTriple()) {
      Arg->claim();
      unsigned Index = Args.getBaseArgs().MakeIndex(Arg->getValue(1));
      ExtractedArg = getOpts().ParseOneArg(Args, Index);
      Arg = ExtractedArg.get();
    }

    // Add or remove the seen architectures in order of appearance. If an
    // invalid architecture is given we simply exit.
    if (Arg->getOption().matches(options::OPT_offload_arch_EQ)) {
      for (StringRef Arch : llvm::split(Arg->getValue(), ",")) {
        if (Arch == "native" || Arch.empty()) {
          auto GPUsOrErr = TC->getSystemGPUArchs(Args);
          if (!GPUsOrErr) {
            if (SuppressError)
              llvm::consumeError(GPUsOrErr.takeError());
            else
              TC->getDriver().Diag(diag::err_drv_undetermined_gpu_arch)
                  << llvm::Triple::getArchTypeName(TC->getArch())
                  << llvm::toString(GPUsOrErr.takeError()) << "--offload-arch";
            continue;
          }

          for (auto ArchStr : *GPUsOrErr) {
            Archs.insert(
                getCanonicalArchString(C, Args, Args.MakeArgString(ArchStr),
                                       TC->getTriple(), SuppressError));
          }
        } else {
          StringRef ArchStr = getCanonicalArchString(
              C, Args, Arch, TC->getTriple(), SuppressError);
          if (ArchStr.empty())
            return Archs;
          Archs.insert(ArchStr);
        }
      }
    } else if (Arg->getOption().matches(options::OPT_no_offload_arch_EQ)) {
      for (StringRef Arch : llvm::split(Arg->getValue(), ",")) {
        if (Arch == "all") {
          Archs.clear();
        } else {
          StringRef ArchStr = getCanonicalArchString(
              C, Args, Arch, TC->getTriple(), SuppressError);
          if (ArchStr.empty())
            return Archs;
          Archs.erase(ArchStr);
        }
      }
    }
  }

  if (auto ConflictingArchs =
          getConflictOffloadArchCombination(Archs, TC->getTriple())) {
    C.getDriver().Diag(clang::diag::err_drv_bad_offload_arch_combo)
        << ConflictingArchs->first << ConflictingArchs->second;
    C.setContainsError();
  }

  // Skip filling defaults if we're just querying what is availible.
  if (SuppressError)
    return Archs;

  if (Archs.empty()) {
    if (Kind == Action::OFK_Cuda)
      Archs.insert(CudaArchToString(CudaArch::CudaDefault));
    else if (Kind == Action::OFK_HIP)
      Archs.insert(CudaArchToString(CudaArch::HIPDefault));
    else if (Kind == Action::OFK_OpenMP)
      Archs.insert(StringRef());
    else if (Kind == Action::OFK_SYCL)
      Archs.insert(StringRef());
  } else {
    Args.ClaimAllArgs(options::OPT_offload_arch_EQ);
    Args.ClaimAllArgs(options::OPT_no_offload_arch_EQ);
  }

  return Archs;
}

Action *Driver::BuildOffloadingActions(Compilation &C,
                                       llvm::opt::DerivedArgList &Args,
                                       const InputTy &Input,
                                       Action *HostAction) const {
  // Don't build offloading actions if explicitly disabled or we do not have a
  // valid source input and compile action to embed it in. If preprocessing only
  // ignore embedding.
  if (offloadHostOnly() || !types::isSrcFile(Input.first) ||
      !(isa<CompileJobAction>(HostAction) ||
        getFinalPhase(Args) == phases::Preprocess))
    return HostAction;

  ActionList OffloadActions;
  OffloadAction::DeviceDependences DDeps;

  const Action::OffloadKind OffloadKinds[] = {
      Action::OFK_OpenMP, Action::OFK_Cuda, Action::OFK_HIP, Action::OFK_SYCL};

  for (Action::OffloadKind Kind : OffloadKinds) {
    SmallVector<const ToolChain *, 2> ToolChains;
    ActionList DeviceActions;

    auto TCRange = C.getOffloadToolChains(Kind);
    for (auto TI = TCRange.first, TE = TCRange.second; TI != TE; ++TI)
      ToolChains.push_back(TI->second);

    if (ToolChains.empty())
      continue;

    types::ID InputType = Input.first;
    const Arg *InputArg = Input.second;

    // The toolchain can be active for unsupported file types.
    if ((Kind == Action::OFK_Cuda && !types::isCuda(InputType)) ||
        (Kind == Action::OFK_HIP && !types::isHIP(InputType)))
      continue;

    // Get the product of all bound architectures and toolchains.
    SmallVector<std::pair<const ToolChain *, StringRef>> TCAndArchs;
    for (const ToolChain *TC : ToolChains)
      for (StringRef Arch : getOffloadArchs(C, Args, Kind, TC))
        TCAndArchs.push_back(std::make_pair(TC, Arch));

    for (unsigned I = 0, E = TCAndArchs.size(); I != E; ++I)
      DeviceActions.push_back(C.MakeAction<InputAction>(*InputArg, InputType));

    if (DeviceActions.empty())
      return HostAction;

    auto PL = types::getCompilationPhases(*this, Args, InputType);

    for (phases::ID Phase : PL) {
      if (Phase == phases::Link) {
        assert(Phase == PL.back() && "linking must be final compilation step.");
        break;
      }

      auto TCAndArch = TCAndArchs.begin();
      for (Action *&A : DeviceActions) {
        if (A->getType() == types::TY_Nothing)
          continue;

        // Propagate the ToolChain so we can use it in ConstructPhaseAction.
        A->propagateDeviceOffloadInfo(Kind, TCAndArch->second.data(),
                                      TCAndArch->first);
        A = ConstructPhaseAction(C, Args, Phase, A, Kind);

        if (isa<CompileJobAction>(A) && isa<CompileJobAction>(HostAction) &&
            Kind == Action::OFK_OpenMP &&
            HostAction->getType() != types::TY_Nothing) {
          // OpenMP offloading has a dependency on the host compile action to
          // identify which declarations need to be emitted. This shouldn't be
          // collapsed with any other actions so we can use it in the device.
          HostAction->setCannotBeCollapsedWithNextDependentAction();
          OffloadAction::HostDependence HDep(
              *HostAction, *C.getSingleOffloadToolChain<Action::OFK_Host>(),
              TCAndArch->second.data(), Kind);
          OffloadAction::DeviceDependences DDep;
          DDep.add(*A, *TCAndArch->first, TCAndArch->second.data(), Kind);
          A = C.MakeAction<OffloadAction>(HDep, DDep);
        }

        ++TCAndArch;
      }
    }

    // Compiling HIP in non-RDC mode requires linking each action individually.
    for (Action *&A : DeviceActions) {
      if ((A->getType() != types::TY_Object &&
           A->getType() != types::TY_LTO_BC) ||
          Kind != Action::OFK_HIP ||
          Args.hasFlag(options::OPT_fgpu_rdc, options::OPT_fno_gpu_rdc, false))
        continue;
      ActionList LinkerInput = {A};
      A = C.MakeAction<LinkJobAction>(LinkerInput, types::TY_Image);
    }

    auto TCAndArch = TCAndArchs.begin();
    for (Action *A : DeviceActions) {
      DDeps.add(*A, *TCAndArch->first, TCAndArch->second.data(), Kind);
      OffloadAction::DeviceDependences DDep;
      DDep.add(*A, *TCAndArch->first, TCAndArch->second.data(), Kind);
      OffloadActions.push_back(C.MakeAction<OffloadAction>(DDep, A->getType()));
      ++TCAndArch;
    }
  }

  if (offloadDeviceOnly())
    return C.MakeAction<OffloadAction>(DDeps, types::TY_Nothing);

  if (OffloadActions.empty())
    return HostAction;

  OffloadAction::DeviceDependences DDep;
  if (C.isOffloadingHostKind(Action::OFK_Cuda) &&
      !Args.hasFlag(options::OPT_fgpu_rdc, options::OPT_fno_gpu_rdc, false)) {
    // If we are not in RDC-mode we just emit the final CUDA fatbinary for
    // each translation unit without requiring any linking.
    Action *FatbinAction =
        C.MakeAction<LinkJobAction>(OffloadActions, types::TY_CUDA_FATBIN);
    DDep.add(*FatbinAction, *C.getSingleOffloadToolChain<Action::OFK_Cuda>(),
             nullptr, Action::OFK_Cuda);
  } else if (C.isOffloadingHostKind(Action::OFK_HIP) &&
             !Args.hasFlag(options::OPT_fgpu_rdc, options::OPT_fno_gpu_rdc,
                           false)) {
    // If we are not in RDC-mode we just emit the final HIP fatbinary for each
    // translation unit, linking each input individually.
    Action *FatbinAction =
        C.MakeAction<LinkJobAction>(OffloadActions, types::TY_HIP_FATBIN);
    DDep.add(*FatbinAction, *C.getSingleOffloadToolChain<Action::OFK_HIP>(),
             nullptr, Action::OFK_HIP);
  } else {
    // Package all the offloading actions into a single output that can be
    // embedded in the host and linked.
    Action *PackagerAction =
        C.MakeAction<OffloadPackagerJobAction>(OffloadActions, types::TY_Image);
    DDep.add(*PackagerAction, *C.getSingleOffloadToolChain<Action::OFK_Host>(),
             nullptr, C.getActiveOffloadKinds());
  }

  // If we are unable to embed a single device output into the host, we need to
  // add each device output as a host dependency to ensure they are still built.
  bool SingleDeviceOutput = !llvm::any_of(OffloadActions, [](Action *A) {
    return A->getType() == types::TY_Nothing;
  }) && isa<CompileJobAction>(HostAction);
  OffloadAction::HostDependence HDep(
      *HostAction, *C.getSingleOffloadToolChain<Action::OFK_Host>(),
      /*BoundArch=*/nullptr, SingleDeviceOutput ? DDep : DDeps);
  return C.MakeAction<OffloadAction>(HDep, SingleDeviceOutput ? DDep : DDeps);
}

Action *Driver::ConstructPhaseAction(
    Compilation &C, const ArgList &Args, phases::ID Phase, Action *Input,
    Action::OffloadKind TargetDeviceOffloadKind) const {
  llvm::PrettyStackTraceString CrashInfo("Constructing phase actions");

  // Some types skip the assembler phase (e.g., llvm-bc), but we can't
  // encode this in the steps because the intermediate type depends on
  // arguments. Just special case here.
  if (Phase == phases::Assemble && Input->getType() != types::TY_PP_Asm)
    return Input;

  // Build the appropriate action.
  switch (Phase) {
  case phases::Link:
    llvm_unreachable("link action invalid here.");
  case phases::IfsMerge:
    llvm_unreachable("ifsmerge action invalid here.");
  case phases::Preprocess: {
    types::ID OutputTy;
    // -M and -MM specify the dependency file name by altering the output type,
    // -if -MD and -MMD are not specified.
    if (Args.hasArg(options::OPT_M, options::OPT_MM) &&
        !Args.hasArg(options::OPT_MD, options::OPT_MMD)) {
      OutputTy = types::TY_Dependencies;
    } else {
      OutputTy = Input->getType();
      // For these cases, the preprocessor is only translating forms, the Output
      // still needs preprocessing.
      if (!Args.hasFlag(options::OPT_frewrite_includes,
                        options::OPT_fno_rewrite_includes, false) &&
          !Args.hasFlag(options::OPT_frewrite_imports,
                        options::OPT_fno_rewrite_imports, false) &&
          !Args.hasFlag(options::OPT_fdirectives_only,
                        options::OPT_fno_directives_only, false) &&
          !CCGenDiagnostics)
        OutputTy = types::getPreprocessedType(OutputTy);
      assert(OutputTy != types::TY_INVALID &&
             "Cannot preprocess this input type!");
    }
    types::ID HostPPType = types::getPreprocessedType(Input->getType());
    if (Args.hasArg(options::OPT_fsycl) && HostPPType != types::TY_INVALID &&
        !Args.hasArg(options::OPT_fno_sycl_use_footer) &&
        TargetDeviceOffloadKind == Action::OFK_None &&
        Input->getType() != types::TY_CUDA_DEVICE) {
      // Performing a host compilation with -fsycl.  Append the integration
      // footer to the source file.
      auto *AppendFooter =
          C.MakeAction<AppendFooterJobAction>(Input, Input->getType());
      // FIXME: There are 2 issues with dependency generation in regards to
      // the integration footer that need to be addressed.
      // 1) Input file referenced on the RHS of a dependency is based on the
      //    input src, which is a temporary.  We want this to be the true
      //    user input src file.
      // 2) When generating dependencies against a preprocessed file, header
      //    file information (using -MD or-MMD) is not provided.
      return C.MakeAction<PreprocessJobAction>(AppendFooter, OutputTy);
    }
    return C.MakeAction<PreprocessJobAction>(Input, OutputTy);
  }
  case phases::Precompile: {
    // API extraction should not generate an actual precompilation action.
    if (Args.hasArg(options::OPT_extract_api))
      return C.MakeAction<ExtractAPIJobAction>(Input, types::TY_API_INFO);

    types::ID OutputTy = getPrecompiledType(Input->getType());
    assert(OutputTy != types::TY_INVALID &&
           "Cannot precompile this input type!");

    // If we're given a module name, precompile header file inputs as a
    // module, not as a precompiled header.
    const char *ModName = nullptr;
    if (OutputTy == types::TY_PCH) {
      if (Arg *A = Args.getLastArg(options::OPT_fmodule_name_EQ))
        ModName = A->getValue();
      if (ModName)
        OutputTy = types::TY_ModuleFile;
    }

    if (Args.hasArg(options::OPT_fsyntax_only)) {
      // Syntax checks should not emit a PCH file
      OutputTy = types::TY_Nothing;
    }

    return C.MakeAction<PrecompileJobAction>(Input, OutputTy);
  }
  case phases::Compile: {
    if (Args.hasArg(options::OPT_fsyntax_only))
      return C.MakeAction<CompileJobAction>(Input, types::TY_Nothing);
    if (Args.hasArg(options::OPT_rewrite_objc))
      return C.MakeAction<CompileJobAction>(Input, types::TY_RewrittenObjC);
    if (Args.hasArg(options::OPT_rewrite_legacy_objc))
      return C.MakeAction<CompileJobAction>(Input,
                                            types::TY_RewrittenLegacyObjC);
    if (Args.hasArg(options::OPT__analyze))
      return C.MakeAction<AnalyzeJobAction>(Input, types::TY_Plist);
    if (Args.hasArg(options::OPT__migrate))
      return C.MakeAction<MigrateJobAction>(Input, types::TY_Remap);
    if (Args.hasArg(options::OPT_emit_ast))
      return C.MakeAction<CompileJobAction>(Input, types::TY_AST);
    if (Args.hasArg(options::OPT_module_file_info))
      return C.MakeAction<CompileJobAction>(Input, types::TY_ModuleFile);
    if (Args.hasArg(options::OPT_verify_pch))
      return C.MakeAction<VerifyPCHJobAction>(Input, types::TY_Nothing);
    if (Args.hasArg(options::OPT_extract_api))
      return C.MakeAction<ExtractAPIJobAction>(Input, types::TY_API_INFO);
    return C.MakeAction<CompileJobAction>(Input, types::TY_LLVM_BC);
  }
  case phases::Backend: {
    if (isUsingLTO() && TargetDeviceOffloadKind == Action::OFK_None) {
      types::ID Output;
      if (Args.hasArg(options::OPT_ffat_lto_objects) &&
          !Args.hasArg(options::OPT_emit_llvm))
        Output = types::TY_PP_Asm;
      else if (Args.hasArg(options::OPT_S))
        Output = types::TY_LTO_IR;
      else
        Output = types::TY_LTO_BC;
      return C.MakeAction<BackendJobAction>(Input, Output);
    }
    if (isUsingLTO(/* IsOffload */ true) &&
        TargetDeviceOffloadKind != Action::OFK_None) {
      types::ID Output =
          Args.hasArg(options::OPT_S) ? types::TY_LTO_IR : types::TY_LTO_BC;
      return C.MakeAction<BackendJobAction>(Input, Output);
    }
    if (Args.hasArg(options::OPT_emit_llvm) ||
        (((Input->getOffloadingToolChain() &&
           Input->getOffloadingToolChain()->getTriple().isAMDGPU()) ||
          TargetDeviceOffloadKind == Action::OFK_HIP) &&
         (Args.hasFlag(options::OPT_fgpu_rdc, options::OPT_fno_gpu_rdc,
                       false) ||
          TargetDeviceOffloadKind == Action::OFK_OpenMP))) {
      types::ID Output =
          Args.hasArg(options::OPT_S) &&
                  (TargetDeviceOffloadKind == Action::OFK_None ||
                   offloadDeviceOnly() ||
                   (TargetDeviceOffloadKind == Action::OFK_HIP &&
                    !Args.hasFlag(options::OPT_offload_new_driver,
                                  options::OPT_no_offload_new_driver, false)))
              ? types::TY_LLVM_IR
              : types::TY_LLVM_BC;
      return C.MakeAction<BackendJobAction>(Input, Output);
    }
    return C.MakeAction<BackendJobAction>(Input, types::TY_PP_Asm);
  }
  case phases::Assemble:
    return C.MakeAction<AssembleJobAction>(std::move(Input), types::TY_Object);
  }

  llvm_unreachable("invalid phase in ConstructPhaseAction");
}

void Driver::BuildJobs(Compilation &C) const {
  llvm::PrettyStackTraceString CrashInfo("Building compilation jobs");

  Arg *FinalOutput = C.getArgs().getLastArg(options::OPT_o);

  // It is an error to provide a -o option if we are making multiple output
  // files. There are exceptions:
  //
  // IfsMergeJob: when generating interface stubs enabled we want to be able to
  // generate the stub file at the same time that we generate the real
  // library/a.out. So when a .o, .so, etc are the output, with clang interface
  // stubs there will also be a .ifs and .ifso at the same location.
  //
  // CompileJob of type TY_IFS_CPP: when generating interface stubs is enabled
  // and -c is passed, we still want to be able to generate a .ifs file while
  // we are also generating .o files. So we allow more than one output file in
  // this case as well.
  //
  // Preprocessing job performed for -fsycl enabled compilation specifically
  // for dependency generation (TY_Dependencies)
  //
  // OffloadClass of type TY_Nothing: device-only output will place many outputs
  // into a single offloading action. We should count all inputs to the action
  // as outputs. Also ignore device-only outputs if we're compiling with
  // -fsyntax-only.
  if (FinalOutput) {
    unsigned NumOutputs = 0;
    unsigned NumIfsOutputs = 0;
    for (const Action *A : C.getActions()) {
      if (A->getType() != types::TY_Nothing &&
          A->getType() != types::TY_DX_CONTAINER &&
          !(A->getKind() == Action::IfsMergeJobClass ||
            (A->getType() == clang::driver::types::TY_IFS_CPP &&
             A->getKind() == clang::driver::Action::CompileJobClass &&
             0 == NumIfsOutputs++) ||
            (A->getKind() == Action::BindArchClass && A->getInputs().size() &&
             A->getInputs().front()->getKind() == Action::IfsMergeJobClass) ||
            (A->getKind() == Action::PreprocessJobClass &&
             A->getType() == types::TY_Dependencies &&
             C.getArgs().hasArg(options::OPT_fsycl))))
        ++NumOutputs;
      else if (A->getKind() == Action::OffloadClass &&
               A->getType() == types::TY_Nothing &&
               !C.getArgs().hasArg(options::OPT_fsyntax_only))
        NumOutputs += A->size();
    }

    if (NumOutputs > 1) {
      Diag(clang::diag::err_drv_output_argument_with_multiple_files);
      FinalOutput = nullptr;
    }
  }

  const llvm::Triple &RawTriple = C.getDefaultToolChain().getTriple();

  // Collect the list of architectures.
  llvm::StringSet<> ArchNames;
  if (RawTriple.isOSBinFormatMachO())
    for (const Arg *A : C.getArgs())
      if (A->getOption().matches(options::OPT_arch))
        ArchNames.insert(A->getValue());

  // Set of (Action, canonical ToolChain triple) pairs we've built jobs for.
  std::map<std::pair<const Action *, std::string>, InputInfoList> CachedResults;
  for (Action *A : C.getActions()) {
    // If we are linking an image for multiple archs then the linker wants
    // -arch_multiple and -final_output <final image name>. Unfortunately, this
    // doesn't fit in cleanly because we have to pass this information down.
    //
    // FIXME: This is a hack; find a cleaner way to integrate this into the
    // process.
    const char *LinkingOutput = nullptr;
    if (isa<LipoJobAction>(A)) {
      if (FinalOutput)
        LinkingOutput = FinalOutput->getValue();
      else
        LinkingOutput = getDefaultImageName();
    }

    BuildJobsForAction(C, A, &C.getDefaultToolChain(),
                       /*BoundArch*/ StringRef(),
                       /*AtTopLevel*/ true,
                       /*MultipleArchs*/ ArchNames.size() > 1,
                       /*LinkingOutput*/ LinkingOutput, CachedResults,
                       /*TargetDeviceOffloadKind*/ Action::OFK_None);
  }

  // If we have more than one job, then disable integrated-cc1 for now. Do this
  // also when we need to report process execution statistics.
  if (C.getJobs().size() > 1 || CCPrintProcessStats)
    for (auto &J : C.getJobs())
      J.InProcess = false;

  if (CCPrintProcessStats) {
    C.setPostCallback([=](const Command &Cmd, int Res) {
      std::optional<llvm::sys::ProcessStatistics> ProcStat =
          Cmd.getProcessStatistics();
      if (!ProcStat)
        return;

      const char *LinkingOutput = nullptr;
      if (FinalOutput)
        LinkingOutput = FinalOutput->getValue();
      else if (!Cmd.getOutputFilenames().empty())
        LinkingOutput = Cmd.getOutputFilenames().front().c_str();
      else
        LinkingOutput = getDefaultImageName();

      if (CCPrintStatReportFilename.empty()) {
        using namespace llvm;
        // Human readable output.
        outs() << sys::path::filename(Cmd.getExecutable()) << ": "
               << "output=" << LinkingOutput;
        outs() << ", total="
               << format("%.3f", ProcStat->TotalTime.count() / 1000.) << " ms"
               << ", user="
               << format("%.3f", ProcStat->UserTime.count() / 1000.) << " ms"
               << ", mem=" << ProcStat->PeakMemory << " Kb\n";
      } else {
        // CSV format.
        std::string Buffer;
        llvm::raw_string_ostream Out(Buffer);
        llvm::sys::printArg(Out, llvm::sys::path::filename(Cmd.getExecutable()),
                            /*Quote*/ true);
        Out << ',';
        llvm::sys::printArg(Out, LinkingOutput, true);
        Out << ',' << ProcStat->TotalTime.count() << ','
            << ProcStat->UserTime.count() << ',' << ProcStat->PeakMemory
            << '\n';
        Out.flush();
        std::error_code EC;
        llvm::raw_fd_ostream OS(CCPrintStatReportFilename, EC,
                                llvm::sys::fs::OF_Append |
                                    llvm::sys::fs::OF_Text);
        if (EC)
          return;
        auto L = OS.lock();
        if (!L) {
          llvm::errs() << "ERROR: Cannot lock file "
                       << CCPrintStatReportFilename << ": "
                       << toString(L.takeError()) << "\n";
          return;
        }
        OS << Buffer;
        OS.flush();
      }
    });
  }

  // If the user passed -Qunused-arguments or there were errors, don't warn
  // about any unused arguments.
  if (Diags.hasErrorOccurred() ||
      C.getArgs().hasArg(options::OPT_Qunused_arguments))
    return;

  // Claim -fdriver-only here.
  (void)C.getArgs().hasArg(options::OPT_fdriver_only);
  // Claim -### here.
  (void)C.getArgs().hasArg(options::OPT__HASH_HASH_HASH);

  // Claim --driver-mode, --rsp-quoting, it was handled earlier.
  (void)C.getArgs().hasArg(options::OPT_driver_mode);
  (void)C.getArgs().hasArg(options::OPT_rsp_quoting);

  bool HasAssembleJob = llvm::any_of(C.getJobs(), [](auto &J) {
    // Match ClangAs and other derived assemblers of Tool. ClangAs uses a
    // longer ShortName "clang integrated assembler" while other assemblers just
    // use "assembler".
    return strstr(J.getCreator().getShortName(), "assembler");
  });
  for (Arg *A : C.getArgs()) {
    // FIXME: It would be nice to be able to send the argument to the
    // DiagnosticsEngine, so that extra values, position, and so on could be
    // printed.
    if (!A->isClaimed()) {
      if (A->getOption().hasFlag(options::NoArgumentUnused))
        continue;

      // Suppress the warning automatically if this is just a flag, and it is an
      // instance of an argument we already claimed.
      const Option &Opt = A->getOption();
      if (Opt.getKind() == Option::FlagClass) {
        bool DuplicateClaimed = false;

        for (const Arg *AA : C.getArgs().filtered(&Opt)) {
          if (AA->isClaimed()) {
            DuplicateClaimed = true;
            break;
          }
        }

        if (DuplicateClaimed)
          continue;
      }

      // In clang-cl, don't mention unknown arguments here since they have
      // already been warned about.
      if (!IsCLMode() || !A->getOption().matches(options::OPT_UNKNOWN)) {
        if (A->getOption().hasFlag(options::TargetSpecific) &&
            !A->isIgnoredTargetSpecific() && !HasAssembleJob &&
            // When for example -### or -v is used
            // without a file, target specific options are not
            // consumed/validated.
            // Instead emitting an error emit a warning instead.
            !C.getActions().empty()) {
          Diag(diag::err_drv_unsupported_opt_for_target)
              << A->getSpelling() << getTargetTriple();
        } else {
          Diag(clang::diag::warn_drv_unused_argument)
              << A->getAsString(C.getArgs());
        }
      }
    }
  }
}

namespace {
/// Utility class to control the collapse of dependent actions and select the
/// tools accordingly.
class ToolSelector final {
  /// The tool chain this selector refers to.
  const ToolChain &TC;

  /// The compilation this selector refers to.
  const Compilation &C;

  /// The base action this selector refers to.
  const JobAction *BaseAction;

  /// Set to true if the current toolchain refers to host actions.
  bool IsHostSelector;

  /// Set to true if save-temps and embed-bitcode functionalities are active.
  bool SaveTemps;
  bool EmbedBitcode;

  /// Get previous dependent action or null if that does not exist. If
  /// \a CanBeCollapsed is false, that action must be legal to collapse or
  /// null will be returned.
  const JobAction *getPrevDependentAction(const ActionList &Inputs,
                                          ActionList &SavedOffloadAction,
                                          bool CanBeCollapsed = true) {
    // An option can be collapsed only if it has a single input.
    if (Inputs.size() != 1)
      return nullptr;

    Action *CurAction = *Inputs.begin();
    if (CanBeCollapsed &&
        !CurAction->isCollapsingWithNextDependentActionLegal())
      return nullptr;

    // If the input action is an offload action. Look through it and save any
    // offload action that can be dropped in the event of a collapse.
    if (auto *OA = dyn_cast<OffloadAction>(CurAction)) {
      // If the dependent action is a device action, we will attempt to collapse
      // only with other device actions. Otherwise, we would do the same but
      // with host actions only.
      if (!IsHostSelector) {
        if (OA->hasSingleDeviceDependence(/*DoNotConsiderHostActions=*/true)) {
          CurAction =
              OA->getSingleDeviceDependence(/*DoNotConsiderHostActions=*/true);
          if (CanBeCollapsed &&
              !CurAction->isCollapsingWithNextDependentActionLegal())
            return nullptr;
          SavedOffloadAction.push_back(OA);
          return dyn_cast<JobAction>(CurAction);
        }
      } else if (OA->hasHostDependence()) {
        CurAction = OA->getHostDependence();
        if (CanBeCollapsed &&
            !CurAction->isCollapsingWithNextDependentActionLegal())
          return nullptr;
        SavedOffloadAction.push_back(OA);
        return dyn_cast<JobAction>(CurAction);
      }
      return nullptr;
    }

    return dyn_cast<JobAction>(CurAction);
  }

  /// Return true if an assemble action can be collapsed.
  bool canCollapseAssembleAction() const {
    return TC.useIntegratedAs() && !SaveTemps &&
           !C.getArgs().hasArg(options::OPT_via_file_asm) &&
           !C.getArgs().hasArg(options::OPT__SLASH_FA) &&
           !C.getArgs().hasArg(options::OPT__SLASH_Fa) &&
           !C.getArgs().hasArg(options::OPT_dxc_Fc);
  }

  /// Return true if a preprocessor action can be collapsed.
  bool canCollapsePreprocessorAction() const {
    return !C.getArgs().hasArg(options::OPT_no_integrated_cpp) &&
           !C.getArgs().hasArg(options::OPT_traditional_cpp) && !SaveTemps &&
           !C.getArgs().hasArg(options::OPT_rewrite_objc);
  }

  /// Struct that relates an action with the offload actions that would be
  /// collapsed with it.
  struct JobActionInfo final {
    /// The action this info refers to.
    const JobAction *JA = nullptr;
    /// The offload actions we need to take care off if this action is
    /// collapsed.
    ActionList SavedOffloadAction;
  };

  /// Append collapsed offload actions from the give nnumber of elements in the
  /// action info array.
  static void AppendCollapsedOffloadAction(ActionList &CollapsedOffloadAction,
                                           ArrayRef<JobActionInfo> &ActionInfo,
                                           unsigned ElementNum) {
    assert(ElementNum <= ActionInfo.size() && "Invalid number of elements.");
    for (unsigned I = 0; I < ElementNum; ++I)
      CollapsedOffloadAction.append(ActionInfo[I].SavedOffloadAction.begin(),
                                    ActionInfo[I].SavedOffloadAction.end());
  }

  /// Functions that attempt to perform the combining. They detect if that is
  /// legal, and if so they update the inputs \a Inputs and the offload action
  /// that were collapsed in \a CollapsedOffloadAction. A tool that deals with
  /// the combined action is returned. If the combining is not legal or if the
  /// tool does not exist, null is returned.
  /// Currently three kinds of collapsing are supported:
  ///  - Assemble + Backend + Compile;
  ///  - Assemble + Backend ;
  ///  - Backend + Compile.
  const Tool *
  combineAssembleBackendCompile(ArrayRef<JobActionInfo> ActionInfo,
                                ActionList &Inputs,
                                ActionList &CollapsedOffloadAction) {
    if (ActionInfo.size() < 3 || !canCollapseAssembleAction())
      return nullptr;
    auto *AJ = dyn_cast<AssembleJobAction>(ActionInfo[0].JA);
    auto *BJ = dyn_cast<BackendJobAction>(ActionInfo[1].JA);
    auto *CJ = dyn_cast<CompileJobAction>(ActionInfo[2].JA);
    if (!AJ || !BJ || !CJ)
      return nullptr;

    // Get compiler tool.
    const Tool *T = TC.SelectTool(*CJ);
    if (!T)
      return nullptr;

    // Can't collapse if we don't have codegen support unless we are
    // emitting LLVM IR.
    bool OutputIsLLVM = types::isLLVMIR(ActionInfo[0].JA->getType());
    if (!T->hasIntegratedBackend() && !(OutputIsLLVM && T->canEmitIR()))
      return nullptr;

    // When using -fembed-bitcode, it is required to have the same tool (clang)
    // for both CompilerJA and BackendJA. Otherwise, combine two stages.
    if (EmbedBitcode) {
      const Tool *BT = TC.SelectTool(*BJ);
      if (BT == T)
        return nullptr;
    }

    if (!T->hasIntegratedAssembler())
      return nullptr;

    Inputs = CJ->getInputs();
    AppendCollapsedOffloadAction(CollapsedOffloadAction, ActionInfo,
                                 /*NumElements=*/3);
    return T;
  }
  const Tool *combineAssembleBackend(ArrayRef<JobActionInfo> ActionInfo,
                                     ActionList &Inputs,
                                     ActionList &CollapsedOffloadAction) {
    if (ActionInfo.size() < 2 || !canCollapseAssembleAction())
      return nullptr;
    auto *AJ = dyn_cast<AssembleJobAction>(ActionInfo[0].JA);
    auto *BJ = dyn_cast<BackendJobAction>(ActionInfo[1].JA);
    if (!AJ || !BJ)
      return nullptr;

    // Get backend tool.
    const Tool *T = TC.SelectTool(*BJ);
    if (!T)
      return nullptr;

    if (!T->hasIntegratedAssembler())
      return nullptr;

    Inputs = BJ->getInputs();
    AppendCollapsedOffloadAction(CollapsedOffloadAction, ActionInfo,
                                 /*NumElements=*/2);
    return T;
  }
  const Tool *combineBackendCompile(ArrayRef<JobActionInfo> ActionInfo,
                                    ActionList &Inputs,
                                    ActionList &CollapsedOffloadAction) {
    if (ActionInfo.size() < 2)
      return nullptr;
    auto *BJ = dyn_cast<BackendJobAction>(ActionInfo[0].JA);
    auto *CJ = dyn_cast<CompileJobAction>(ActionInfo[1].JA);
    if (!BJ || !CJ)
      return nullptr;

    // Check if the initial input (to the compile job or its predessor if one
    // exists) is LLVM bitcode. In that case, no preprocessor step is required
    // and we can still collapse the compile and backend jobs when we have
    // -save-temps. I.e. there is no need for a separate compile job just to
    // emit unoptimized bitcode.
    bool InputIsBitcode = true;
    for (size_t i = 1; i < ActionInfo.size(); i++)
      if (ActionInfo[i].JA->getType() != types::TY_LLVM_BC &&
          ActionInfo[i].JA->getType() != types::TY_LTO_BC) {
        InputIsBitcode = false;
        break;
      }
    if (!InputIsBitcode && !canCollapsePreprocessorAction())
      return nullptr;

    // Get compiler tool.
    const Tool *T = TC.SelectTool(*CJ);
    if (!T)
      return nullptr;

    // Can't collapse if we don't have codegen support unless we are
    // emitting LLVM IR.
    bool OutputIsLLVM = types::isLLVMIR(ActionInfo[0].JA->getType());
    if (!T->hasIntegratedBackend() && !(OutputIsLLVM && T->canEmitIR()))
      return nullptr;

    if (T->canEmitIR() && ((SaveTemps && !InputIsBitcode) || EmbedBitcode))
      return nullptr;

    Inputs = CJ->getInputs();
    AppendCollapsedOffloadAction(CollapsedOffloadAction, ActionInfo,
                                 /*NumElements=*/2);
    return T;
  }

  /// Updates the inputs if the obtained tool supports combining with
  /// preprocessor action, and the current input is indeed a preprocessor
  /// action. If combining results in the collapse of offloading actions, those
  /// are appended to \a CollapsedOffloadAction.
  void combineWithPreprocessor(const Tool *T, ActionList &Inputs,
                               ActionList &CollapsedOffloadAction) {
    if (!T || !canCollapsePreprocessorAction() || !T->hasIntegratedCPP())
      return;

    // Attempt to get a preprocessor action dependence.
    ActionList PreprocessJobOffloadActions;
    ActionList NewInputs;
    for (Action *A : Inputs) {
      auto *PJ = getPrevDependentAction({A}, PreprocessJobOffloadActions);
      if (!PJ || !isa<PreprocessJobAction>(PJ)) {
        NewInputs.push_back(A);
        continue;
      }

      // This is legal to combine. Append any offload action we found and add the
      // current input to preprocessor inputs.
      CollapsedOffloadAction.append(PreprocessJobOffloadActions.begin(),
                                    PreprocessJobOffloadActions.end());
      NewInputs.append(PJ->input_begin(), PJ->input_end());
    }
    Inputs = NewInputs;
  }

public:
  ToolSelector(const JobAction *BaseAction, const ToolChain &TC,
               const Compilation &C, bool SaveTemps, bool EmbedBitcode)
      : TC(TC), C(C), BaseAction(BaseAction), SaveTemps(SaveTemps),
        EmbedBitcode(EmbedBitcode) {
    assert(BaseAction && "Invalid base action.");
    IsHostSelector = BaseAction->getOffloadingDeviceKind() == Action::OFK_None;
  }

  /// Check if a chain of actions can be combined and return the tool that can
  /// handle the combination of actions. The pointer to the current inputs \a
  /// Inputs and the list of offload actions \a CollapsedOffloadActions
  /// connected to collapsed actions are updated accordingly. The latter enables
  /// the caller of the selector to process them afterwards instead of just
  /// dropping them. If no suitable tool is found, null will be returned.
  const Tool *getTool(ActionList &Inputs,
                      ActionList &CollapsedOffloadAction) {
    //
    // Get the largest chain of actions that we could combine.
    //

    SmallVector<JobActionInfo, 5> ActionChain(1);
    ActionChain.back().JA = BaseAction;
    while (ActionChain.back().JA) {
      const Action *CurAction = ActionChain.back().JA;

      // Grow the chain by one element.
      ActionChain.resize(ActionChain.size() + 1);
      JobActionInfo &AI = ActionChain.back();

      // Attempt to fill it with the
      AI.JA =
          getPrevDependentAction(CurAction->getInputs(), AI.SavedOffloadAction);
    }

    // Pop the last action info as it could not be filled.
    ActionChain.pop_back();

    //
    // Attempt to combine actions. If all combining attempts failed, just return
    // the tool of the provided action. At the end we attempt to combine the
    // action with any preprocessor action it may depend on.
    //

    const Tool *T = combineAssembleBackendCompile(ActionChain, Inputs,
                                                  CollapsedOffloadAction);
    if (!T)
      T = combineAssembleBackend(ActionChain, Inputs, CollapsedOffloadAction);
    if (!T)
      T = combineBackendCompile(ActionChain, Inputs, CollapsedOffloadAction);
    if (!T) {
      Inputs = BaseAction->getInputs();
      T = TC.SelectTool(*BaseAction);
    }

    combineWithPreprocessor(T, Inputs, CollapsedOffloadAction);
    return T;
  }
};
}

/// Return a string that uniquely identifies the result of a job. The bound arch
/// is not necessarily represented in the toolchain's triple -- for example,
/// armv7 and armv7s both map to the same triple -- so we need both in our map.
/// Also, we need to add the offloading device kind, as the same tool chain can
/// be used for host and device for some programming models, e.g. OpenMP.
static std::string GetTriplePlusArchString(const ToolChain *TC,
                                           StringRef BoundArch,
                                           Action::OffloadKind OffloadKind) {
  std::string TriplePlusArch = TC->getTriple().normalize();
  if (!BoundArch.empty()) {
    TriplePlusArch += "-";
    TriplePlusArch += BoundArch;
  }
  TriplePlusArch += "-";
  TriplePlusArch += Action::GetOffloadKindName(OffloadKind);
  return TriplePlusArch;
}

static void CollectForEachInputs(
    InputInfoList &InputInfos, const Action *SourceAction, const ToolChain *TC,
    StringRef BoundArch, Action::OffloadKind TargetDeviceOffloadKind,
    const std::map<std::pair<const Action *, std::string>, InputInfoList>
        &CachedResults,
    const ForEachWrappingAction *FEA) {
  for (const Action *Input : SourceAction->getInputs()) {
    // Search for the Input, if not in the cache assume actions were collapsed
    // so recurse.
    auto Lookup = CachedResults.find(
        {Input,
         GetTriplePlusArchString(TC, BoundArch, TargetDeviceOffloadKind)});
    if (Lookup != CachedResults.end()) {
      if (!FEA->getSerialActions().count(Input)) {
        InputInfos.append(Lookup->second);
      }
    } else {
      CollectForEachInputs(InputInfos, Input, TC, BoundArch,
                           TargetDeviceOffloadKind, CachedResults, FEA);
    }
  }
}

InputInfoList Driver::BuildJobsForAction(
    Compilation &C, const Action *A, const ToolChain *TC, StringRef BoundArch,
    bool AtTopLevel, bool MultipleArchs, const char *LinkingOutput,
    std::map<std::pair<const Action *, std::string>, InputInfoList>
        &CachedResults,
    Action::OffloadKind TargetDeviceOffloadKind) const {
  std::pair<const Action *, std::string> ActionTC = {
      A, GetTriplePlusArchString(TC, BoundArch, TargetDeviceOffloadKind)};
  auto CachedResult = CachedResults.find(ActionTC);
  if (CachedResult != CachedResults.end()) {
    return CachedResult->second;
  }
  InputInfoList Result = BuildJobsForActionNoCache(
      C, A, TC, BoundArch, AtTopLevel, MultipleArchs, LinkingOutput,
      CachedResults, TargetDeviceOffloadKind);
  CachedResults[ActionTC] = Result;
  return Result;
}

static void handleTimeTrace(Compilation &C, const ArgList &Args,
                            const JobAction *JA, const char *BaseInput,
                            const InputInfo &Result) {
  Arg *A =
      Args.getLastArg(options::OPT_ftime_trace, options::OPT_ftime_trace_EQ);
  if (!A)
    return;
  SmallString<128> Path;
  if (A->getOption().matches(options::OPT_ftime_trace_EQ)) {
    Path = A->getValue();
    if (llvm::sys::fs::is_directory(Path)) {
      SmallString<128> Tmp(Result.getFilename());
      llvm::sys::path::replace_extension(Tmp, "json");
      llvm::sys::path::append(Path, llvm::sys::path::filename(Tmp));
    }
  } else {
    if (Arg *DumpDir = Args.getLastArgNoClaim(options::OPT_dumpdir)) {
      // The trace file is ${dumpdir}${basename}.json. Note that dumpdir may not
      // end with a path separator.
      Path = DumpDir->getValue();
      Path += llvm::sys::path::filename(BaseInput);
    } else {
      Path = Result.getFilename();
    }
    llvm::sys::path::replace_extension(Path, "json");
  }
  const char *ResultFile = C.getArgs().MakeArgString(Path);
  C.addTimeTraceFile(ResultFile, JA);
  C.addResultFile(ResultFile, JA);
}

InputInfoList Driver::BuildJobsForActionNoCache(
    Compilation &C, const Action *A, const ToolChain *TC, StringRef BoundArch,
    bool AtTopLevel, bool MultipleArchs, const char *LinkingOutput,
    std::map<std::pair<const Action *, std::string>, InputInfoList>
        &CachedResults,
    Action::OffloadKind TargetDeviceOffloadKind) const {
  llvm::PrettyStackTraceString CrashInfo("Building compilation jobs");

  InputInfoList OffloadDependencesInputInfo;
  bool BuildingForOffloadDevice = TargetDeviceOffloadKind != Action::OFK_None;
  if (const OffloadAction *OA = dyn_cast<OffloadAction>(A)) {
    // The 'Darwin' toolchain is initialized only when its arguments are
    // computed. Get the default arguments for OFK_None to ensure that
    // initialization is performed before processing the offload action.
    // FIXME: Remove when darwin's toolchain is initialized during construction.
    C.getArgsForToolChain(TC, BoundArch, Action::OFK_None);

    // The offload action is expected to be used in four different situations.
    //
    // a) Set a toolchain/architecture/kind for a host action:
    //    Host Action 1 -> OffloadAction -> Host Action 2
    //
    // b) Set a toolchain/architecture/kind for a device action;
    //    Device Action 1 -> OffloadAction -> Device Action 2
    //
    // c) Specify a device dependence to a host action;
    //    Device Action 1  _
    //                      \
    //      Host Action 1  ---> OffloadAction -> Host Action 2
    //
    // d) Specify a host dependence to a device action.
    //      Host Action 1  _
    //                      \
    //    Device Action 1  ---> OffloadAction -> Device Action 2
    //
    // For a) and b), we just return the job generated for the dependences. For
    // c) and d) we override the current action with the host/device dependence
    // if the current toolchain is host/device and set the offload dependences
    // info with the jobs obtained from the device/host dependence(s).

    // If there is a single device option or has no host action, just generate
    // the job for it.
    if (OA->hasSingleDeviceDependence() || !OA->hasHostDependence()) {
      InputInfoList DevA;
      OA->doOnEachDeviceDependence([&](Action *DepA, const ToolChain *DepTC,
                                       const char *DepBoundArch) {
        DevA.append(BuildJobsForAction(C, DepA, DepTC, DepBoundArch, AtTopLevel,
                                       /*MultipleArchs*/ !!DepBoundArch,
                                       LinkingOutput, CachedResults,
                                       DepA->getOffloadingDeviceKind()));
      });
      return DevA;
    }

    // If 'Action 2' is host, we generate jobs for the device dependences and
    // override the current action with the host dependence. Otherwise, we
    // generate the host dependences and override the action with the device
    // dependence. The dependences can't therefore be a top-level action.
    OA->doOnEachDependence(
        /*IsHostDependence=*/BuildingForOffloadDevice,
        [&](Action *DepA, const ToolChain *DepTC, const char *DepBoundArch) {
          OffloadDependencesInputInfo.append(BuildJobsForAction(
              C, DepA, DepTC, DepBoundArch, /*AtTopLevel=*/false,
              /*MultipleArchs*/ !!DepBoundArch, LinkingOutput, CachedResults,
              DepA->getOffloadingDeviceKind()));
        });

    A = BuildingForOffloadDevice
            ? OA->getSingleDeviceDependence(/*DoNotConsiderHostActions=*/true)
            : OA->getHostDependence();

    // We may have already built this action as a part of the offloading
    // toolchain, return the cached input if so.
    std::pair<const Action *, std::string> ActionTC = {
        OA->getHostDependence(),
        GetTriplePlusArchString(TC, BoundArch, TargetDeviceOffloadKind)};
    if (CachedResults.find(ActionTC) != CachedResults.end()) {
      InputInfoList Inputs = CachedResults[ActionTC];
      Inputs.append(OffloadDependencesInputInfo);
      return Inputs;
    }
  }

  if (const InputAction *IA = dyn_cast<InputAction>(A)) {
    // FIXME: It would be nice to not claim this here; maybe the old scheme of
    // just using Args was better?
    const Arg &Input = IA->getInputArg();
    Input.claim();
    if (Input.getOption().matches(options::OPT_INPUT)) {
      const char *Name = Input.getValue();
      return {InputInfo(A, Name, /* _BaseInput = */ Name)};
    }
    return {InputInfo(A, &Input, /* _BaseInput = */ "")};
  }
  if (const BindArchAction *BAA = dyn_cast<BindArchAction>(A)) {
    const ToolChain *TC;
    StringRef ArchName = BAA->getArchName();

    if (!ArchName.empty())
      TC = &getToolChain(C.getArgs(),
                         computeTargetTriple(*this, TargetTriple,
                                             C.getArgs(), ArchName));
    else
      TC = &C.getDefaultToolChain();

    return BuildJobsForAction(C, *BAA->input_begin(), TC, ArchName, AtTopLevel,
                              MultipleArchs, LinkingOutput, CachedResults,
                              TargetDeviceOffloadKind);
  }

  if (const ForEachWrappingAction *FEA = dyn_cast<ForEachWrappingAction>(A)) {
    // Check that the main action wasn't already processed.
    auto MainActionOutput = CachedResults.find(
        {FEA->getJobAction(),
         GetTriplePlusArchString(TC, BoundArch, TargetDeviceOffloadKind)});
    if (MainActionOutput != CachedResults.end()) {
      // The input was processed on behalf of another foreach.
      // Add entry in cache and return.
      CachedResults[{FEA, GetTriplePlusArchString(TC, BoundArch,
                                                  TargetDeviceOffloadKind)}] =
          MainActionOutput->second;
      return MainActionOutput->second;
    }

    // Build commands for the TFormInput then take any command added after as
    // needing a llvm-foreach wrapping.
    BuildJobsForAction(C, FEA->getTFormInput(), TC, BoundArch,
                       /*AtTopLevel=*/false, MultipleArchs, LinkingOutput,
                       CachedResults, TargetDeviceOffloadKind);
    unsigned OffsetIdx = C.getJobs().size();
    BuildJobsForAction(C, FEA->getJobAction(), TC, BoundArch,
                       /*AtTopLevel=*/false, MultipleArchs, LinkingOutput,
                       CachedResults, TargetDeviceOffloadKind);

    auto begin = C.getJobs().getJobsForOverride().begin() + OffsetIdx;
    auto end = C.getJobs().getJobsForOverride().end();

    // Steal the commands.
    llvm::SmallVector<std::unique_ptr<Command>, 4> JobsToWrap(
        std::make_move_iterator(begin), std::make_move_iterator(end));
    C.getJobs().getJobsForOverride().erase(begin, end);

    InputInfo ActionResult;
    for (std::unique_ptr<Command> Cmd :
         llvm::make_range(std::make_move_iterator(JobsToWrap.begin()),
                          std::make_move_iterator(JobsToWrap.end()))) {
      const JobAction *SourceAction = cast<JobAction>(&Cmd->getSource());
      if (FEA->getSerialActions().count(SourceAction)) {
        C.addCommand(std::move(Cmd));
        continue;
      }
      ActionResult = CachedResults.at(
          {SourceAction,
           GetTriplePlusArchString(TC, BoundArch, TargetDeviceOffloadKind)}).front();
      InputInfoList InputInfos;
      CollectForEachInputs(InputInfos, SourceAction, TC, BoundArch,
                           TargetDeviceOffloadKind, CachedResults, FEA);
      const Tool *Creator = &Cmd->getCreator();
      StringRef ParallelJobs;
      if (TargetDeviceOffloadKind == Action::OFK_SYCL)
        ParallelJobs = C.getArgs().getLastArgValue(
            options::OPT_fsycl_max_parallel_jobs_EQ);

      tools::SYCL::constructLLVMForeachCommand(
          C, *SourceAction, std::move(Cmd), InputInfos, ActionResult, Creator,
          "", types::getTypeTempSuffix(ActionResult.getType()), ParallelJobs);
    }
    return { ActionResult };
  }

  ActionList Inputs = A->getInputs();

  const JobAction *JA = cast<JobAction>(A);
  ActionList CollapsedOffloadActions;

  auto *DA = dyn_cast<OffloadDepsJobAction>(JA);
  const ToolChain *JATC = DA ? DA->getHostTC() : TC;

  ToolSelector TS(JA, *JATC, C, isSaveTempsEnabled(),
                  embedBitcodeInObject() && !isUsingLTO());
  const Tool *T = TS.getTool(Inputs, CollapsedOffloadActions);

  if (!T)
    return {InputInfo()};

  // If we've collapsed action list that contained OffloadAction we
  // need to build jobs for host/device-side inputs it may have held.
  for (const auto *OA : CollapsedOffloadActions)
    cast<OffloadAction>(OA)->doOnEachDependence(
        /*IsHostDependence=*/BuildingForOffloadDevice,
        [&](Action *DepA, const ToolChain *DepTC, const char *DepBoundArch) {
          OffloadDependencesInputInfo.append(BuildJobsForAction(
              C, DepA, DepTC, DepBoundArch, /* AtTopLevel */ false,
              /*MultipleArchs=*/!!DepBoundArch, LinkingOutput, CachedResults,
              DepA->getOffloadingDeviceKind()));
        });

  // Only use pipes when there is exactly one input.
  InputInfoList InputInfos;
  for (const Action *Input : Inputs) {
    // Treat dsymutil and verify sub-jobs as being at the top-level too, they
    // shouldn't get temporary output names.
    // FIXME: Clean this up.
    bool SubJobAtTopLevel =
        AtTopLevel && (isa<DsymutilJobAction>(A) || isa<VerifyJobAction>(A));
    InputInfos.append(BuildJobsForAction(
        C, Input, JATC, DA ? DA->getOffloadingArch() : BoundArch,
        SubJobAtTopLevel, MultipleArchs, LinkingOutput, CachedResults,
        A->getOffloadingDeviceKind()));
  }

  // Always use the first file input as the base input.
  const char *BaseInput = InputInfos[0].getBaseInput();
  for (auto &Info : InputInfos) {
    if (Info.isFilename()) {
      BaseInput = Info.getBaseInput();
      break;
    }
  }

  // ... except dsymutil actions, which use their actual input as the base
  // input.
  if (JA->getType() == types::TY_dSYM)
    BaseInput = InputInfos[0].getFilename();

  // Append outputs of offload device jobs to the input list
  if (!OffloadDependencesInputInfo.empty())
    InputInfos.append(OffloadDependencesInputInfo.begin(),
                      OffloadDependencesInputInfo.end());

  // Set the effective triple of the toolchain for the duration of this job.
  llvm::Triple EffectiveTriple;
  const ToolChain &ToolTC = T->getToolChain();
  const ArgList &Args =
      C.getArgsForToolChain(TC, BoundArch, A->getOffloadingDeviceKind());
  if (InputInfos.size() != 1) {
    EffectiveTriple = llvm::Triple(ToolTC.ComputeEffectiveClangTriple(Args));
  } else {
    // Pass along the input type if it can be unambiguously determined.
    EffectiveTriple = llvm::Triple(
        ToolTC.ComputeEffectiveClangTriple(Args, InputInfos[0].getType()));
  }
  RegisterEffectiveTriple TripleRAII(ToolTC, EffectiveTriple);

  // Determine the place to write output to, if any.
  InputInfo Result;
  InputInfoList UnbundlingResults;
  if (auto *UA = dyn_cast<OffloadUnbundlingJobAction>(JA)) {
    // If we have an unbundling job, we need to create results for all the
    // outputs. We also update the results cache so that other actions using
    // this unbundling action can get the right results.
    for (auto &UI : UA->getDependentActionsInfo()) {
      assert(UI.DependentOffloadKind != Action::OFK_None &&
             "Unbundling with no offloading??");

      // Unbundling actions are never at the top level. When we generate the
      // offloading prefix, we also do that for the host file because the
      // unbundling action does not change the type of the output which can
      // cause a overwrite.
      InputInfo CurI;
      bool IsFPGAObjLink =
          (JA->getType() == types::TY_Object &&
           EffectiveTriple.getSubArch() == llvm::Triple::SPIRSubArch_fpga &&
           C.getInputArgs().hasArg(options::OPT_fsycl_link_EQ));
      if (C.getDriver().getOffloadStaticLibSeen() &&
          (JA->getType() == types::TY_Archive ||
           JA->getType() == types::TY_Tempfilelist)) {
        // Host part of the unbundled static archive is not used.
        if (UI.DependentOffloadKind == Action::OFK_Host)
          continue;
        // Host part of the unbundled object is not used when using the
        // FPGA target and -fsycl-link is enabled.
        if (UI.DependentOffloadKind == Action::OFK_Host && IsFPGAObjLink)
          continue;
        std::string TmpFileName = C.getDriver().GetTemporaryPath(
            llvm::sys::path::stem(BaseInput),
            JA->getType() == types::TY_Archive ? "a" : "txt");
        const char *TmpFile = C.addTempFile(
            C.getArgs().MakeArgString(TmpFileName), JA->getType());
        CurI = InputInfo(JA->getType(), TmpFile, TmpFile);
      } else if (types::isFPGA(JA->getType())) {
        std::string Ext(types::getTypeTempSuffix(JA->getType()));
        types::ID TI = types::TY_Object;
        if (EffectiveTriple.isSPIR()) {
          if (!UI.DependentToolChain->getTriple().isSPIR())
            continue;
          // Output file from unbundle is FPGA device. Name the file
          // accordingly.
          if (UI.DependentOffloadKind == Action::OFK_Host) {
            // Do not add the current info for Host with FPGA device.  The host
            // side isn't used
            continue;
          }
          if (JA->getType() == types::TY_FPGA_AOCO) {
            TI = types::TY_TempAOCOfilelist;
            Ext = "txt";
          }
          if (JA->getType() == types::TY_FPGA_AOCR ||
              JA->getType() == types::TY_FPGA_AOCX ||
              JA->getType() == types::TY_FPGA_AOCR_EMU) {
            if (IsFPGAObjLink)
              continue;
            // AOCR files are always unbundled into a list file.
            TI = types::TY_Tempfilelist;
          }
        } else {
          if (UI.DependentOffloadKind == Action::OFK_SYCL)
            // Do not add the current info for device with FPGA device.  The
            // device side isn't used
            continue;
          TI = types::TY_Tempfilelist;
          Ext = "txt";
        }
        std::string TmpFileName = C.getDriver().GetTemporaryPath(
            llvm::sys::path::stem(BaseInput), Ext);
        const char *TmpFile =
            C.addTempFile(C.getArgs().MakeArgString(TmpFileName), TI);
        CurI = InputInfo(TI, TmpFile, TmpFile);
      } else {
        // Host part of the unbundled object is not used when -fsycl-link is
        // enabled with FPGA target
        if (UI.DependentOffloadKind == Action::OFK_Host && IsFPGAObjLink)
          continue;
        std::string OffloadingPrefix = Action::GetOffloadingFileNamePrefix(
          UI.DependentOffloadKind,
          UI.DependentToolChain->getTriple().normalize(),
          /*CreatePrefixForHost=*/true);
        CurI = InputInfo(
          UA,
          GetNamedOutputPath(C, *UA, BaseInput, UI.DependentBoundArch,
                             /*AtTopLevel=*/false,
                             MultipleArchs ||
                                 UI.DependentOffloadKind == Action::OFK_HIP,
                             OffloadingPrefix),
          BaseInput);
      }
      // Save the unbundling result.
      UnbundlingResults.push_back(CurI);

      // Get the unique string identifier for this dependence and cache the
      // result.
      StringRef Arch;
      if (TargetDeviceOffloadKind == Action::OFK_HIP ||
          TargetDeviceOffloadKind == Action::OFK_SYCL) {
        if (UI.DependentOffloadKind == Action::OFK_Host)
          Arch = StringRef();
        else
          Arch = UI.DependentBoundArch;
      } else
        Arch = BoundArch;
      // When unbundling for SYCL and there is no Target offload, assume
      // Host as the dependent offload, as the host path has been stripped
      // in this instance
      Action::OffloadKind DependentOffloadKind;
      if (UI.DependentOffloadKind == Action::OFK_SYCL &&
          TargetDeviceOffloadKind == Action::OFK_None)
        DependentOffloadKind = Action::OFK_Host;
      else
        DependentOffloadKind = UI.DependentOffloadKind;

      CachedResults[{A, GetTriplePlusArchString(UI.DependentToolChain, Arch,
                                                DependentOffloadKind)}] = {
          CurI};
    }
    // Do a check for a dependency file unbundle for FPGA.  This is out of line
    // from a regular unbundle, so just create and return the name of the
    // unbundled file.
    if (JA->getType() == types::TY_FPGA_Dependencies ||
        JA->getType() == types::TY_FPGA_Dependencies_List) {
      std::string Ext(types::getTypeTempSuffix(JA->getType()));
      std::string TmpFileName =
          C.getDriver().GetTemporaryPath(llvm::sys::path::stem(BaseInput), Ext);
      const char *TmpFile =
          C.addTempFile(C.getArgs().MakeArgString(TmpFileName), JA->getType());
      Result = InputInfo(JA->getType(), TmpFile, TmpFile);
      UnbundlingResults.push_back(Result);
    } else {
      // Now that we have all the results generated, select the one that should
      // be returned for the current depending action.
      std::pair<const Action *, std::string> ActionTC = {
          A, GetTriplePlusArchString(TC, BoundArch, TargetDeviceOffloadKind)};
      assert(CachedResults.find(ActionTC) != CachedResults.end() &&
             "Result does not exist??");
      Result = CachedResults[ActionTC].front();
    }
  } else if (auto *DA = dyn_cast<OffloadDepsJobAction>(JA)) {
    for (auto &DI : DA->getDependentActionsInfo()) {
      assert(DI.DependentOffloadKind != Action::OFK_None &&
             "Deps job with no offloading");

      std::string OffloadingPrefix = Action::GetOffloadingFileNamePrefix(
          DI.DependentOffloadKind,
          DI.DependentToolChain->getTriple().normalize(),
          /*CreatePrefixForHost=*/true);
      auto CurI = InputInfo(
          DA,
          GetNamedOutputPath(C, *DA, BaseInput, DI.DependentBoundArch,
                             /*AtTopLevel=*/false,
                             MultipleArchs ||
                                 DI.DependentOffloadKind == Action::OFK_HIP,
                             OffloadingPrefix),
          BaseInput);
      // Save the result.
      UnbundlingResults.push_back(CurI);

      // Get the unique string identifier for this dependence and cache the
      // result.
      StringRef Arch = TargetDeviceOffloadKind == Action::OFK_HIP
                           ? DI.DependentOffloadKind == Action::OFK_Host
                                 ? StringRef()
                                 : DI.DependentBoundArch
                           : BoundArch;

      CachedResults[{A, GetTriplePlusArchString(DI.DependentToolChain, Arch,
                                                DI.DependentOffloadKind)}] = {
          CurI};
    }

    // Now that we have all the results generated, select the one that should be
    // returned for the current depending action.
    std::pair<const Action *, std::string> ActionTC = {
        A, GetTriplePlusArchString(TC, BoundArch, TargetDeviceOffloadKind)};
    auto It = CachedResults.find(ActionTC);
    assert(It != CachedResults.end() && "Result does not exist??");
    Result = It->second.front();
  } else if (JA->getType() == types::TY_Nothing)
    Result = {InputInfo(A, BaseInput)};
  else {
    std::string OffloadingPrefix;
    // When generating binaries with -fsycl-link-target or -fsycl-link, the
    // output file prefix is the triple arch only.  Do not add the arch when
    // compiling for host.
    if (!A->getOffloadingHostActiveKinds() &&
        (Args.getLastArg(options::OPT_fsycl_link_targets_EQ) ||
         Args.hasArg(options::OPT_fsycl_link_EQ))) {
      OffloadingPrefix = "-";
      OffloadingPrefix += TC->getTriple().getArchName();
    } else {
      // We only have to generate a prefix for the host if this is not a
      // top-level action.
      OffloadingPrefix = Action::GetOffloadingFileNamePrefix(
        A->getOffloadingDeviceKind(), TC->getTriple().normalize(),
        /*CreatePrefixForHost=*/isa<OffloadPackagerJobAction>(A) ||
            !(A->getOffloadingHostActiveKinds() == Action::OFK_None ||
              AtTopLevel));
    }
    if (isa<OffloadWrapperJobAction>(JA)) {
      if (Arg *FinalOutput = C.getArgs().getLastArg(options::OPT_o))
        BaseInput = FinalOutput->getValue();
      // Do not use the default image name when using -fno-sycl-rdc
      else if (!tools::SYCL::shouldDoPerObjectFileLinking(C))
        BaseInput = getDefaultImageName();
      BaseInput =
          C.getArgs().MakeArgString(std::string(BaseInput) + "-wrapper");
    }
    Result = InputInfo(A, GetNamedOutputPath(C, *JA, BaseInput, BoundArch,
                                             AtTopLevel, MultipleArchs,
                                             OffloadingPrefix),
                       BaseInput);
    if (T->canEmitIR() && OffloadingPrefix.empty())
      handleTimeTrace(C, Args, JA, BaseInput, Result);
  }

  if (CCCPrintBindings && !CCGenDiagnostics) {
    llvm::errs() << "# \"" << T->getToolChain().getTripleString() << '"'
                 << " - \"" << T->getName() << "\", inputs: [";
    for (unsigned i = 0, e = InputInfos.size(); i != e; ++i) {
      llvm::errs() << InputInfos[i].getAsString();
      if (i + 1 != e)
        llvm::errs() << ", ";
    }
    if (UnbundlingResults.empty())
      llvm::errs() << "], output: " << Result.getAsString() << "\n";
    else {
      llvm::errs() << "], outputs: [";
      for (unsigned i = 0, e = UnbundlingResults.size(); i != e; ++i) {
        llvm::errs() << UnbundlingResults[i].getAsString();
        if (i + 1 != e)
          llvm::errs() << ", ";
      }
      llvm::errs() << "] \n";
    }
  } else {
    if (UnbundlingResults.empty())
      T->ConstructJob(
          C, *JA, Result, InputInfos,
          C.getArgsForToolChain(TC, BoundArch, JA->getOffloadingDeviceKind()),
          LinkingOutput);
    else
      T->ConstructJobMultipleOutputs(
          C, *JA, UnbundlingResults, InputInfos,
          C.getArgsForToolChain(TC, BoundArch, JA->getOffloadingDeviceKind()),
          LinkingOutput);
  }
  return {Result};
}

const char *Driver::getDefaultImageName() const {
  llvm::Triple Target(llvm::Triple::normalize(TargetTriple));
  return Target.isOSWindows() ? "a.exe" : "a.out";
}

/// Create output filename based on ArgValue, which could either be a
/// full filename, filename without extension, or a directory. If ArgValue
/// does not provide a filename, then use BaseName, and use the extension
/// suitable for FileType.
static const char *MakeCLOutputFilename(const ArgList &Args, StringRef ArgValue,
                                        StringRef BaseName,
                                        types::ID FileType) {
  SmallString<128> Filename = ArgValue;

  if (ArgValue.empty()) {
    // If the argument is empty, output to BaseName in the current dir.
    Filename = BaseName;
  } else if (llvm::sys::path::is_separator(Filename.back())) {
    // If the argument is a directory, output to BaseName in that dir.
    llvm::sys::path::append(Filename, BaseName);
  }

  if (!llvm::sys::path::has_extension(ArgValue)) {
    // If the argument didn't provide an extension, then set it.
    const char *Extension = types::getTypeTempSuffix(FileType, true);

    if (FileType == types::TY_Image &&
        Args.hasArg(options::OPT__SLASH_LD, options::OPT__SLASH_LDd)) {
      // The output file is a dll.
      Extension = "dll";
    }

    llvm::sys::path::replace_extension(Filename, Extension);
  }

  return Args.MakeArgString(Filename.c_str());
}

static bool HasPreprocessOutput(const Action &JA) {
  if (isa<PreprocessJobAction>(JA))
    return true;
  if (isa<OffloadAction>(JA) && isa<PreprocessJobAction>(JA.getInputs()[0]))
    return true;
  if (isa<OffloadBundlingJobAction>(JA) &&
      HasPreprocessOutput(*(JA.getInputs()[0])))
    return true;
  return false;
}

const char *Driver::CreateTempFile(Compilation &C, StringRef Prefix,
                                   StringRef Suffix, bool MultipleArchs,
                                   StringRef BoundArch,
                                   types::ID Type,
                                   bool NeedUniqueDirectory) const {
  SmallString<128> TmpName;
  Arg *A = C.getArgs().getLastArg(options::OPT_fcrash_diagnostics_dir);
  std::optional<std::string> CrashDirectory =
      CCGenDiagnostics && A
          ? std::string(A->getValue())
          : llvm::sys::Process::GetEnv("CLANG_CRASH_DIAGNOSTICS_DIR");
  if (CrashDirectory) {
    if (!getVFS().exists(*CrashDirectory))
      llvm::sys::fs::create_directories(*CrashDirectory);
    SmallString<128> Path(*CrashDirectory);
    llvm::sys::path::append(Path, Prefix);
    const char *Middle = !Suffix.empty() ? "-%%%%%%." : "-%%%%%%";
    if (std::error_code EC =
            llvm::sys::fs::createUniqueFile(Path + Middle + Suffix, TmpName)) {
      Diag(clang::diag::err_unable_to_make_temp) << EC.message();
      return "";
    }
  } else {
    if (MultipleArchs && !BoundArch.empty()) {
      if (NeedUniqueDirectory) {
        TmpName = GetTemporaryDirectory(Prefix);
        llvm::sys::path::append(TmpName,
                                Twine(Prefix) + "-" + BoundArch + "." + Suffix);
      } else {
        TmpName =
            GetTemporaryPath((Twine(Prefix) + "-" + BoundArch).str(), Suffix);
      }

    } else {
      TmpName = GetTemporaryPath(Prefix, Suffix);
    }
  }
  return C.addTempFile(C.getArgs().MakeArgString(TmpName), Type);
}

// Calculate the output path of the module file when compiling a module unit
// with the `-fmodule-output` option or `-fmodule-output=` option specified.
// The behavior is:
// - If `-fmodule-output=` is specfied, then the module file is
//   writing to the value.
// - Otherwise if the output object file of the module unit is specified, the
// output path
//   of the module file should be the same with the output object file except
//   the corresponding suffix. This requires both `-o` and `-c` are specified.
// - Otherwise, the output path of the module file will be the same with the
//   input with the corresponding suffix.
static const char *GetModuleOutputPath(Compilation &C, const JobAction &JA,
                                       const char *BaseInput) {
  assert(isa<PrecompileJobAction>(JA) && JA.getType() == types::TY_ModuleFile &&
         (C.getArgs().hasArg(options::OPT_fmodule_output) ||
          C.getArgs().hasArg(options::OPT_fmodule_output_EQ)));

  if (Arg *ModuleOutputEQ =
          C.getArgs().getLastArg(options::OPT_fmodule_output_EQ))
    return C.addResultFile(ModuleOutputEQ->getValue(), &JA);

  SmallString<64> OutputPath;
  Arg *FinalOutput = C.getArgs().getLastArg(options::OPT_o);
  if (FinalOutput && C.getArgs().hasArg(options::OPT_c))
    OutputPath = FinalOutput->getValue();
  else
    OutputPath = BaseInput;

  const char *Extension = types::getTypeTempSuffix(JA.getType());
  llvm::sys::path::replace_extension(OutputPath, Extension);
  return C.addResultFile(C.getArgs().MakeArgString(OutputPath.c_str()), &JA);
}

const char *Driver::GetNamedOutputPath(Compilation &C, const JobAction &JA,
                                       const char *BaseInput,
                                       StringRef OrigBoundArch, bool AtTopLevel,
                                       bool MultipleArchs,
                                       StringRef OffloadingPrefix) const {
  std::string BoundArch = OrigBoundArch.str();
  if (is_style_windows(llvm::sys::path::Style::native)) {
    // BoundArch may contains ':', which is invalid in file names on Windows,
    // therefore replace it with '%'.
    std::replace(BoundArch.begin(), BoundArch.end(), ':', '@');
  }

  llvm::PrettyStackTraceString CrashInfo("Computing output path");
  // Output to a user requested destination?
  if (AtTopLevel && !isa<DsymutilJobAction>(JA) && !isa<VerifyJobAction>(JA)) {
    if (Arg *FinalOutput = C.getArgs().getLastArg(options::OPT_o))
      return C.addResultFile(FinalOutput->getValue(), &JA);
    // Output to destination for -fsycl-device-only and Windows -o
    if (C.getArgs().hasArg(options::OPT_fsycl_device_only))
      if (Arg *FinalOutput = C.getArgs().getLastArg(options::OPT__SLASH_o))
        return C.addResultFile(FinalOutput->getValue(), &JA);
  }

  // For /P, preprocess to file named after BaseInput.
  if (C.getArgs().hasArg(options::OPT__SLASH_P) &&
      ((AtTopLevel && isa<PreprocessJobAction>(JA)) ||
       isa<OffloadBundlingJobAction>(JA))) {
    StringRef BaseName = llvm::sys::path::filename(BaseInput);
    StringRef NameArg;
    if (Arg *A = C.getArgs().getLastArg(options::OPT__SLASH_Fi))
      NameArg = A->getValue();
    return C.addResultFile(
        MakeCLOutputFilename(C.getArgs(), NameArg, BaseName, types::TY_PP_C),
        &JA);
  }

  // Redirect output for the generated source + integration footer.
  if (isa<AppendFooterJobAction>(JA)) {
    if (Arg *A = C.getArgs().getLastArg(options::OPT_fsycl_footer_path_EQ)) {
      SmallString<128> OutName(A->getValue());
      StringRef BaseName = llvm::sys::path::filename(BaseInput);
      if (isSaveTempsEnabled()) {
        // Retain the location specified by the user with -save-temps.
        const char *Suffix = types::getTypeTempSuffix(JA.getType());
        std::string::size_type End = std::string::npos;
        if (!types::appendSuffixForType(JA.getType()))
          End = BaseName.rfind('.');
        SmallString<128> Suffixed(BaseName.substr(0, End));
        Suffixed += OffloadingPrefix;
        Suffixed += '.';
        Suffixed += Suffix;
        llvm::sys::path::append(OutName, Suffixed.c_str());
      } else {
        std::string TmpName =
            GetTemporaryPath(llvm::sys::path::stem(BaseName),
                             types::getTypeTempSuffix(JA.getType()));
        llvm::sys::path::append(OutName, llvm::sys::path::filename(TmpName));
      }
      return C.addTempFile(C.getArgs().MakeArgString(OutName));
    }
  }

  // Default to writing to stdout?
  if (AtTopLevel && !CCGenDiagnostics && HasPreprocessOutput(JA)) {
    return "-";
  }

  if (JA.getType() == types::TY_ModuleFile &&
      C.getArgs().getLastArg(options::OPT_module_file_info)) {
    return "-";
  }

  if (JA.getType() == types::TY_PP_Asm &&
      C.getArgs().hasArg(options::OPT_dxc_Fc)) {
    StringRef FcValue = C.getArgs().getLastArgValue(options::OPT_dxc_Fc);
    // TODO: Should we use `MakeCLOutputFilename` here? If so, we can probably
    // handle this as part of the SLASH_Fa handling below.
    return C.addResultFile(C.getArgs().MakeArgString(FcValue.str()), &JA);
  }

  if (JA.getType() == types::TY_Object &&
      C.getArgs().hasArg(options::OPT_dxc_Fo)) {
    StringRef FoValue = C.getArgs().getLastArgValue(options::OPT_dxc_Fo);
    // TODO: Should we use `MakeCLOutputFilename` here? If so, we can probably
    // handle this as part of the SLASH_Fo handling below.
    return C.addResultFile(C.getArgs().MakeArgString(FoValue.str()), &JA);
  }

  // Is this the assembly listing for /FA?
  if (JA.getType() == types::TY_PP_Asm &&
      (C.getArgs().hasArg(options::OPT__SLASH_FA) ||
       C.getArgs().hasArg(options::OPT__SLASH_Fa))) {
    // Use /Fa and the input filename to determine the asm file name.
    StringRef BaseName = llvm::sys::path::filename(BaseInput);
    StringRef FaValue = C.getArgs().getLastArgValue(options::OPT__SLASH_Fa);
    return C.addResultFile(
        MakeCLOutputFilename(C.getArgs(), FaValue, BaseName, JA.getType()),
        &JA);
  }

  // DXC defaults to standard out when generating assembly. We check this after
  // any DXC flags that might specify a file.
  if (AtTopLevel && JA.getType() == types::TY_PP_Asm && IsDXCMode())
    return "-";

  bool SpecifiedModuleOutput =
      C.getArgs().hasArg(options::OPT_fmodule_output) ||
      C.getArgs().hasArg(options::OPT_fmodule_output_EQ);
  if (MultipleArchs && SpecifiedModuleOutput)
    Diag(clang::diag::err_drv_module_output_with_multiple_arch);

  // If we're emitting a module output with the specified option
  // `-fmodule-output`.
  if (!AtTopLevel && isa<PrecompileJobAction>(JA) &&
      JA.getType() == types::TY_ModuleFile && SpecifiedModuleOutput)
    return GetModuleOutputPath(C, JA, BaseInput);

  // Output to a temporary file?
  if ((!AtTopLevel && !isSaveTempsEnabled() &&
       (!C.getArgs().hasArg(options::OPT__SLASH_Fo) ||
        // FIXME - The use of /Fo is limited when offloading is enabled.  When
        // compiling to exe use of /Fo does not produce the named obj.  We also
        // should not use the named output when performing unbundling.
        (C.getArgs().hasArg(options::OPT__SLASH_Fo) &&
         (!JA.isOffloading(Action::OFK_None) ||
          isa<OffloadUnbundlingJobAction>(JA) ||
          JA.getOffloadingHostActiveKinds() > Action::OFK_Host)))) ||
      CCGenDiagnostics) {
    StringRef Name = llvm::sys::path::filename(BaseInput);
    std::pair<StringRef, StringRef> Split = Name.split('.');
    const char *Suffix =
        types::getTypeTempSuffix(JA.getType(), IsCLMode() || IsDXCMode());
    // The non-offloading toolchain on Darwin requires deterministic input
    // file name for binaries to be deterministic, therefore it needs unique
    // directory.
    llvm::Triple Triple(C.getDriver().getTargetTriple());
    bool NeedUniqueDirectory =
        (JA.getOffloadingDeviceKind() == Action::OFK_None ||
         JA.getOffloadingDeviceKind() == Action::OFK_Host) &&
        Triple.isOSDarwin();
    return CreateTempFile(C, Split.first, Suffix, MultipleArchs, BoundArch,
                          JA.getType(), NeedUniqueDirectory);
  }

  SmallString<128> BasePath(BaseInput);
  SmallString<128> ExternalPath("");
  StringRef BaseName;

  // Dsymutil actions should use the full path.
  if (isa<DsymutilJobAction>(JA) && C.getArgs().hasArg(options::OPT_dsym_dir)) {
    ExternalPath += C.getArgs().getLastArg(options::OPT_dsym_dir)->getValue();
    // We use posix style here because the tests (specifically
    // darwin-dsymutil.c) demonstrate that posix style paths are acceptable
    // even on Windows and if we don't then the similar test covering this
    // fails.
    llvm::sys::path::append(ExternalPath, llvm::sys::path::Style::posix,
                            llvm::sys::path::filename(BasePath));
    BaseName = ExternalPath;
  } else if (isa<DsymutilJobAction>(JA) || isa<VerifyJobAction>(JA))
    BaseName = BasePath;
  else
    BaseName = llvm::sys::path::filename(BasePath);

  // Determine what the derived output name should be.
  const char *NamedOutput;

  if ((JA.getType() == types::TY_Object || JA.getType() == types::TY_LTO_BC ||
       JA.getType() == types::TY_Archive) &&
      C.getArgs().hasArg(options::OPT__SLASH_Fo, options::OPT__SLASH_o)) {
    // The /Fo or /o flag decides the object filename.
    StringRef Val =
        C.getArgs()
            .getLastArg(options::OPT__SLASH_Fo, options::OPT__SLASH_o)
            ->getValue();
    NamedOutput =
        MakeCLOutputFilename(C.getArgs(), Val, BaseName, types::TY_Object);
  } else if (JA.getType() == types::TY_Image &&
             C.getArgs().hasArg(options::OPT__SLASH_Fe,
                                options::OPT__SLASH_o)) {
    // The /Fe or /o flag names the linked file.
    StringRef Val =
        C.getArgs()
            .getLastArg(options::OPT__SLASH_Fe, options::OPT__SLASH_o)
            ->getValue();
    NamedOutput =
        MakeCLOutputFilename(C.getArgs(), Val, BaseName, types::TY_Image);
  } else if (JA.getType() == types::TY_Image) {
    if (IsCLMode()) {
      // clang-cl uses BaseName for the executable name.
      NamedOutput =
          MakeCLOutputFilename(C.getArgs(), "", BaseName, types::TY_Image);
    } else {
      SmallString<128> Output(getDefaultImageName());
      // HIP image for device compilation with -fno-gpu-rdc is per compilation
      // unit.
      bool IsHIPNoRDC = JA.getOffloadingDeviceKind() == Action::OFK_HIP &&
                        !C.getArgs().hasFlag(options::OPT_fgpu_rdc,
                                             options::OPT_fno_gpu_rdc, false);
      bool UseOutExtension = IsHIPNoRDC || isa<OffloadPackagerJobAction>(JA);
      if (UseOutExtension) {
        Output = BaseName;
        llvm::sys::path::replace_extension(Output, "");
      }
      Output += OffloadingPrefix;
      if (MultipleArchs && !BoundArch.empty()) {
        Output += "-";
        Output.append(BoundArch);
      }
      if (UseOutExtension)
        Output += ".out";
      NamedOutput = C.getArgs().MakeArgString(Output.c_str());
    }
  } else if (JA.getType() == types::TY_PCH && IsCLMode()) {
    NamedOutput = C.getArgs().MakeArgString(GetClPchPath(C, BaseName));
  } else if ((JA.getType() == types::TY_Plist || JA.getType() == types::TY_AST) &&
             C.getArgs().hasArg(options::OPT__SLASH_o)) {
    StringRef Val =
        C.getArgs()
            .getLastArg(options::OPT__SLASH_o)
            ->getValue();
    NamedOutput =
        MakeCLOutputFilename(C.getArgs(), Val, BaseName, types::TY_Object);
  } else {
    const char *Suffix =
        types::getTypeTempSuffix(JA.getType(), IsCLMode() || IsDXCMode());
    assert(Suffix && "All types used for output should have a suffix.");

    std::string::size_type End = std::string::npos;
    if (!types::appendSuffixForType(JA.getType()))
      End = BaseName.rfind('.');
    SmallString<128> Suffixed(BaseName.substr(0, End));
    Suffixed += OffloadingPrefix;
    if (MultipleArchs && !BoundArch.empty()) {
      Suffixed += "-";
      Suffixed.append(BoundArch);
    }
    // When using both -save-temps and -emit-llvm, use a ".tmp.bc" suffix for
    // the unoptimized bitcode so that it does not get overwritten by the ".bc"
    // optimized bitcode output.
    auto IsAMDRDCInCompilePhase = [](const JobAction &JA,
                                     const llvm::opt::DerivedArgList &Args) {
      // The relocatable compilation in HIP and OpenMP implies -emit-llvm.
      // Similarly, use a ".tmp.bc" suffix for the unoptimized bitcode
      // (generated in the compile phase.)
      const ToolChain *TC = JA.getOffloadingToolChain();
      return isa<CompileJobAction>(JA) &&
             ((JA.getOffloadingDeviceKind() == Action::OFK_HIP &&
               Args.hasFlag(options::OPT_fgpu_rdc, options::OPT_fno_gpu_rdc,
                            false)) ||
              (JA.getOffloadingDeviceKind() == Action::OFK_OpenMP && TC &&
               TC->getTriple().isAMDGPU()));
    };
    if (!AtTopLevel && JA.getType() == types::TY_LLVM_BC &&
        (C.getArgs().hasArg(options::OPT_emit_llvm) ||
         IsAMDRDCInCompilePhase(JA, C.getArgs())))
      Suffixed += ".tmp";
    Suffixed += '.';
    Suffixed += Suffix;
    NamedOutput = C.getArgs().MakeArgString(Suffixed.c_str());
  }

  // Prepend object file path if -save-temps=obj
  if (!AtTopLevel && isSaveTempsObj() && C.getArgs().hasArg(options::OPT_o) &&
      JA.getType() != types::TY_PCH) {
    Arg *FinalOutput = C.getArgs().getLastArg(options::OPT_o);
    SmallString<128> TempPath(FinalOutput->getValue());
    llvm::sys::path::remove_filename(TempPath);
    StringRef OutputFileName = llvm::sys::path::filename(NamedOutput);
    llvm::sys::path::append(TempPath, OutputFileName);
    NamedOutput = C.getArgs().MakeArgString(TempPath.c_str());
  }

  if (isSaveTempsEnabled()) {
    // If we're saving temps and the temp file conflicts with any
    // input/resulting file, then avoid overwriting.
    if (!AtTopLevel && NamedOutput == BaseName) {
      bool SameFile = false;
      SmallString<256> Result;
      llvm::sys::fs::current_path(Result);
      llvm::sys::path::append(Result, BaseName);
      llvm::sys::fs::equivalent(BaseInput, Result.c_str(), SameFile);
      // Must share the same path to conflict.
      if (SameFile) {
        StringRef Name = llvm::sys::path::filename(BaseInput);
        std::pair<StringRef, StringRef> Split = Name.split('.');
        std::string TmpName = GetTemporaryPath(
            Split.first,
            types::getTypeTempSuffix(JA.getType(), IsCLMode() || IsDXCMode()));
        return C.addTempFile(C.getArgs().MakeArgString(TmpName));
      }
    }

    const auto &ResultFiles = C.getResultFiles();
    const auto CollidingFilenameIt =
        llvm::find_if(ResultFiles, [NamedOutput](const auto &It) {
          return StringRef(NamedOutput).equals(It.second);
        });
    if (CollidingFilenameIt != ResultFiles.end()) {
      // Upon any collision, a unique hash will be appended to the filename,
      // similar to what is done for temporary files in the regular flow.
      StringRef CollidingName(CollidingFilenameIt->second);
      std::pair<StringRef, StringRef> Split = CollidingName.split('.');
      std::string UniqueName = GetUniquePath(
          Split.first,
          types::getTypeTempSuffix(JA.getType(), IsCLMode() || IsDXCMode()));
      return C.addTempFile(C.getArgs().MakeArgString(UniqueName));
    }
  }

  // Emit an error if PCH(Pre-Compiled Header) file generation is forced in
  // -fsycl mode.
  if (C.getArgs().hasFlag(options::OPT_fsycl, options::OPT_fno_sycl, false) &&
      JA.getType() == types::TY_PCH)
    Diag(clang::diag::err_drv_fsycl_with_pch);
  // As an annoying special case, PCH generation doesn't strip the pathname.
  if (JA.getType() == types::TY_PCH && !IsCLMode()) {
    llvm::sys::path::remove_filename(BasePath);
    if (BasePath.empty())
      BasePath = NamedOutput;
    else
      llvm::sys::path::append(BasePath, NamedOutput);
    return C.addResultFile(C.getArgs().MakeArgString(BasePath.c_str()), &JA);
  }

  return C.addResultFile(NamedOutput, &JA);
}

std::string Driver::GetFilePath(StringRef Name, const ToolChain &TC) const {
  // Search for Name in a list of paths.
  auto SearchPaths = [&](const llvm::SmallVectorImpl<std::string> &P)
      -> std::optional<std::string> {
    // Respect a limited subset of the '-Bprefix' functionality in GCC by
    // attempting to use this prefix when looking for file paths.
    for (const auto &Dir : P) {
      if (Dir.empty())
        continue;
      SmallString<128> P(Dir[0] == '=' ? SysRoot + Dir.substr(1) : Dir);
      llvm::sys::path::append(P, Name);
      if (llvm::sys::fs::exists(Twine(P)))
        return std::string(P);
    }
    return std::nullopt;
  };

  if (auto P = SearchPaths(PrefixDirs))
    return *P;

  SmallString<128> R(ResourceDir);
  llvm::sys::path::append(R, Name);
  if (llvm::sys::fs::exists(Twine(R)))
    return std::string(R);

  SmallString<128> P(TC.getCompilerRTPath());
  llvm::sys::path::append(P, Name);
  if (llvm::sys::fs::exists(Twine(P)))
    return std::string(P);

  SmallString<128> D(Dir);
  llvm::sys::path::append(D, "..", Name);
  if (llvm::sys::fs::exists(Twine(D)))
    return std::string(D);

  if (auto P = SearchPaths(TC.getLibraryPaths()))
    return *P;

  if (auto P = SearchPaths(TC.getFilePaths()))
    return *P;

  return std::string(Name);
}

void Driver::generatePrefixedToolNames(
    StringRef Tool, const ToolChain &TC,
    SmallVectorImpl<std::string> &Names) const {
  // FIXME: Needs a better variable than TargetTriple
  Names.emplace_back((TargetTriple + "-" + Tool).str());
  Names.emplace_back(Tool);
}

static bool ScanDirForExecutable(SmallString<128> &Dir, StringRef Name) {
  llvm::sys::path::append(Dir, Name);
  if (llvm::sys::fs::can_execute(Twine(Dir)))
    return true;
  llvm::sys::path::remove_filename(Dir);
  return false;
}

std::string Driver::GetProgramPath(StringRef Name, const ToolChain &TC) const {
  SmallVector<std::string, 2> TargetSpecificExecutables;
  generatePrefixedToolNames(Name, TC, TargetSpecificExecutables);

  // Respect a limited subset of the '-Bprefix' functionality in GCC by
  // attempting to use this prefix when looking for program paths.
  for (const auto &PrefixDir : PrefixDirs) {
    if (llvm::sys::fs::is_directory(PrefixDir)) {
      SmallString<128> P(PrefixDir);
      if (ScanDirForExecutable(P, Name))
        return std::string(P);
    } else {
      SmallString<128> P((PrefixDir + Name).str());
      if (llvm::sys::fs::can_execute(Twine(P)))
        return std::string(P);
    }
  }

  const ToolChain::path_list &List = TC.getProgramPaths();
  for (const auto &TargetSpecificExecutable : TargetSpecificExecutables) {
    // For each possible name of the tool look for it in
    // program paths first, then the path.
    // Higher priority names will be first, meaning that
    // a higher priority name in the path will be found
    // instead of a lower priority name in the program path.
    // E.g. <triple>-gcc on the path will be found instead
    // of gcc in the program path
    for (const auto &Path : List) {
      SmallString<128> P(Path);
      if (ScanDirForExecutable(P, TargetSpecificExecutable))
        return std::string(P);
    }

    // Fall back to the path
    if (llvm::ErrorOr<std::string> P =
            llvm::sys::findProgramByName(TargetSpecificExecutable))
      return *P;
  }

  return std::string(Name);
}

std::string Driver::GetTemporaryPath(StringRef Prefix, StringRef Suffix) const {
  SmallString<128> Path;
  std::error_code EC = llvm::sys::fs::createTemporaryFile(Prefix, Suffix, Path);
  if (EC) {
    Diag(clang::diag::err_unable_to_make_temp) << EC.message();
    return "";
  }

  return std::string(Path);
}

std::string Driver::GetUniquePath(StringRef BaseName, StringRef Ext) const {
  SmallString<128> Path;
  std::error_code EC = llvm::sys::fs::getPotentiallyUniqueFileName(
      Twine(BaseName) + Twine("-%%%%%%.") + Ext, Path);
  if (EC) {
    Diag(clang::diag::err_unable_to_make_temp) << EC.message();
    return "";
  }

  return std::string(Path.str());
}

std::string Driver::GetTemporaryDirectory(StringRef Prefix) const {
  SmallString<128> Path;
  std::error_code EC = llvm::sys::fs::createUniqueDirectory(Prefix, Path);
  if (EC) {
    Diag(clang::diag::err_unable_to_make_temp) << EC.message();
    return "";
  }

  return std::string(Path);
}

std::string Driver::GetClPchPath(Compilation &C, StringRef BaseName) const {
  SmallString<128> Output;
  if (Arg *FpArg = C.getArgs().getLastArg(options::OPT__SLASH_Fp)) {
    // FIXME: If anybody needs it, implement this obscure rule:
    // "If you specify a directory without a file name, the default file name
    // is VCx0.pch., where x is the major version of Visual C++ in use."
    Output = FpArg->getValue();

    // "If you do not specify an extension as part of the path name, an
    // extension of .pch is assumed. "
    if (!llvm::sys::path::has_extension(Output))
      Output += ".pch";
  } else {
    if (Arg *YcArg = C.getArgs().getLastArg(options::OPT__SLASH_Yc))
      Output = YcArg->getValue();
    if (Output.empty())
      Output = BaseName;
    llvm::sys::path::replace_extension(Output, ".pch");
  }
  return std::string(Output);
}

const ToolChain &Driver::getToolChain(const ArgList &Args,
                                      const llvm::Triple &Target) const {

  auto &TC = ToolChains[Target.str()];
  if (!TC) {
    switch (Target.getOS()) {
    case llvm::Triple::AIX:
      TC = std::make_unique<toolchains::AIX>(*this, Target, Args);
      break;
    case llvm::Triple::Haiku:
      TC = std::make_unique<toolchains::Haiku>(*this, Target, Args);
      break;
    case llvm::Triple::Darwin:
    case llvm::Triple::MacOSX:
    case llvm::Triple::IOS:
    case llvm::Triple::TvOS:
    case llvm::Triple::WatchOS:
    case llvm::Triple::XROS:
    case llvm::Triple::DriverKit:
      TC = std::make_unique<toolchains::DarwinClang>(*this, Target, Args);
      break;
    case llvm::Triple::DragonFly:
      TC = std::make_unique<toolchains::DragonFly>(*this, Target, Args);
      break;
    case llvm::Triple::OpenBSD:
      TC = std::make_unique<toolchains::OpenBSD>(*this, Target, Args);
      break;
    case llvm::Triple::NetBSD:
      TC = std::make_unique<toolchains::NetBSD>(*this, Target, Args);
      break;
    case llvm::Triple::FreeBSD:
      if (Target.isPPC())
        TC = std::make_unique<toolchains::PPCFreeBSDToolChain>(*this, Target,
                                                               Args);
      else
        TC = std::make_unique<toolchains::FreeBSD>(*this, Target, Args);
      break;
    case llvm::Triple::Linux:
    case llvm::Triple::ELFIAMCU:
      if (Target.getArch() == llvm::Triple::hexagon)
        TC = std::make_unique<toolchains::HexagonToolChain>(*this, Target,
                                                             Args);
      else if ((Target.getVendor() == llvm::Triple::MipsTechnologies) &&
               !Target.hasEnvironment())
        TC = std::make_unique<toolchains::MipsLLVMToolChain>(*this, Target,
                                                              Args);
      else if (Target.isPPC())
        TC = std::make_unique<toolchains::PPCLinuxToolChain>(*this, Target,
                                                              Args);
      else if (Target.getArch() == llvm::Triple::ve)
        TC = std::make_unique<toolchains::VEToolChain>(*this, Target, Args);
      else if (Target.isOHOSFamily())
        TC = std::make_unique<toolchains::OHOS>(*this, Target, Args);
      else
        TC = std::make_unique<toolchains::Linux>(*this, Target, Args);
      break;
    case llvm::Triple::NaCl:
      TC = std::make_unique<toolchains::NaClToolChain>(*this, Target, Args);
      break;
    case llvm::Triple::Fuchsia:
      TC = std::make_unique<toolchains::Fuchsia>(*this, Target, Args);
      break;
    case llvm::Triple::Solaris:
      TC = std::make_unique<toolchains::Solaris>(*this, Target, Args);
      break;
    case llvm::Triple::CUDA:
      TC = std::make_unique<toolchains::NVPTXToolChain>(*this, Target, Args);
      break;
    case llvm::Triple::AMDHSA:
      TC = std::make_unique<toolchains::ROCMToolChain>(*this, Target, Args);
      break;
    case llvm::Triple::AMDPAL:
    case llvm::Triple::Mesa3D:
      TC = std::make_unique<toolchains::AMDGPUToolChain>(*this, Target, Args);
      break;
    case llvm::Triple::Win32:
      switch (Target.getEnvironment()) {
      default:
        if (Target.isOSBinFormatELF())
          TC = std::make_unique<toolchains::Generic_ELF>(*this, Target, Args);
        else if (Target.isOSBinFormatMachO())
          TC = std::make_unique<toolchains::MachO>(*this, Target, Args);
        else
          TC = std::make_unique<toolchains::Generic_GCC>(*this, Target, Args);
        break;
      case llvm::Triple::GNU:
        TC = std::make_unique<toolchains::MinGW>(*this, Target, Args);
        break;
      case llvm::Triple::Itanium:
        TC = std::make_unique<toolchains::CrossWindowsToolChain>(*this, Target,
                                                                  Args);
        break;
      case llvm::Triple::MSVC:
      case llvm::Triple::UnknownEnvironment:
        if (Args.getLastArgValue(options::OPT_fuse_ld_EQ)
                .starts_with_insensitive("bfd"))
          TC = std::make_unique<toolchains::CrossWindowsToolChain>(
              *this, Target, Args);
        else
          TC =
              std::make_unique<toolchains::MSVCToolChain>(*this, Target, Args);
        break;
      }
      break;
    case llvm::Triple::PS4:
      TC = std::make_unique<toolchains::PS4CPU>(*this, Target, Args);
      break;
    case llvm::Triple::PS5:
      TC = std::make_unique<toolchains::PS5CPU>(*this, Target, Args);
      break;
    case llvm::Triple::Hurd:
      TC = std::make_unique<toolchains::Hurd>(*this, Target, Args);
      break;
    case llvm::Triple::LiteOS:
      TC = std::make_unique<toolchains::OHOS>(*this, Target, Args);
      break;
    case llvm::Triple::ZOS:
      TC = std::make_unique<toolchains::ZOS>(*this, Target, Args);
      break;
    case llvm::Triple::ShaderModel:
      TC = std::make_unique<toolchains::HLSLToolChain>(*this, Target, Args);
      break;
    default:
      // Of these targets, Hexagon is the only one that might have
      // an OS of Linux, in which case it got handled above already.
      switch (Target.getArch()) {
      case llvm::Triple::tce:
        TC = std::make_unique<toolchains::TCEToolChain>(*this, Target, Args);
        break;
      case llvm::Triple::tcele:
        TC = std::make_unique<toolchains::TCELEToolChain>(*this, Target, Args);
        break;
      case llvm::Triple::hexagon:
        TC = std::make_unique<toolchains::HexagonToolChain>(*this, Target,
                                                             Args);
        break;
      case llvm::Triple::lanai:
        TC = std::make_unique<toolchains::LanaiToolChain>(*this, Target, Args);
        break;
      case llvm::Triple::xcore:
        TC = std::make_unique<toolchains::XCoreToolChain>(*this, Target, Args);
        break;
      case llvm::Triple::wasm32:
      case llvm::Triple::wasm64:
        TC = std::make_unique<toolchains::WebAssembly>(*this, Target, Args);
        break;
      case llvm::Triple::avr:
        TC = std::make_unique<toolchains::AVRToolChain>(*this, Target, Args);
        break;
      case llvm::Triple::msp430:
        TC =
            std::make_unique<toolchains::MSP430ToolChain>(*this, Target, Args);
        break;
      case llvm::Triple::riscv32:
      case llvm::Triple::riscv64:
        if (toolchains::RISCVToolChain::hasGCCToolchain(*this, Args))
          TC =
              std::make_unique<toolchains::RISCVToolChain>(*this, Target, Args);
        else
          TC = std::make_unique<toolchains::BareMetal>(*this, Target, Args);
        break;
      case llvm::Triple::ve:
        TC = std::make_unique<toolchains::VEToolChain>(*this, Target, Args);
        break;
      case llvm::Triple::spirv32:
      case llvm::Triple::spirv64:
        TC = std::make_unique<toolchains::SPIRVToolChain>(*this, Target, Args);
        break;
      case llvm::Triple::csky:
        TC = std::make_unique<toolchains::CSKYToolChain>(*this, Target, Args);
        break;
      default:
        if (toolchains::BareMetal::handlesTarget(Target))
          TC = std::make_unique<toolchains::BareMetal>(*this, Target, Args);
        else if (Target.isOSBinFormatELF())
          TC = std::make_unique<toolchains::Generic_ELF>(*this, Target, Args);
        else if (Target.isOSBinFormatMachO())
          TC = std::make_unique<toolchains::MachO>(*this, Target, Args);
        else
          TC = std::make_unique<toolchains::Generic_GCC>(*this, Target, Args);
      }
    }
  }

  return *TC;
}

const ToolChain &Driver::getOffloadingDeviceToolChain(
    const ArgList &Args, const llvm::Triple &Target, const ToolChain &HostTC,
    const Action::OffloadKind &TargetDeviceOffloadKind) const {
  // Use device / host triples offload kind as the key into the ToolChains map
  // because the device ToolChain we create depends on both.
  auto &TC = ToolChains[Target.str() + "/" + HostTC.getTriple().str() +
                        std::to_string(TargetDeviceOffloadKind)];
  if (!TC) {
    // Categorized by offload kind > arch rather than OS > arch like
    // the normal getToolChain call, as it seems a reasonable way to categorize
    // things.
    switch (TargetDeviceOffloadKind) {
    case Action::OFK_Cuda:
      TC = std::make_unique<toolchains::CudaToolChain>(
          *this, Target, HostTC, Args, TargetDeviceOffloadKind);
      break;
    case Action::OFK_HIP: {
      if (Target.getArch() == llvm::Triple::amdgcn &&
          Target.getVendor() == llvm::Triple::AMD &&
          Target.getOS() == llvm::Triple::AMDHSA)
        TC = std::make_unique<toolchains::HIPAMDToolChain>(
            *this, Target, HostTC, Args, TargetDeviceOffloadKind);
      else if (Target.getArch() == llvm::Triple::spirv64 &&
               Target.getVendor() == llvm::Triple::UnknownVendor &&
               Target.getOS() == llvm::Triple::UnknownOS)
        TC = std::make_unique<toolchains::HIPSPVToolChain>(*this, Target,
                                                           HostTC, Args);
      break;
    }
    case Action::OFK_OpenMP:
      // omp + nvptx
      TC = std::make_unique<toolchains::CudaToolChain>(
          *this, Target, HostTC, Args, TargetDeviceOffloadKind);
      break;
    case Action::OFK_SYCL:
      switch (Target.getArch()) {
      case llvm::Triple::spir:
      case llvm::Triple::spir64:
        TC = std::make_unique<toolchains::SYCLToolChain>(*this, Target, HostTC,
                                                         Args);
        break;
      case llvm::Triple::nvptx:
      case llvm::Triple::nvptx64:
        TC = std::make_unique<toolchains::CudaToolChain>(
            *this, Target, HostTC, Args, TargetDeviceOffloadKind);
        break;
      case llvm::Triple::amdgcn:
        TC = std::make_unique<toolchains::HIPAMDToolChain>(
            *this, Target, HostTC, Args, TargetDeviceOffloadKind);
        break;
      default:
        if (isSYCLNativeCPU(Args)) {
          TC = std::make_unique<toolchains::SYCLToolChain>(*this, Target,
                                                           HostTC, Args);
        }
        break;
      }
      break;
    default:
      break;
    }
  }

  return *TC;
}

bool Driver::ShouldUseClangCompiler(const JobAction &JA) const {
  // Say "no" if there is not exactly one input of a type clang understands.
  if (JA.size() != 1 ||
      !types::isAcceptedByClang((*JA.input_begin())->getType()))
    return false;

  // And say "no" if this is not a kind of action clang understands.
  if (!isa<PreprocessJobAction>(JA) && !isa<PrecompileJobAction>(JA) &&
      !isa<CompileJobAction>(JA) && !isa<BackendJobAction>(JA) &&
      !isa<ExtractAPIJobAction>(JA))
    return false;

  return true;
}

bool Driver::ShouldUseFlangCompiler(const JobAction &JA) const {
  // Say "no" if there is not exactly one input of a type flang understands.
  if (JA.size() != 1 ||
      !types::isAcceptedByFlang((*JA.input_begin())->getType()))
    return false;

  // And say "no" if this is not a kind of action flang understands.
  if (!isa<PreprocessJobAction>(JA) && !isa<CompileJobAction>(JA) &&
      !isa<BackendJobAction>(JA))
    return false;

  return true;
}

bool Driver::ShouldEmitStaticLibrary(const ArgList &Args) const {
  // Only emit static library if the flag is set explicitly.
  if (Args.hasArg(options::OPT_emit_static_lib))
    return true;
  return false;
}

/// GetReleaseVersion - Parse (([0-9]+)(.([0-9]+)(.([0-9]+)?))?)? and return the
/// grouped values as integers. Numbers which are not provided are set to 0.
///
/// \return True if the entire string was parsed (9.2), or all groups were
/// parsed (10.3.5extrastuff).
bool Driver::GetReleaseVersion(StringRef Str, unsigned &Major, unsigned &Minor,
                               unsigned &Micro, bool &HadExtra) {
  HadExtra = false;

  Major = Minor = Micro = 0;
  if (Str.empty())
    return false;

  if (Str.consumeInteger(10, Major))
    return false;
  if (Str.empty())
    return true;
  if (!Str.consume_front("."))
    return false;

  if (Str.consumeInteger(10, Minor))
    return false;
  if (Str.empty())
    return true;
  if (!Str.consume_front("."))
    return false;

  if (Str.consumeInteger(10, Micro))
    return false;
  if (!Str.empty())
    HadExtra = true;
  return true;
}

/// Parse digits from a string \p Str and fulfill \p Digits with
/// the parsed numbers. This method assumes that the max number of
/// digits to look for is equal to Digits.size().
///
/// \return True if the entire string was parsed and there are
/// no extra characters remaining at the end.
bool Driver::GetReleaseVersion(StringRef Str,
                               MutableArrayRef<unsigned> Digits) {
  if (Str.empty())
    return false;

  unsigned CurDigit = 0;
  while (CurDigit < Digits.size()) {
    unsigned Digit;
    if (Str.consumeInteger(10, Digit))
      return false;
    Digits[CurDigit] = Digit;
    if (Str.empty())
      return true;
    if (!Str.consume_front("."))
      return false;
    CurDigit++;
  }

  // More digits than requested, bail out...
  return false;
}

llvm::opt::Visibility
Driver::getOptionVisibilityMask(bool UseDriverMode) const {
  if (!UseDriverMode)
    return llvm::opt::Visibility(options::ClangOption);
  if (IsCLMode())
    return llvm::opt::Visibility(options::CLOption);
  if (IsDXCMode())
    return llvm::opt::Visibility(options::DXCOption);
  if (IsFlangMode())  {
    return llvm::opt::Visibility(options::FlangOption);
  }
  return llvm::opt::Visibility(options::ClangOption);
}

const char *Driver::getExecutableForDriverMode(DriverMode Mode) {
  switch (Mode) {
  case GCCMode:
    return "clang";
  case GXXMode:
    return "clang++";
  case CPPMode:
    return "clang-cpp";
  case CLMode:
    return "clang-cl";
  case FlangMode:
    return "flang";
  case DXCMode:
    return "clang-dxc";
  }

  llvm_unreachable("Unhandled Mode");
}

bool clang::driver::isOptimizationLevelFast(const ArgList &Args) {
  return Args.hasFlag(options::OPT_Ofast, options::OPT_O_Group, false);
}

bool clang::driver::isObjectFile(std::string FileName) {
  if (llvm::sys::fs::is_directory(FileName))
    return false;
  if (!llvm::sys::path::has_extension(FileName))
    // Any file with no extension should be considered an Object. Take into
    // account -lsomelib library filenames.
    return FileName.rfind("-l", 0) != 0;
  std::string Ext(llvm::sys::path::extension(FileName).drop_front());
  // We cannot rely on lookupTypeForExtension solely as that has 'lib'
  // marked as an object.
  return (Ext != "lib" &&
          types::lookupTypeForExtension(Ext) == types::TY_Object);
}

bool clang::driver::isStaticArchiveFile(const StringRef &FileName) {
  if (!llvm::sys::path::has_extension(FileName))
    // Any file with no extension should not be considered an Archive.
    return false;
  llvm::file_magic Magic;
  llvm::identify_magic(FileName, Magic);
  // Only .lib and archive files are to be considered.
  return (Magic == llvm::file_magic::archive);
}

bool clang::driver::willEmitRemarks(const ArgList &Args) {
  // -fsave-optimization-record enables it.
  if (Args.hasFlag(options::OPT_fsave_optimization_record,
                   options::OPT_fno_save_optimization_record, false))
    return true;

  // -fsave-optimization-record=<format> enables it as well.
  if (Args.hasFlag(options::OPT_fsave_optimization_record_EQ,
                   options::OPT_fno_save_optimization_record, false))
    return true;

  // -foptimization-record-file alone enables it too.
  if (Args.hasFlag(options::OPT_foptimization_record_file_EQ,
                   options::OPT_fno_save_optimization_record, false))
    return true;

  // -foptimization-record-passes alone enables it too.
  if (Args.hasFlag(options::OPT_foptimization_record_passes_EQ,
                   options::OPT_fno_save_optimization_record, false))
    return true;
  return false;
}

llvm::StringRef clang::driver::getDriverMode(StringRef ProgName,
                                             ArrayRef<const char *> Args) {
  static StringRef OptName =
      getDriverOptTable().getOption(options::OPT_driver_mode).getPrefixedName();
  llvm::StringRef Opt;
  for (StringRef Arg : Args) {
    if (!Arg.starts_with(OptName))
      continue;
    Opt = Arg;
  }
  if (Opt.empty())
    Opt = ToolChain::getTargetAndModeFromProgramName(ProgName).DriverMode;
  return Opt.consume_front(OptName) ? Opt : "";
}

bool driver::IsClangCL(StringRef DriverMode) { return DriverMode.equals("cl"); }

llvm::Error driver::expandResponseFiles(SmallVectorImpl<const char *> &Args,
                                        bool ClangCLMode,
                                        llvm::BumpPtrAllocator &Alloc,
                                        llvm::vfs::FileSystem *FS) {
  // Parse response files using the GNU syntax, unless we're in CL mode. There
  // are two ways to put clang in CL compatibility mode: ProgName is either
  // clang-cl or cl, or --driver-mode=cl is on the command line. The normal
  // command line parsing can't happen until after response file parsing, so we
  // have to manually search for a --driver-mode=cl argument the hard way.
  // Finally, our -cc1 tools don't care which tokenization mode we use because
  // response files written by clang will tokenize the same way in either mode.
  enum { Default, POSIX, Windows } RSPQuoting = Default;
  for (const char *F : Args) {
    if (strcmp(F, "--rsp-quoting=posix") == 0)
      RSPQuoting = POSIX;
    else if (strcmp(F, "--rsp-quoting=windows") == 0)
      RSPQuoting = Windows;
  }

  // Determines whether we want nullptr markers in Args to indicate response
  // files end-of-lines. We only use this for the /LINK driver argument with
  // clang-cl.exe on Windows.
  bool MarkEOLs = ClangCLMode;

  llvm::cl::TokenizerCallback Tokenizer;
  if (RSPQuoting == Windows || (RSPQuoting == Default && ClangCLMode))
    Tokenizer = &llvm::cl::TokenizeWindowsCommandLine;
  else
    Tokenizer = &llvm::cl::TokenizeGNUCommandLine;

  if (MarkEOLs && Args.size() > 1 && StringRef(Args[1]).starts_with("-cc1"))
    MarkEOLs = false;

  llvm::cl::ExpansionContext ECtx(Alloc, Tokenizer);
  ECtx.setMarkEOLs(MarkEOLs);
  if (FS)
    ECtx.setVFS(FS);

  if (llvm::Error Err = ECtx.expandResponseFiles(Args))
    return Err;

  // If -cc1 came from a response file, remove the EOL sentinels.
  auto FirstArg = llvm::find_if(llvm::drop_begin(Args),
                                [](const char *A) { return A != nullptr; });
  if (FirstArg != Args.end() && StringRef(*FirstArg).starts_with("-cc1")) {
    // If -cc1 came from a response file, remove the EOL sentinels.
    if (MarkEOLs) {
      auto newEnd = std::remove(Args.begin(), Args.end(), nullptr);
      Args.resize(newEnd - Args.begin());
    }
  }

  return llvm::Error::success();
}

void Driver::populateSYCLDeviceTraitsMacrosArgs(
    const llvm::opt::ArgList &Args,
    const llvm::SmallVector<llvm::Triple, 4> &UniqueSYCLTriplesVec) {
  const auto &TargetTable = DeviceConfigFile::TargetTable;
  std::map<StringRef, unsigned int> AllDevicesHave;
  std::map<StringRef, bool> AnyDeviceHas;
  bool AnyDeviceHasAnyAspect = false;
  unsigned int ValidTargets = 0;
  for (const auto &TargetTriple : UniqueSYCLTriplesVec) {
    // Try and find the whole triple, if there's no match, remove parts of the
    // triple from the end to find partial matches.
    auto TargetTripleStr = TargetTriple.getTriple();
    bool Found = false;
    bool EmptyTriple = false;
    auto TripleIt = TargetTable.end();
    while (!Found && !EmptyTriple) {
      TripleIt = TargetTable.find(TargetTripleStr);
      Found = (TripleIt != TargetTable.end());
      if (!Found) {
        auto Pos = TargetTripleStr.find_last_of('-');
        EmptyTriple = (Pos == std::string::npos);
        TargetTripleStr =
            EmptyTriple ? TargetTripleStr : TargetTripleStr.substr(0, Pos);
      }
    }
    if (Found) {
      assert(TripleIt != TargetTable.end());
      const auto &TargetInfo = (*TripleIt).second;
      ++ValidTargets;
      const auto &AspectList = TargetInfo.aspects;
      const auto &MaySupportOtherAspects = TargetInfo.maySupportOtherAspects;
      if (!AnyDeviceHasAnyAspect)
        AnyDeviceHasAnyAspect = MaySupportOtherAspects;
      for (const auto &aspect : AspectList) {
        // If target has an entry in the config file, the set of aspects
        // supported by all devices supporting the target is 'AspectList'. If
        // there's no entry, such set is empty.
        const auto &AspectIt = AllDevicesHave.find(aspect);
        if (AspectIt != AllDevicesHave.end())
          ++AllDevicesHave[aspect];
        else
          AllDevicesHave[aspect] = 1;
        // If target has an entry in the config file AND
        // 'MaySupportOtherAspects' is false, the set of aspects supported by
        // any device supporting the target is 'AspectList'. If there's no
        // entry OR 'MaySupportOtherAspects' is true, such set contains all
        // the aspects.
        AnyDeviceHas[aspect] = true;
      }
    }
  }

  if (ValidTargets == 0) {
    // If there's no entry for the target in the device config file, the set
    // of aspects supported by any device supporting the target contains all
    // the aspects.
    AnyDeviceHasAnyAspect = true;
  }

  if (AnyDeviceHasAnyAspect) {
    // There exists some target that supports any given aspect.
    SmallString<64> MacroAnyDeviceAnyAspect(
        "-D__SYCL_ANY_DEVICE_HAS_ANY_ASPECT__=1");
    SYCLDeviceTraitsMacrosArgs.push_back(
        Args.MakeArgString(MacroAnyDeviceAnyAspect));
  } else {
    // Some of the aspects are not supported at all by any of the targets.
    // Thus, we need to define individual macros for each supported aspect.
    for (const auto &[TargetKey, SupportedTarget] : AnyDeviceHas) {
      assert(SupportedTarget);
      SmallString<64> MacroAnyDevice("-D__SYCL_ANY_DEVICE_HAS_");
      MacroAnyDevice += TargetKey;
      MacroAnyDevice += "__=1";
      SYCLDeviceTraitsMacrosArgs.push_back(Args.MakeArgString(MacroAnyDevice));
    }
  }
  for (const auto &[TargetKey, SupportedTargets] : AllDevicesHave) {
    if (SupportedTargets != ValidTargets)
      continue;
    SmallString<64> MacroAllDevices("-D__SYCL_ALL_DEVICES_HAVE_");
    MacroAllDevices += TargetKey;
    MacroAllDevices += "__=1";
    SYCLDeviceTraitsMacrosArgs.push_back(Args.MakeArgString(MacroAllDevices));
  }
}<|MERGE_RESOLUTION|>--- conflicted
+++ resolved
@@ -3519,11 +3519,7 @@
   // manner than the OpenMP processing.  We should try and refactor this
   // to use the OpenMP flow (adding -l<name> to the llvm-link step)
   auto resolveStaticLib = [&](StringRef LibName, bool IsStatic) -> bool {
-<<<<<<< HEAD
-    if (!LibName.startswith("-l"))
-=======
     if (!LibName.starts_with("-l"))
->>>>>>> 603ca26d
       return false;
     for (auto &LPath : LibPaths) {
       if (!IsStatic) {
@@ -3668,11 +3664,7 @@
   StringRef ObjFileName = llvm::sys::path::filename(ObjFilePath);
   StringRef ObjSuffix = isMSVCEnv ? ".obj" : ".o";
   bool Ret =
-<<<<<<< HEAD
-      (ObjFileName.startswith("libsycl-") && ObjFileName.endswith(ObjSuffix))
-=======
       (ObjFileName.starts_with("libsycl-") && ObjFileName.ends_with(ObjSuffix))
->>>>>>> 603ca26d
           ? true
           : false;
   return Ret;
@@ -4625,8 +4617,6 @@
                          PhasesTy &Phases) override {
       if (OpenMPDeviceActions.empty())
         return ABRT_Inactive;
-<<<<<<< HEAD
-=======
 
       // We should always have an action for each input.
       assert(OpenMPDeviceActions.size() == ToolChains.size() &&
@@ -6558,1944 +6548,9 @@
                           const Driver::InputList &Inputs)
       : C(C) {
     // Create a specialized builder for each device toolchain.
->>>>>>> 603ca26d
-
-      // We should always have an action for each input.
-      assert(OpenMPDeviceActions.size() == ToolChains.size() &&
-             "Number of OpenMP actions and toolchains do not match.");
-
-<<<<<<< HEAD
-      // The host only depends on device action in the linking phase, when all
-      // the device images have to be embedded in the host image.
-      if (CurPhase == phases::Link) {
-        assert(ToolChains.size() == DeviceLinkerInputs.size() &&
-               "Toolchains and linker inputs sizes do not match.");
-        auto LI = DeviceLinkerInputs.begin();
-        for (auto *A : OpenMPDeviceActions) {
-          LI->push_back(A);
-          ++LI;
-        }
-
-        // We passed the device action as a host dependence, so we don't need to
-        // do anything else with them.
-        OpenMPDeviceActions.clear();
-        return ABRT_Success;
-      }
-
-      // By default, we produce an action for each device arch.
-      for (Action *&A : OpenMPDeviceActions)
-        A = C.getDriver().ConstructPhaseAction(C, Args, CurPhase, A);
-
-      return ABRT_Success;
-    }
-
-    ActionBuilderReturnCode addDeviceDependences(Action *HostAction) override {
-
-      // If this is an input action replicate it for each OpenMP toolchain.
-      if (auto *IA = dyn_cast<InputAction>(HostAction)) {
-        OpenMPDeviceActions.clear();
-        for (unsigned I = 0; I < ToolChains.size(); ++I)
-          OpenMPDeviceActions.push_back(
-              C.MakeAction<InputAction>(IA->getInputArg(), IA->getType()));
-        return ABRT_Success;
-      }
-
-      // If this is an unbundling action use it as is for each OpenMP toolchain.
-      if (auto *UA = dyn_cast<OffloadUnbundlingJobAction>(HostAction)) {
-        OpenMPDeviceActions.clear();
-        if (auto *IA = dyn_cast<InputAction>(UA->getInputs().back())) {
-          std::string FileName = IA->getInputArg().getAsString(Args);
-          // Check if the type of the file is the same as the action. Do not
-          // unbundle it if it is not. Do not unbundle .so files, for example,
-          // which are not object files.
-          if (IA->getType() == types::TY_Object &&
-              (!llvm::sys::path::has_extension(FileName) ||
-               types::lookupTypeForExtension(
-                   llvm::sys::path::extension(FileName).drop_front()) !=
-                   types::TY_Object))
-            return ABRT_Inactive;
-        }
-        for (unsigned I = 0; I < ToolChains.size(); ++I) {
-          OpenMPDeviceActions.push_back(UA);
-          UA->registerDependentActionInfo(
-              ToolChains[I], /*BoundArch=*/StringRef(), Action::OFK_OpenMP);
-        }
-        return ABRT_Success;
-      }
-
-      // When generating code for OpenMP we use the host compile phase result as
-      // a dependence to the device compile phase so that it can learn what
-      // declarations should be emitted. However, this is not the only use for
-      // the host action, so we prevent it from being collapsed.
-      if (isa<CompileJobAction>(HostAction)) {
-        HostAction->setCannotBeCollapsedWithNextDependentAction();
-        assert(ToolChains.size() == OpenMPDeviceActions.size() &&
-               "Toolchains and device action sizes do not match.");
-        OffloadAction::HostDependence HDep(
-            *HostAction, *C.getSingleOffloadToolChain<Action::OFK_Host>(),
-            /*BoundArch=*/nullptr, Action::OFK_OpenMP);
-        auto TC = ToolChains.begin();
-        for (Action *&A : OpenMPDeviceActions) {
-          assert(isa<CompileJobAction>(A));
-          OffloadAction::DeviceDependences DDep;
-          DDep.add(*A, **TC, /*BoundArch=*/nullptr, Action::OFK_OpenMP);
-          A = C.MakeAction<OffloadAction>(HDep, DDep);
-          ++TC;
-        }
-      }
-      return ABRT_Success;
-    }
-
-    void appendTopLevelActions(ActionList &AL) override {
-      if (OpenMPDeviceActions.empty())
-        return;
-
-      // We should always have an action for each input.
-      assert(OpenMPDeviceActions.size() == ToolChains.size() &&
-             "Number of OpenMP actions and toolchains do not match.");
-
-      // Append all device actions followed by the proper offload action.
-      auto TI = ToolChains.begin();
-      for (auto *A : OpenMPDeviceActions) {
-        OffloadAction::DeviceDependences Dep;
-        Dep.add(*A, **TI, /*BoundArch=*/nullptr, Action::OFK_OpenMP);
-        AL.push_back(C.MakeAction<OffloadAction>(Dep, A->getType()));
-        ++TI;
-      }
-      // We no longer need the action stored in this builder.
-      OpenMPDeviceActions.clear();
-    }
-
-    void appendLinkDeviceActions(ActionList &AL) override {
-      assert(ToolChains.size() == DeviceLinkerInputs.size() &&
-             "Toolchains and linker inputs sizes do not match.");
-
-      // Append a new link action for each device.
-      auto TC = ToolChains.begin();
-      for (auto &LI : DeviceLinkerInputs) {
-        auto *DeviceLinkAction =
-            C.MakeAction<LinkJobAction>(LI, types::TY_Image);
-        OffloadAction::DeviceDependences DeviceLinkDeps;
-        DeviceLinkDeps.add(*DeviceLinkAction, **TC, /*BoundArch=*/nullptr,
-		        Action::OFK_OpenMP);
-        AL.push_back(C.MakeAction<OffloadAction>(DeviceLinkDeps,
-            DeviceLinkAction->getType()));
-        ++TC;
-      }
-      DeviceLinkerInputs.clear();
-    }
-
-    Action* appendLinkHostActions(ActionList &AL) override {
-      // Create wrapper bitcode from the result of device link actions and compile
-      // it to an object which will be added to the host link command.
-      auto *BC = C.MakeAction<OffloadWrapperJobAction>(AL, types::TY_LLVM_BC);
-      auto *ASM = C.MakeAction<BackendJobAction>(BC, types::TY_PP_Asm);
-      return C.MakeAction<AssembleJobAction>(ASM, types::TY_Object);
-    }
-
-    void appendLinkDependences(OffloadAction::DeviceDependences &DA) override {}
-
-    void addDeviceLinkDependencies(OffloadDepsJobAction *DA) override {
-      for (unsigned I = 0; I < ToolChains.size(); ++I) {
-        // Register dependent toolchain.
-        DA->registerDependentActionInfo(
-            ToolChains[I], /*BoundArch=*/StringRef(), Action::OFK_OpenMP);
-
-        if (!ToolChains[I]->getTriple().isSPIR()) {
-          // Create object from the deps bitcode.
-          auto *BA = C.MakeAction<BackendJobAction>(DA, types::TY_PP_Asm);
-          auto *AA = C.MakeAction<AssembleJobAction>(BA, types::TY_Object);
-
-          // Add deps object to linker inputs.
-          DeviceLinkerInputs[I].push_back(AA);
-        } else
-          DeviceLinkerInputs[I].push_back(DA);
-      }
-    }
-
-    bool initialize() override {
-      // Get the OpenMP toolchains. If we don't get any, the action builder will
-      // know there is nothing to do related to OpenMP offloading.
-      auto OpenMPTCRange = C.getOffloadToolChains<Action::OFK_OpenMP>();
-      for (auto TI = OpenMPTCRange.first, TE = OpenMPTCRange.second; TI != TE;
-           ++TI)
-        ToolChains.push_back(TI->second);
-
-      DeviceLinkerInputs.resize(ToolChains.size());
-      return false;
-    }
-
-    bool canUseBundlerUnbundler() const override {
-      // OpenMP should use bundled files whenever possible.
-      return true;
-    }
-  };
-
-  /// SYCL action builder. The host bitcode is passed to the device frontend
-  /// and all the device linked images are passed to the host link phase.
-  /// SPIR related are wrapped before added to the fat binary
-  class SYCLActionBuilder final : public DeviceActionBuilder {
-    /// Flag to signal if the user requested device-only compilation.
-    bool CompileDeviceOnly = false;
-
-    /// Flag to signal if the user requested the device object to be wrapped.
-    bool WrapDeviceOnlyBinary = false;
-
-    /// Flag to signal if the user requested device code split.
-    bool DeviceCodeSplit = false;
-
-    /// List of offload device toolchain, bound arch needed to track for
-    /// different binary constructions.
-    /// POD to hold information about a SYCL device action.
-    /// Each Action is bound to a <TC, arch> pair,
-    /// we keep them together under a struct for clarity.
-    struct DeviceTargetInfo {
-      DeviceTargetInfo(const ToolChain *TC, const char *BA)
-          : TC(TC), BoundArch(BA) {}
-
-      const ToolChain *TC;
-      const char *BoundArch;
-    };
-    SmallVector<DeviceTargetInfo, 4> SYCLTargetInfoList;
-
-    /// The SYCL actions for the current input.
-    /// One action per triple/boundarch.
-    ActionList SYCLDeviceActions;
-
-    /// The linker inputs obtained for each input/toolchain/arch.
-    SmallVector<ActionList, 4> DeviceLinkerInputs;
-
-    /// The SYCL link binary if it was generated for the current input.
-    Action *SYCLLinkBinary = nullptr;
-
-    /// Running list of SYCL actions specific for device linking.
-    ActionList SYCLLinkBinaryList;
-
-    /// List of SYCL Final Device binaries that should be unbundled as a final
-    /// device binary and not further processed.
-    SmallVector<std::pair<Action *, SmallVector<std::string, 4>>, 4>
-        SYCLFinalDeviceList;
-
-    /// SYCL ahead of time compilation inputs
-    SmallVector<std::pair<llvm::Triple, const char *>, 8> SYCLAOTInputs;
-
-    /// List of offload device triples as provided on the CLI.
-    /// Does not track AOT binary inputs triples.
-    SmallVector<llvm::Triple, 4> SYCLTripleList;
-
-    /// Type of output file for FPGA device compilation.
-    types::ID FPGAOutType = types::TY_FPGA_AOCX;
-
-    /// List of objects to extract FPGA dependency info from
-    ActionList FPGAObjectInputs;
-
-    /// List of static archives to extract FPGA dependency info from
-    ActionList FPGAArchiveInputs;
-
-    /// List of AOCR based archives that contain BC members to use for
-    /// providing symbols and properties.
-    ActionList FPGAAOCArchives;
-
-    // SYCLInstallation is needed in order to link SYCLDeviceLibs
-    SYCLInstallationDetector SYCLInstallation;
-
-    /// List of GPU architectures to use in this compilation with NVPTX/AMDGCN
-    /// targets.
-    SmallVector<std::pair<llvm::Triple, const char *>, 8> GpuArchList;
-
-    /// Build the last steps for CUDA after all BC files have been linked.
-    JobAction *finalizeNVPTXDependences(Action *Input, const llvm::Triple &TT) {
-      auto *BA = C.getDriver().ConstructPhaseAction(
-          C, Args, phases::Backend, Input, AssociatedOffloadKind);
-      if (TT.getOS() != llvm::Triple::NVCL) {
-        auto *AA = C.getDriver().ConstructPhaseAction(
-            C, Args, phases::Assemble, BA, AssociatedOffloadKind);
-        ActionList DeviceActions = {BA, AA};
-        return C.MakeAction<LinkJobAction>(DeviceActions,
-                                           types::TY_CUDA_FATBIN);
-      }
-      return cast<JobAction>(BA);
-    }
-
-    JobAction *finalizeAMDGCNDependences(Action *Input,
-                                         const llvm::Triple &TT) {
-      auto *BA = C.getDriver().ConstructPhaseAction(
-          C, Args, phases::Backend, Input, AssociatedOffloadKind);
-
-      auto *AA = C.getDriver().ConstructPhaseAction(C, Args, phases::Assemble,
-                                                    BA, AssociatedOffloadKind);
-
-      ActionList AL = {AA};
-      Action *LinkAction = C.MakeAction<LinkJobAction>(AL, types::TY_Image);
-      ActionList HIPActions = {LinkAction};
-      JobAction *HIPFatBinary =
-          C.MakeAction<LinkJobAction>(HIPActions, types::TY_HIP_FATBIN);
-      return HIPFatBinary;
-    }
-
-    Action *ExternalCudaAction = nullptr;
-
-  public:
-    SYCLActionBuilder(Compilation &C, DerivedArgList &Args,
-                      const Driver::InputList &Inputs,
-                      OffloadingActionBuilder &OAB)
-        : DeviceActionBuilder(C, Args, Inputs, Action::OFK_SYCL, OAB),
-          SYCLInstallation(C.getDriver()) {}
-
-    void withBoundArchForToolChain(const ToolChain *TC,
-                                   llvm::function_ref<void(const char *)> Op) {
-      for (auto &A : GpuArchList) {
-        if (TC->getTriple() == A.first) {
-          Op(A.second ? Args.MakeArgString(A.second) : nullptr);
-          return;
-        }
-      }
-
-      // no bound arch for this toolchain
-      Op(nullptr);
-    }
-
-    void pushForeignAction(Action *A) override {
-      // Accept a foreign action from the CudaActionBuilder for compiling CUDA
-      // sources
-      if (A->getOffloadingDeviceKind() == Action::OFK_Cuda)
-        ExternalCudaAction = A;
-    }
-
-    ActionBuilderReturnCode
-    getDeviceDependences(OffloadAction::DeviceDependences &DA,
-                         phases::ID CurPhase, phases::ID FinalPhase,
-                         PhasesTy &Phases) override {
-      bool SYCLDeviceOnly = Args.hasArg(options::OPT_fsycl_device_only);
-      if (CurPhase == phases::Preprocess) {
-        // Do not perform the host compilation when doing preprocessing only
-        // with -fsycl-device-only.
-        bool IsPreprocessOnly =
-            Args.getLastArg(options::OPT_E) ||
-            Args.getLastArg(options::OPT__SLASH_EP, options::OPT__SLASH_P) ||
-            Args.getLastArg(options::OPT_M, options::OPT_MM);
-        if (IsPreprocessOnly) {
-          for (auto TargetActionInfo :
-               llvm::zip(SYCLDeviceActions, SYCLTargetInfoList)) {
-            Action *&A = std::get<0>(TargetActionInfo);
-            auto &TargetInfo = std::get<1>(TargetActionInfo);
-            A = C.getDriver().ConstructPhaseAction(C, Args, CurPhase, A,
-                                                   AssociatedOffloadKind);
-            if (SYCLDeviceOnly)
-              continue;
-            // Add an additional compile action to generate the integration
-            // header.
-            Action *CompileAction =
-                C.MakeAction<CompileJobAction>(A, types::TY_Nothing);
-            DA.add(*CompileAction, *TargetInfo.TC, TargetInfo.BoundArch,
-                   Action::OFK_SYCL);
-          }
-          return SYCLDeviceOnly ? ABRT_Ignore_Host : ABRT_Success;
-        }
-      }
-
-      // Device compilation generates LLVM BC.
-      if (CurPhase == phases::Compile && !SYCLTargetInfoList.empty()) {
-        // TODO: handle stubfile handling when mix and matching programming
-        // model.
-        if (SYCLDeviceActions.empty())
-          return ABRT_Success;
-
-        Action *DeviceCompilerInput = nullptr;
-        const DeviceTargetInfo &DevTarget = SYCLTargetInfoList.back();
-        for (auto TargetActionInfo :
-             llvm::zip(SYCLDeviceActions, SYCLTargetInfoList)) {
-          Action *&A = std::get<0>(TargetActionInfo);
-          auto &TargetInfo = std::get<1>(TargetActionInfo);
-          types::ID OutputType = types::TY_LLVM_BC;
-          if ((SYCLDeviceOnly || Args.hasArg(options::OPT_emit_llvm)) &&
-              Args.hasArg(options::OPT_S))
-            OutputType = types::TY_LLVM_IR;
-          // Use of -fsycl-device-obj=spirv converts the original LLVM-IR
-          // file to SPIR-V for later consumption.
-          if ((SYCLDeviceOnly || FinalPhase != phases::Link) &&
-              Args.getLastArgValue(options::OPT_fsycl_device_obj_EQ)
-                  .equals_insensitive("spirv")) {
-            auto *CompileAction =
-                C.MakeAction<CompileJobAction>(A, types::TY_LLVM_BC);
-            A = C.MakeAction<SPIRVTranslatorJobAction>(CompileAction,
-                                                       types::TY_SPIRV);
-            if (SYCLDeviceOnly)
-              continue;
-          } else {
-            if (Args.hasArg(options::OPT_fsyntax_only))
-              OutputType = types::TY_Nothing;
-            A = C.MakeAction<CompileJobAction>(A, OutputType);
-          }
-          // Add any of the device linking steps when -fno-sycl-rdc is
-          // specified. Device linking is only available for AOT at this
-          // time.
-          llvm::Triple TargetTriple = TargetInfo.TC->getTriple();
-          if (tools::SYCL::shouldDoPerObjectFileLinking(C) &&
-              TargetTriple.isSPIRAOT() && FinalPhase != phases::Link) {
-            ActionList CAList;
-            CAList.push_back(A);
-            ActionList DeviceLinkActions;
-            appendSYCLDeviceLink(CAList, TargetInfo.TC, DA, DeviceLinkActions,
-                                 TargetInfo.BoundArch,
-                                 /*AddOffloadAction=*/true);
-            // The list of actions generated from appendSYCLDeviceLink is kept
-            // in DeviceLinkActions.  Instead of adding the dependency on the
-            // compiled device file, add the dependency against the compiled
-            // device binary to be added to the resulting fat object.
-            A = DeviceLinkActions.back();
-          }
-          DeviceCompilerInput = A;
-        }
-        DA.add(*DeviceCompilerInput, *DevTarget.TC, DevTarget.BoundArch,
-               Action::OFK_SYCL);
-        return SYCLDeviceOnly ? ABRT_Ignore_Host : ABRT_Success;
-      }
-
-      // Backend/Assemble actions are obsolete for the SYCL device side
-      if (CurPhase == phases::Backend || CurPhase == phases::Assemble)
-        return ABRT_Inactive;
-
-      // The host only depends on device action in the linking phase, when all
-      // the device images have to be embedded in the host image.
-      if (CurPhase == phases::Link) {
-        if (!SYCLDeviceActions.empty()) {
-          assert(SYCLDeviceActions.size() == DeviceLinkerInputs.size() &&
-                 "Device action and device linker inputs sizes do not match.");
-
-          for (auto TargetAction :
-               llvm::zip(DeviceLinkerInputs, SYCLDeviceActions)) {
-            ActionList &LinkerList = std::get<0>(TargetAction);
-            Action *A = std::get<1>(TargetAction);
-
-            LinkerList.push_back(A);
-          }
-        }
-
-        if (ExternalCudaAction) {
-          assert(DeviceLinkerInputs.size() == 1 &&
-                 "Number of SYCL actions and toolchains/boundarch pairs do not "
-                 "match.");
-          DeviceLinkerInputs[0].push_back(ExternalCudaAction);
-          ExternalCudaAction = nullptr;
-        }
-
-        // With -fsycl-link-targets, we will take the unbundled binaries
-        // for each device and link them together to a single binary that will
-        // be used in a split compilation step.
-        if (CompileDeviceOnly && !SYCLDeviceActions.empty()) {
-          for (auto SDA : SYCLDeviceActions)
-            SYCLLinkBinaryList.push_back(SDA);
-          if (WrapDeviceOnlyBinary) {
-            // -fsycl-link behavior does the following to the unbundled device
-            // binaries:
-            //   1) Link them together using llvm-link
-            //   2) Pass the linked binary through sycl-post-link
-            //   3) Translate final .bc file to .spv
-            //   4) Wrap the binary with the offload wrapper which can be used
-            //      by any compilation link step.
-            auto *DeviceLinkAction = C.MakeAction<LinkJobAction>(
-                SYCLLinkBinaryList, types::TY_Image);
-            ActionList FullSYCLLinkBinaryList;
-            bool SYCLDeviceLibLinked = false;
-            FullSYCLLinkBinaryList.push_back(DeviceLinkAction);
-            // If used without the FPGA target, -fsycl-link is used to wrap
-            // device objects for future host link. Device libraries should
-            // be linked by default to resolve any undefined reference.
-            const auto *TC = ToolChains.front();
-            llvm::Triple TT(TC->getTriple());
-            if (TT.getSubArch() != llvm::Triple::SPIRSubArch_fpga) {
-              SYCLDeviceLibLinked =
-                  addSYCLDeviceLibs(TC, FullSYCLLinkBinaryList, true,
-                                    C.getDefaultToolChain()
-                                        .getTriple()
-                                        .isWindowsMSVCEnvironment());
-            }
-
-            Action *FullDeviceLinkAction = nullptr;
-            if (SYCLDeviceLibLinked)
-              FullDeviceLinkAction = C.MakeAction<LinkJobAction>(
-                  FullSYCLLinkBinaryList, types::TY_LLVM_BC);
-            else
-              FullDeviceLinkAction = DeviceLinkAction;
-            auto *PostLinkAction = C.MakeAction<SYCLPostLinkJobAction>(
-                FullDeviceLinkAction, types::TY_LLVM_BC,
-                types::TY_Tempfiletable);
-            PostLinkAction->setRTSetsSpecConstants(!TT.isSPIRAOT());
-            auto *ExtractIRFilesAction = C.MakeAction<FileTableTformJobAction>(
-                PostLinkAction, types::TY_Tempfilelist, types::TY_Tempfilelist);
-            // single column w/o title fits TY_Tempfilelist format
-            ExtractIRFilesAction->addExtractColumnTform(
-                FileTableTformJobAction::COL_CODE, false /*drop titles*/);
-            auto *TranslateAction = C.MakeAction<SPIRVTranslatorJobAction>(
-                ExtractIRFilesAction, types::TY_Tempfilelist);
-
-            ActionList TformInputs{PostLinkAction, TranslateAction};
-            auto *ReplaceFilesAction = C.MakeAction<FileTableTformJobAction>(
-                TformInputs, types::TY_Tempfiletable, types::TY_Tempfiletable);
-            ReplaceFilesAction->addReplaceColumnTform(
-                FileTableTformJobAction::COL_CODE,
-                FileTableTformJobAction::COL_CODE);
-
-            SYCLLinkBinary = C.MakeAction<OffloadWrapperJobAction>(
-                ReplaceFilesAction, types::TY_Object);
-          } else {
-            auto *Link = C.MakeAction<LinkJobAction>(SYCLLinkBinaryList,
-                                                         types::TY_Image);
-            SYCLLinkBinary = C.MakeAction<SPIRVTranslatorJobAction>(
-                Link, types::TY_Image);
-          }
-
-          // Remove the SYCL actions as they are already connected to an host
-          // action or fat binary.
-          SYCLDeviceActions.clear();
-          // We avoid creating host action in device-only mode.
-          return ABRT_Ignore_Host;
-        }
-
-        // We passed the device action as a host dependence, so we don't need to
-        // do anything else with them.
-        SYCLDeviceActions.clear();
-        return ABRT_Success;
-      }
-
-      // By default, we produce an action for each device arch.
-      auto TC = ToolChains.begin();
-      for (Action *&A : SYCLDeviceActions) {
-        if ((*TC)->getTriple().isNVPTX() && CurPhase >= phases::Backend) {
-          // For CUDA, stop to emit LLVM IR so it can be linked later on.
-          ++TC;
-          continue;
-        }
-
-        A = C.getDriver().ConstructPhaseAction(C, Args, CurPhase, A,
-                                               AssociatedOffloadKind);
-        ++TC;
-      }
-
-      return ABRT_Success;
-    }
-
-    ActionBuilderReturnCode addDeviceDependences(Action *HostAction) override {
-
-      // If this is an input action replicate it for each SYCL toolchain.
-      if (auto *IA = dyn_cast<InputAction>(HostAction)) {
-        SYCLDeviceActions.clear();
-
-        // Options that are considered LinkerInput are not valid input actions
-        // to the device tool chain.
-        if (IA->getInputArg().getOption().hasFlag(options::LinkerInput))
-          return ABRT_Inactive;
-
-        std::string InputName = IA->getInputArg().getAsString(Args);
-        // Objects will be consumed as part of the partial link step when
-        // dealing with offload static libraries
-        if (C.getDriver().getOffloadStaticLibSeen() &&
-            IA->getType() == types::TY_Object && isObjectFile(InputName))
-          return ABRT_Inactive;
-
-        // Libraries are not processed in the SYCL toolchain
-        if (IA->getType() == types::TY_Object && !isObjectFile(InputName))
-          return ABRT_Inactive;
-
-        for (auto &TargetInfo : SYCLTargetInfoList) {
-          (void)TargetInfo;
-          SYCLDeviceActions.push_back(
-              C.MakeAction<InputAction>(IA->getInputArg(), IA->getType()));
-        }
-        return ABRT_Success;
-      }
-
-      // If this is an unbundling action use it as is for each SYCL toolchain.
-      if (auto *UA = dyn_cast<OffloadUnbundlingJobAction>(HostAction)) {
-        SYCLDeviceActions.clear();
-        if (auto *IA = dyn_cast<InputAction>(UA->getInputs().back())) {
-          // Options that are considered LinkerInput are not valid input actions
-          // to the device tool chain.
-          if (IA->getInputArg().getOption().hasFlag(options::LinkerInput))
-            return ABRT_Inactive;
-
-          std::string FileName = IA->getInputArg().getAsString(Args);
-          // Check if the type of the file is the same as the action. Do not
-          // unbundle it if it is not. Do not unbundle .so files, for example,
-          // which are not object files.
-          if (IA->getType() == types::TY_Object) {
-            if (!isObjectFile(FileName))
-              return ABRT_Inactive;
-            // For SYCL device libraries, don't need to add them to
-            // FPGAObjectInputs as there is no FPGA dep files inside.
-            const auto *TC = ToolChains.front();
-            if (TC->getTriple().getSubArch() ==
-                    llvm::Triple::SPIRSubArch_fpga &&
-                !IsSYCLDeviceLibObj(FileName, C.getDefaultToolChain()
-                                                  .getTriple()
-                                                  .isWindowsMSVCEnvironment()))
-              FPGAObjectInputs.push_back(IA);
-          }
-        }
-        // Create 1 device action per triple/bound arch
-        for (auto &TargetInfo : SYCLTargetInfoList) {
-          SYCLDeviceActions.push_back(UA);
-          UA->registerDependentActionInfo(TargetInfo.TC, TargetInfo.BoundArch,
-                                          Action::OFK_SYCL);
-        }
-        return ABRT_Success;
-      }
-      return ABRT_Success;
-    }
-
-    // Actions that can only be appended after all Inputs have been processed
-    // occur here.  Not all offload actions are against single files.
-    void appendTopLevelLinkAction(ActionList &AL) override {
-      if (!SYCLLinkBinary)
-        return;
-
-      OffloadAction::DeviceDependences Dep;
-      withBoundArchForToolChain(ToolChains.front(), [&](const char *BoundArch) {
-        Dep.add(*SYCLLinkBinary, *ToolChains.front(), BoundArch,
-                Action::OFK_SYCL);
-      });
-      AL.push_back(C.MakeAction<OffloadAction>(Dep, SYCLLinkBinary->getType()));
-      SYCLLinkBinary = nullptr;
-    }
-
-    void appendTopLevelActions(ActionList &AL) override {
-      // We should always have an action for each input.
-      if (!SYCLDeviceActions.empty()) {
-        assert(SYCLDeviceActions.size() == SYCLTargetInfoList.size() &&
-               "Number of SYCL actions and toolchains/boundarch pairs do not "
-               "match.");
-
-        // Append all device actions followed by the proper offload action.
-        for (auto TargetActionInfo :
-             llvm::zip(SYCLDeviceActions, SYCLTargetInfoList)) {
-          Action *A = std::get<0>(TargetActionInfo);
-          DeviceTargetInfo &TargetInfo = std::get<1>(TargetActionInfo);
-
-          OffloadAction::DeviceDependences Dep;
-          Dep.add(*A, *TargetInfo.TC, TargetInfo.BoundArch, Action::OFK_SYCL);
-          if (ExternalCudaAction) {
-            assert(
-                SYCLTargetInfoList.size() == 1 &&
-                "Number of SYCL actions and toolchains/boundarch pairs do not "
-                "match.");
-
-            // Link with external CUDA action.
-            ActionList LinkObjects;
-            LinkObjects.push_back(
-                C.MakeAction<OffloadAction>(Dep, A->getType()));
-            LinkObjects.push_back(ExternalCudaAction);
-            Action *DeviceLinkAction =
-                C.MakeAction<LinkJobAction>(LinkObjects, types::TY_LLVM_BC);
-
-            OffloadAction::DeviceDependences DDep;
-            DDep.add(*DeviceLinkAction, *TargetInfo.TC, TargetInfo.BoundArch,
-                     Action::OFK_SYCL);
-            AL.push_back(C.MakeAction<OffloadAction>(DDep, A->getType()));
-
-            ExternalCudaAction = nullptr;
-          } else {
-            AL.push_back(C.MakeAction<OffloadAction>(Dep, A->getType()));
-          }
-        }
-        // We no longer need the action stored in this builder.
-        SYCLDeviceActions.clear();
-      }
-    }
-
-    // Performs device specific linking steps for the SYCL based toolchain.
-    // This function is used for both the early AOT flow and the typical
-    // offload device link flow.
-    // When creating the standard offload device link flow during the link
-    // phase, the ListIndex input provides an index against the
-    // SYCLTargetInfoList. This is used to determine associated toolchain
-    // information for the values being worked against to add the device link
-    // steps. The generated device link steps are added via dependency
-    // additions. For early AOT, ListIndex is the base device file that the
-    // created device linking actions are performed against. The
-    // DeviceLinkActions is used to hold the actions generated to be added to
-    // the toolchain.
-    void appendSYCLDeviceLink(const ActionList &ListIndex, const ToolChain *TC,
-                              OffloadAction::DeviceDependences &DA,
-                              ActionList &DeviceLinkActions,
-                              const char *BoundArch,
-                              bool AddOffloadAction = false) {
-      auto addDeps = [&](Action *A, const ToolChain *TC,
-                         const char *BoundArch) {
-        if (AddOffloadAction) {
-          OffloadAction::DeviceDependences Deps;
-          Deps.add(*A, *TC, BoundArch, Action::OFK_SYCL);
-          DeviceLinkActions.push_back(
-              C.MakeAction<OffloadAction>(Deps, A->getType()));
-        } else {
-          DA.add(*A, *TC, BoundArch, Action::OFK_SYCL);
-        }
-      };
-
-      // List of device specific libraries to be fed into llvm-link.
-      ActionList SYCLDeviceLibs;
-
-      // List of device specific library 'objects' (FPGA AOCO libraries) that
-      // are fed directly to the FPGA offline compiler.
-      ActionList FPGADeviceLibObjects;
-
-      // List of device objects that go through the device link step.
-      ActionList LinkObjects;
-
-      // List of FPGA AOC specific device objects/archives.
-      ActionList FPGAAOCDevices;
-      auto TargetTriple = TC->getTriple();
-      auto IsNVPTX = TargetTriple.isNVPTX();
-      auto IsAMDGCN = TargetTriple.isAMDGCN();
-      auto IsSPIR = TargetTriple.isSPIR();
-      bool IsSpirvAOT = TargetTriple.isSPIRAOT();
-      const bool IsSYCLNativeCPU =
-          TC->getAuxTriple() &&
-          driver::isSYCLNativeCPU(TargetTriple, *TC->getAuxTriple());
-      for (const auto &Input : ListIndex) {
-        if (TargetTriple.getSubArch() == llvm::Triple::SPIRSubArch_fpga &&
-            types::isFPGA(Input->getType())) {
-          assert(BoundArch == nullptr &&
-                 "fpga triple bounded arch not nullptr");
-          // FPGA aoco does not go through the link, everything else does.
-          if (Input->getType() == types::TY_FPGA_AOCO) {
-            FPGADeviceLibObjects.push_back(Input);
-            continue;
-          }
-          // FPGA aocr/aocx does not go through the link and is passed
-          // directly to the backend compilation step (aocr) or wrapper (aocx)
-          if (Args.hasArg(options::OPT_fintelfpga)) {
-            if (Input->getType() == types::TY_FPGA_AOCR ||
-                Input->getType() == types::TY_FPGA_AOCR_EMU ||
-                Input->getType() == types::TY_FPGA_AOCX)
-              // Save the AOCR device items.  These will be processed along
-              // with the FPGAAOCArchives.
-              FPGAAOCDevices.push_back(Input);
-            else
-              llvm_unreachable("Unexpected FPGA input type.");
-          }
-          continue;
-        } else if (!types::isFPGA(Input->getType())) {
-          // No need for any conversion if we are coming in from the
-          // clang-offload-deps or regular compilation path.
-          if (IsNVPTX || IsAMDGCN || ContainsOffloadDepsAction(Input) ||
-              ContainsCompileOrAssembleAction(Input)) {
-            LinkObjects.push_back(Input);
-            continue;
-          }
-          // Any objects or lists of objects that come in from the unbundling
-          // step can either be LLVM-IR or SPIR-V based.  Send these through
-          // the spirv-to-ir-wrapper to convert to LLVM-IR to be properly
-          // processed during the device link.
-          Action *ConvertSPIRVAction = C.MakeAction<SpirvToIrWrapperJobAction>(
-              Input, Input->getType() == types::TY_Tempfilelist
-                         ? types::TY_Tempfilelist
-                         : types::TY_LLVM_BC);
-          LinkObjects.push_back(ConvertSPIRVAction);
-        }
-      }
-      // Process AOCR/AOCR_EMU
-      if (FPGAAOCDevices.size()) {
-        assert(FPGAAOCDevices.size() == FPGAAOCArchives.size() &&
-               "Unexpected number of AOC binaries");
-        // Generate AOCX/AOCR
-        // Input is the unbundled device binary.  Perform an additional
-        // unbundle against the input file associated to grab the wrapped
-        // device binary.
-        for (auto AOCRItem : llvm::zip(FPGAAOCArchives, FPGAAOCDevices)) {
-          Action *Archive = std::get<0>(AOCRItem);
-          Action *Device = std::get<1>(AOCRItem);
-
-          auto *UnbundleAction = C.MakeAction<OffloadUnbundlingJobAction>(
-              Archive, types::TY_Tempfilelist);
-          UnbundleAction->registerDependentActionInfo(TC, /*BoundArch=*/"",
-                                                      Action::OFK_SYCL);
-          auto *RenameUnbundle = C.MakeAction<FileTableTformJobAction>(
-              UnbundleAction, types::TY_Tempfilelist, types::TY_Tempfilelist);
-          RenameUnbundle->addRenameColumnTform(
-              FileTableTformJobAction::COL_ZERO,
-              FileTableTformJobAction::COL_SYM_AND_PROPS);
-
-          // Wrap the unbundled device binary along with the additional
-          // .bc file that contains the Symbols and Properties
-          if (Device->getType() == types::TY_FPGA_AOCX) {
-            auto *RenameAction = C.MakeAction<FileTableTformJobAction>(
-                Device, types::TY_Tempfilelist, types::TY_Tempfilelist);
-            RenameAction->addRenameColumnTform(
-                FileTableTformJobAction::COL_ZERO,
-                FileTableTformJobAction::COL_CODE);
-            ActionList WrapperItems({RenameAction, RenameUnbundle});
-            auto *DeviceWrappingAction = C.MakeAction<OffloadWrapperJobAction>(
-                WrapperItems, types::TY_Object);
-            addDeps(DeviceWrappingAction, TC, BoundArch);
-          } else {
-            auto *FPGAAOTAction =
-                C.MakeAction<BackendCompileJobAction>(Device, FPGAOutType);
-            auto *RenameAction = C.MakeAction<FileTableTformJobAction>(
-                FPGAAOTAction, types::TY_Tempfilelist, types::TY_Tempfilelist);
-            RenameAction->addRenameColumnTform(
-                FileTableTformJobAction::COL_ZERO,
-                FileTableTformJobAction::COL_CODE);
-            ActionList WrapperItems({RenameAction, RenameUnbundle});
-            auto *DeviceWrappingAction = C.MakeAction<OffloadWrapperJobAction>(
-                WrapperItems, types::TY_Object);
-
-            Action *DeviceAction = DeviceWrappingAction;
-            if (Args.hasArg(options::OPT_fsycl_link_EQ)) {
-              if (auto *OWA = dyn_cast<OffloadWrapperJobAction>(DeviceAction))
-                OWA->setCompileStep(false);
-              ActionList BundlingActions;
-              BundlingActions.push_back(DeviceWrappingAction);
-
-              // Wrap and compile the wrapped device device binary.  This will
-              // be used later when consumed as the input .bc file to retain
-              // the symbols and properties associated.
-              DeviceAction = C.MakeAction<OffloadWrapperJobAction>(
-                  BundlingActions, types::TY_Object);
-              if (auto *OWA = dyn_cast<OffloadWrapperJobAction>(DeviceAction))
-                OWA->setOffloadKind(Action::OFK_Host);
-              Action *CompiledDeviceAction =
-                  C.MakeAction<OffloadWrapperJobAction>(WrapperItems,
-                                                        types::TY_Object);
-              addDeps(CompiledDeviceAction, TC, nullptr);
-            }
-            addDeps(DeviceAction, TC, nullptr);
-          }
-        }
-      }
-      for (const auto &A : SYCLFinalDeviceList) {
-        // Given the list of archives that have final device binaries, take
-        // those archives and unbundle all of the devices seen.  These will
-        // be added to the final host link with no additional processing.
-        // Gather the targets to unbundle.
-        auto Input(A.first);
-        for (StringRef TargetString : A.second) {
-          // Unbundle
-          types::ID InputType = Input->getType();
-          if (InputType == types::TY_Archive)
-            InputType = types::TY_Tempfilelist;
-          auto *UA = C.MakeAction<OffloadUnbundlingJobAction>(Input, InputType);
-          UA->registerDependentActionInfo(TC, /*BoundArch=*/"",
-                                          Action::OFK_SYCL);
-          UA->setTargetString(TargetString.str());
-
-          // Add lists to the final link.
-          addDeps(UA, TC, "");
-        }
-      }
-      if (!LinkObjects.empty()) {
-        // The linkage actions subgraph leading to the offload wrapper.
-        // [cond] Means incoming/outgoing dependence is created only when cond
-        //        is true. A function of:
-        //   n - target is NVPTX/AMDGCN
-        //   a - SPIRV AOT compilation is requested
-        //   s - device code split requested
-        //   r - relocatable device code is requested
-        //   f - link object output type is TY_Tempfilelist (fat archive)
-        //   e - Embedded IR for fusion (-fsycl-embed-ir) was requested
-        //       and target is NVPTX.
-        //   * - "all other cases"
-        //     - no condition means output/input is "always" present
-        // First symbol indicates output/input type
-        //   . - single file output (TY_SPIRV, TY_LLVM_BC,...)
-        //   - - TY_Tempfilelist
-        //   + - TY_Tempfiletable
-        //
-        //                   .-----------------.
-        //                   |Link(LinkObjects)|
-        //                   .-----------------.
-        //                ----[-!rf]   [*]
-        //               [-!rf]         |
-        //         .-------------.      |
-        //         | llvm-foreach|      |
-        //         .-------------.      |
-        //               [.]            |
-        //                |             |
-        //                |             |
-        //         .---------------------------------------.
-        //         |               PostLink                |[+e]----------------
-        //         .---------------------------------------.                   |
-        //                           [+*]                [+]                   |
-        //                             |                  |                    |
-        //                             |                  |                    |
-        //                             |---------         |                    |
-        //                             |        |         |                    |
-        //                             |        |         |                    |
-        //                             |      [+!rf]      |                    |
-        //                             |  .-------------. |                    |
-        //                             |  | llvm-foreach| |                    |
-        //                             |  .-------------. |                    |
-        //                             |        |         |                    |
-        //                            [+*]    [+!rf]      |                    |
-        //                      .-----------------.       |                    |
-        //                      | FileTableTform  |       |                    |
-        //                      | (extract "Code")|       |                    |
-        //                      .-----------------.       |                    |
-        //                              [-]               |-----------         |
-        //           --------------------|                           |         |
-        //           |                   |                           |         |
-        //           |                   |-----------------          |         |
-        //           |                   |                |          |         |
-        //           |                   |               [-!rf]      |         |
-        //           |                   |         .--------------.  |         |
-        //           |                   |         |FileTableTform|  |         |
-        //           |                   |         |   (merge)    |  |         |
-        //           |                   |         .--------------.  |         |
-        //           |                   |               [-]         |-------  |
-        //           |                   |                |          |      |  |
-        //           |                   |                |    ------|      |  |
-        //           |                   |        --------|    |            |  |
-        //          [.]                 [-*]   [-!rf]        [+!rf]         |  |
-        //   .---------------.  .-------------------. .--------------.      |  |
-        //   | finalizeNVPTX  | |  SPIRVTranslator  | |FileTableTform|      |  |
-        //   | finalizeAMDGCN | |                   | |   (merge)    |      |  |
-        //   .---------------.  .-------------------. . -------------.      |  |
-        //          [.]             [-as]      [-!a]         |              |  |
-        //           |                |          |           |              |  |
-        //           |              [-s]         |           |              |  |
-        //           |       .----------------.  |           |              |  |
-        //           |       | BackendCompile |  |           |              |  |
-        //           |       .----------------.  |     ------|              |  |
-        //           |              [-s]         |     |                    |  |
-        //           |                |          |     |                    |  |
-        //           |              [-a]      [-!a]  [-!rf]                 |  |
-        //           |              .--------------------.                  |  |
-        //           -----------[-n]|   FileTableTform   |[+*]--------------|  |
-        //                          |  (replace "Code")  |                     |
-        //                          .--------------------.                     |
-        //                                      |      -------------------------
-        //                                    [+*]     | [+e]
-        //         .--------------------------------------.
-        //         |            OffloadWrapper            |
-        //         .--------------------------------------.
-        //
-        ActionList FullLinkObjects;
-        bool IsRDC = !tools::SYCL::shouldDoPerObjectFileLinking(C);
-        if (IsRDC) {
-          Action *DeviceLinkAction =
-              C.MakeAction<LinkJobAction>(LinkObjects, types::TY_LLVM_BC);
-          FullLinkObjects.push_back(DeviceLinkAction);
-        } else
-          FullLinkObjects = LinkObjects;
-
-        // FIXME: Link all wrapper and fallback device libraries as default,
-        // When spv online link is supported by all backends, the fallback
-        // device libraries are only needed when current toolchain is using
-        // AOT compilation.
-        bool SYCLDeviceLibLinked = false;
-        if (IsSPIR || IsNVPTX) {
-          bool UseJitLink =
-              IsSPIR &&
-              Args.hasFlag(options::OPT_fsycl_device_lib_jit_link,
-                           options::OPT_fno_sycl_device_lib_jit_link, false);
-          bool UseAOTLink = IsSPIR && (IsSpirvAOT || !UseJitLink);
-          SYCLDeviceLibLinked = addSYCLDeviceLibs(
-              TC, SYCLDeviceLibs, UseAOTLink,
-              C.getDefaultToolChain().getTriple().isWindowsMSVCEnvironment());
-        }
-        if (IsSYCLNativeCPU) {
-          SYCLDeviceLibLinked |= addSYCLNativeCPULibs(TC, SYCLDeviceLibs);
-        }
-        JobAction *LinkSYCLLibs =
-            C.MakeAction<LinkJobAction>(SYCLDeviceLibs, types::TY_LLVM_BC);
-        for (Action *FullLinkObject : FullLinkObjects) {
-          if (FullLinkObject->getKind() ==
-              clang::driver::Action::OffloadDepsJobClass)
-            continue;
-          Action *FullDeviceLinkAction = nullptr;
-          ActionList WrapperInputs;
-
-          if (SYCLDeviceLibLinked) {
-            if (IsRDC) {
-              // First object has to be non-DeviceLib for only-needed to be
-              // passed.
-              SYCLDeviceLibs.insert(SYCLDeviceLibs.begin(), FullLinkObject);
-              FullDeviceLinkAction = C.MakeAction<LinkJobAction>(
-                  SYCLDeviceLibs, types::TY_LLVM_BC);
-            } else {
-              FullDeviceLinkAction = FullLinkObject;
-
-              ActionList DeviceCodeAndSYCLLibs{FullDeviceLinkAction,
-                                               LinkSYCLLibs};
-              JobAction *LinkDeviceCode = C.MakeAction<LinkJobAction>(
-                  DeviceCodeAndSYCLLibs, types::TY_LLVM_BC);
-
-              if (FullDeviceLinkAction->getType() == types::TY_Tempfilelist) {
-                // If our compiler input outputs a temp file list (eg. fat
-                // static archive), we need to link the device code against
-                // each entry in the static archive.
-                auto *ParallelLinkDeviceCode =
-                    C.MakeAction<ForEachWrappingAction>(
-                        cast<JobAction>(FullDeviceLinkAction), LinkDeviceCode);
-                // The SYCL device library action tree should not be
-                // for-eached, it only needs to happen once total. The
-                // for-each action should start linking device code with the
-                // device libraries.
-                std::function<void(const Action *)> traverseActionTree =
-                    [&](const Action *Act) {
-                      ParallelLinkDeviceCode->addSerialAction(Act);
-                      for (const auto &Input : Act->getInputs()) {
-                        traverseActionTree(Input);
-                      }
-                    };
-                traverseActionTree(LinkSYCLLibs);
-                ActionList TformInputs{FullDeviceLinkAction,
-                                       ParallelLinkDeviceCode};
-                auto *ReplaceFilesAction =
-                    C.MakeAction<FileTableTformJobAction>(
-                        TformInputs, types::TY_Tempfilelist,
-                        types::TY_Tempfilelist);
-                ReplaceFilesAction->addReplaceColumnTform(
-                    FileTableTformJobAction::COL_ZERO,
-                    FileTableTformJobAction::COL_ZERO);
-                ReplaceFilesAction->addExtractColumnTform(
-                    FileTableTformJobAction::COL_ZERO, false /*drop titles*/);
-                FullDeviceLinkAction = ReplaceFilesAction;
-              } else {
-                // If our compiler input is singular, just do a single link.
-                FullDeviceLinkAction = LinkDeviceCode;
-              }
-            }
-          } else
-            FullDeviceLinkAction = FullLinkObject;
-
-          // reflects whether current target is ahead-of-time and can't
-          // support runtime setting of specialization constants
-          bool IsAOT = IsNVPTX || IsAMDGCN || IsSpirvAOT || IsSYCLNativeCPU;
-
-          // post link is not optional - even if not splitting, always need to
-          // process specialization constants
-          types::ID PostLinkOutType = IsSPIR || IsSYCLNativeCPU
-                                          ? types::TY_Tempfiletable
-                                          : types::TY_LLVM_BC;
-          auto createPostLinkAction = [&]() {
-            // For SPIR-V targets, force TY_Tempfiletable.
-            auto TypedPostLinkAction = C.MakeAction<SYCLPostLinkJobAction>(
-                FullDeviceLinkAction, PostLinkOutType, types::TY_Tempfiletable);
-            TypedPostLinkAction->setRTSetsSpecConstants(!IsAOT);
-            return TypedPostLinkAction;
-          };
-          Action *PostLinkAction = createPostLinkAction();
-          if (IsSYCLNativeCPU) {
-            // for SYCL Native CPU, we just take the linked device
-            // modules, lower them to an object file , and link it to the host
-            // object file.
-            auto *BackendAct = C.MakeAction<BackendJobAction>(
-                FullDeviceLinkAction, types::TY_PP_Asm);
-            auto *AsmAct =
-                C.MakeAction<AssembleJobAction>(BackendAct, types::TY_Object);
-            DA.add(*AsmAct, *TC, BoundArch, Action::OFK_SYCL);
-            auto *DeviceWrappingAction = C.MakeAction<OffloadWrapperJobAction>(
-                PostLinkAction, types::TY_Object);
-            DA.add(*DeviceWrappingAction, *TC, BoundArch, Action::OFK_SYCL);
-            continue;
-          }
-          if ((IsNVPTX || IsAMDGCN) &&
-              Args.hasArg(options::OPT_fsycl_embed_ir)) {
-            // When compiling for Nvidia/AMD devices and the user requested the
-            // IR to be embedded in the application (via option), run the output
-            // of sycl-post-link (filetable referencing LLVM Bitcode + symbols)
-            // through the offload wrapper and link the resulting object to the
-            // application.
-            auto *WrapBitcodeAction = C.MakeAction<OffloadWrapperJobAction>(
-                PostLinkAction, types::TY_Object, true);
-            addDeps(WrapBitcodeAction, TC, BoundArch);
-          }
-          bool NoRDCFatStaticArchive =
-              !IsRDC &&
-              FullDeviceLinkAction->getType() == types::TY_Tempfilelist;
-          if (NoRDCFatStaticArchive)
-            PostLinkAction = C.MakeAction<ForEachWrappingAction>(
-                cast<JobAction>(FullDeviceLinkAction),
-                cast<JobAction>(PostLinkAction));
-
-          auto createExtractIRFilesAction = [&]() {
-            auto *TypedExtractIRFilesAction =
-                C.MakeAction<FileTableTformJobAction>(
-                    PostLinkAction,
-                    IsSPIR ? types::TY_Tempfilelist : PostLinkAction->getType(),
-                    types::TY_Tempfilelist);
-            // single column w/o title fits TY_Tempfilelist format
-            TypedExtractIRFilesAction->addExtractColumnTform(
-                FileTableTformJobAction::COL_CODE, false /*drop titles*/);
-            return TypedExtractIRFilesAction;
-          };
-
-          Action *ExtractIRFilesAction = createExtractIRFilesAction();
-
-          if (IsNVPTX || IsAMDGCN) {
-            JobAction *FinAction =
-                IsNVPTX ? finalizeNVPTXDependences(ExtractIRFilesAction,
-                                                   TC->getTriple())
-                        : finalizeAMDGCNDependences(ExtractIRFilesAction,
-                                                    TC->getTriple());
-            auto *ForEachWrapping = C.MakeAction<ForEachWrappingAction>(
-                cast<JobAction>(ExtractIRFilesAction), FinAction);
-
-            ActionList TformInputs{PostLinkAction, ForEachWrapping};
-            auto *ReplaceFilesAction = C.MakeAction<FileTableTformJobAction>(
-                TformInputs, types::TY_Tempfiletable, types::TY_Tempfiletable);
-            ReplaceFilesAction->addReplaceColumnTform(
-                FileTableTformJobAction::COL_CODE,
-                FileTableTformJobAction::COL_CODE);
-
-            WrapperInputs.push_back(ReplaceFilesAction);
-          } else {
-            if (NoRDCFatStaticArchive) {
-              ExtractIRFilesAction = C.MakeAction<ForEachWrappingAction>(
-                  cast<JobAction>(FullDeviceLinkAction),
-                  cast<JobAction>(ExtractIRFilesAction));
-
-              auto *MergeAllTablesIntoOne =
-                  C.MakeAction<FileTableTformJobAction>(ExtractIRFilesAction,
-                                                        types::TY_Tempfilelist,
-                                                        types::TY_Tempfilelist);
-              MergeAllTablesIntoOne->addMergeTform(
-                  FileTableTformJobAction::COL_ZERO);
-              ExtractIRFilesAction = MergeAllTablesIntoOne;
-            }
-            // For SPIRV-based targets - translate to SPIRV then optionally
-            // compile ahead-of-time to native architecture
-            Action *BuildCodeAction = C.MakeAction<SPIRVTranslatorJobAction>(
-                ExtractIRFilesAction, types::TY_Tempfilelist);
-
-            // After the Link, wrap the files before the final host link
-            if (IsAOT) {
-              types::ID OutType = types::TY_Tempfilelist;
-              if (!DeviceCodeSplit) {
-                OutType = (TargetTriple.getSubArch() ==
-                           llvm::Triple::SPIRSubArch_fpga)
-                              ? FPGAOutType
-                              : types::TY_Image;
-              }
-              // Do the additional Ahead of Time compilation when the specific
-              // triple calls for it (provided a valid subarch).
-              ActionList BEInputs;
-              BEInputs.push_back(BuildCodeAction);
-              auto unbundleAdd = [&](Action *A, types::ID T) {
-                ActionList AL;
-                AL.push_back(A);
-                Action *UnbundleAction =
-                    C.MakeAction<OffloadUnbundlingJobAction>(AL, T);
-                BEInputs.push_back(UnbundleAction);
-              };
-              // Send any known objects/archives through the unbundler to grab
-              // the dependency file associated.  This is only done for
-              // -fintelfpga.
-              for (Action *A : FPGAObjectInputs)
-                unbundleAdd(A, types::TY_FPGA_Dependencies);
-              for (Action *A : FPGAArchiveInputs)
-                unbundleAdd(A, types::TY_FPGA_Dependencies_List);
-              for (const auto &A : FPGADeviceLibObjects)
-                BEInputs.push_back(A);
-              BuildCodeAction =
-                  C.MakeAction<BackendCompileJobAction>(BEInputs, OutType);
-            }
-            if (NoRDCFatStaticArchive) {
-              auto *MergeAllTablesIntoOne =
-                  C.MakeAction<FileTableTformJobAction>(PostLinkAction,
-                                                        types::TY_Tempfilelist,
-                                                        types::TY_Tempfilelist);
-              MergeAllTablesIntoOne->addMergeTform(
-                  FileTableTformJobAction::COL_ZERO);
-              PostLinkAction = MergeAllTablesIntoOne;
-            }
-            ActionList TformInputs{PostLinkAction, BuildCodeAction};
-            auto *ReplaceFilesAction = C.MakeAction<FileTableTformJobAction>(
-                TformInputs, types::TY_Tempfiletable, types::TY_Tempfiletable);
-            ReplaceFilesAction->addReplaceColumnTform(
-                FileTableTformJobAction::COL_CODE,
-                FileTableTformJobAction::COL_CODE);
-            WrapperInputs.push_back(ReplaceFilesAction);
-          }
-
-          // After the Link, wrap the files before the final host link
-          // Add the unbundled wrapped AOC device binary to the wrapper
-          // call.
-          auto *DeviceWrappingAction = C.MakeAction<OffloadWrapperJobAction>(
-              WrapperInputs, types::TY_Object);
-
-          if (IsSpirvAOT) {
-            // For FPGA with -fsycl-link, we need to bundle the output.
-            if (TargetTriple.getSubArch() == llvm::Triple::SPIRSubArch_fpga) {
-              Action *DeviceAction = DeviceWrappingAction;
-              if (Args.hasArg(options::OPT_fsycl_link_EQ)) {
-                // We do not want to compile the wrapped binary before the link.
-                if (auto *OWA = dyn_cast<OffloadWrapperJobAction>(DeviceAction))
-                  OWA->setCompileStep(false);
-                ActionList BundlingActions;
-                BundlingActions.push_back(DeviceWrappingAction);
-
-                // Wrap and compile the wrapped device device binary.  This will
-                // be used later when consumed as the input .bc file to retain
-                // the symbols and properties associated.
-                DeviceAction = C.MakeAction<OffloadWrapperJobAction>(
-                    BundlingActions, types::TY_Object);
-                if (auto *OWA = dyn_cast<OffloadWrapperJobAction>(DeviceAction))
-                  OWA->setOffloadKind(Action::OFK_Host);
-                Action *CompiledDeviceAction =
-                    C.MakeAction<OffloadWrapperJobAction>(WrapperInputs,
-                                                          types::TY_Object);
-                addDeps(CompiledDeviceAction, TC, nullptr);
-              }
-              addDeps(DeviceAction, TC, nullptr);
-            } else {
-              bool AddBA =
-                  (TargetTriple.getSubArch() == llvm::Triple::SPIRSubArch_gen &&
-                   BoundArch != nullptr);
-              addDeps(DeviceWrappingAction, TC, AddBA ? BoundArch : nullptr);
-            }
-          } else {
-            withBoundArchForToolChain(TC, [&](const char *BoundArch) {
-              addDeps(DeviceWrappingAction, TC, BoundArch);
-            });
-          }
-        }
-      }
-    }
-
-    bool addSYCLNativeCPULibs(const ToolChain *TC,
-                              ActionList &DeviceLinkObjects) {
-      std::string LibSpirvFile;
-      if (Args.hasArg(options::OPT_fsycl_libspirv_path_EQ)) {
-        auto ProvidedPath =
-            Args.getLastArgValue(options::OPT_fsycl_libspirv_path_EQ).str();
-        if (llvm::sys::fs::exists(ProvidedPath))
-          LibSpirvFile = ProvidedPath;
-      } else {
-        SmallVector<StringRef, 8> LibraryPaths;
-
-        // Expected path w/out install.
-        SmallString<256> WithoutInstallPath(C.getDriver().ResourceDir);
-        llvm::sys::path::append(WithoutInstallPath, Twine("../../clc"));
-        LibraryPaths.emplace_back(WithoutInstallPath.c_str());
-
-        // Expected path w/ install.
-        SmallString<256> WithInstallPath(C.getDriver().ResourceDir);
-        llvm::sys::path::append(WithInstallPath, Twine("../../../share/clc"));
-        LibraryPaths.emplace_back(WithInstallPath.c_str());
-
-        // Select libclc variant based on target triple
-        std::string LibSpirvTargetName = "builtins.link.libspirv-";
-        LibSpirvTargetName.append(TC->getTripleString() + ".bc");
-
-        for (StringRef LibraryPath : LibraryPaths) {
-          SmallString<128> LibSpirvTargetFile(LibraryPath);
-          llvm::sys::path::append(LibSpirvTargetFile, LibSpirvTargetName);
-          if (llvm::sys::fs::exists(LibSpirvTargetFile) ||
-              Args.hasArg(options::OPT__HASH_HASH_HASH)) {
-            LibSpirvFile = std::string(LibSpirvTargetFile.str());
-            break;
-          }
-        }
-      }
-
-      if (!LibSpirvFile.empty()) {
-        Arg *LibClcInputArg = MakeInputArg(Args, C.getDriver().getOpts(),
-                                           Args.MakeArgString(LibSpirvFile));
-        auto *SYCLLibClcInputAction =
-            C.MakeAction<InputAction>(*LibClcInputArg, types::TY_LLVM_BC);
-        DeviceLinkObjects.push_back(SYCLLibClcInputAction);
-        return true;
-      }
-      return false;
-    }
-
-    bool addSYCLDeviceLibs(const ToolChain *TC, ActionList &DeviceLinkObjects,
-                           bool isSpirvAOT, bool isMSVCEnv) {
-      int NumOfDeviceLibLinked = 0;
-      SmallVector<SmallString<128>, 4> LibLocCandidates;
-      SYCLInstallation.getSYCLDeviceLibPath(LibLocCandidates);
-
-      SmallVector<std::string, 8> DeviceLibraries;
-      DeviceLibraries =
-          tools::SYCL::getDeviceLibraries(C, TC->getTriple(), isSpirvAOT);
-
-      for (const auto &DeviceLib : DeviceLibraries) {
-        bool LibLocSelected = false;
-        for (const auto &LLCandidate : LibLocCandidates) {
-          if (LibLocSelected)
-            break;
-          SmallString<128> LibName(LLCandidate);
-          llvm::sys::path::append(LibName, DeviceLib);
-          if (llvm::sys::fs::exists(LibName)) {
-            ++NumOfDeviceLibLinked;
-            Arg *InputArg = MakeInputArg(Args, C.getDriver().getOpts(),
-                                         Args.MakeArgString(LibName));
-            auto *SYCLDeviceLibsInputAction =
-                C.MakeAction<InputAction>(*InputArg, types::TY_Object);
-            auto *SYCLDeviceLibsUnbundleAction =
-                C.MakeAction<OffloadUnbundlingJobAction>(
-                    SYCLDeviceLibsInputAction);
-
-            // We are using BoundArch="" here since the NVPTX bundles in
-            // the devicelib .o files do not contain any arch information
-            SYCLDeviceLibsUnbundleAction->registerDependentActionInfo(
-                TC, /*BoundArch=*/"", Action::OFK_SYCL);
-            OffloadAction::DeviceDependences Dep;
-            Dep.add(*SYCLDeviceLibsUnbundleAction, *TC, /*BoundArch=*/"",
-                    Action::OFK_SYCL);
-            auto *SYCLDeviceLibsDependenciesAction =
-                C.MakeAction<OffloadAction>(
-                    Dep, SYCLDeviceLibsUnbundleAction->getType());
-
-            DeviceLinkObjects.push_back(SYCLDeviceLibsDependenciesAction);
-            if (!LibLocSelected)
-              LibLocSelected = !LibLocSelected;
-          }
-        }
-      }
-
-      // For NVPTX backend we need to also link libclc and CUDA libdevice
-      // at the same stage that we link all of the unbundled SYCL libdevice
-      // objects together.
-      if (TC->getTriple().isNVPTX() && NumOfDeviceLibLinked) {
-        std::string LibSpirvFile;
-        if (Args.hasArg(options::OPT_fsycl_libspirv_path_EQ)) {
-          auto ProvidedPath =
-              Args.getLastArgValue(options::OPT_fsycl_libspirv_path_EQ).str();
-          if (llvm::sys::fs::exists(ProvidedPath))
-            LibSpirvFile = ProvidedPath;
-        } else {
-          SmallVector<StringRef, 8> LibraryPaths;
-
-          // Expected path w/out install.
-          SmallString<256> WithoutInstallPath(C.getDriver().ResourceDir);
-          llvm::sys::path::append(WithoutInstallPath, Twine("../../clc"));
-          LibraryPaths.emplace_back(WithoutInstallPath.c_str());
-
-          // Expected path w/ install.
-          SmallString<256> WithInstallPath(C.getDriver().ResourceDir);
-          llvm::sys::path::append(WithInstallPath, Twine("../../../share/clc"));
-          LibraryPaths.emplace_back(WithInstallPath.c_str());
-
-          // Select remangled libclc variant
-          std::string LibSpirvTargetName =
-              (TC->getAuxTriple()->isOSWindows())
-                  ? "remangled-l32-signed_char.libspirv-nvptx64-nvidia-cuda."
-                    "bc"
-                  : "remangled-l64-signed_char.libspirv-nvptx64-nvidia-cuda."
-                    "bc";
-
-          for (StringRef LibraryPath : LibraryPaths) {
-            SmallString<128> LibSpirvTargetFile(LibraryPath);
-            llvm::sys::path::append(LibSpirvTargetFile, LibSpirvTargetName);
-            if (llvm::sys::fs::exists(LibSpirvTargetFile) ||
-                Args.hasArg(options::OPT__HASH_HASH_HASH)) {
-              LibSpirvFile = std::string(LibSpirvTargetFile.str());
-              break;
-            }
-          }
-        }
-
-        if (!LibSpirvFile.empty()) {
-          Arg *LibClcInputArg = MakeInputArg(Args, C.getDriver().getOpts(),
-                                             Args.MakeArgString(LibSpirvFile));
-          auto *SYCLLibClcInputAction =
-              C.MakeAction<InputAction>(*LibClcInputArg, types::TY_LLVM_BC);
-          DeviceLinkObjects.push_back(SYCLLibClcInputAction);
-        }
-
-        const toolchains::CudaToolChain *CudaTC =
-            static_cast<const toolchains::CudaToolChain *>(TC);
-        for (const auto &LinkInputEnum : enumerate(DeviceLinkerInputs)) {
-          const char *BoundArch =
-              SYCLTargetInfoList[LinkInputEnum.index()].BoundArch;
-          std::string LibDeviceFile =
-              CudaTC->CudaInstallation.getLibDeviceFile(BoundArch);
-          if (!LibDeviceFile.empty()) {
-            Arg *CudaDeviceLibInputArg =
-                MakeInputArg(Args, C.getDriver().getOpts(),
-                             Args.MakeArgString(LibDeviceFile));
-            auto *SYCLDeviceLibInputAction = C.MakeAction<InputAction>(
-                *CudaDeviceLibInputArg, types::TY_LLVM_BC);
-            DeviceLinkObjects.push_back(SYCLDeviceLibInputAction);
-          }
-        }
-      }
-      return NumOfDeviceLibLinked != 0;
-    }
-
-    void appendLinkDependences(OffloadAction::DeviceDependences &DA) override {
-      // DeviceLinkerInputs holds binaries per ToolChain (TC) / bound-arch pair
-      // The following will loop link and post process for each TC / bound-arch
-      // to produce a final binary.
-      // They will be bundled per TC before being sent to the Offload Wrapper.
-      for (const auto &LinkInputEnum : enumerate(DeviceLinkerInputs)) {
-        auto &LI = LinkInputEnum.value();
-        int Index = LinkInputEnum.index();
-        const ToolChain *TC = SYCLTargetInfoList[Index].TC;
-        const char *BoundArch = SYCLTargetInfoList[Index].BoundArch;
-
-        auto TripleIt = llvm::find_if(SYCLTripleList, [&](auto &SYCLTriple) {
-          return SYCLTriple == TC->getTriple();
-        });
-        if (TripleIt == SYCLTripleList.end()) {
-          // If the toolchain's triple is absent in this "main" triple
-          // collection, this means it was created specifically for one of
-          // the SYCL AOT inputs. Those will be handled separately.
-          continue;
-        }
-        if (LI.empty())
-          // Current list is empty, nothing to process.
-          continue;
-        ActionList AL;
-        appendSYCLDeviceLink(LI, TC, DA, AL, BoundArch);
-      }
-      for (auto &SAI : SYCLAOTInputs) {
-        // Extract binary file name
-        std::string FN(SAI.second);
-        const char *FNStr = Args.MakeArgString(FN);
-        Arg *myArg = Args.MakeSeparateArg(
-            nullptr, C.getDriver().getOpts().getOption(options::OPT_INPUT),
-            FNStr);
-        auto *SYCLAdd =
-            C.MakeAction<InputAction>(*myArg, types::TY_SYCL_FATBIN);
-        auto *DeviceWrappingAction =
-            C.MakeAction<OffloadWrapperJobAction>(SYCLAdd, types::TY_Object);
-
-        // Extract the target triple for this binary
-        llvm::Triple TT(SAI.first);
-        // Extract the toolchain for this target triple
-        auto SYCLDeviceTC = llvm::find_if(
-            ToolChains, [&](auto &TC) { return TC->getTriple() == TT; });
-        assert(SYCLDeviceTC != ToolChains.end() &&
-               "No toolchain found for this AOT input");
-
-        DA.add(*DeviceWrappingAction, **SYCLDeviceTC,
-               /*BoundArch=*/nullptr, Action::OFK_SYCL);
-      }
-    }
-
-    void addDeviceLinkDependencies(OffloadDepsJobAction *DA) override {
-      unsigned I = 0;
-      for (auto &TargetInfo : SYCLTargetInfoList) {
-        DA->registerDependentActionInfo(TargetInfo.TC, TargetInfo.BoundArch,
-                                        Action::OFK_SYCL);
-        DeviceLinkerInputs[I++].push_back(DA);
-      }
-    }
-
-    /// Initialize the GPU architecture list from arguments - this populates
-    /// `GpuArchList` from `--offload-arch` flags. Only relevant if compiling to
-    /// CUDA or AMDGCN. Return true if any initialization errors are found.
-    /// FIXME: "offload-arch" and the BoundArch mechanism should also be
-    // used in the SYCLToolChain for SPIR-V AOT to track the offload
-    // architecture instead of the Triple sub-arch it currently uses.
-    bool initializeGpuArchMap() {
-      const OptTable &Opts = C.getDriver().getOpts();
-      for (auto *A : Args) {
-        unsigned Index;
-        llvm::Triple *TargetBE = nullptr;
-
-        auto GetTripleIt = [&, this](llvm::StringRef Triple) {
-          llvm::Triple TargetTriple{Triple};
-          auto TripleIt = llvm::find_if(SYCLTripleList, [&](auto &SYCLTriple) {
-            return SYCLTriple == TargetTriple;
-          });
-          return TripleIt != SYCLTripleList.end() ? &*TripleIt : nullptr;
-        };
-
-        if (A->getOption().matches(options::OPT_Xsycl_backend_EQ)) {
-          TargetBE = GetTripleIt(A->getValue(0));
-          // Passing device args: -Xsycl-target-backend=<triple> -opt=val.
-          if (TargetBE)
-            Index = Args.getBaseArgs().MakeIndex(A->getValue(1));
-          else
-            continue;
-        } else if (A->getOption().matches(options::OPT_Xsycl_backend)) {
-          if (SYCLTripleList.size() > 1) {
-            C.getDriver().Diag(diag::err_drv_Xsycl_target_missing_triple)
-                << A->getSpelling();
-            continue;
-          }
-          // Passing device args: -Xsycl-target-backend -opt=val.
-          TargetBE = &SYCLTripleList.front();
-          Index = Args.getBaseArgs().MakeIndex(A->getValue(0));
-        } else
-          continue;
-
-        auto ParsedArg = Opts.ParseOneArg(Args, Index);
-
-        // TODO: Support --no-cuda-gpu-arch, --{,no-}cuda-gpu-arch=all.
-        if (ParsedArg &&
-            ParsedArg->getOption().matches(options::OPT_offload_arch_EQ)) {
-          const char *ArchStr = ParsedArg->getValue(0);
-          if (TargetBE->isNVPTX()) {
-            // CUDA arch also applies to AMDGCN ...
-            CudaArch Arch = StringToCudaArch(ArchStr);
-            if (Arch == CudaArch::UNKNOWN || !IsNVIDIAGpuArch(Arch)) {
-              C.getDriver().Diag(clang::diag::err_drv_cuda_bad_gpu_arch)
-                  << ArchStr;
-              continue;
-            }
-            ArchStr = CudaArchToString(Arch);
-          } else if (TargetBE->isAMDGCN()) {
-            llvm::StringMap<bool> Features;
-            auto Arch = parseTargetID(
-                *getHIPOffloadTargetTriple(C.getDriver(), C.getInputArgs()),
-                ArchStr, &Features);
-            if (!Arch) {
-              C.getDriver().Diag(clang::diag::err_drv_bad_target_id) << ArchStr;
-              continue;
-            }
-            auto CanId = getCanonicalTargetID(Arch.value(), Features);
-            ArchStr = Args.MakeArgStringRef(CanId);
-          }
-          ParsedArg->claim();
-          GpuArchList.emplace_back(*TargetBE, ArchStr);
-          A->claim();
-        }
-      }
-
-      // Handle defaults architectures
-      for (auto &Triple : SYCLTripleList) {
-        // For NVIDIA use SM_50 as a default
-        if (Triple.isNVPTX() && llvm::none_of(GpuArchList, [&](auto &P) {
-              return P.first.isNVPTX();
-            })) {
-          const char *DefaultArch = CudaArchToString(CudaArch::SM_50);
-          GpuArchList.emplace_back(Triple, DefaultArch);
-        }
-
-        // For AMD require the architecture to be set by the user
-        if (Triple.isAMDGCN() && llvm::none_of(GpuArchList, [&](auto &P) {
-              return P.first.isAMDGCN();
-            })) {
-          C.getDriver().Diag(clang::diag::err_drv_sycl_missing_amdgpu_arch);
-          return true;
-        }
-      }
-
-      return false;
-    }
-
-    // Goes through all of the arguments, including inputs expected for the
-    // linker directly, to determine if the targets contained in the objects and
-    // archives match target expectations being performed.
-    void
-    checkForOffloadMismatch(Compilation &C, DerivedArgList &Args,
-                            SmallVector<DeviceTargetInfo, 4> &Targets) const {
-      if (Targets.empty())
-        return;
-
-      SmallVector<const char *, 16> OffloadLibArgs(
-          getLinkerArgs(C, Args, true));
-      // Gather all of the sections seen in the offload objects/archives
-      SmallVector<std::string, 4> UniqueSections;
-      for (StringRef OLArg : OffloadLibArgs) {
-        SmallVector<std::string, 4> Sections(getOffloadSections(C, OLArg));
-        for (auto &Section : Sections) {
-          // We only care about sections that start with 'sycl-'.  Also remove
-          // the prefix before adding it.
-          std::string Prefix("sycl-");
-          if (Section.compare(0, Prefix.length(), Prefix) != 0)
-            continue;
-
-          std::string Arch = Section.substr(Prefix.length());
-
-          // There are a few different variants for FPGA, if we see one, just
-          // use the default FPGA triple to reduce possible match confusion.
-          if (Arch.compare(0, 4, "fpga") == 0)
-            Arch = C.getDriver().MakeSYCLDeviceTriple("spir64_fpga").str();
-
-          if (std::find(UniqueSections.begin(), UniqueSections.end(), Arch) ==
-              UniqueSections.end())
-            UniqueSections.push_back(Arch);
-        }
-      }
-
-      if (!UniqueSections.size())
-        return;
-
-      for (auto &SyclTarget : Targets) {
-        std::string SectionTriple = SyclTarget.TC->getTriple().str();
-        if (SyclTarget.BoundArch) {
-          SectionTriple += "-";
-          SectionTriple += SyclTarget.BoundArch;
-        }
-        // If any matching section is found, we are good.
-        if (std::find(UniqueSections.begin(), UniqueSections.end(),
-                      SectionTriple) != UniqueSections.end())
-          continue;
-        // If any section found is an 'image' based object that was created
-        // with the intention of not requiring the matching SYCL target, do
-        // not emit the diagnostic.
-        if (SyclTarget.TC->getTriple().isSPIR()) {
-          bool SectionFound = false;
-          for (auto Section : UniqueSections) {
-            if (SectionFound)
-              break;
-            SmallVector<std::string, 3> ArchList = {"spir64_gen", "spir64_fpga",
-                                                    "spir64_x86_64"};
-            for (auto ArchStr : ArchList) {
-              std::string Arch(ArchStr + "_image");
-              if (Section.find(Arch) != std::string::npos) {
-                SectionFound = true;
-                break;
-              }
-            }
-          }
-          if (SectionFound)
-            continue;
-        }
-        // Didn't find any matches, return the full list for the diagnostic.
-        SmallString<128> ArchListStr;
-        int Cnt = 0;
-        for (std::string Section : UniqueSections) {
-          if (Cnt)
-            ArchListStr += ", ";
-          ArchListStr += Section;
-          Cnt++;
-        }
-        if (tools::SYCL::shouldDoPerObjectFileLinking(C)) {
-          C.getDriver().Diag(diag::err_drv_no_rdc_sycl_target_missing)
-              << SectionTriple << ArchListStr;
-          C.setContainsError();
-        } else {
-          C.getDriver().Diag(diag::warn_drv_sycl_target_missing)
-              << SectionTriple << ArchListStr;
-        }
-      }
-    }
-
-    // Function checks that user passed -fsycl-add-default-spec-consts-image
-    // flag with at least one AOT target. If no AOT target has been passed then
-    // a warning is issued.
-    void checkForMisusedAddDefaultSpecConstsImageFlag(
-        Compilation &C, const DerivedArgList &Args,
-        const SmallVector<DeviceTargetInfo, 4> &Targets) const {
-      if (!Args.hasFlag(options::OPT_fsycl_add_default_spec_consts_image,
-                        options::OPT_fno_sycl_add_default_spec_consts_image,
-                        false))
-        return;
-
-      bool foundAOT = std::any_of(
-          Targets.begin(), Targets.end(), [](const DeviceTargetInfo &DTI) {
-            llvm::Triple T = DTI.TC->getTriple();
-            bool isSpirvAOT =
-                T.getSubArch() == llvm::Triple::SPIRSubArch_fpga ||
-                T.getSubArch() == llvm::Triple::SPIRSubArch_gen ||
-                T.getSubArch() == llvm::Triple::SPIRSubArch_x86_64;
-
-            return T.isNVPTX() || T.isAMDGCN() || isSpirvAOT;
-          });
-
-      if (!foundAOT)
-        C.getDriver().Diag(
-            diag::warn_drv_fsycl_add_default_spec_consts_image_flag_in_non_AOT);
-    }
-
-    // Go through the offload sections of the provided binary.  Gather all
-    // all of the sections which match the expected format of the triple
-    // generated when creating fat objects that contain full device binaries.
-    // Expected format is sycl-<aot_arch>_image-unknown-unknown.
-    //   <aot_arch> values:  spir64_gen, spir64_x86_64, spir64_fpga
-    SmallVector<std::string, 4> deviceBinarySections(Compilation &C,
-                                                     const StringRef &Input) {
-      SmallVector<std::string, 4> Sections(getOffloadSections(C, Input));
-      SmallVector<std::string, 4> FinalDeviceSections;
-      for (auto S : Sections) {
-        SmallVector<std::string, 3> ArchList = {"spir64_gen", "spir64_fpga",
-                                                "spir64_x86_64"};
-        for (auto A : ArchList) {
-          std::string Arch("sycl-" + A + "_image");
-          if (S.find(Arch) != std::string::npos)
-            FinalDeviceSections.push_back(S);
-        }
-      }
-      return FinalDeviceSections;
-    }
-
-    bool initialize() override {
-      using namespace tools::SYCL;
-      // Get the SYCL toolchains. If we don't get any, the action builder will
-      // know there is nothing to do related to SYCL offloading.
-      auto SYCLTCRange = C.getOffloadToolChains<Action::OFK_SYCL>();
-      for (auto TI = SYCLTCRange.first, TE = SYCLTCRange.second; TI != TE;
-           ++TI)
-        ToolChains.push_back(TI->second);
-
-      // Nothing to offload if no SYCL Toolchain
-      if (ToolChains.empty())
-        return false;
-
-      Arg *SYCLLinkTargets = Args.getLastArg(
-                                  options::OPT_fsycl_link_targets_EQ);
-      WrapDeviceOnlyBinary = Args.hasArg(options::OPT_fsycl_link_EQ);
-      auto *DeviceCodeSplitArg =
-          Args.getLastArg(options::OPT_fsycl_device_code_split_EQ);
-      // -fsycl-device-code-split is an alias to
-      // -fsycl-device-code-split=auto
-      DeviceCodeSplit = DeviceCodeSplitArg &&
-                        DeviceCodeSplitArg->getValue() != StringRef("off");
-      // Gather information about the SYCL Ahead of Time targets.  The targets
-      // are determined on the SubArch values passed along in the triple.
-      Arg *SYCLTargets =
-              C.getInputArgs().getLastArg(options::OPT_fsycl_targets_EQ);
-      Arg *SYCLAddTargets = Args.getLastArg(options::OPT_fsycl_add_targets_EQ);
-      Arg *SYCLfpga = C.getInputArgs().getLastArg(options::OPT_fintelfpga);
-      bool HasValidSYCLRuntime = C.getInputArgs().hasFlag(
-          options::OPT_fsycl, options::OPT_fno_sycl, false);
-      bool SYCLfpgaTriple = false;
-      bool ShouldAddDefaultTriple = true;
-      bool GpuInitHasErrors = false;
-      bool HasSYCLTargetsOption =
-          SYCLAddTargets || SYCLTargets || SYCLLinkTargets;
-
-      // Make -fintelfpga flag imply -fsycl.
-      if (SYCLfpga && !HasValidSYCLRuntime)
-        HasValidSYCLRuntime = true;
-
-      if (HasSYCLTargetsOption) {
-        if (SYCLTargets || SYCLLinkTargets) {
-          Arg *SYCLTargetsValues = SYCLTargets ? SYCLTargets : SYCLLinkTargets;
-          // Fill SYCLTripleList
-          llvm::StringMap<StringRef> FoundNormalizedTriples;
-          for (StringRef Val : SYCLTargetsValues->getValues()) {
-            StringRef UserTargetName(Val);
-            if (auto ValidDevice = gen::isGPUTarget<gen::IntelGPU>(Val)) {
-              if (ValidDevice->empty())
-                // Unrecognized, we have already diagnosed this earlier; skip.
-                continue;
-              // Add the proper -device value to the list.
-              GpuArchList.emplace_back(C.getDriver().MakeSYCLDeviceTriple(
-                                       "spir64_gen"), ValidDevice->data());
-              UserTargetName = "spir64_gen";
-            } else if (auto ValidDevice =
-                           gen::isGPUTarget<gen::NvidiaGPU>(Val)) {
-              if (ValidDevice->empty())
-                // Unrecognized, we have already diagnosed this earlier; skip.
-                continue;
-              // Add the proper -device value to the list.
-              GpuArchList.emplace_back(
-                  C.getDriver().MakeSYCLDeviceTriple("nvptx64-nvidia-cuda"),
-                  ValidDevice->data());
-              UserTargetName = "nvptx64-nvidia-cuda";
-            } else if (auto ValidDevice = gen::isGPUTarget<gen::AmdGPU>(Val)) {
-              if (ValidDevice->empty())
-                // Unrecognized, we have already diagnosed this earlier; skip.
-                continue;
-              // Add the proper -device value to the list.
-              GpuArchList.emplace_back(
-                  C.getDriver().MakeSYCLDeviceTriple("amdgcn-amd-amdhsa"),
-                  ValidDevice->data());
-              UserTargetName = "amdgcn-amd-amdhsa";
-            } else if (Val == "native_cpu") {
-              const ToolChain *HostTC =
-                  C.getSingleOffloadToolChain<Action::OFK_Host>();
-              llvm::Triple TT = HostTC->getTriple();
-              SYCLTripleList.push_back(TT);
-              continue;
-            }
-
-            llvm::Triple TT(C.getDriver().MakeSYCLDeviceTriple(Val));
-            std::string NormalizedName = TT.normalize();
-
-            // Make sure we don't have a duplicate triple.
-            auto Duplicate = FoundNormalizedTriples.find(NormalizedName);
-            if (Duplicate != FoundNormalizedTriples.end())
-              continue;
-
-            // Store the current triple so that we can check for duplicates in
-            // the following iterations.
-            FoundNormalizedTriples[NormalizedName] = Val;
-
-            SYCLTripleList.push_back(
-                C.getDriver().MakeSYCLDeviceTriple(UserTargetName));
-            if (TT.getSubArch() == llvm::Triple::SPIRSubArch_fpga)
-              SYCLfpgaTriple = true;
-            // For user specified spir64_gen, add an empty device value as a
-            // placeholder.
-            if (TT.getSubArch() == llvm::Triple::SPIRSubArch_gen)
-              GpuArchList.emplace_back(TT, nullptr);
-          }
-
-          // Fill GpuArchList, end if there are issues in initializingGpuArchMap
-          GpuInitHasErrors = initializeGpuArchMap();
-          if (GpuInitHasErrors)
-            return true;
-
-          int I = 0;
-          // Fill SYCLTargetInfoList
-          for (auto &TT : SYCLTripleList) {
-            auto TCIt = llvm::find_if(
-                ToolChains, [&](auto &TC) { return TT == TC->getTriple(); });
-            assert(TCIt != ToolChains.end() &&
-                   "Toolchain was not created for this platform");
-            if (!TT.isNVPTX() && !TT.isAMDGCN()) {
-              // When users specify the target as 'intel_gpu_*', the proper
-              // triple is 'spir64_gen'.  The given string from intel_gpu_*
-              // is the target device.
-              if (TT.isSPIR() &&
-                  TT.getSubArch() == llvm::Triple::SPIRSubArch_gen) {
-                StringRef Device(GpuArchList[I].second);
-                SYCLTargetInfoList.emplace_back(
-                    *TCIt, Device.empty() ? nullptr : Device.data());
-                ++I;
-                continue;
-              }
-              SYCLTargetInfoList.emplace_back(*TCIt, nullptr);
-            } else {
-              const char *OffloadArch = nullptr;
-              for (auto &A : GpuArchList) {
-                if (TT == A.first) {
-                  OffloadArch = A.second;
-                  break;
-                }
-              }
-              assert(OffloadArch && "Failed to find matching arch.");
-              SYCLTargetInfoList.emplace_back(*TCIt, OffloadArch);
-              ++I;
-            }
-          }
-        }
-        if (SYCLAddTargets) {
-          for (StringRef Val : SYCLAddTargets->getValues()) {
-            // Parse out the Triple and Input (triple:binary). At this point,
-            // the format has already been validated at the Driver level.
-            // Populate the pairs. Each of these will be wrapped and fed
-            // into the final binary.
-            std::pair<StringRef, StringRef> I = Val.split(':');
-            llvm::Triple TT(I.first);
-
-            auto TCIt = llvm::find_if(
-                ToolChains, [&](auto &TC) { return TT == TC->getTriple(); });
-            assert(TCIt != ToolChains.end() &&
-                   "Toolchain was not created for this platform");
-
-            const char *TF = C.getArgs().MakeArgString(I.second);
-            // populate the AOT binary inputs vector.
-            SYCLAOTInputs.push_back(std::make_pair(TT, TF));
-            ShouldAddDefaultTriple = false;
-            // Add an empty entry to the Device list
-            if (TT.getSubArch() == llvm::Triple::SPIRSubArch_gen)
-              GpuArchList.emplace_back(TT, nullptr);
-          }
-        }
-      } else if (HasValidSYCLRuntime) {
-        // -fsycl is provided without -fsycl-*targets.
-        bool SYCLfpga = C.getInputArgs().hasArg(options::OPT_fintelfpga);
-        // -fsycl -fintelfpga implies spir64_fpga
-        const char *SYCLTargetArch =
-            SYCLfpga ? "spir64_fpga" : getDefaultSYCLArch(C);
-        llvm::Triple TT = C.getDriver().MakeSYCLDeviceTriple(SYCLTargetArch);
-        auto TCIt = llvm::find_if(
-            ToolChains, [&](auto &TC) { return TT == TC->getTriple(); });
-        assert(TCIt != ToolChains.end() &&
-               "Toolchain was not created for this platform");
-        SYCLTripleList.push_back(TT);
-        SYCLTargetInfoList.emplace_back(*TCIt, nullptr);
-        if (SYCLfpga)
-          SYCLfpgaTriple = true;
-      }
-
-      // Device only compilation for -fsycl-link (no FPGA) and
-      // -fsycl-link-targets
-      CompileDeviceOnly =
-          (SYCLLinkTargets || (WrapDeviceOnlyBinary && !SYCLfpgaTriple));
-
-      // Set the FPGA output type based on command line (-fsycl-link).
-      if (auto *A = C.getInputArgs().getLastArg(options::OPT_fsycl_link_EQ)) {
-        FPGAOutType = (A->getValue() == StringRef("early"))
-                          ? types::TY_FPGA_AOCR
-                          : types::TY_FPGA_AOCX;
-        if (C.getDriver().IsFPGAEmulationMode())
-          FPGAOutType = (A->getValue() == StringRef("early"))
-                            ? types::TY_FPGA_AOCR_EMU
-                            : types::TY_FPGA_AOCX;
-      }
-
-      auto makeInputAction = [&](const StringRef Name,
-                                 types::ID Type) -> Action * {
-        const llvm::opt::OptTable &Opts = C.getDriver().getOpts();
-        Arg *InputArg = MakeInputArg(Args, Opts, Args.MakeArgString(Name));
-        Action *Current = C.MakeAction<InputAction>(*InputArg, Type);
-        return Current;
-      };
-      // Populate FPGA archives that could contain dep files to be
-      // incorporated into the aoc compilation.  Consider AOCR type archives
-      // as well for tracking symbols and properties information.
-      if (SYCLfpgaTriple && Args.hasArg(options::OPT_fintelfpga)) {
-        SmallVector<const char *, 16> LinkArgs(getLinkerArgs(C, Args));
-        for (StringRef LA : LinkArgs) {
-          if (isStaticArchiveFile(LA) && hasOffloadSections(C, LA, Args)) {
-            FPGAArchiveInputs.push_back(makeInputAction(LA, types::TY_Archive));
-            for (types::ID Type : {types::TY_FPGA_AOCR, types::TY_FPGA_AOCR_EMU,
-                                   types::TY_FPGA_AOCX}) {
-              if (hasFPGABinary(C, LA.str(), Type)) {
-                FPGAAOCArchives.push_back(makeInputAction(LA, Type));
-                break;
-              }
-            }
-          }
-        }
-      }
-      // Discover any objects and archives that contain final device binaries.
-      if (HasValidSYCLRuntime) {
-        SmallVector<const char *, 16> LinkArgs(getLinkerArgs(C, Args, true));
-        for (StringRef LA : LinkArgs) {
-          SmallVector<std::string, 4> DeviceTargets(
-              deviceBinarySections(C, LA));
-          if (!DeviceTargets.empty()) {
-            bool IsArchive = isStaticArchiveFile(LA);
-            types::ID FileType =
-                IsArchive ? types::TY_Archive : types::TY_Object;
-            SYCLFinalDeviceList.push_back(
-                std::make_pair(makeInputAction(LA, FileType), DeviceTargets));
-          }
-        }
-      }
-
-      if (ShouldAddDefaultTriple && addSYCLDefaultTriple(C, SYCLTripleList)) {
-        // If a SYCLDefaultTriple is added to SYCLTripleList,
-        // add new target to SYCLTargetInfoList
-        llvm::Triple TT = SYCLTripleList.front();
-        auto TCIt = llvm::find_if(
-            ToolChains, [&](auto &TC) { return TT == TC->getTriple(); });
-        SYCLTargetInfoList.emplace_back(*TCIt, nullptr);
-      }
-      if (SYCLTargetInfoList.empty()) {
-        // If there are no SYCL Targets add the front toolchain, this is for
-        // `-fsycl-device-only` is provided with no `fsycl` or when all dummy
-        // targets are given
-        const auto *TC = ToolChains.front();
-        SYCLTargetInfoList.emplace_back(TC, nullptr);
-      }
-
-      checkForOffloadMismatch(C, Args, SYCLTargetInfoList);
-      checkForMisusedAddDefaultSpecConstsImageFlag(C, Args, SYCLTargetInfoList);
-
-      DeviceLinkerInputs.resize(SYCLTargetInfoList.size());
-      return false;
-    }
-
-    bool canUseBundlerUnbundler() const override {
-      // SYCL should use bundled files whenever possible.
-      return true;
-    }
-  };
-
-  ///
-  /// TODO: Add the implementation for other specialized builders here.
-  ///
-
-  /// Specialized builders being used by this offloading action builder.
-  SmallVector<DeviceActionBuilder *, 4> SpecializedBuilders;
-
-  /// Flag set to true if all valid builders allow file bundling/unbundling.
-  bool CanUseBundler;
-
-public:
-  OffloadingActionBuilder(Compilation &C, DerivedArgList &Args,
-                          const Driver::InputList &Inputs)
-      : C(C) {
-    // Create a specialized builder for each device toolchain.
 
     IsValid = true;
 
-=======
->>>>>>> 603ca26d
     // Create a specialized builder for CUDA.
     SpecializedBuilders.push_back(
         new CudaActionBuilder(C, Args, Inputs, *this));
