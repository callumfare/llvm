//===--- Driver.cpp - Clang GCC Compatible Driver -------------------------===//
//
// Part of the LLVM Project, under the Apache License v2.0 with LLVM Exceptions.
// See https://llvm.org/LICENSE.txt for license information.
// SPDX-License-Identifier: Apache-2.0 WITH LLVM-exception
//
//===----------------------------------------------------------------------===//
#include "clang/Driver/Driver.h"
#include "ToolChains/AIX.h"
#include "ToolChains/AMDGPU.h"
#include "ToolChains/AMDGPUOpenMP.h"
#include "ToolChains/AVR.h"
#include "ToolChains/Ananas.h"
#include "ToolChains/BareMetal.h"
#include "ToolChains/Clang.h"
#include "ToolChains/CloudABI.h"
#include "ToolChains/Contiki.h"
#include "ToolChains/CrossWindows.h"
#include "ToolChains/Cuda.h"
#include "ToolChains/Darwin.h"
#include "ToolChains/DragonFly.h"
#include "ToolChains/FreeBSD.h"
#include "ToolChains/Fuchsia.h"
#include "ToolChains/Gnu.h"
#include "ToolChains/HIPAMD.h"
<<<<<<< HEAD
#include "ToolChains/HIPSPV.h"
=======
>>>>>>> a068b154
#include "ToolChains/Haiku.h"
#include "ToolChains/Hexagon.h"
#include "ToolChains/Hurd.h"
#include "ToolChains/Lanai.h"
#include "ToolChains/Linux.h"
#include "ToolChains/MSP430.h"
#include "ToolChains/MSVC.h"
#include "ToolChains/MinGW.h"
#include "ToolChains/Minix.h"
#include "ToolChains/MipsLinux.h"
#include "ToolChains/Myriad.h"
#include "ToolChains/NaCl.h"
#include "ToolChains/NetBSD.h"
#include "ToolChains/OpenBSD.h"
#include "ToolChains/PPCFreeBSD.h"
#include "ToolChains/PPCLinux.h"
#include "ToolChains/PS4CPU.h"
#include "ToolChains/RISCVToolchain.h"
#include "ToolChains/SYCL.h"
#include "ToolChains/Solaris.h"
#include "ToolChains/TCE.h"
#include "ToolChains/VEToolchain.h"
#include "ToolChains/WebAssembly.h"
#include "ToolChains/XCore.h"
#include "ToolChains/ZOS.h"
#include "clang/Basic/TargetID.h"
#include "clang/Basic/Version.h"
#include "clang/Config/config.h"
#include "clang/Driver/Action.h"
#include "clang/Driver/Compilation.h"
#include "clang/Driver/DriverDiagnostic.h"
#include "clang/Driver/InputInfo.h"
#include "clang/Driver/Job.h"
#include "clang/Driver/Options.h"
#include "clang/Driver/SanitizerArgs.h"
#include "clang/Driver/Tool.h"
#include "clang/Driver/ToolChain.h"
#include "llvm/ADT/ArrayRef.h"
#include "llvm/ADT/MapVector.h"
#include "llvm/ADT/STLExtras.h"
#include "llvm/ADT/SmallSet.h"
#include "llvm/ADT/StringExtras.h"
#include "llvm/ADT/StringRef.h"
#include "llvm/ADT/StringSet.h"
#include "llvm/ADT/StringSwitch.h"
#include "llvm/BinaryFormat/Magic.h"
#include "llvm/Config/llvm-config.h"
#include "llvm/MC/TargetRegistry.h"
#include "llvm/Option/Arg.h"
#include "llvm/Option/ArgList.h"
#include "llvm/Option/OptSpecifier.h"
#include "llvm/Option/OptTable.h"
#include "llvm/Option/Option.h"
#include "llvm/Support/CommandLine.h"
#include "llvm/Support/ErrorHandling.h"
#include "llvm/Support/ExitCodes.h"
#include "llvm/Support/FileSystem.h"
#include "llvm/Support/FormatVariadic.h"
#include "llvm/Support/Host.h"
#include "llvm/Support/MD5.h"
#include "llvm/Support/Path.h"
#include "llvm/Support/PrettyStackTrace.h"
#include "llvm/Support/Process.h"
#include "llvm/Support/Program.h"
#include "llvm/Support/StringSaver.h"
#include "llvm/Support/VirtualFileSystem.h"
#include "llvm/Support/raw_ostream.h"
#include <map>
#include <memory>
#include <utility>
#if LLVM_ON_UNIX
#include <unistd.h> // getpid
#endif

using namespace clang::driver;
using namespace clang;
using namespace llvm::opt;

static llvm::Optional<llvm::Triple>
getHIPOffloadTargetTriple(const Driver &D, const ArgList &Args) {
  if (Args.hasArg(options::OPT_offload_EQ)) {
    auto HIPOffloadTargets = Args.getAllArgValues(options::OPT_offload_EQ);

    // HIP compilation flow does not support multiple targets for now. We need
    // the HIPActionBuilder (and possibly the CudaActionBuilder{,Base}too) to
    // support multiple tool chains first.
    switch (HIPOffloadTargets.size()) {
    default:
      D.Diag(diag::err_drv_only_one_offload_target_supported_in) << "HIP";
      return llvm::None;
    case 0:
      D.Diag(diag::err_drv_invalid_or_unsupported_offload_target) << "";
      return llvm::None;
    case 1:
      break;
    }
    llvm::Triple TT(HIPOffloadTargets[0]);
    if (TT.getArch() == llvm::Triple::amdgcn &&
        TT.getVendor() == llvm::Triple::AMD &&
        TT.getOS() == llvm::Triple::AMDHSA)
      return TT;
    if (TT.getArch() == llvm::Triple::spirv64 &&
        TT.getVendor() == llvm::Triple::UnknownVendor &&
        TT.getOS() == llvm::Triple::UnknownOS)
      return TT;
    D.Diag(diag::err_drv_invalid_or_unsupported_offload_target)
        << HIPOffloadTargets[0];
    return llvm::None;
  }

  static const llvm::Triple T("amdgcn-amd-amdhsa"); // Default HIP triple.
  return T;
}

// static
std::string Driver::GetResourcesPath(StringRef BinaryPath,
                                     StringRef CustomResourceDir) {
  // Since the resource directory is embedded in the module hash, it's important
  // that all places that need it call this function, so that they get the
  // exact same string ("a/../b/" and "b/" get different hashes, for example).

  // Dir is bin/ or lib/, depending on where BinaryPath is.
  std::string Dir = std::string(llvm::sys::path::parent_path(BinaryPath));

  SmallString<128> P(Dir);
  if (CustomResourceDir != "") {
    llvm::sys::path::append(P, CustomResourceDir);
  } else {
    // On Windows, libclang.dll is in bin/.
    // On non-Windows, libclang.so/.dylib is in lib/.
    // With a static-library build of libclang, LibClangPath will contain the
    // path of the embedding binary, which for LLVM binaries will be in bin/.
    // ../lib gets us to lib/ in both cases.
    P = llvm::sys::path::parent_path(Dir);
    llvm::sys::path::append(P, Twine("lib") + CLANG_LIBDIR_SUFFIX, "clang",
                            CLANG_VERSION_STRING);
  }

  return std::string(P.str());
}

Driver::Driver(StringRef ClangExecutable, StringRef TargetTriple,
               DiagnosticsEngine &Diags, std::string Title,
               IntrusiveRefCntPtr<llvm::vfs::FileSystem> VFS)
    : Diags(Diags), VFS(std::move(VFS)), Mode(GCCMode),
      SaveTemps(SaveTempsNone), BitcodeEmbed(EmbedNone), LTOMode(LTOK_None),
      ClangExecutable(ClangExecutable), SysRoot(DEFAULT_SYSROOT),
      DriverTitle(Title), CCPrintStatReportFilename(), CCPrintOptionsFilename(),
      CCPrintHeadersFilename(), CCLogDiagnosticsFilename(),
      CCCPrintBindings(false), CCPrintOptions(false), CCPrintHeaders(false),
      CCLogDiagnostics(false), CCGenDiagnostics(false),
      CCPrintProcessStats(false), TargetTriple(TargetTriple),
      CCCGenericGCCName(""), Saver(Alloc), CheckInputsExist(true),
      GenReproducer(false), SuppressMissingInputWarning(false) {
  // Provide a sane fallback if no VFS is specified.
  if (!this->VFS)
    this->VFS = llvm::vfs::getRealFileSystem();

  Name = std::string(llvm::sys::path::filename(ClangExecutable));
  Dir = std::string(llvm::sys::path::parent_path(ClangExecutable));
  InstalledDir = Dir; // Provide a sensible default installed dir.

  if ((!SysRoot.empty()) && llvm::sys::path::is_relative(SysRoot)) {
    // Prepend InstalledDir if SysRoot is relative
    SmallString<128> P(InstalledDir);
    llvm::sys::path::append(P, SysRoot);
    SysRoot = std::string(P);
  }

#if defined(CLANG_CONFIG_FILE_SYSTEM_DIR)
  SystemConfigDir = CLANG_CONFIG_FILE_SYSTEM_DIR;
#endif
#if defined(CLANG_CONFIG_FILE_USER_DIR)
  UserConfigDir = CLANG_CONFIG_FILE_USER_DIR;
#endif

  // Compute the path to the resource directory.
  ResourceDir = GetResourcesPath(ClangExecutable, CLANG_RESOURCE_DIR);
}

void Driver::setDriverMode(StringRef Value) {
  static const std::string OptName =
      getOpts().getOption(options::OPT_driver_mode).getPrefixedName();
  if (auto M = llvm::StringSwitch<llvm::Optional<DriverMode>>(Value)
                   .Case("gcc", GCCMode)
                   .Case("g++", GXXMode)
                   .Case("cpp", CPPMode)
                   .Case("cl", CLMode)
                   .Case("flang", FlangMode)
                   .Default(None))
    Mode = *M;
  else
    Diag(diag::err_drv_unsupported_option_argument) << OptName << Value;
}

InputArgList Driver::ParseArgStrings(ArrayRef<const char *> ArgStrings,
                                     bool IsClCompatMode,
                                     bool &ContainsError) {
  llvm::PrettyStackTraceString CrashInfo("Command line argument parsing");
  ContainsError = false;

  unsigned IncludedFlagsBitmask;
  unsigned ExcludedFlagsBitmask;
  std::tie(IncludedFlagsBitmask, ExcludedFlagsBitmask) =
      getIncludeExcludeOptionFlagMasks(IsClCompatMode);

  // Make sure that Flang-only options don't pollute the Clang output
  // TODO: Make sure that Clang-only options don't pollute Flang output
  if (!IsFlangMode())
    ExcludedFlagsBitmask |= options::FlangOnlyOption;

  unsigned MissingArgIndex, MissingArgCount;
  InputArgList Args =
      getOpts().ParseArgs(ArgStrings, MissingArgIndex, MissingArgCount,
                          IncludedFlagsBitmask, ExcludedFlagsBitmask);

  // Check for missing argument error.
  if (MissingArgCount) {
    Diag(diag::err_drv_missing_argument)
        << Args.getArgString(MissingArgIndex) << MissingArgCount;
    ContainsError |=
        Diags.getDiagnosticLevel(diag::err_drv_missing_argument,
                                 SourceLocation()) > DiagnosticsEngine::Warning;
  }

  // Check for unsupported options.
  for (const Arg *A : Args) {
    if (A->getOption().hasFlag(options::Unsupported)) {
      unsigned DiagID;
      auto ArgString = A->getAsString(Args);
      std::string Nearest;
      if (getOpts().findNearest(
            ArgString, Nearest, IncludedFlagsBitmask,
            ExcludedFlagsBitmask | options::Unsupported) > 1) {
        DiagID = diag::err_drv_unsupported_opt;
        Diag(DiagID) << ArgString;
      } else {
        DiagID = diag::err_drv_unsupported_opt_with_suggestion;
        Diag(DiagID) << ArgString << Nearest;
      }
      ContainsError |= Diags.getDiagnosticLevel(DiagID, SourceLocation()) >
                       DiagnosticsEngine::Warning;
      continue;
    }

    // Warn about -mcpu= without an argument.
    if (A->getOption().matches(options::OPT_mcpu_EQ) && A->containsValue("")) {
      Diag(diag::warn_drv_empty_joined_argument) << A->getAsString(Args);
      ContainsError |= Diags.getDiagnosticLevel(
                           diag::warn_drv_empty_joined_argument,
                           SourceLocation()) > DiagnosticsEngine::Warning;
    }
  }

  for (const Arg *A : Args.filtered(options::OPT_UNKNOWN)) {
    unsigned DiagID;
    auto ArgString = A->getAsString(Args);
    std::string Nearest;
    if (getOpts().findNearest(
          ArgString, Nearest, IncludedFlagsBitmask, ExcludedFlagsBitmask) > 1) {
      DiagID = IsCLMode() ? diag::warn_drv_unknown_argument_clang_cl
                          : diag::err_drv_unknown_argument;
      Diags.Report(DiagID) << ArgString;
    } else {
      DiagID = IsCLMode()
                   ? diag::warn_drv_unknown_argument_clang_cl_with_suggestion
                   : diag::err_drv_unknown_argument_with_suggestion;
      Diags.Report(DiagID) << ArgString << Nearest;
    }
    ContainsError |= Diags.getDiagnosticLevel(DiagID, SourceLocation()) >
                     DiagnosticsEngine::Warning;
  }

  return Args;
}

// Determine which compilation mode we are in. We look for options which
// affect the phase, starting with the earliest phases, and record which
// option we used to determine the final phase.
phases::ID Driver::getFinalPhase(const DerivedArgList &DAL,
                                 Arg **FinalPhaseArg) const {
  Arg *PhaseArg = nullptr;
  phases::ID FinalPhase;

  // -{E,EP,P,M,MM} only run the preprocessor.
  if (CCCIsCPP() || (PhaseArg = DAL.getLastArg(options::OPT_E)) ||
      (PhaseArg = DAL.getLastArg(options::OPT__SLASH_EP)) ||
      (PhaseArg = DAL.getLastArg(options::OPT_M, options::OPT_MM)) ||
      (PhaseArg = DAL.getLastArg(options::OPT__SLASH_P)) ||
      CCGenDiagnostics) {
    FinalPhase = phases::Preprocess;

  // --precompile only runs up to precompilation.
  } else if ((PhaseArg = DAL.getLastArg(options::OPT__precompile))) {
    FinalPhase = phases::Precompile;

  // -{fsyntax-only,-analyze,emit-ast} only run up to the compiler.
  } else if ((PhaseArg = DAL.getLastArg(options::OPT_fsyntax_only)) ||
             (PhaseArg = DAL.getLastArg(options::OPT_print_supported_cpus)) ||
             (PhaseArg = DAL.getLastArg(options::OPT_module_file_info)) ||
             (PhaseArg = DAL.getLastArg(options::OPT_verify_pch)) ||
             (PhaseArg = DAL.getLastArg(options::OPT_rewrite_objc)) ||
             (PhaseArg = DAL.getLastArg(options::OPT_rewrite_legacy_objc)) ||
             (PhaseArg = DAL.getLastArg(options::OPT__migrate)) ||
             (PhaseArg = DAL.getLastArg(options::OPT__analyze)) ||
             (PhaseArg = DAL.getLastArg(options::OPT_emit_ast))) {
    FinalPhase = phases::Compile;

  // -S only runs up to the backend.
  } else if ((PhaseArg = DAL.getLastArg(options::OPT_S)) ||
             (PhaseArg = DAL.getLastArg(options::OPT_fsycl_device_only))) {
    FinalPhase = phases::Backend;

  // -c compilation only runs up to the assembler.
  } else if ((PhaseArg = DAL.getLastArg(options::OPT_c))) {
    FinalPhase = phases::Assemble;

  } else if ((PhaseArg = DAL.getLastArg(options::OPT_emit_interface_stubs))) {
    FinalPhase = phases::IfsMerge;

  // Otherwise do everything.
  } else
    FinalPhase = phases::Link;

  if (FinalPhaseArg)
    *FinalPhaseArg = PhaseArg;

  return FinalPhase;
}

static Arg *MakeInputArg(DerivedArgList &Args, const OptTable &Opts,
                         StringRef Value, bool Claim = true) {
  Arg *A = new Arg(Opts.getOption(options::OPT_INPUT), Value,
                   Args.getBaseArgs().MakeIndex(Value), Value.data());
  Args.AddSynthesizedArg(A);
  if (Claim)
    A->claim();
  return A;
}

DerivedArgList *Driver::TranslateInputArgs(const InputArgList &Args) const {
  const llvm::opt::OptTable &Opts = getOpts();
  DerivedArgList *DAL = new DerivedArgList(Args);

  bool HasNostdlib = Args.hasArg(options::OPT_nostdlib);
  bool HasNostdlibxx = Args.hasArg(options::OPT_nostdlibxx);
  bool HasNodefaultlib = Args.hasArg(options::OPT_nodefaultlibs);
  for (Arg *A : Args) {
    // Unfortunately, we have to parse some forwarding options (-Xassembler,
    // -Xlinker, -Xpreprocessor) because we either integrate their functionality
    // (assembler and preprocessor), or bypass a previous driver ('collect2').

    // Rewrite linker options, to replace --no-demangle with a custom internal
    // option.
    if ((A->getOption().matches(options::OPT_Wl_COMMA) ||
         A->getOption().matches(options::OPT_Xlinker)) &&
        A->containsValue("--no-demangle")) {
      // Add the rewritten no-demangle argument.
      DAL->AddFlagArg(A, Opts.getOption(options::OPT_Z_Xlinker__no_demangle));

      // Add the remaining values as Xlinker arguments.
      for (StringRef Val : A->getValues())
        if (Val != "--no-demangle")
          DAL->AddSeparateArg(A, Opts.getOption(options::OPT_Xlinker), Val);

      continue;
    }

    // Rewrite preprocessor options, to replace -Wp,-MD,FOO which is used by
    // some build systems. We don't try to be complete here because we don't
    // care to encourage this usage model.
    if (A->getOption().matches(options::OPT_Wp_COMMA) &&
        (A->getValue(0) == StringRef("-MD") ||
         A->getValue(0) == StringRef("-MMD"))) {
      // Rewrite to -MD/-MMD along with -MF.
      if (A->getValue(0) == StringRef("-MD"))
        DAL->AddFlagArg(A, Opts.getOption(options::OPT_MD));
      else
        DAL->AddFlagArg(A, Opts.getOption(options::OPT_MMD));
      if (A->getNumValues() == 2)
        DAL->AddSeparateArg(A, Opts.getOption(options::OPT_MF), A->getValue(1));
      continue;
    }

    // Rewrite reserved library names.
    if (A->getOption().matches(options::OPT_l)) {
      StringRef Value = A->getValue();

      // Rewrite unless -nostdlib is present.
      if (!HasNostdlib && !HasNodefaultlib && !HasNostdlibxx &&
          Value == "stdc++") {
        DAL->AddFlagArg(A, Opts.getOption(options::OPT_Z_reserved_lib_stdcxx));
        continue;
      }

      // Rewrite unconditionally.
      if (Value == "cc_kext") {
        DAL->AddFlagArg(A, Opts.getOption(options::OPT_Z_reserved_lib_cckext));
        continue;
      }
    }

    // Pick up inputs via the -- option.
    if (A->getOption().matches(options::OPT__DASH_DASH)) {
      A->claim();
      for (StringRef Val : A->getValues())
        DAL->append(MakeInputArg(*DAL, Opts, Val, false));
      continue;
    }

    if (A->getOption().matches(options::OPT_offload_lib_Group)) {
      if (!A->getNumValues()) {
        Diag(clang::diag::warn_drv_unused_argument) << A->getSpelling();
        continue;
      }
    }

    DAL->append(A);
  }

  // Enforce -static if -miamcu is present.
  if (Args.hasFlag(options::OPT_miamcu, options::OPT_mno_iamcu, false))
    DAL->AddFlagArg(0, Opts.getOption(options::OPT_static));

  // Use of -fintelfpga implies -g
  if (Args.hasArg(options::OPT_fintelfpga)) {
    // if any -gN option is provided, use that.
    if (Arg *A = Args.getLastArg(options::OPT_gN_Group))
      DAL->append(A);
    else
      DAL->AddFlagArg(0, Opts.getOption(options::OPT_g_Flag));
  }

// Add a default value of -mlinker-version=, if one was given and the user
// didn't specify one.
#if defined(HOST_LINK_VERSION)
  if (!Args.hasArg(options::OPT_mlinker_version_EQ) &&
      strlen(HOST_LINK_VERSION) > 0) {
    DAL->AddJoinedArg(0, Opts.getOption(options::OPT_mlinker_version_EQ),
                      HOST_LINK_VERSION);
    DAL->getLastArg(options::OPT_mlinker_version_EQ)->claim();
  }
#endif

  return DAL;
}

/// Compute target triple from args.
///
/// This routine provides the logic to compute a target triple from various
/// args passed to the driver and the default triple string.
static llvm::Triple computeTargetTriple(const Driver &D,
                                        StringRef TargetTriple,
                                        const ArgList &Args,
                                        StringRef DarwinArchName = "") {
  // FIXME: Already done in Compilation *Driver::BuildCompilation
  if (const Arg *A = Args.getLastArg(options::OPT_target))
    TargetTriple = A->getValue();

  llvm::Triple Target(llvm::Triple::normalize(TargetTriple));

  // GNU/Hurd's triples should have been -hurd-gnu*, but were historically made
  // -gnu* only, and we can not change this, so we have to detect that case as
  // being the Hurd OS.
  if (TargetTriple.contains("-unknown-gnu") || TargetTriple.contains("-pc-gnu"))
    Target.setOSName("hurd");

  // Handle Apple-specific options available here.
  if (Target.isOSBinFormatMachO()) {
    // If an explicit Darwin arch name is given, that trumps all.
    if (!DarwinArchName.empty()) {
      tools::darwin::setTripleTypeForMachOArchName(Target, DarwinArchName);
      return Target;
    }

    // Handle the Darwin '-arch' flag.
    if (Arg *A = Args.getLastArg(options::OPT_arch)) {
      StringRef ArchName = A->getValue();
      tools::darwin::setTripleTypeForMachOArchName(Target, ArchName);
    }
  }

  // Handle pseudo-target flags '-mlittle-endian'/'-EL' and
  // '-mbig-endian'/'-EB'.
  if (Arg *A = Args.getLastArg(options::OPT_mlittle_endian,
                               options::OPT_mbig_endian)) {
    if (A->getOption().matches(options::OPT_mlittle_endian)) {
      llvm::Triple LE = Target.getLittleEndianArchVariant();
      if (LE.getArch() != llvm::Triple::UnknownArch)
        Target = std::move(LE);
    } else {
      llvm::Triple BE = Target.getBigEndianArchVariant();
      if (BE.getArch() != llvm::Triple::UnknownArch)
        Target = std::move(BE);
    }
  }

  // Skip further flag support on OSes which don't support '-m32' or '-m64'.
  if (Target.getArch() == llvm::Triple::tce ||
      Target.getOS() == llvm::Triple::Minix)
    return Target;

  // On AIX, the env OBJECT_MODE may affect the resulting arch variant.
  if (Target.isOSAIX()) {
    if (Optional<std::string> ObjectModeValue =
            llvm::sys::Process::GetEnv("OBJECT_MODE")) {
      StringRef ObjectMode = *ObjectModeValue;
      llvm::Triple::ArchType AT = llvm::Triple::UnknownArch;

      if (ObjectMode.equals("64")) {
        AT = Target.get64BitArchVariant().getArch();
      } else if (ObjectMode.equals("32")) {
        AT = Target.get32BitArchVariant().getArch();
      } else {
        D.Diag(diag::err_drv_invalid_object_mode) << ObjectMode;
      }

      if (AT != llvm::Triple::UnknownArch && AT != Target.getArch())
        Target.setArch(AT);
    }
  }

  // Handle pseudo-target flags '-m64', '-mx32', '-m32' and '-m16'.
  Arg *A = Args.getLastArg(options::OPT_m64, options::OPT_mx32,
                           options::OPT_m32, options::OPT_m16);
  if (A) {
    llvm::Triple::ArchType AT = llvm::Triple::UnknownArch;

    if (A->getOption().matches(options::OPT_m64)) {
      AT = Target.get64BitArchVariant().getArch();
      if (Target.getEnvironment() == llvm::Triple::GNUX32)
        Target.setEnvironment(llvm::Triple::GNU);
      else if (Target.getEnvironment() == llvm::Triple::MuslX32)
        Target.setEnvironment(llvm::Triple::Musl);
    } else if (A->getOption().matches(options::OPT_mx32) &&
               Target.get64BitArchVariant().getArch() == llvm::Triple::x86_64) {
      AT = llvm::Triple::x86_64;
      if (Target.getEnvironment() == llvm::Triple::Musl)
        Target.setEnvironment(llvm::Triple::MuslX32);
      else
        Target.setEnvironment(llvm::Triple::GNUX32);
    } else if (A->getOption().matches(options::OPT_m32)) {
      AT = Target.get32BitArchVariant().getArch();
      if (Target.getEnvironment() == llvm::Triple::GNUX32)
        Target.setEnvironment(llvm::Triple::GNU);
      else if (Target.getEnvironment() == llvm::Triple::MuslX32)
        Target.setEnvironment(llvm::Triple::Musl);
    } else if (A->getOption().matches(options::OPT_m16) &&
               Target.get32BitArchVariant().getArch() == llvm::Triple::x86) {
      AT = llvm::Triple::x86;
      Target.setEnvironment(llvm::Triple::CODE16);
    }

    if (AT != llvm::Triple::UnknownArch && AT != Target.getArch()) {
      Target.setArch(AT);
      if (Target.isWindowsGNUEnvironment())
        toolchains::MinGW::fixTripleArch(D, Target, Args);
    }
  }

  // Handle -miamcu flag.
  if (Args.hasFlag(options::OPT_miamcu, options::OPT_mno_iamcu, false)) {
    if (Target.get32BitArchVariant().getArch() != llvm::Triple::x86)
      D.Diag(diag::err_drv_unsupported_opt_for_target) << "-miamcu"
                                                       << Target.str();

    if (A && !A->getOption().matches(options::OPT_m32))
      D.Diag(diag::err_drv_argument_not_allowed_with)
          << "-miamcu" << A->getBaseArg().getAsString(Args);

    Target.setArch(llvm::Triple::x86);
    Target.setArchName("i586");
    Target.setEnvironment(llvm::Triple::UnknownEnvironment);
    Target.setEnvironmentName("");
    Target.setOS(llvm::Triple::ELFIAMCU);
    Target.setVendor(llvm::Triple::UnknownVendor);
    Target.setVendorName("intel");
  }

  // If target is MIPS adjust the target triple
  // accordingly to provided ABI name.
  A = Args.getLastArg(options::OPT_mabi_EQ);
  if (A && Target.isMIPS()) {
    StringRef ABIName = A->getValue();
    if (ABIName == "32") {
      Target = Target.get32BitArchVariant();
      if (Target.getEnvironment() == llvm::Triple::GNUABI64 ||
          Target.getEnvironment() == llvm::Triple::GNUABIN32)
        Target.setEnvironment(llvm::Triple::GNU);
    } else if (ABIName == "n32") {
      Target = Target.get64BitArchVariant();
      if (Target.getEnvironment() == llvm::Triple::GNU ||
          Target.getEnvironment() == llvm::Triple::GNUABI64)
        Target.setEnvironment(llvm::Triple::GNUABIN32);
    } else if (ABIName == "64") {
      Target = Target.get64BitArchVariant();
      if (Target.getEnvironment() == llvm::Triple::GNU ||
          Target.getEnvironment() == llvm::Triple::GNUABIN32)
        Target.setEnvironment(llvm::Triple::GNUABI64);
    }
  }

  // If target is RISC-V adjust the target triple according to
  // provided architecture name
  A = Args.getLastArg(options::OPT_march_EQ);
  if (A && Target.isRISCV()) {
    StringRef ArchName = A->getValue();
    if (ArchName.startswith_insensitive("rv32"))
      Target.setArch(llvm::Triple::riscv32);
    else if (ArchName.startswith_insensitive("rv64"))
      Target.setArch(llvm::Triple::riscv64);
  }

  return Target;
}

// Parse the LTO options and record the type of LTO compilation
// based on which -f(no-)?lto(=.*)? or -f(no-)?offload-lto(=.*)?
// option occurs last.
static driver::LTOKind parseLTOMode(Driver &D, const llvm::opt::ArgList &Args,
                                    OptSpecifier OptEq, OptSpecifier OptNeg) {
  if (!Args.hasFlag(OptEq, OptNeg, false))
    return LTOK_None;

  const Arg *A = Args.getLastArg(OptEq);
  StringRef LTOName = A->getValue();

  driver::LTOKind LTOMode = llvm::StringSwitch<LTOKind>(LTOName)
                                .Case("full", LTOK_Full)
                                .Case("thin", LTOK_Thin)
                                .Default(LTOK_Unknown);

  if (LTOMode == LTOK_Unknown) {
    D.Diag(diag::err_drv_unsupported_option_argument)
        << A->getOption().getName() << A->getValue();
    return LTOK_None;
  }
  return LTOMode;
}

// Parse the LTO options.
void Driver::setLTOMode(const llvm::opt::ArgList &Args) {
  LTOMode =
      parseLTOMode(*this, Args, options::OPT_flto_EQ, options::OPT_fno_lto);

  OffloadLTOMode = parseLTOMode(*this, Args, options::OPT_foffload_lto_EQ,
                                options::OPT_fno_offload_lto);
}

/// Compute the desired OpenMP runtime from the flags provided.
Driver::OpenMPRuntimeKind Driver::getOpenMPRuntime(const ArgList &Args) const {
  StringRef RuntimeName(CLANG_DEFAULT_OPENMP_RUNTIME);

  const Arg *A = Args.getLastArg(options::OPT_fopenmp_EQ);
  if (A)
    RuntimeName = A->getValue();

  auto RT = llvm::StringSwitch<OpenMPRuntimeKind>(RuntimeName)
                .Case("libomp", OMPRT_OMP)
                .Case("libgomp", OMPRT_GOMP)
                .Case("libiomp5", OMPRT_IOMP5)
                .Default(OMPRT_Unknown);

  if (RT == OMPRT_Unknown) {
    if (A)
      Diag(diag::err_drv_unsupported_option_argument)
          << A->getOption().getName() << A->getValue();
    else
      // FIXME: We could use a nicer diagnostic here.
      Diag(diag::err_drv_unsupported_opt) << "-fopenmp";
  }

  return RT;
}

static bool isValidSYCLTriple(llvm::Triple T) {
  // NVPTX is valid for SYCL.
  if (T.isNVPTX())
    return true;

  // AMDGCN is valid for SYCL
  if (T.isAMDGCN())
    return true;

  // Check for invalid SYCL device triple values.
  // Non-SPIR arch.
  if (!T.isSPIR())
    return false;
  // SPIR arch, but has invalid SubArch for AOT.
  StringRef A(T.getArchName());
  if (T.getSubArch() == llvm::Triple::NoSubArch &&
      ((T.getArch() == llvm::Triple::spir && !A.equals("spir")) ||
       (T.getArch() == llvm::Triple::spir64 && !A.equals("spir64"))))
    return false;
  return true;
}

static const char *getDefaultSYCLArch(Compilation &C) {
  if (C.getDefaultToolChain().getTriple().getArch() == llvm::Triple::x86)
    return "spir";
  return "spir64";
}

static bool addSYCLDefaultTriple(Compilation &C,
                                 SmallVectorImpl<llvm::Triple> &SYCLTriples) {
  /// Returns true if a triple is added to SYCLTriples, false otherwise
  if (!C.getDriver().isSYCLDefaultTripleImplied())
    return false;
  for (const auto &SYCLTriple : SYCLTriples) {
    if (SYCLTriple.getSubArch() == llvm::Triple::NoSubArch &&
        SYCLTriple.isSPIR())
      return false;
    // If we encounter a known non-spir* target, do not add the default triple.
    if (SYCLTriple.isNVPTX() || SYCLTriple.isAMDGCN())
      return false;
  }
  // Add the default triple as it was not found.
  llvm::Triple DefaultTriple =
      C.getDriver().MakeSYCLDeviceTriple(getDefaultSYCLArch(C));
  SYCLTriples.insert(SYCLTriples.begin(), DefaultTriple);
  return true;
}

void Driver::CreateOffloadingDeviceToolChains(Compilation &C,
                                              InputList &Inputs) {

  //
  // CUDA/HIP
  //
  // We need to generate a CUDA/HIP toolchain if any of the inputs has a CUDA
  // or HIP type. However, mixed CUDA/HIP compilation is not supported.
  bool IsCuda =
      llvm::any_of(Inputs, [](std::pair<types::ID, const llvm::opt::Arg *> &I) {
        return types::isCuda(I.first);
      });
  bool IsHIP =
      llvm::any_of(Inputs,
                   [](std::pair<types::ID, const llvm::opt::Arg *> &I) {
                     return types::isHIP(I.first);
                   }) ||
      C.getInputArgs().hasArg(options::OPT_hip_link);
  if (IsCuda && IsHIP) {
    Diag(clang::diag::err_drv_mix_cuda_hip);
    return;
  }
  if (IsCuda) {
    const ToolChain *HostTC = C.getSingleOffloadToolChain<Action::OFK_Host>();
    const llvm::Triple &HostTriple = HostTC->getTriple();
    StringRef DeviceTripleStr;
    auto OFK = Action::OFK_Cuda;
    DeviceTripleStr =
        HostTriple.isArch64Bit() ? "nvptx64-nvidia-cuda" : "nvptx-nvidia-cuda";
    llvm::Triple CudaTriple(DeviceTripleStr);
    // Use the CUDA and host triples as the key into the
    // getOffloadingDeviceToolChain, because the device toolchain we
    // create depends on both.
    auto CudaTC = &getOffloadingDeviceToolChain(C.getInputArgs(), CudaTriple,
                                                *HostTC, OFK);
    C.addOffloadDeviceToolChain(CudaTC, OFK);
  } else if (IsHIP) {
    if (auto *OMPTargetArg =
            C.getInputArgs().getLastArg(options::OPT_fopenmp_targets_EQ)) {
      Diag(clang::diag::err_drv_unsupported_opt_for_language_mode)
          << OMPTargetArg->getSpelling() << "HIP";
      return;
    }
    const ToolChain *HostTC = C.getSingleOffloadToolChain<Action::OFK_Host>();
    auto OFK = Action::OFK_HIP;
    auto HIPTriple = getHIPOffloadTargetTriple(*this, C.getInputArgs());
    if (!HIPTriple)
      return;
    auto *HIPTC = &getOffloadingDeviceToolChain(C.getInputArgs(), *HIPTriple,
                                                *HostTC, OFK);
    assert(HIPTC && "Could not create offloading device tool chain.");
    C.addOffloadDeviceToolChain(HIPTC, OFK);
  }

  //
  // OpenMP
  //
  // We need to generate an OpenMP toolchain if the user specified targets with
  // the -fopenmp-targets option.
  if (Arg *OpenMPTargets =
          C.getInputArgs().getLastArg(options::OPT_fopenmp_targets_EQ)) {
    if (OpenMPTargets->getNumValues()) {
      // We expect that -fopenmp-targets is always used in conjunction with the
      // option -fopenmp specifying a valid runtime with offloading support,
      // i.e. libomp or libiomp.
      bool HasValidOpenMPRuntime = C.getInputArgs().hasFlag(
          options::OPT_fopenmp, options::OPT_fopenmp_EQ,
          options::OPT_fno_openmp, false);
      if (HasValidOpenMPRuntime) {
        OpenMPRuntimeKind OpenMPKind = getOpenMPRuntime(C.getInputArgs());
        HasValidOpenMPRuntime =
            OpenMPKind == OMPRT_OMP || OpenMPKind == OMPRT_IOMP5;
      }

      if (HasValidOpenMPRuntime) {
        llvm::StringMap<const char *> FoundNormalizedTriples;
        for (const char *Val : OpenMPTargets->getValues()) {
          llvm::Triple TT(Val);
          std::string NormalizedName = TT.normalize();

          // Make sure we don't have a duplicate triple.
          auto Duplicate = FoundNormalizedTriples.find(NormalizedName);
          if (Duplicate != FoundNormalizedTriples.end()) {
            Diag(clang::diag::warn_drv_omp_offload_target_duplicate)
                << Val << Duplicate->second;
            continue;
          }

          // Store the current triple so that we can check for duplicates in the
          // following iterations.
          FoundNormalizedTriples[NormalizedName] = Val;

          // If the specified target is invalid, emit a diagnostic.
          if (TT.getArch() == llvm::Triple::UnknownArch)
            Diag(clang::diag::err_drv_invalid_omp_target) << Val;
          else {
            const ToolChain *TC;
            // Device toolchains have to be selected differently. They pair host
            // and device in their implementation.
            if (TT.isNVPTX() || TT.isAMDGCN()) {
              const ToolChain *HostTC =
                  C.getSingleOffloadToolChain<Action::OFK_Host>();
              assert(HostTC && "Host toolchain should be always defined.");
              auto &DeviceTC =
                  ToolChains[TT.str() + "/" + HostTC->getTriple().normalize()];
              if (!DeviceTC) {
                if (TT.isNVPTX())
                  DeviceTC = std::make_unique<toolchains::CudaToolChain>(
                      *this, TT, *HostTC, C.getInputArgs(), Action::OFK_OpenMP);
                else if (TT.isAMDGCN())
                  DeviceTC =
                      std::make_unique<toolchains::AMDGPUOpenMPToolChain>(
                          *this, TT, *HostTC, C.getInputArgs());
                else
                  assert(DeviceTC && "Device toolchain not defined.");
              }

              TC = DeviceTC.get();
            } else
              TC = &getToolChain(C.getInputArgs(), TT);
            C.addOffloadDeviceToolChain(TC, Action::OFK_OpenMP);
          }
        }
      } else
        Diag(clang::diag::err_drv_expecting_fopenmp_with_fopenmp_targets);
    } else
      Diag(clang::diag::warn_drv_empty_joined_argument)
          << OpenMPTargets->getAsString(C.getInputArgs());
  }

  //
  // SYCL
  //
  // We need to generate a SYCL toolchain if the user specified targets with
  // the -fsycl-targets, -fsycl-add-targets or -fsycl-link-targets option.
  // If -fsycl is supplied without any of these we will assume SPIR-V.
  // Use of -fsycl-device-only overrides -fsycl.
  bool HasValidSYCLRuntime =
      C.getInputArgs().hasFlag(options::OPT_fsycl, options::OPT_fno_sycl,
                               false) ||
      C.getInputArgs().hasArg(options::OPT_fsycl_device_only);

  // A mechanism for retrieving SYCL-specific options, erroring out
  // if SYCL offloading wasn't enabled prior to that
  auto getArgRequiringSYCLRuntime = [&](OptSpecifier OptId) -> Arg * {
    Arg *SYCLArg = C.getInputArgs().getLastArg(OptId);
    if (SYCLArg && !HasValidSYCLRuntime) {
      Diag(clang::diag::err_drv_expecting_fsycl_with_sycl_opt)
          // Dropping the '=' symbol, which would otherwise pollute
          // the diagnostics for the most of options
          << SYCLArg->getSpelling().split('=').first;
      return nullptr;
    }
    return SYCLArg;
  };

  Arg *SYCLTargets = getArgRequiringSYCLRuntime(options::OPT_fsycl_targets_EQ);
  Arg *SYCLLinkTargets =
      getArgRequiringSYCLRuntime(options::OPT_fsycl_link_targets_EQ);
  Arg *SYCLAddTargets =
      getArgRequiringSYCLRuntime(options::OPT_fsycl_add_targets_EQ);
  Arg *SYCLLink = getArgRequiringSYCLRuntime(options::OPT_fsycl_link_EQ);
  Arg *SYCLfpga = getArgRequiringSYCLRuntime(options::OPT_fintelfpga);

  // -fsycl-targets cannot be used with -fsycl-link-targets
  if (SYCLTargets && SYCLLinkTargets)
    Diag(clang::diag::err_drv_option_conflict)
        << SYCLTargets->getSpelling() << SYCLLinkTargets->getSpelling();
  // -fsycl-link-targets and -fsycl-add-targets cannot be used together
  if (SYCLLinkTargets && SYCLAddTargets)
    Diag(clang::diag::err_drv_option_conflict)
        << SYCLLinkTargets->getSpelling() << SYCLAddTargets->getSpelling();
  // -fsycl-link-targets is not allowed with -fsycl-link
  if (SYCLLinkTargets && SYCLLink)
    Diag(clang::diag::err_drv_option_conflict)
        << SYCLLink->getSpelling() << SYCLLinkTargets->getSpelling();
  // -fsycl-targets cannot be used with -fintelfpga
  if (SYCLTargets && SYCLfpga)
    Diag(clang::diag::err_drv_option_conflict)
        << SYCLTargets->getSpelling() << SYCLfpga->getSpelling();
  // -ffreestanding cannot be used with -fsycl
  if (HasValidSYCLRuntime &&
      C.getInputArgs().hasArg(options::OPT_ffreestanding)) {
    Diag(clang::diag::err_drv_option_conflict) << "-fsycl"
                                               << "-ffreestanding";
  }

  // Diagnose incorrect inputs to SYCL options.
  // FIXME: Since the option definition includes the list of possible values,
  // the validation must be automatic, not requiring separate disjointed code
  // blocks accross the driver code. Long-term, the detection of incorrect
  // values must happen at the level of TableGen and Arg class design, with
  // Compilation/Driver class constructors handling the driver-specific
  // diagnostic output.
  auto checkSingleArgValidity = [&](Arg *A,
                                    SmallVector<StringRef, 4> AllowedValues) {
    if (!A)
      return;
    const char *ArgValue = A->getValue();
    for (const StringRef AllowedValue : AllowedValues)
      if (AllowedValue.equals(ArgValue))
        return;
    Diag(clang::diag::err_drv_invalid_argument_to_option)
        << ArgValue << A->getOption().getName();
  };
  checkSingleArgValidity(SYCLLink, {"early", "image"});
  checkSingleArgValidity(
      C.getInputArgs().getLastArg(options::OPT_fsycl_device_code_split_EQ),
      {"per_kernel", "per_source", "auto", "off"});

  bool HasSYCLTargetsOption = SYCLTargets || SYCLLinkTargets || SYCLAddTargets;
  llvm::StringMap<StringRef> FoundNormalizedTriples;
  llvm::SmallVector<llvm::Triple, 4> UniqueSYCLTriplesVec;
  if (HasSYCLTargetsOption) {
    // At this point, we know we have a valid combination
    // of -fsycl*target options passed
    Arg *SYCLTargetsValues = SYCLTargets ? SYCLTargets : SYCLLinkTargets;
    if (SYCLTargetsValues) {
      if (SYCLTargetsValues->getNumValues()) {
        for (StringRef Val : SYCLTargetsValues->getValues()) {
          llvm::Triple TT(MakeSYCLDeviceTriple(Val));
          if (!isValidSYCLTriple(TT)) {
            Diag(clang::diag::err_drv_invalid_sycl_target) << Val;
            continue;
          }
          std::string NormalizedName = TT.normalize();

          // Make sure we don't have a duplicate triple.
          auto Duplicate = FoundNormalizedTriples.find(NormalizedName);
          if (Duplicate != FoundNormalizedTriples.end()) {
            Diag(clang::diag::warn_drv_sycl_offload_target_duplicate)
                << Val << Duplicate->second;
            continue;
          }

          // Warn about deprecated `sycldevice` environment component.
          if (TT.getEnvironmentName() == "sycldevice") {
            // Build a string with suggested target triple.
            std::string SuggestedTriple = TT.getArchName().str();
            if (TT.getOS() != llvm::Triple::UnknownOS) {
              SuggestedTriple += '-';
              if (TT.getVendor() != llvm::Triple::UnknownVendor)
                SuggestedTriple += TT.getVendorName();
              SuggestedTriple += Twine("-" + TT.getOSName()).str();
            } else if (TT.getVendor() != llvm::Triple::UnknownVendor)
              SuggestedTriple += Twine("-" + TT.getVendorName()).str();
            Diag(clang::diag::warn_drv_deprecated_arg)
                << TT.str() << SuggestedTriple;
            // Drop environment component.
            std::string EffectiveTriple =
                Twine(TT.getArchName() + "-" + TT.getVendorName() + "-" +
                      TT.getOSName())
                    .str();
            TT.setTriple(EffectiveTriple);
          }

          // Store the current triple so that we can check for duplicates in
          // the following iterations.
          FoundNormalizedTriples[NormalizedName] = Val;
          UniqueSYCLTriplesVec.push_back(TT);
        }
        addSYCLDefaultTriple(C, UniqueSYCLTriplesVec);
      } else
        Diag(clang::diag::warn_drv_empty_joined_argument)
            << SYCLTargetsValues->getAsString(C.getInputArgs());
    }
    // -fsycl-add-targets is a list of paired items (Triple and file) which are
    // gathered and used to be linked into the final device binary. This can
    // be used with -fsycl-targets to put together the final conglomerate binary
    if (SYCLAddTargets) {
      if (SYCLAddTargets->getNumValues()) {
        // Use of -fsycl-add-targets adds additional files to the SYCL device
        // link step.  Regular offload processing occurs below
        for (StringRef Val : SYCLAddTargets->getValues()) {
          // Parse out the Triple and Input (triple:binary) and create a
          // ToolChain for each entry.
          // The expected format is 'triple:file', any other format will
          // not be accepted.
          std::pair<StringRef, StringRef> I = Val.split(':');
          if (!I.first.empty() && !I.second.empty()) {
            llvm::Triple TT(I.first);
            if (!isValidSYCLTriple(TT)) {
              Diag(clang::diag::err_drv_invalid_sycl_target) << I.first;
              continue;
            }
            std::string NormalizedName = TT.normalize();

            // Make sure we don't have a duplicate triple.
            auto Duplicate = FoundNormalizedTriples.find(NormalizedName);
            if (Duplicate != FoundNormalizedTriples.end())
              // The toolchain for this triple was already created
              continue;

            // Store the current triple so that we can check for duplicates in
            // the following iterations.
            FoundNormalizedTriples[NormalizedName] = Val;
            UniqueSYCLTriplesVec.push_back(TT);
          } else {
            // No colon found, do not use the input
            C.getDriver().Diag(diag::err_drv_unsupported_option_argument)
                << SYCLAddTargets->getOption().getName() << Val;
          }
        }
      } else
        Diag(clang::diag::warn_drv_empty_joined_argument)
            << SYCLAddTargets->getAsString(C.getInputArgs());
    }
  } else {
    // If -fsycl is supplied without -fsycl-*targets we will assume SPIR-V
    // unless -fintelfpga is supplied, which uses SPIR-V with fpga AOT.
    // For -fsycl-device-only, we also setup the implied triple as needed.
    if (HasValidSYCLRuntime) {
      StringRef SYCLTargetArch = getDefaultSYCLArch(C);
      if (SYCLfpga)
        // Triple for -fintelfpga is spir64_fpga.
        SYCLTargetArch = "spir64_fpga";
      UniqueSYCLTriplesVec.push_back(MakeSYCLDeviceTriple(SYCLTargetArch));
      addSYCLDefaultTriple(C, UniqueSYCLTriplesVec);
    }
  }
  // We'll need to use the SYCL and host triples as the key into
  // getOffloadingDeviceToolChain, because the device toolchains we're
  // going to create will depend on both.
  const ToolChain *HostTC = C.getSingleOffloadToolChain<Action::OFK_Host>();
  for (auto &TT : UniqueSYCLTriplesVec) {
    auto SYCLTC = &getOffloadingDeviceToolChain(C.getInputArgs(), TT, *HostTC,
                                                Action::OFK_SYCL);
    C.addOffloadDeviceToolChain(SYCLTC, Action::OFK_SYCL);
  }

  //
  // TODO: Add support for other offloading programming models here.
  //
}

/// Looks the given directories for the specified file.
///
/// \param[out] FilePath File path, if the file was found.
/// \param[in]  Dirs Directories used for the search.
/// \param[in]  FileName Name of the file to search for.
/// \return True if file was found.
///
/// Looks for file specified by FileName sequentially in directories specified
/// by Dirs.
///
static bool searchForFile(SmallVectorImpl<char> &FilePath,
                          ArrayRef<StringRef> Dirs, StringRef FileName) {
  SmallString<128> WPath;
  for (const StringRef &Dir : Dirs) {
    if (Dir.empty())
      continue;
    WPath.clear();
    llvm::sys::path::append(WPath, Dir, FileName);
    llvm::sys::path::native(WPath);
    if (llvm::sys::fs::is_regular_file(WPath)) {
      FilePath = std::move(WPath);
      return true;
    }
  }
  return false;
}

bool Driver::readConfigFile(StringRef FileName) {
  // Try reading the given file.
  SmallVector<const char *, 32> NewCfgArgs;
  if (!llvm::cl::readConfigFile(FileName, Saver, NewCfgArgs)) {
    Diag(diag::err_drv_cannot_read_config_file) << FileName;
    return true;
  }

  // Read options from config file.
  llvm::SmallString<128> CfgFileName(FileName);
  llvm::sys::path::native(CfgFileName);
  ConfigFile = std::string(CfgFileName);
  bool ContainErrors;
  CfgOptions = std::make_unique<InputArgList>(
      ParseArgStrings(NewCfgArgs, IsCLMode(), ContainErrors));
  if (ContainErrors) {
    CfgOptions.reset();
    return true;
  }

  if (CfgOptions->hasArg(options::OPT_config)) {
    CfgOptions.reset();
    Diag(diag::err_drv_nested_config_file);
    return true;
  }

  // Claim all arguments that come from a configuration file so that the driver
  // does not warn on any that is unused.
  for (Arg *A : *CfgOptions)
    A->claim();
  return false;
}

bool Driver::loadConfigFile() {
  std::string CfgFileName;
  bool FileSpecifiedExplicitly = false;

  // Process options that change search path for config files.
  if (CLOptions) {
    if (CLOptions->hasArg(options::OPT_config_system_dir_EQ)) {
      SmallString<128> CfgDir;
      CfgDir.append(
          CLOptions->getLastArgValue(options::OPT_config_system_dir_EQ));
      if (!CfgDir.empty()) {
        if (llvm::sys::fs::make_absolute(CfgDir).value() != 0)
          SystemConfigDir.clear();
        else
          SystemConfigDir = std::string(CfgDir.begin(), CfgDir.end());
      }
    }
    if (CLOptions->hasArg(options::OPT_config_user_dir_EQ)) {
      SmallString<128> CfgDir;
      CfgDir.append(
          CLOptions->getLastArgValue(options::OPT_config_user_dir_EQ));
      if (!CfgDir.empty()) {
        if (llvm::sys::fs::make_absolute(CfgDir).value() != 0)
          UserConfigDir.clear();
        else
          UserConfigDir = std::string(CfgDir.begin(), CfgDir.end());
      }
    }
  }

  // First try to find config file specified in command line.
  if (CLOptions) {
    std::vector<std::string> ConfigFiles =
        CLOptions->getAllArgValues(options::OPT_config);
    if (ConfigFiles.size() > 1) {
      if (!llvm::all_of(ConfigFiles, [ConfigFiles](const std::string &s) {
            return s == ConfigFiles[0];
          })) {
        Diag(diag::err_drv_duplicate_config);
        return true;
      }
    }

    if (!ConfigFiles.empty()) {
      CfgFileName = ConfigFiles.front();
      assert(!CfgFileName.empty());

      // If argument contains directory separator, treat it as a path to
      // configuration file.
      if (llvm::sys::path::has_parent_path(CfgFileName)) {
        SmallString<128> CfgFilePath;
        if (llvm::sys::path::is_relative(CfgFileName))
          llvm::sys::fs::current_path(CfgFilePath);
        llvm::sys::path::append(CfgFilePath, CfgFileName);
        if (!llvm::sys::fs::is_regular_file(CfgFilePath)) {
          Diag(diag::err_drv_config_file_not_exist) << CfgFilePath;
          return true;
        }
        return readConfigFile(CfgFilePath);
      }

      FileSpecifiedExplicitly = true;
    }
  }

  // If config file is not specified explicitly, try to deduce configuration
  // from executable name. For instance, an executable 'armv7l-clang' will
  // search for config file 'armv7l-clang.cfg'.
  if (CfgFileName.empty() && !ClangNameParts.TargetPrefix.empty())
    CfgFileName = ClangNameParts.TargetPrefix + '-' + ClangNameParts.ModeSuffix;

  if (CfgFileName.empty())
    return false;

  // Determine architecture part of the file name, if it is present.
  StringRef CfgFileArch = CfgFileName;
  size_t ArchPrefixLen = CfgFileArch.find('-');
  if (ArchPrefixLen == StringRef::npos)
    ArchPrefixLen = CfgFileArch.size();
  llvm::Triple CfgTriple;
  CfgFileArch = CfgFileArch.take_front(ArchPrefixLen);
  CfgTriple = llvm::Triple(llvm::Triple::normalize(CfgFileArch));
  if (CfgTriple.getArch() == llvm::Triple::ArchType::UnknownArch)
    ArchPrefixLen = 0;

  if (!StringRef(CfgFileName).endswith(".cfg"))
    CfgFileName += ".cfg";

  // If config file starts with architecture name and command line options
  // redefine architecture (with options like -m32 -LE etc), try finding new
  // config file with that architecture.
  SmallString<128> FixedConfigFile;
  size_t FixedArchPrefixLen = 0;
  if (ArchPrefixLen) {
    // Get architecture name from config file name like 'i386.cfg' or
    // 'armv7l-clang.cfg'.
    // Check if command line options changes effective triple.
    llvm::Triple EffectiveTriple = computeTargetTriple(*this,
                                             CfgTriple.getTriple(), *CLOptions);
    if (CfgTriple.getArch() != EffectiveTriple.getArch()) {
      FixedConfigFile = EffectiveTriple.getArchName();
      FixedArchPrefixLen = FixedConfigFile.size();
      // Append the rest of original file name so that file name transforms
      // like: i386-clang.cfg -> x86_64-clang.cfg.
      if (ArchPrefixLen < CfgFileName.size())
        FixedConfigFile += CfgFileName.substr(ArchPrefixLen);
    }
  }

  // Prepare list of directories where config file is searched for.
  StringRef CfgFileSearchDirs[] = {UserConfigDir, SystemConfigDir, Dir};

  // Try to find config file. First try file with corrected architecture.
  llvm::SmallString<128> CfgFilePath;
  if (!FixedConfigFile.empty()) {
    if (searchForFile(CfgFilePath, CfgFileSearchDirs, FixedConfigFile))
      return readConfigFile(CfgFilePath);
    // If 'x86_64-clang.cfg' was not found, try 'x86_64.cfg'.
    FixedConfigFile.resize(FixedArchPrefixLen);
    FixedConfigFile.append(".cfg");
    if (searchForFile(CfgFilePath, CfgFileSearchDirs, FixedConfigFile))
      return readConfigFile(CfgFilePath);
  }

  // Then try original file name.
  if (searchForFile(CfgFilePath, CfgFileSearchDirs, CfgFileName))
    return readConfigFile(CfgFilePath);

  // Finally try removing driver mode part: 'x86_64-clang.cfg' -> 'x86_64.cfg'.
  if (!ClangNameParts.ModeSuffix.empty() &&
      !ClangNameParts.TargetPrefix.empty()) {
    CfgFileName.assign(ClangNameParts.TargetPrefix);
    CfgFileName.append(".cfg");
    if (searchForFile(CfgFilePath, CfgFileSearchDirs, CfgFileName))
      return readConfigFile(CfgFilePath);
  }

  // Report error but only if config file was specified explicitly, by option
  // --config. If it was deduced from executable name, it is not an error.
  if (FileSpecifiedExplicitly) {
    Diag(diag::err_drv_config_file_not_found) << CfgFileName;
    for (const StringRef &SearchDir : CfgFileSearchDirs)
      if (!SearchDir.empty())
        Diag(diag::note_drv_config_file_searched_in) << SearchDir;
    return true;
  }

  return false;
}

Compilation *Driver::BuildCompilation(ArrayRef<const char *> ArgList) {
  llvm::PrettyStackTraceString CrashInfo("Compilation construction");

  // FIXME: Handle environment options which affect driver behavior, somewhere
  // (client?). GCC_EXEC_PREFIX, LPATH, CC_PRINT_OPTIONS.

  // We look for the driver mode option early, because the mode can affect
  // how other options are parsed.

  auto DriverMode = getDriverMode(ClangExecutable, ArgList.slice(1));
  if (!DriverMode.empty())
    setDriverMode(DriverMode);

  // FIXME: What are we going to do with -V and -b?

  // Arguments specified in command line.
  bool ContainsError;
  CLOptions = std::make_unique<InputArgList>(
      ParseArgStrings(ArgList.slice(1), IsCLMode(), ContainsError));

  // Try parsing configuration file.
  if (!ContainsError)
    ContainsError = loadConfigFile();
  bool HasConfigFile = !ContainsError && (CfgOptions.get() != nullptr);

  // All arguments, from both config file and command line.
  InputArgList Args = std::move(HasConfigFile ? std::move(*CfgOptions)
                                              : std::move(*CLOptions));

  // The args for config files or /clang: flags belong to different InputArgList
  // objects than Args. This copies an Arg from one of those other InputArgLists
  // to the ownership of Args.
  auto appendOneArg = [&Args](const Arg *Opt, const Arg *BaseArg) {
    unsigned Index = Args.MakeIndex(Opt->getSpelling());
    Arg *Copy = new llvm::opt::Arg(Opt->getOption(), Args.getArgString(Index),
                                   Index, BaseArg);
    Copy->getValues() = Opt->getValues();
    if (Opt->isClaimed())
      Copy->claim();
    Copy->setOwnsValues(Opt->getOwnsValues());
    Opt->setOwnsValues(false);
    Args.append(Copy);
  };

  if (HasConfigFile)
    for (auto *Opt : *CLOptions) {
      if (Opt->getOption().matches(options::OPT_config))
        continue;
      const Arg *BaseArg = &Opt->getBaseArg();
      if (BaseArg == Opt)
        BaseArg = nullptr;
      appendOneArg(Opt, BaseArg);
    }

  // In CL mode, look for any pass-through arguments
  if (IsCLMode() && !ContainsError) {
    SmallVector<const char *, 16> CLModePassThroughArgList;
    for (const auto *A : Args.filtered(options::OPT__SLASH_clang)) {
      A->claim();
      CLModePassThroughArgList.push_back(A->getValue());
    }

    if (!CLModePassThroughArgList.empty()) {
      // Parse any pass through args using default clang processing rather
      // than clang-cl processing.
      auto CLModePassThroughOptions = std::make_unique<InputArgList>(
          ParseArgStrings(CLModePassThroughArgList, false, ContainsError));

      if (!ContainsError)
        for (auto *Opt : *CLModePassThroughOptions) {
          appendOneArg(Opt, nullptr);
        }
    }
  }

  // Check for working directory option before accessing any files
  if (Arg *WD = Args.getLastArg(options::OPT_working_directory))
    if (VFS->setCurrentWorkingDirectory(WD->getValue()))
      Diag(diag::err_drv_unable_to_set_working_directory) << WD->getValue();

  // FIXME: This stuff needs to go into the Compilation, not the driver.
  bool CCCPrintPhases;

  // Silence driver warnings if requested
  Diags.setIgnoreAllWarnings(Args.hasArg(options::OPT_w));

  // -canonical-prefixes, -no-canonical-prefixes are used very early in main.
  Args.ClaimAllArgs(options::OPT_canonical_prefixes);
  Args.ClaimAllArgs(options::OPT_no_canonical_prefixes);

  // f(no-)integated-cc1 is also used very early in main.
  Args.ClaimAllArgs(options::OPT_fintegrated_cc1);
  Args.ClaimAllArgs(options::OPT_fno_integrated_cc1);

  // Ignore -pipe.
  Args.ClaimAllArgs(options::OPT_pipe);

  // Extract -ccc args.
  //
  // FIXME: We need to figure out where this behavior should live. Most of it
  // should be outside in the client; the parts that aren't should have proper
  // options, either by introducing new ones or by overloading gcc ones like -V
  // or -b.
  CCCPrintPhases = Args.hasArg(options::OPT_ccc_print_phases);
  CCCPrintBindings = Args.hasArg(options::OPT_ccc_print_bindings);
  if (const Arg *A = Args.getLastArg(options::OPT_ccc_gcc_name))
    CCCGenericGCCName = A->getValue();
  GenReproducer = Args.hasFlag(options::OPT_gen_reproducer,
                               options::OPT_fno_crash_diagnostics,
                               !!::getenv("FORCE_CLANG_DIAGNOSTICS_CRASH"));

  // Process -fproc-stat-report options.
  if (const Arg *A = Args.getLastArg(options::OPT_fproc_stat_report_EQ)) {
    CCPrintProcessStats = true;
    CCPrintStatReportFilename = A->getValue();
  }
  if (Args.hasArg(options::OPT_fproc_stat_report))
    CCPrintProcessStats = true;

  // FIXME: TargetTriple is used by the target-prefixed calls to as/ld
  // and getToolChain is const.
  if (IsCLMode()) {
    // clang-cl targets MSVC-style Win32.
    llvm::Triple T(TargetTriple);
    T.setOS(llvm::Triple::Win32);
    T.setVendor(llvm::Triple::PC);
    T.setEnvironment(llvm::Triple::MSVC);
    T.setObjectFormat(llvm::Triple::COFF);
    TargetTriple = T.str();
  }
  if (const Arg *A = Args.getLastArg(options::OPT_target))
    TargetTriple = A->getValue();
  if (const Arg *A = Args.getLastArg(options::OPT_ccc_install_dir))
    Dir = InstalledDir = A->getValue();
  for (const Arg *A : Args.filtered(options::OPT_B)) {
    A->claim();
    PrefixDirs.push_back(A->getValue(0));
  }
  if (Optional<std::string> CompilerPathValue =
          llvm::sys::Process::GetEnv("COMPILER_PATH")) {
    StringRef CompilerPath = *CompilerPathValue;
    while (!CompilerPath.empty()) {
      std::pair<StringRef, StringRef> Split =
          CompilerPath.split(llvm::sys::EnvPathSeparator);
      PrefixDirs.push_back(std::string(Split.first));
      CompilerPath = Split.second;
    }
  }
  if (const Arg *A = Args.getLastArg(options::OPT__sysroot_EQ))
    SysRoot = A->getValue();
  if (const Arg *A = Args.getLastArg(options::OPT__dyld_prefix_EQ))
    DyldPrefix = A->getValue();

  if (const Arg *A = Args.getLastArg(options::OPT_resource_dir))
    ResourceDir = A->getValue();

  if (const Arg *A = Args.getLastArg(options::OPT_save_temps_EQ)) {
    SaveTemps = llvm::StringSwitch<SaveTempsMode>(A->getValue())
                    .Case("cwd", SaveTempsCwd)
                    .Case("obj", SaveTempsObj)
                    .Default(SaveTempsCwd);
  }

  setLTOMode(Args);

  // Process -fembed-bitcode= flags.
  if (Arg *A = Args.getLastArg(options::OPT_fembed_bitcode_EQ)) {
    StringRef Name = A->getValue();
    unsigned Model = llvm::StringSwitch<unsigned>(Name)
        .Case("off", EmbedNone)
        .Case("all", EmbedBitcode)
        .Case("bitcode", EmbedBitcode)
        .Case("marker", EmbedMarker)
        .Default(~0U);
    if (Model == ~0U) {
      Diags.Report(diag::err_drv_invalid_value) << A->getAsString(Args)
                                                << Name;
    } else
      BitcodeEmbed = static_cast<BitcodeEmbedMode>(Model);
  }

  std::unique_ptr<llvm::opt::InputArgList> UArgs =
      std::make_unique<InputArgList>(std::move(Args));

  // Perform the default argument translations.
  DerivedArgList *TranslatedArgs = TranslateInputArgs(*UArgs);

  // Owned by the host.
  const ToolChain &TC = getToolChain(
      *UArgs, computeTargetTriple(*this, TargetTriple, *UArgs));

  // The compilation takes ownership of Args.
  Compilation *C = new Compilation(*this, TC, UArgs.release(), TranslatedArgs,
                                   ContainsError);

  if (!HandleImmediateArgs(*C))
    return C;

  // Construct the list of inputs.
  InputList Inputs;
  BuildInputs(C->getDefaultToolChain(), *TranslatedArgs, Inputs);

  // Determine if there are any offload static libraries.
  if (checkForOffloadStaticLib(*C, *TranslatedArgs))
    setOffloadStaticLibSeen();

  // Check for any objects/archives that need to be compiled with the default
  // triple.
  if (checkForSYCLDefaultDevice(*C, *TranslatedArgs))
    setSYCLDefaultTriple(true);

  // Populate the tool chains for the offloading devices, if any.
  CreateOffloadingDeviceToolChains(*C, Inputs);

  // Determine FPGA emulation status.
  if (C->hasOffloadToolChain<Action::OFK_SYCL>()) {
    auto SYCLTCRange = C->getOffloadToolChains<Action::OFK_SYCL>();
    for (auto TI = SYCLTCRange.first, TE = SYCLTCRange.second; TI != TE; ++TI) {
      if (TI->second->getTriple().getSubArch() !=
          llvm::Triple::SPIRSubArch_fpga)
        continue;
      ArgStringList TargetArgs;
      const toolchains::SYCLToolChain *FPGATC =
          static_cast<const toolchains::SYCLToolChain *>(TI->second);
      FPGATC->TranslateBackendTargetArgs(FPGATC->getTriple(), *TranslatedArgs,
                                         TargetArgs);
      for (StringRef ArgString : TargetArgs) {
        if (ArgString.equals("-hardware") || ArgString.equals("-simulation")) {
          setFPGAEmulationMode(false);
          break;
        }
      }
      break;
    }
  }

  // Construct the list of abstract actions to perform for this compilation. On
  // MachO targets this uses the driver-driver and universal actions.
  if (TC.getTriple().isOSBinFormatMachO())
    BuildUniversalActions(*C, C->getDefaultToolChain(), Inputs);
  else
    BuildActions(*C, C->getArgs(), Inputs, C->getActions());

  if (CCCPrintPhases) {
    PrintActions(*C);
    return C;
  }

  BuildJobs(*C);

  return C;
}

static void printArgList(raw_ostream &OS, const llvm::opt::ArgList &Args) {
  llvm::opt::ArgStringList ASL;
  for (const auto *A : Args) {
    // Use user's original spelling of flags. For example, use
    // `/source-charset:utf-8` instead of `-finput-charset=utf-8` if the user
    // wrote the former.
    while (A->getAlias())
      A = A->getAlias();
    A->render(Args, ASL);
  }

  for (auto I = ASL.begin(), E = ASL.end(); I != E; ++I) {
    if (I != ASL.begin())
      OS << ' ';
    llvm::sys::printArg(OS, *I, true);
  }
  OS << '\n';
}

bool Driver::getCrashDiagnosticFile(StringRef ReproCrashFilename,
                                    SmallString<128> &CrashDiagDir) {
  using namespace llvm::sys;
  assert(llvm::Triple(llvm::sys::getProcessTriple()).isOSDarwin() &&
         "Only knows about .crash files on Darwin");

  // The .crash file can be found on at ~/Library/Logs/DiagnosticReports/
  // (or /Library/Logs/DiagnosticReports for root) and has the filename pattern
  // clang-<VERSION>_<YYYY-MM-DD-HHMMSS>_<hostname>.crash.
  path::home_directory(CrashDiagDir);
  if (CrashDiagDir.startswith("/var/root"))
    CrashDiagDir = "/";
  path::append(CrashDiagDir, "Library/Logs/DiagnosticReports");
  int PID =
#if LLVM_ON_UNIX
      getpid();
#else
      0;
#endif
  std::error_code EC;
  fs::file_status FileStatus;
  TimePoint<> LastAccessTime;
  SmallString<128> CrashFilePath;
  // Lookup the .crash files and get the one generated by a subprocess spawned
  // by this driver invocation.
  for (fs::directory_iterator File(CrashDiagDir, EC), FileEnd;
       File != FileEnd && !EC; File.increment(EC)) {
    StringRef FileName = path::filename(File->path());
    if (!FileName.startswith(Name))
      continue;
    if (fs::status(File->path(), FileStatus))
      continue;
    llvm::ErrorOr<std::unique_ptr<llvm::MemoryBuffer>> CrashFile =
        llvm::MemoryBuffer::getFile(File->path());
    if (!CrashFile)
      continue;
    // The first line should start with "Process:", otherwise this isn't a real
    // .crash file.
    StringRef Data = CrashFile.get()->getBuffer();
    if (!Data.startswith("Process:"))
      continue;
    // Parse parent process pid line, e.g: "Parent Process: clang-4.0 [79141]"
    size_t ParentProcPos = Data.find("Parent Process:");
    if (ParentProcPos == StringRef::npos)
      continue;
    size_t LineEnd = Data.find_first_of("\n", ParentProcPos);
    if (LineEnd == StringRef::npos)
      continue;
    StringRef ParentProcess = Data.slice(ParentProcPos+15, LineEnd).trim();
    int OpenBracket = -1, CloseBracket = -1;
    for (size_t i = 0, e = ParentProcess.size(); i < e; ++i) {
      if (ParentProcess[i] == '[')
        OpenBracket = i;
      if (ParentProcess[i] == ']')
        CloseBracket = i;
    }
    // Extract the parent process PID from the .crash file and check whether
    // it matches this driver invocation pid.
    int CrashPID;
    if (OpenBracket < 0 || CloseBracket < 0 ||
        ParentProcess.slice(OpenBracket + 1, CloseBracket)
            .getAsInteger(10, CrashPID) || CrashPID != PID) {
      continue;
    }

    // Found a .crash file matching the driver pid. To avoid getting an older
    // and misleading crash file, continue looking for the most recent.
    // FIXME: the driver can dispatch multiple cc1 invocations, leading to
    // multiple crashes poiting to the same parent process. Since the driver
    // does not collect pid information for the dispatched invocation there's
    // currently no way to distinguish among them.
    const auto FileAccessTime = FileStatus.getLastModificationTime();
    if (FileAccessTime > LastAccessTime) {
      CrashFilePath.assign(File->path());
      LastAccessTime = FileAccessTime;
    }
  }

  // If found, copy it over to the location of other reproducer files.
  if (!CrashFilePath.empty()) {
    EC = fs::copy_file(CrashFilePath, ReproCrashFilename);
    if (EC)
      return false;
    return true;
  }

  return false;
}

// When clang crashes, produce diagnostic information including the fully
// preprocessed source file(s).  Request that the developer attach the
// diagnostic information to a bug report.
void Driver::generateCompilationDiagnostics(
    Compilation &C, const Command &FailingCommand,
    StringRef AdditionalInformation, CompilationDiagnosticReport *Report) {
  if (C.getArgs().hasArg(options::OPT_fno_crash_diagnostics))
    return;

  // Don't try to generate diagnostics for link or dsymutil jobs.
  if (FailingCommand.getCreator().isLinkJob() ||
      FailingCommand.getCreator().isDsymutilJob())
    return;

  // Print the version of the compiler.
  PrintVersion(C, llvm::errs());

  // Suppress driver output and emit preprocessor output to temp file.
  CCGenDiagnostics = true;

  // Save the original job command(s).
  Command Cmd = FailingCommand;

  // Keep track of whether we produce any errors while trying to produce
  // preprocessed sources.
  DiagnosticErrorTrap Trap(Diags);

  // Suppress tool output.
  C.initCompilationForDiagnostics();

  // Construct the list of inputs.
  InputList Inputs;
  BuildInputs(C.getDefaultToolChain(), C.getArgs(), Inputs);

  for (InputList::iterator it = Inputs.begin(), ie = Inputs.end(); it != ie;) {
    bool IgnoreInput = false;

    // Ignore input from stdin or any inputs that cannot be preprocessed.
    // Check type first as not all linker inputs have a value.
    if (types::getPreprocessedType(it->first) == types::TY_INVALID) {
      IgnoreInput = true;
    } else if (!strcmp(it->second->getValue(), "-")) {
      Diag(clang::diag::note_drv_command_failed_diag_msg)
          << "Error generating preprocessed source(s) - "
             "ignoring input from stdin.";
      IgnoreInput = true;
    }

    if (IgnoreInput) {
      it = Inputs.erase(it);
      ie = Inputs.end();
    } else {
      ++it;
    }
  }

  if (Inputs.empty()) {
    Diag(clang::diag::note_drv_command_failed_diag_msg)
        << "Error generating preprocessed source(s) - "
           "no preprocessable inputs.";
    return;
  }

  // Don't attempt to generate preprocessed files if multiple -arch options are
  // used, unless they're all duplicates.
  llvm::StringSet<> ArchNames;
  for (const Arg *A : C.getArgs()) {
    if (A->getOption().matches(options::OPT_arch)) {
      StringRef ArchName = A->getValue();
      ArchNames.insert(ArchName);
    }
  }
  if (ArchNames.size() > 1) {
    Diag(clang::diag::note_drv_command_failed_diag_msg)
        << "Error generating preprocessed source(s) - cannot generate "
           "preprocessed source with multiple -arch options.";
    return;
  }

  // Construct the list of abstract actions to perform for this compilation. On
  // Darwin OSes this uses the driver-driver and builds universal actions.
  const ToolChain &TC = C.getDefaultToolChain();
  if (TC.getTriple().isOSBinFormatMachO())
    BuildUniversalActions(C, TC, Inputs);
  else
    BuildActions(C, C.getArgs(), Inputs, C.getActions());

  BuildJobs(C);

  // If there were errors building the compilation, quit now.
  if (Trap.hasErrorOccurred()) {
    Diag(clang::diag::note_drv_command_failed_diag_msg)
        << "Error generating preprocessed source(s).";
    return;
  }

  // Generate preprocessed output.
  SmallVector<std::pair<int, const Command *>, 4> FailingCommands;
  C.ExecuteJobs(C.getJobs(), FailingCommands);

  // If any of the preprocessing commands failed, clean up and exit.
  if (!FailingCommands.empty()) {
    Diag(clang::diag::note_drv_command_failed_diag_msg)
        << "Error generating preprocessed source(s).";
    return;
  }

  const TempFileList &TempFiles = C.getTempFiles();
  if (TempFiles.empty()) {
    Diag(clang::diag::note_drv_command_failed_diag_msg)
        << "Error generating preprocessed source(s).";
    return;
  }

  Diag(clang::diag::note_drv_command_failed_diag_msg)
      << "\n********************\n\n"
         "PLEASE ATTACH THE FOLLOWING FILES TO THE BUG REPORT:\n"
         "Preprocessed source(s) and associated run script(s) are located at:";

  SmallString<128> VFS;
  SmallString<128> ReproCrashFilename;
  for (auto &TempFile : TempFiles) {
    Diag(clang::diag::note_drv_command_failed_diag_msg) << TempFile.first;
    if (Report)
      Report->TemporaryFiles.push_back(TempFile.first);
    if (ReproCrashFilename.empty()) {
      ReproCrashFilename = TempFile.first;
      llvm::sys::path::replace_extension(ReproCrashFilename, ".crash");
    }
    if (StringRef(TempFile.first).endswith(".cache")) {
      // In some cases (modules) we'll dump extra data to help with reproducing
      // the crash into a directory next to the output.
      VFS = llvm::sys::path::filename(TempFile.first);
      llvm::sys::path::append(VFS, "vfs", "vfs.yaml");
    }
  }

  // Assume associated files are based off of the first temporary file.
  CrashReportInfo CrashInfo(TempFiles[0].first, VFS);

  llvm::SmallString<128> Script(CrashInfo.Filename);
  llvm::sys::path::replace_extension(Script, "sh");
  std::error_code EC;
  llvm::raw_fd_ostream ScriptOS(Script, EC, llvm::sys::fs::CD_CreateNew,
                                llvm::sys::fs::FA_Write,
                                llvm::sys::fs::OF_Text);
  if (EC) {
    Diag(clang::diag::note_drv_command_failed_diag_msg)
        << "Error generating run script: " << Script << " " << EC.message();
  } else {
    ScriptOS << "# Crash reproducer for " << getClangFullVersion() << "\n"
             << "# Driver args: ";
    printArgList(ScriptOS, C.getInputArgs());
    ScriptOS << "# Original command: ";
    Cmd.Print(ScriptOS, "\n", /*Quote=*/true);
    Cmd.Print(ScriptOS, "\n", /*Quote=*/true, &CrashInfo);
    if (!AdditionalInformation.empty())
      ScriptOS << "\n# Additional information: " << AdditionalInformation
               << "\n";
    if (Report)
      Report->TemporaryFiles.push_back(std::string(Script.str()));
    Diag(clang::diag::note_drv_command_failed_diag_msg) << Script;
  }

  // On darwin, provide information about the .crash diagnostic report.
  if (llvm::Triple(llvm::sys::getProcessTriple()).isOSDarwin()) {
    SmallString<128> CrashDiagDir;
    if (getCrashDiagnosticFile(ReproCrashFilename, CrashDiagDir)) {
      Diag(clang::diag::note_drv_command_failed_diag_msg)
          << ReproCrashFilename.str();
    } else { // Suggest a directory for the user to look for .crash files.
      llvm::sys::path::append(CrashDiagDir, Name);
      CrashDiagDir += "_<YYYY-MM-DD-HHMMSS>_<hostname>.crash";
      Diag(clang::diag::note_drv_command_failed_diag_msg)
          << "Crash backtrace is located in";
      Diag(clang::diag::note_drv_command_failed_diag_msg)
          << CrashDiagDir.str();
      Diag(clang::diag::note_drv_command_failed_diag_msg)
          << "(choose the .crash file that corresponds to your crash)";
    }
  }

  for (const auto &A : C.getArgs().filtered(options::OPT_frewrite_map_file_EQ))
    Diag(clang::diag::note_drv_command_failed_diag_msg) << A->getValue();

  Diag(clang::diag::note_drv_command_failed_diag_msg)
      << "\n\n********************";
}

void Driver::setUpResponseFiles(Compilation &C, Command &Cmd) {
  // Since commandLineFitsWithinSystemLimits() may underestimate system's
  // capacity if the tool does not support response files, there is a chance/
  // that things will just work without a response file, so we silently just
  // skip it.
  if (Cmd.getResponseFileSupport().ResponseKind ==
          ResponseFileSupport::RF_None ||
      llvm::sys::commandLineFitsWithinSystemLimits(Cmd.getExecutable(),
                                                   Cmd.getArguments()))
    return;

  std::string TmpName = GetTemporaryPath("response", "txt");
  Cmd.setResponseFile(C.addTempFile(C.getArgs().MakeArgString(TmpName)));
}

int Driver::ExecuteCompilation(
    Compilation &C,
    SmallVectorImpl<std::pair<int, const Command *>> &FailingCommands) {
  // Just print if -### was present.
  if (C.getArgs().hasArg(options::OPT__HASH_HASH_HASH)) {
    C.getJobs().Print(llvm::errs(), "\n", true);
    return 0;
  }

  // If there were errors building the compilation, quit now.
  if (Diags.hasErrorOccurred())
    return 1;

  // Set up response file names for each command, if necessary.
  for (auto &Job : C.getJobs())
    setUpResponseFiles(C, Job);

  C.ExecuteJobs(C.getJobs(), FailingCommands);

  // If the command succeeded, we are done.
  if (FailingCommands.empty())
    return 0;

  // Otherwise, remove result files and print extra information about abnormal
  // failures.
  int Res = 0;
  for (const auto &CmdPair : FailingCommands) {
    int CommandRes = CmdPair.first;
    const Command *FailingCommand = CmdPair.second;

    // Remove result files if we're not saving temps.
    if (!isSaveTempsEnabled()) {
      const JobAction *JA = cast<JobAction>(&FailingCommand->getSource());
      C.CleanupFileMap(C.getResultFiles(), JA, true);

      // Failure result files are valid unless we crashed.
      if (CommandRes < 0)
        C.CleanupFileMap(C.getFailureResultFiles(), JA, true);
    }

#if LLVM_ON_UNIX
    // llvm/lib/Support/Unix/Signals.inc will exit with a special return code
    // for SIGPIPE. Do not print diagnostics for this case.
    if (CommandRes == EX_IOERR) {
      Res = CommandRes;
      continue;
    }
#endif

    // Print extra information about abnormal failures, if possible.
    //
    // This is ad-hoc, but we don't want to be excessively noisy. If the result
    // status was 1, assume the command failed normally. In particular, if it
    // was the compiler then assume it gave a reasonable error code. Failures
    // in other tools are less common, and they generally have worse
    // diagnostics, so always print the diagnostic there.
    const Tool &FailingTool = FailingCommand->getCreator();

    if (!FailingTool.hasGoodDiagnostics() || CommandRes != 1) {
      // FIXME: See FIXME above regarding result code interpretation.
      if (CommandRes < 0)
        Diag(clang::diag::err_drv_command_signalled)
            << FailingTool.getShortName();
      else
        Diag(clang::diag::err_drv_command_failed)
            << FailingTool.getShortName() << CommandRes;
    }

    auto CustomDiag = FailingCommand->getDiagForErrorCode(CommandRes);
    if (!CustomDiag.empty())
      Diag(clang::diag::note_drv_command_failed_diag_msg) << CustomDiag;
  }
  return Res;
}

void Driver::PrintHelp(bool ShowHidden) const {
  unsigned IncludedFlagsBitmask;
  unsigned ExcludedFlagsBitmask;
  std::tie(IncludedFlagsBitmask, ExcludedFlagsBitmask) =
      getIncludeExcludeOptionFlagMasks(IsCLMode());

  ExcludedFlagsBitmask |= options::NoDriverOption;
  if (!ShowHidden)
    ExcludedFlagsBitmask |= HelpHidden;

  if (IsFlangMode())
    IncludedFlagsBitmask |= options::FlangOption;
  else
    ExcludedFlagsBitmask |= options::FlangOnlyOption;

  std::string Usage = llvm::formatv("{0} [options] file...", Name).str();
  getOpts().printHelp(llvm::outs(), Usage.c_str(), DriverTitle.c_str(),
                      IncludedFlagsBitmask, ExcludedFlagsBitmask,
                      /*ShowAllAliases=*/false);
}

llvm::Triple Driver::MakeSYCLDeviceTriple(StringRef TargetArch) const {
  SmallVector<StringRef, 5> SYCLAlias = {"spir", "spir64", "spir64_fpga",
                                         "spir64_x86_64", "spir64_gen"};
  if (std::find(SYCLAlias.begin(), SYCLAlias.end(), TargetArch) !=
      SYCLAlias.end()) {
    llvm::Triple TT;
    TT.setArchName(TargetArch);
    TT.setVendor(llvm::Triple::UnknownVendor);
    TT.setOS(llvm::Triple::UnknownOS);
    return TT;
  }
  return llvm::Triple(TargetArch);
}

// Print the help from any of the given tools which are used for AOT
// compilation for SYCL
void Driver::PrintSYCLToolHelp(const Compilation &C) const {
  SmallVector<std::tuple<llvm::Triple, StringRef, StringRef, StringRef>, 4>
      HelpArgs;
  // Populate the vector with the tools and help options
  if (Arg *A = C.getArgs().getLastArg(options::OPT_fsycl_help_EQ)) {
    StringRef AV(A->getValue());
    llvm::Triple T;
    if (AV == "gen" || AV == "all")
      HelpArgs.push_back(std::make_tuple(MakeSYCLDeviceTriple("spir64_gen"),
                                         "ocloc", "--help", ""));
    if (AV == "fpga" || AV == "all")
      HelpArgs.push_back(std::make_tuple(MakeSYCLDeviceTriple("spir64_fpga"),
                                         "aoc", "-help", "-sycl"));
    if (AV == "x86_64" || AV == "all")
      HelpArgs.push_back(std::make_tuple(MakeSYCLDeviceTriple("spir64_x86_64"),
                                         "opencl-aot", "--help", ""));
    if (HelpArgs.empty()) {
      C.getDriver().Diag(diag::err_drv_unsupported_option_argument)
                         << A->getOption().getName() << AV;
      return;
    }
  }

  // Go through the args and emit the help information for each.
  for (auto &HA : HelpArgs) {
    llvm::outs() << "Emitting help information for " << std::get<1>(HA) << '\n'
        << "Use triple of '" << std::get<0>(HA).normalize() <<
        "' to enable ahead of time compilation\n";
    // Flush out the buffer before calling the external tool.
    llvm::outs().flush();
    std::vector<StringRef> ToolArgs = {std::get<1>(HA), std::get<2>(HA),
                                       std::get<3>(HA)};
    SmallString<128> ExecPath(
        C.getDefaultToolChain().GetProgramPath(std::get<1>(HA).data()));
    // do not run the tools with -###.
    if (C.getArgs().hasArg(options::OPT__HASH_HASH_HASH)) {
      llvm::errs() << "\"" << ExecPath << "\" \"" << ToolArgs[1] << "\"";
      if (!ToolArgs[2].empty())
        llvm::errs() << " \"" << ToolArgs[2] << "\"";
      llvm::errs() << "\n";
      continue;
    }
    auto ToolBinary = llvm::sys::findProgramByName(ExecPath);
    if (ToolBinary.getError()) {
      C.getDriver().Diag(diag::err_drv_command_failure) << ExecPath;
      continue;
    }
    // Run the Tool.
    llvm::sys::ExecuteAndWait(ToolBinary.get(), ToolArgs);
  }
}

void Driver::PrintVersion(const Compilation &C, raw_ostream &OS) const {
  if (IsFlangMode()) {
    OS << getClangToolFullVersion("flang-new") << '\n';
  } else {
    // FIXME: The following handlers should use a callback mechanism, we don't
    // know what the client would like to do.
    OS << getClangFullVersion() << '\n';
  }
  const ToolChain &TC = C.getDefaultToolChain();
  OS << "Target: " << TC.getTripleString() << '\n';

  // Print the threading model.
  if (Arg *A = C.getArgs().getLastArg(options::OPT_mthread_model)) {
    // Don't print if the ToolChain would have barfed on it already
    if (TC.isThreadModelSupported(A->getValue()))
      OS << "Thread model: " << A->getValue();
  } else
    OS << "Thread model: " << TC.getThreadModel();
  OS << '\n';

  // Print out the install directory.
  OS << "InstalledDir: " << InstalledDir << '\n';

  // If configuration file was used, print its path.
  if (!ConfigFile.empty())
    OS << "Configuration file: " << ConfigFile << '\n';
}

/// PrintDiagnosticCategories - Implement the --print-diagnostic-categories
/// option.
static void PrintDiagnosticCategories(raw_ostream &OS) {
  // Skip the empty category.
  for (unsigned i = 1, max = DiagnosticIDs::getNumberOfCategories(); i != max;
       ++i)
    OS << i << ',' << DiagnosticIDs::getCategoryNameFromID(i) << '\n';
}

void Driver::HandleAutocompletions(StringRef PassedFlags) const {
  if (PassedFlags == "")
    return;
  // Print out all options that start with a given argument. This is used for
  // shell autocompletion.
  std::vector<std::string> SuggestedCompletions;
  std::vector<std::string> Flags;

  unsigned int DisableFlags =
      options::NoDriverOption | options::Unsupported | options::Ignored;

  // Make sure that Flang-only options don't pollute the Clang output
  // TODO: Make sure that Clang-only options don't pollute Flang output
  if (!IsFlangMode())
    DisableFlags |= options::FlangOnlyOption;

  // Distinguish "--autocomplete=-someflag" and "--autocomplete=-someflag,"
  // because the latter indicates that the user put space before pushing tab
  // which should end up in a file completion.
  const bool HasSpace = PassedFlags.endswith(",");

  // Parse PassedFlags by "," as all the command-line flags are passed to this
  // function separated by ","
  StringRef TargetFlags = PassedFlags;
  while (TargetFlags != "") {
    StringRef CurFlag;
    std::tie(CurFlag, TargetFlags) = TargetFlags.split(",");
    Flags.push_back(std::string(CurFlag));
  }

  // We want to show cc1-only options only when clang is invoked with -cc1 or
  // -Xclang.
  if (llvm::is_contained(Flags, "-Xclang") || llvm::is_contained(Flags, "-cc1"))
    DisableFlags &= ~options::NoDriverOption;

  const llvm::opt::OptTable &Opts = getOpts();
  StringRef Cur;
  Cur = Flags.at(Flags.size() - 1);
  StringRef Prev;
  if (Flags.size() >= 2) {
    Prev = Flags.at(Flags.size() - 2);
    SuggestedCompletions = Opts.suggestValueCompletions(Prev, Cur);
  }

  if (SuggestedCompletions.empty())
    SuggestedCompletions = Opts.suggestValueCompletions(Cur, "");

  // If Flags were empty, it means the user typed `clang [tab]` where we should
  // list all possible flags. If there was no value completion and the user
  // pressed tab after a space, we should fall back to a file completion.
  // We're printing a newline to be consistent with what we print at the end of
  // this function.
  if (SuggestedCompletions.empty() && HasSpace && !Flags.empty()) {
    llvm::outs() << '\n';
    return;
  }

  // When flag ends with '=' and there was no value completion, return empty
  // string and fall back to the file autocompletion.
  if (SuggestedCompletions.empty() && !Cur.endswith("=")) {
    // If the flag is in the form of "--autocomplete=-foo",
    // we were requested to print out all option names that start with "-foo".
    // For example, "--autocomplete=-fsyn" is expanded to "-fsyntax-only".
    SuggestedCompletions = Opts.findByPrefix(Cur, DisableFlags);

    // We have to query the -W flags manually as they're not in the OptTable.
    // TODO: Find a good way to add them to OptTable instead and them remove
    // this code.
    for (StringRef S : DiagnosticIDs::getDiagnosticFlags())
      if (S.startswith(Cur))
        SuggestedCompletions.push_back(std::string(S));
  }

  // Sort the autocomplete candidates so that shells print them out in a
  // deterministic order. We could sort in any way, but we chose
  // case-insensitive sorting for consistency with the -help option
  // which prints out options in the case-insensitive alphabetical order.
  llvm::sort(SuggestedCompletions, [](StringRef A, StringRef B) {
    if (int X = A.compare_insensitive(B))
      return X < 0;
    return A.compare(B) > 0;
  });

  llvm::outs() << llvm::join(SuggestedCompletions, "\n") << '\n';
}

bool Driver::HandleImmediateArgs(const Compilation &C) {
  // The order these options are handled in gcc is all over the place, but we
  // don't expect inconsistencies w.r.t. that to matter in practice.

  if (C.getArgs().hasArg(options::OPT_dumpmachine)) {
    llvm::outs() << C.getDefaultToolChain().getTripleString() << '\n';
    return false;
  }

  if (C.getArgs().hasArg(options::OPT_dumpversion)) {
    // Since -dumpversion is only implemented for pedantic GCC compatibility, we
    // return an answer which matches our definition of __VERSION__.
    llvm::outs() << CLANG_VERSION_STRING << "\n";
    return false;
  }

  if (C.getArgs().hasArg(options::OPT__print_diagnostic_categories)) {
    PrintDiagnosticCategories(llvm::outs());
    return false;
  }

  if (C.getArgs().hasArg(options::OPT_help) ||
      C.getArgs().hasArg(options::OPT__help_hidden)) {
    PrintHelp(C.getArgs().hasArg(options::OPT__help_hidden));
    return false;
  }

  if (C.getArgs().hasArg(options::OPT_fsycl_help_EQ)) {
    PrintSYCLToolHelp(C);
    return false;
  }

  if (C.getArgs().hasArg(options::OPT__version)) {
    // Follow gcc behavior and use stdout for --version and stderr for -v.
    PrintVersion(C, llvm::outs());
    return false;
  }

  if (C.getArgs().hasArg(options::OPT_v) ||
      C.getArgs().hasArg(options::OPT__HASH_HASH_HASH) ||
      C.getArgs().hasArg(options::OPT_print_supported_cpus)) {
    PrintVersion(C, llvm::errs());
    SuppressMissingInputWarning = true;
  }

  if (C.getArgs().hasArg(options::OPT_v)) {
    if (!SystemConfigDir.empty())
      llvm::errs() << "System configuration file directory: "
                   << SystemConfigDir << "\n";
    if (!UserConfigDir.empty())
      llvm::errs() << "User configuration file directory: "
                   << UserConfigDir << "\n";
  }

  const ToolChain &TC = C.getDefaultToolChain();

  if (C.getArgs().hasArg(options::OPT_v))
    TC.printVerboseInfo(llvm::errs());

  if (C.getArgs().hasArg(options::OPT_print_resource_dir)) {
    llvm::outs() << ResourceDir << '\n';
    return false;
  }

  if (C.getArgs().hasArg(options::OPT_print_search_dirs)) {
    llvm::outs() << "programs: =";
    bool separator = false;
    // Print -B and COMPILER_PATH.
    for (const std::string &Path : PrefixDirs) {
      if (separator)
        llvm::outs() << llvm::sys::EnvPathSeparator;
      llvm::outs() << Path;
      separator = true;
    }
    for (const std::string &Path : TC.getProgramPaths()) {
      if (separator)
        llvm::outs() << llvm::sys::EnvPathSeparator;
      llvm::outs() << Path;
      separator = true;
    }
    llvm::outs() << "\n";
    llvm::outs() << "libraries: =" << ResourceDir;

    StringRef sysroot = C.getSysRoot();

    for (const std::string &Path : TC.getFilePaths()) {
      // Always print a separator. ResourceDir was the first item shown.
      llvm::outs() << llvm::sys::EnvPathSeparator;
      // Interpretation of leading '=' is needed only for NetBSD.
      if (Path[0] == '=')
        llvm::outs() << sysroot << Path.substr(1);
      else
        llvm::outs() << Path;
    }
    llvm::outs() << "\n";
    return false;
  }

  if (C.getArgs().hasArg(options::OPT_print_runtime_dir)) {
    std::string CandidateRuntimePath = TC.getRuntimePath();
    if (getVFS().exists(CandidateRuntimePath))
      llvm::outs() << CandidateRuntimePath << '\n';
    else
      llvm::outs() << TC.getCompilerRTPath() << '\n';
    return false;
  }

  // FIXME: The following handlers should use a callback mechanism, we don't
  // know what the client would like to do.
  if (Arg *A = C.getArgs().getLastArg(options::OPT_print_file_name_EQ)) {
    llvm::outs() << GetFilePath(A->getValue(), TC) << "\n";
    return false;
  }

  if (Arg *A = C.getArgs().getLastArg(options::OPT_print_prog_name_EQ)) {
    StringRef ProgName = A->getValue();

    // Null program name cannot have a path.
    if (! ProgName.empty())
      llvm::outs() << GetProgramPath(ProgName, TC);

    llvm::outs() << "\n";
    return false;
  }

  if (Arg *A = C.getArgs().getLastArg(options::OPT_autocomplete)) {
    StringRef PassedFlags = A->getValue();
    HandleAutocompletions(PassedFlags);
    return false;
  }

  if (C.getArgs().hasArg(options::OPT_print_libgcc_file_name)) {
    ToolChain::RuntimeLibType RLT = TC.GetRuntimeLibType(C.getArgs());
    const llvm::Triple Triple(TC.ComputeEffectiveClangTriple(C.getArgs()));
    RegisterEffectiveTriple TripleRAII(TC, Triple);
    switch (RLT) {
    case ToolChain::RLT_CompilerRT:
      llvm::outs() << TC.getCompilerRT(C.getArgs(), "builtins") << "\n";
      break;
    case ToolChain::RLT_Libgcc:
      llvm::outs() << GetFilePath("libgcc.a", TC) << "\n";
      break;
    }
    return false;
  }

  if (C.getArgs().hasArg(options::OPT_print_multi_lib)) {
    for (const Multilib &Multilib : TC.getMultilibs())
      llvm::outs() << Multilib << "\n";
    return false;
  }

  if (C.getArgs().hasArg(options::OPT_print_multi_directory)) {
    const Multilib &Multilib = TC.getMultilib();
    if (Multilib.gccSuffix().empty())
      llvm::outs() << ".\n";
    else {
      StringRef Suffix(Multilib.gccSuffix());
      assert(Suffix.front() == '/');
      llvm::outs() << Suffix.substr(1) << "\n";
    }
    return false;
  }

  if (C.getArgs().hasArg(options::OPT_print_target_triple)) {
    llvm::outs() << TC.getTripleString() << "\n";
    return false;
  }

  if (C.getArgs().hasArg(options::OPT_print_effective_triple)) {
    const llvm::Triple Triple(TC.ComputeEffectiveClangTriple(C.getArgs()));
    llvm::outs() << Triple.getTriple() << "\n";
    return false;
  }

  if (C.getArgs().hasArg(options::OPT_print_multiarch)) {
    llvm::outs() << TC.getMultiarchTriple(*this, TC.getTriple(), SysRoot)
                 << "\n";
    return false;
  }

  if (C.getArgs().hasArg(options::OPT_print_targets)) {
    llvm::TargetRegistry::printRegisteredTargetsForVersion(llvm::outs());
    return false;
  }

  return true;
}

enum {
  TopLevelAction = 0,
  HeadSibAction = 1,
  OtherSibAction = 2,
};

// Display an action graph human-readably.  Action A is the "sink" node
// and latest-occuring action. Traversal is in pre-order, visiting the
// inputs to each action before printing the action itself.
static unsigned PrintActions1(const Compilation &C, Action *A,
                              std::map<Action *, unsigned> &Ids,
                              Twine Indent = {}, int Kind = TopLevelAction) {
  if (Ids.count(A)) // A was already visited.
    return Ids[A];

  std::string str;
  llvm::raw_string_ostream os(str);

  auto getSibIndent = [](int K) -> Twine {
    return (K == HeadSibAction) ? "   " : (K == OtherSibAction) ? "|  " : "";
  };

  Twine SibIndent = Indent + getSibIndent(Kind);
  int SibKind = HeadSibAction;
  os << Action::getClassName(A->getKind()) << ", ";
  if (InputAction *IA = dyn_cast<InputAction>(A)) {
    os << "\"" << IA->getInputArg().getValue() << "\"";
  } else if (BindArchAction *BIA = dyn_cast<BindArchAction>(A)) {
    os << '"' << BIA->getArchName() << '"' << ", {"
       << PrintActions1(C, *BIA->input_begin(), Ids, SibIndent, SibKind) << "}";
  } else if (OffloadAction *OA = dyn_cast<OffloadAction>(A)) {
    bool IsFirst = true;
    OA->doOnEachDependence(
        [&](Action *A, const ToolChain *TC, const char *BoundArch) {
          assert(TC && "Unknown host toolchain");
          // E.g. for two CUDA device dependences whose bound arch is sm_20 and
          // sm_35 this will generate:
          // "cuda-device" (nvptx64-nvidia-cuda:sm_20) {#ID}, "cuda-device"
          // (nvptx64-nvidia-cuda:sm_35) {#ID}
          if (!IsFirst)
            os << ", ";
          os << '"';
          os << A->getOffloadingKindPrefix();
          os << " (";
          os << TC->getTriple().normalize();
          if (BoundArch)
            os << ":" << BoundArch;
          os << ")";
          os << '"';
          os << " {" << PrintActions1(C, A, Ids, SibIndent, SibKind) << "}";
          IsFirst = false;
          SibKind = OtherSibAction;
        });
  } else {
    const ActionList *AL = &A->getInputs();

    if (AL->size()) {
      const char *Prefix = "{";
      for (Action *PreRequisite : *AL) {
        os << Prefix << PrintActions1(C, PreRequisite, Ids, SibIndent, SibKind);
        Prefix = ", ";
        SibKind = OtherSibAction;
      }
      os << "}";
    } else
      os << "{}";
  }

  // Append offload info for all options other than the offloading action
  // itself (e.g. (cuda-device, sm_20) or (cuda-host)).
  std::string offload_str;
  llvm::raw_string_ostream offload_os(offload_str);
  if (!isa<OffloadAction>(A)) {
    auto S = A->getOffloadingKindPrefix();
    if (!S.empty()) {
      offload_os << ", (" << S;
      if (A->getOffloadingArch())
        offload_os << ", " << A->getOffloadingArch();
      offload_os << ")";
    }
  }

  auto getSelfIndent = [](int K) -> Twine {
    return (K == HeadSibAction) ? "+- " : (K == OtherSibAction) ? "|- " : "";
  };

  unsigned Id = Ids.size();
  Ids[A] = Id;
  llvm::errs() << Indent + getSelfIndent(Kind) << Id << ": " << os.str() << ", "
               << types::getTypeName(A->getType()) << offload_os.str() << "\n";

  return Id;
}

// Print the action graphs in a compilation C.
// For example "clang -c file1.c file2.c" is composed of two subgraphs.
void Driver::PrintActions(const Compilation &C) const {
  std::map<Action *, unsigned> Ids;
  for (Action *A : C.getActions())
    PrintActions1(C, A, Ids);
}

/// Check whether the given input tree contains any compilation or
/// assembly actions.
static bool ContainsCompileOrAssembleAction(const Action *A) {
  if (isa<CompileJobAction>(A) || isa<BackendJobAction>(A) ||
      isa<AssembleJobAction>(A))
    return true;

  return llvm::any_of(A->inputs(), ContainsCompileOrAssembleAction);
}

void Driver::BuildUniversalActions(Compilation &C, const ToolChain &TC,
                                   const InputList &BAInputs) const {
  DerivedArgList &Args = C.getArgs();
  ActionList &Actions = C.getActions();
  llvm::PrettyStackTraceString CrashInfo("Building universal build actions");
  // Collect the list of architectures. Duplicates are allowed, but should only
  // be handled once (in the order seen).
  llvm::StringSet<> ArchNames;
  SmallVector<const char *, 4> Archs;
  for (Arg *A : Args) {
    if (A->getOption().matches(options::OPT_arch)) {
      // Validate the option here; we don't save the type here because its
      // particular spelling may participate in other driver choices.
      llvm::Triple::ArchType Arch =
          tools::darwin::getArchTypeForMachOArchName(A->getValue());
      if (Arch == llvm::Triple::UnknownArch) {
        Diag(clang::diag::err_drv_invalid_arch_name) << A->getAsString(Args);
        continue;
      }

      A->claim();
      if (ArchNames.insert(A->getValue()).second)
        Archs.push_back(A->getValue());
    }
  }

  // When there is no explicit arch for this platform, make sure we still bind
  // the architecture (to the default) so that -Xarch_ is handled correctly.
  if (!Archs.size())
    Archs.push_back(Args.MakeArgString(TC.getDefaultUniversalArchName()));

  ActionList SingleActions;
  BuildActions(C, Args, BAInputs, SingleActions);

  // Add in arch bindings for every top level action, as well as lipo and
  // dsymutil steps if needed.
  for (Action* Act : SingleActions) {
    // Make sure we can lipo this kind of output. If not (and it is an actual
    // output) then we disallow, since we can't create an output file with the
    // right name without overwriting it. We could remove this oddity by just
    // changing the output names to include the arch, which would also fix
    // -save-temps. Compatibility wins for now.

    if (Archs.size() > 1 && !types::canLipoType(Act->getType()))
      Diag(clang::diag::err_drv_invalid_output_with_multiple_archs)
          << types::getTypeName(Act->getType());

    ActionList Inputs;
    for (unsigned i = 0, e = Archs.size(); i != e; ++i)
      Inputs.push_back(C.MakeAction<BindArchAction>(Act, Archs[i]));

    // Lipo if necessary, we do it this way because we need to set the arch flag
    // so that -Xarch_ gets overwritten.
    if (Inputs.size() == 1 || Act->getType() == types::TY_Nothing)
      Actions.append(Inputs.begin(), Inputs.end());
    else
      Actions.push_back(C.MakeAction<LipoJobAction>(Inputs, Act->getType()));

    // Handle debug info queries.
    Arg *A = Args.getLastArg(options::OPT_g_Group);
    bool enablesDebugInfo = A && !A->getOption().matches(options::OPT_g0) &&
                            !A->getOption().matches(options::OPT_gstabs);
    if ((enablesDebugInfo || willEmitRemarks(Args)) &&
        ContainsCompileOrAssembleAction(Actions.back())) {

      // Add a 'dsymutil' step if necessary, when debug info is enabled and we
      // have a compile input. We need to run 'dsymutil' ourselves in such cases
      // because the debug info will refer to a temporary object file which
      // will be removed at the end of the compilation process.
      if (Act->getType() == types::TY_Image) {
        ActionList Inputs;
        Inputs.push_back(Actions.back());
        Actions.pop_back();
        Actions.push_back(
            C.MakeAction<DsymutilJobAction>(Inputs, types::TY_dSYM));
      }

      // Verify the debug info output.
      if (Args.hasArg(options::OPT_verify_debug_info)) {
        Action* LastAction = Actions.back();
        Actions.pop_back();
        Actions.push_back(C.MakeAction<VerifyDebugInfoJobAction>(
            LastAction, types::TY_Nothing));
      }
    }
  }
}

bool Driver::DiagnoseInputExistence(const DerivedArgList &Args, StringRef Value,
                                    types::ID Ty, bool TypoCorrect) const {
  if (!getCheckInputsExist())
    return true;

  // stdin always exists.
  if (Value == "-")
    return true;

  if (getVFS().exists(Value))
    return true;

  if (TypoCorrect) {
    // Check if the filename is a typo for an option flag. OptTable thinks
    // that all args that are not known options and that start with / are
    // filenames, but e.g. `/diagnostic:caret` is more likely a typo for
    // the option `/diagnostics:caret` than a reference to a file in the root
    // directory.
    unsigned IncludedFlagsBitmask;
    unsigned ExcludedFlagsBitmask;
    std::tie(IncludedFlagsBitmask, ExcludedFlagsBitmask) =
        getIncludeExcludeOptionFlagMasks(IsCLMode());
    std::string Nearest;
    if (getOpts().findNearest(Value, Nearest, IncludedFlagsBitmask,
                              ExcludedFlagsBitmask) <= 1) {
      Diag(clang::diag::err_drv_no_such_file_with_suggestion)
          << Value << Nearest;
      return false;
    }
  }

  // In CL mode, don't error on apparently non-existent linker inputs, because
  // they can be influenced by linker flags the clang driver might not
  // understand.
  // Examples:
  // - `clang-cl main.cc ole32.lib` in a a non-MSVC shell will make the driver
  //   module look for an MSVC installation in the registry. (We could ask
  //   the MSVCToolChain object if it can find `ole32.lib`, but the logic to
  //   look in the registry might move into lld-link in the future so that
  //   lld-link invocations in non-MSVC shells just work too.)
  // - `clang-cl ... /link ...` can pass arbitrary flags to the linker,
  //   including /libpath:, which is used to find .lib and .obj files.
  // So do not diagnose this on the driver level. Rely on the linker diagnosing
  // it. (If we don't end up invoking the linker, this means we'll emit a
  // "'linker' input unused [-Wunused-command-line-argument]" warning instead
  // of an error.)
  //
  // Only do this skip after the typo correction step above. `/Brepo` is treated
  // as TY_Object, but it's clearly a typo for `/Brepro`. It seems fine to emit
  // an error if we have a flag that's within an edit distance of 1 from a
  // flag. (Users can use `-Wl,` or `/linker` to launder the flag past the
  // driver in the unlikely case they run into this.)
  //
  // Don't do this for inputs that start with a '/', else we'd pass options
  // like /libpath: through to the linker silently.
  //
  // Emitting an error for linker inputs can also cause incorrect diagnostics
  // with the gcc driver. The command
  //     clang -fuse-ld=lld -Wl,--chroot,some/dir /file.o
  // will make lld look for some/dir/file.o, while we will diagnose here that
  // `/file.o` does not exist. However, configure scripts check if
  // `clang /GR-` compiles without error to see if the compiler is cl.exe,
  // so we can't downgrade diagnostics for `/GR-` from an error to a warning
  // in cc mode. (We can in cl mode because cl.exe itself only warns on
  // unknown flags.)
  if (IsCLMode() && Ty == types::TY_Object && !Value.startswith("/"))
    return true;

  Diag(clang::diag::err_drv_no_such_file) << Value;
  return false;
}

// Construct a the list of inputs and their types.
void Driver::BuildInputs(const ToolChain &TC, DerivedArgList &Args,
                         InputList &Inputs) const {
  const llvm::opt::OptTable &Opts = getOpts();
  // Track the current user specified (-x) input. We also explicitly track the
  // argument used to set the type; we only want to claim the type when we
  // actually use it, so we warn about unused -x arguments.
  types::ID InputType = types::TY_Nothing;
  Arg *InputTypeArg = nullptr;
  bool IsSYCL =
      Args.hasFlag(options::OPT_fsycl, options::OPT_fno_sycl, false) ||
      Args.hasArg(options::OPT_fsycl_device_only);

  // The last /TC or /TP option sets the input type to C or C++ globally.
  if (Arg *TCTP = Args.getLastArgNoClaim(options::OPT__SLASH_TC,
                                         options::OPT__SLASH_TP)) {
    InputTypeArg = TCTP;
    InputType = TCTP->getOption().matches(options::OPT__SLASH_TC) && !IsSYCL
                    ? types::TY_C
                    : types::TY_CXX;

    Arg *Previous = nullptr;
    bool ShowNote = false;
    for (Arg *A :
         Args.filtered(options::OPT__SLASH_TC, options::OPT__SLASH_TP)) {
      if (Previous) {
        Diag(clang::diag::warn_drv_overriding_flag_option)
          << Previous->getSpelling() << A->getSpelling();
        ShowNote = true;
      }
      Previous = A;
    }
    if (ShowNote)
      Diag(clang::diag::note_drv_t_option_is_global);

    // No driver mode exposes -x and /TC or /TP; we don't support mixing them.
    assert(!Args.hasArg(options::OPT_x) && "-x and /TC or /TP is not allowed");
  }

  for (Arg *A : Args) {
    if (A->getOption().getKind() == Option::InputClass) {
      const char *Value = A->getValue();
      types::ID Ty = types::TY_INVALID;

      // Infer the input type if necessary.
      if (InputType == types::TY_Nothing) {
        // If there was an explicit arg for this, claim it.
        if (InputTypeArg)
          InputTypeArg->claim();

        types::ID CType = types::TY_C;
        // For SYCL, all source file inputs are considered C++.
        if (IsSYCL)
          CType = types::TY_CXX;

        // stdin must be handled specially.
        if (memcmp(Value, "-", 2) == 0) {
          if (IsFlangMode()) {
            Ty = types::TY_Fortran;
          } else {
            // If running with -E, treat as a C input (this changes the
            // builtin macros, for example). This may be overridden by -ObjC
            // below.
            //
            // Otherwise emit an error but still use a valid type to avoid
            // spurious errors (e.g., no inputs).
            assert(!CCGenDiagnostics && "stdin produces no crash reproducer");
            if (!Args.hasArgNoClaim(options::OPT_E) && !CCCIsCPP())
              Diag(IsCLMode() ? clang::diag::err_drv_unknown_stdin_type_clang_cl
                              : clang::diag::err_drv_unknown_stdin_type);
            Ty = types::TY_C;
          }
        } else {
          // Otherwise lookup by extension.
          // Fallback is C if invoked as C preprocessor, C++ if invoked with
          // clang-cl /E, or Object otherwise.
          // We use a host hook here because Darwin at least has its own
          // idea of what .s is.
          if (const char *Ext = strrchr(Value, '.'))
            Ty = TC.LookupTypeForExtension(Ext + 1);

          // For SYCL, convert C-type sources to C++-type sources.
          if (IsSYCL) {
            switch (Ty) {
            case types::TY_C:
              Ty = types::TY_CXX;
              break;
            case types::TY_CHeader:
              Ty = types::TY_CXXHeader;
              break;
            case types::TY_PP_C:
              Ty = types::TY_PP_CXX;
              break;
            case types::TY_PP_CHeader:
              Ty = types::TY_PP_CXXHeader;
              break;
            default:
              break;
            }
          }

          if (Ty == types::TY_INVALID) {
            if (IsCLMode() && (Args.hasArgNoClaim(options::OPT_E) || CCGenDiagnostics))
              Ty = types::TY_CXX;
            else if (CCCIsCPP() || CCGenDiagnostics)
              Ty = CType;
            else
              Ty = types::TY_Object;
          }

          // If the driver is invoked as C++ compiler (like clang++ or c++) it
          // should autodetect some input files as C++ for g++ compatibility.
          if (CCCIsCXX()) {
            types::ID OldTy = Ty;
            Ty = types::lookupCXXTypeForCType(Ty);

            if (Ty != OldTy)
              Diag(clang::diag::warn_drv_treating_input_as_cxx)
                  << getTypeName(OldTy) << getTypeName(Ty);
          }

          // If running with -fthinlto-index=, extensions that normally identify
          // native object files actually identify LLVM bitcode files.
          if (Args.hasArgNoClaim(options::OPT_fthinlto_index_EQ) &&
              Ty == types::TY_Object)
            Ty = types::TY_LLVM_BC;
        }

        // -ObjC and -ObjC++ override the default language, but only for "source
        // files". We just treat everything that isn't a linker input as a
        // source file.
        //
        // FIXME: Clean this up if we move the phase sequence into the type.
        if (Ty != types::TY_Object) {
          if (Args.hasArg(options::OPT_ObjC))
            Ty = types::TY_ObjC;
          else if (Args.hasArg(options::OPT_ObjCXX))
            Ty = types::TY_ObjCXX;
        }
      } else {
        assert(InputTypeArg && "InputType set w/o InputTypeArg");
        if (!InputTypeArg->getOption().matches(options::OPT_x)) {
          // If emulating cl.exe, make sure that /TC and /TP don't affect input
          // object files.
          const char *Ext = strrchr(Value, '.');
          if (Ext && TC.LookupTypeForExtension(Ext + 1) == types::TY_Object)
            Ty = types::TY_Object;
        }
        if (Ty == types::TY_INVALID) {
          Ty = InputType;
          InputTypeArg->claim();
        }
      }

      if (DiagnoseInputExistence(Args, Value, Ty, /*TypoCorrect=*/true))
        Inputs.push_back(std::make_pair(Ty, A));

    } else if (A->getOption().matches(options::OPT__SLASH_Tc)) {
      StringRef Value = A->getValue();
      if (DiagnoseInputExistence(Args, Value, types::TY_C,
                                 /*TypoCorrect=*/false)) {
        Arg *InputArg = MakeInputArg(Args, Opts, A->getValue());
        Inputs.push_back(
            std::make_pair(IsSYCL ? types::TY_CXX : types::TY_C, InputArg));
      }
      A->claim();
    } else if (A->getOption().matches(options::OPT__SLASH_Tp)) {
      StringRef Value = A->getValue();
      if (DiagnoseInputExistence(Args, Value, types::TY_CXX,
                                 /*TypoCorrect=*/false)) {
        Arg *InputArg = MakeInputArg(Args, Opts, A->getValue());
        Inputs.push_back(std::make_pair(types::TY_CXX, InputArg));
      }
      A->claim();
    } else if (A->getOption().hasFlag(options::LinkerInput)) {
      // Just treat as object type, we could make a special type for this if
      // necessary.
      Inputs.push_back(std::make_pair(types::TY_Object, A));

    } else if (A->getOption().matches(options::OPT_x)) {
      InputTypeArg = A;
      InputType = types::lookupTypeForTypeSpecifier(A->getValue());
      A->claim();

      // Follow gcc behavior and treat as linker input for invalid -x
      // options. Its not clear why we shouldn't just revert to unknown; but
      // this isn't very important, we might as well be bug compatible.
      if (!InputType) {
        Diag(clang::diag::err_drv_unknown_language) << A->getValue();
        InputType = types::TY_Object;
      }
      // Emit an error if c-compilation is forced in -fsycl mode
      if (IsSYCL && (InputType == types::TY_C || InputType == types::TY_PP_C ||
                     InputType == types::TY_CHeader))
        Diag(clang::diag::err_drv_fsycl_with_c_type) << A->getAsString(Args);

    } else if (A->getOption().getID() == options::OPT_U) {
      assert(A->getNumValues() == 1 && "The /U option has one value.");
      StringRef Val = A->getValue(0);
      if (Val.find_first_of("/\\") != StringRef::npos) {
        // Warn about e.g. "/Users/me/myfile.c".
        Diag(diag::warn_slash_u_filename) << Val;
        Diag(diag::note_use_dashdash);
      }
    }
    // TODO: remove when -foffload-static-lib support is dropped.
    else if (A->getOption().matches(options::OPT_offload_lib_Group)) {
      // Add the foffload-static-lib library to the command line to allow
      // processing when no source or object is supplied as well as proper
      // host link.
      Arg *InputArg = MakeInputArg(Args, Opts, A->getValue());
      Inputs.push_back(std::make_pair(types::TY_Object, InputArg));
      A->claim();
      // Use of -foffload-static-lib and -foffload-whole-static-lib are
      // deprecated with the updated functionality to scan the static libs.
      Diag(clang::diag::warn_drv_deprecated_option)
          << A->getAsString(Args) << A->getValue();
    }
  }
  if (CCCIsCPP() && Inputs.empty()) {
    // If called as standalone preprocessor, stdin is processed
    // if no other input is present.
    Arg *A = MakeInputArg(Args, Opts, "-");
    Inputs.push_back(std::make_pair(types::TY_C, A));
  }
}

static bool runBundler(const SmallVectorImpl<StringRef> &BundlerArgs,
                       Compilation &C) {
  // Find bundler.
  StringRef ExecPath(C.getArgs().MakeArgString(C.getDriver().Dir));
  llvm::ErrorOr<std::string> BundlerBinary =
      llvm::sys::findProgramByName("clang-offload-bundler", ExecPath);
  // Since this is run in real time and not in the toolchain, output the
  // command line if requested.
  bool OutputOnly = C.getArgs().hasArg(options::OPT__HASH_HASH_HASH);
  if (C.getArgs().hasArg(options::OPT_v) || OutputOnly) {
    for (StringRef A : BundlerArgs)
      if (OutputOnly)
        llvm::errs() << "\"" << A << "\" ";
      else
        llvm::errs() << A << " ";
    llvm::errs() << '\n';
  }
  if (BundlerBinary.getError())
    return false;

  return !llvm::sys::ExecuteAndWait(BundlerBinary.get(), BundlerArgs);
}

bool hasFPGABinary(Compilation &C, std::string Object, types::ID Type) {
  assert(types::isFPGA(Type) && "unexpected Type for FPGA binary check");
  // Do not do the check if the file doesn't exist
  if (!llvm::sys::fs::exists(Object))
    return false;

  // Only static archives are valid FPGA Binaries for unbundling.
  if (!isStaticArchiveFile(Object))
    return false;

  // Temporary names for the output.
  llvm::Triple TT;
  TT.setArchName(types::getTypeName(Type));
  TT.setVendorName("intel");
  TT.setOS(llvm::Triple::UnknownOS);

  // Checking uses -check-section option with the input file, no output
  // file and the target triple being looked for.
  const char *Targets =
      C.getArgs().MakeArgString(Twine("-targets=sycl-") + TT.str());
  const char *Inputs = C.getArgs().MakeArgString(Twine("-inputs=") + Object);
  // Always use -type=ao for aocx/aocr bundle checking.  The 'bundles' are
  // actually archives.
  SmallVector<StringRef, 6> BundlerArgs = {"clang-offload-bundler", "-type=ao",
                                           Targets, Inputs, "-check-section"};
  return runBundler(BundlerArgs, C);
}

static bool hasSYCLDefaultSection(Compilation &C, const StringRef &File) {
  // Do not do the check if the file doesn't exist
  if (!llvm::sys::fs::exists(File))
    return false;

  bool IsArchive = isStaticArchiveFile(File);
  if (!(IsArchive || isObjectFile(File.str())))
    return false;

  llvm::Triple TT(C.getDriver().MakeSYCLDeviceTriple(getDefaultSYCLArch(C)));
  // Checking uses -check-section option with the input file, no output
  // file and the target triple being looked for.
  const char *Targets =
      C.getArgs().MakeArgString(Twine("-targets=sycl-") + TT.str());
  const char *Inputs =
      C.getArgs().MakeArgString(Twine("-inputs=") + File.str());
  // Always use -type=ao for bundle checking.  The 'bundles' are
  // actually archives.
  SmallVector<StringRef, 6> BundlerArgs = {"clang-offload-bundler",
                                           IsArchive ? "-type=ao" : "-type=o",
                                           Targets, Inputs, "-check-section"};
  return runBundler(BundlerArgs, C);
}

static bool hasOffloadSections(Compilation &C, const StringRef &Archive,
                               DerivedArgList &Args) {
  // Do not do the check if the file doesn't exist
  if (!llvm::sys::fs::exists(Archive))
    return false;

  llvm::Triple TT(C.getDefaultToolChain().getTriple());
  // Checking uses -check-section option with the input file, no output
  // file and the target triple being looked for.
  // TODO - Improve checking to check for explicit offload target instead
  // of the generic host availability.
  const char *Targets = Args.MakeArgString(Twine("-targets=host-") + TT.str());
  const char *Inputs = Args.MakeArgString(Twine("-inputs=") + Archive.str());
  // Always use -type=ao for bundle checking.  The 'bundles' are
  // actually archives.
  SmallVector<StringRef, 6> BundlerArgs = {"clang-offload-bundler", "-type=ao",
                                           Targets, Inputs, "-check-section"};
  return runBundler(BundlerArgs, C);
}

// Simple helper function for Linker options, where the option is valid if
// it has '-' or '--' as the designator.
static bool optionMatches(const std::string &Option,
                          const std::string &OptCheck) {
  return (Option == OptCheck || ("-" + Option) == OptCheck);
}

// Process linker inputs for use with offload static libraries.  We are only
// handling options and explicitly named static archives as these need to be
// partially linked.
static SmallVector<const char *, 16>
getLinkerArgs(Compilation &C, DerivedArgList &Args, bool IncludeObj = false) {
  SmallVector<const char *, 16> LibArgs;
  for (const auto *A : Args) {
    std::string FileName = A->getAsString(Args);
    if (A->getOption().getKind() == Option::InputClass) {
      StringRef Value(A->getValue());
      if (isStaticArchiveFile(Value) ||
          (IncludeObj && isObjectFile(Value.str()))) {
        LibArgs.push_back(Args.MakeArgString(FileName));
        continue;
      }
    }
    if (A->getOption().matches(options::OPT_Wl_COMMA) ||
        A->getOption().matches(options::OPT_Xlinker)) {
      // Parse through additional linker arguments that are meant to go
      // directly to the linker.
      // Keep the previous arg even if it is a new argument, for example:
      //   -Xlinker -rpath -Xlinker <dir>.
      // Without this history, we do not know that <dir> was assocated with
      // -rpath and is processed incorrectly.
      static std::string PrevArg;
      for (const std::string &Value : A->getValues()) {
        auto addKnownValues = [&](const StringRef &V) {
          // Only add named static libs objects and --whole-archive options.
          if (optionMatches("-whole-archive", V.str()) ||
              optionMatches("-no-whole-archive", V.str()) ||
              isStaticArchiveFile(V) || (IncludeObj && isObjectFile(V.str()))) {
            LibArgs.push_back(Args.MakeArgString(V));
            return;
          }
          // Probably not the best way to handle this, but there are options
          // that take arguments which we should not add to the known values.
          // Handle -z and -rpath for now - can be expanded if/when usage shows
          // the need.
          if (PrevArg != "-z" && PrevArg != "-rpath" && V[0] != '-' &&
              isObjectFile(V.str())) {
            LibArgs.push_back(Args.MakeArgString(V));
            return;
          }
        };
        if (Value[0] == '@') {
          // Found a response file, we want to expand contents to try and
          // discover more libraries and options.
          SmallVector<const char *, 20> ExpandArgs;
          ExpandArgs.push_back(Value.c_str());

          llvm::BumpPtrAllocator A;
          llvm::StringSaver S(A);
          llvm::cl::ExpandResponseFiles(
              S,
              C.getDefaultToolChain().getTriple().isWindowsMSVCEnvironment()
                  ? llvm::cl::TokenizeWindowsCommandLine
                  : llvm::cl::TokenizeGNUCommandLine,
              ExpandArgs);
          for (StringRef EA : ExpandArgs)
            addKnownValues(EA);
        } else
          addKnownValues(Value);
        PrevArg = Value;
      }
      continue;
    }
    // Use of -foffload-static-lib and -foffload-whole-static-lib is
    // considered deprecated.  Usage should move to passing in the static
    // library name on the command line, encapsulating with
    // -Wl,--whole-archive <lib> -Wl,--no-whole-archive as needed.
    if (A->getOption().matches(options::OPT_foffload_static_lib_EQ)) {
      LibArgs.push_back(Args.MakeArgString(A->getValue()));
      continue;
    }
    if (A->getOption().matches(options::OPT_foffload_whole_static_lib_EQ)) {
      // For -foffload-whole-static-lib, we add the --whole-archive wrap
      // around the library which will be used during the partial link step.
      LibArgs.push_back("--whole-archive");
      LibArgs.push_back(Args.MakeArgString(A->getValue()));
      LibArgs.push_back("--no-whole-archive");
      continue;
    }
  }
  return LibArgs;
}

static bool IsSYCLDeviceLibObj(std::string ObjFilePath, bool isMSVCEnv) {
  StringRef ObjFileName = llvm::sys::path::filename(ObjFilePath);
  StringRef ObjSuffix = isMSVCEnv ? ".obj" : ".o";
  bool Ret =
      (ObjFileName.startswith("libsycl-") && ObjFileName.endswith(ObjSuffix))
          ? true
          : false;
  return Ret;
}

// Goes through all of the arguments, including inputs expected for the
// linker directly, to determine if we need to potentially add the SYCL
// default triple.
bool Driver::checkForSYCLDefaultDevice(Compilation &C,
                                       DerivedArgList &Args) const {
  // Check only if enabled with -fsycl
  if (!Args.hasFlag(options::OPT_fsycl, options::OPT_fno_sycl, false))
    return false;

  if (Args.hasArg(options::OPT_fno_sycl_link_spirv))
    return false;

  // Do not do the check if the default device is passed in -fsycl-targets
  // or if -fsycl-targets isn't passed (that implies default device)
  if (const Arg *A = Args.getLastArg(options::OPT_fsycl_targets_EQ)) {
    for (const char *Val : A->getValues()) {
      llvm::Triple TT(C.getDriver().MakeSYCLDeviceTriple(Val));
      if (TT.isSPIR() && TT.getSubArch() == llvm::Triple::NoSubArch)
        // Default triple found
        return false;
    }
  } else if (!Args.hasArg(options::OPT_fintelfpga))
    return false;

  SmallVector<const char *, 16> AllArgs(getLinkerArgs(C, Args, true));
  for (StringRef Arg : AllArgs) {
    if (hasSYCLDefaultSection(C, Arg))
      return true;
  }
  return false;
}

// Goes through all of the arguments, including inputs expected for the
// linker directly, to determine if we need to perform additional work for
// static offload libraries.
bool Driver::checkForOffloadStaticLib(Compilation &C,
                                      DerivedArgList &Args) const {
  // Check only if enabled with -fsycl or -fopenmp-targets
  if (!Args.hasFlag(options::OPT_fsycl, options::OPT_fno_sycl, false) &&
      !Args.hasArg(options::OPT_fopenmp_targets_EQ))
    return false;

  // Right off the bat, assume the presence of -foffload-static-lib means
  // the need to perform linking steps for fat static archive offloading.
  // TODO: remove when -foffload-static-lib support is dropped.
  if (Args.hasArg(options::OPT_offload_lib_Group))
    return true;
  SmallVector<const char *, 16> OffloadLibArgs(getLinkerArgs(C, Args));
  for (StringRef OLArg : OffloadLibArgs)
    if (isStaticArchiveFile(OLArg) && hasOffloadSections(C, OLArg, Args)) {
      // FPGA binaries with AOCX or AOCR sections are not considered fat
      // static archives.
      return !(hasFPGABinary(C, OLArg.str(), types::TY_FPGA_AOCR) ||
               hasFPGABinary(C, OLArg.str(), types::TY_FPGA_AOCX));
    }
  return false;
}

namespace {
/// Provides a convenient interface for different programming models to generate
/// the required device actions.
class OffloadingActionBuilder final {
  /// Flag used to trace errors in the builder.
  bool IsValid = false;

  /// The compilation that is using this builder.
  Compilation &C;

  /// Map between an input argument and the offload kinds used to process it.
  std::map<const Arg *, unsigned> InputArgToOffloadKindMap;

  /// Builder interface. It doesn't build anything or keep any state.
  class DeviceActionBuilder {
  public:
    typedef const llvm::SmallVectorImpl<phases::ID> PhasesTy;

    enum ActionBuilderReturnCode {
      // The builder acted successfully on the current action.
      ABRT_Success,
      // The builder didn't have to act on the current action.
      ABRT_Inactive,
      // The builder was successful and requested the host action to not be
      // generated.
      ABRT_Ignore_Host,
    };

  protected:
    /// Compilation associated with this builder.
    Compilation &C;

    /// Tool chains associated with this builder. The same programming
    /// model may have associated one or more tool chains.
    SmallVector<const ToolChain *, 2> ToolChains;

    /// The derived arguments associated with this builder.
    DerivedArgList &Args;

    /// The inputs associated with this builder.
    const Driver::InputList &Inputs;

    /// The associated offload kind.
    Action::OffloadKind AssociatedOffloadKind = Action::OFK_None;

  public:
    DeviceActionBuilder(Compilation &C, DerivedArgList &Args,
                        const Driver::InputList &Inputs,
                        Action::OffloadKind AssociatedOffloadKind)
        : C(C), Args(Args), Inputs(Inputs),
          AssociatedOffloadKind(AssociatedOffloadKind) {}
    virtual ~DeviceActionBuilder() {}

    /// Fill up the array \a DA with all the device dependences that should be
    /// added to the provided host action \a HostAction. By default it is
    /// inactive.
    virtual ActionBuilderReturnCode
    getDeviceDependences(OffloadAction::DeviceDependences &DA,
                         phases::ID CurPhase, phases::ID FinalPhase,
                         PhasesTy &Phases) {
      return ABRT_Inactive;
    }

    /// Update the state to include the provided host action \a HostAction as a
    /// dependency of the current device action. By default it is inactive.
    virtual ActionBuilderReturnCode addDeviceDepences(Action *HostAction) {
      return ABRT_Inactive;
    }

    /// Append top level actions generated by the builder.
    virtual void appendTopLevelActions(ActionList &AL) {}

    /// Append top level actions specific for certain link situations.
    virtual void appendTopLevelLinkAction(ActionList &AL) {}

    /// Append linker device actions generated by the builder.
    virtual void appendLinkDeviceActions(ActionList &AL) {}

    /// Append linker host action generated by the builder.
    virtual Action* appendLinkHostActions(ActionList &AL) { return nullptr; }

    /// Append linker actions generated by the builder.
    virtual void appendLinkDependences(OffloadAction::DeviceDependences &DA) {}

    /// Append linker actions generated by the builder.
    virtual void addDeviceLinkDependencies(OffloadDepsJobAction *DA) {}

    /// Initialize the builder. Return true if any initialization errors are
    /// found.
    virtual bool initialize() { return false; }

    /// Return true if the builder can use bundling/unbundling.
    virtual bool canUseBundlerUnbundler() const { return false; }

    /// Return true if this builder is valid. We have a valid builder if we have
    /// associated device tool chains.
    bool isValid() { return !ToolChains.empty(); }

    /// Return the associated offload kind.
    Action::OffloadKind getAssociatedOffloadKind() {
      return AssociatedOffloadKind;
    }
  };

  /// Base class for CUDA/HIP action builder. It injects device code in
  /// the host backend action.
  class CudaActionBuilderBase : public DeviceActionBuilder {
  protected:
    /// Flags to signal if the user requested host-only or device-only
    /// compilation.
    bool CompileHostOnly = false;
    bool CompileDeviceOnly = false;
    bool EmitLLVM = false;
    bool EmitAsm = false;

    /// ID to identify each device compilation. For CUDA it is simply the
    /// GPU arch string. For HIP it is either the GPU arch string or GPU
    /// arch string plus feature strings delimited by a plus sign, e.g.
    /// gfx906+xnack.
    struct TargetID {
      /// Target ID string which is persistent throughout the compilation.
      const char *ID;
      TargetID(CudaArch Arch) { ID = CudaArchToString(Arch); }
      TargetID(const char *ID) : ID(ID) {}
      operator const char *() { return ID; }
      operator StringRef() { return StringRef(ID); }
    };
    /// List of GPU architectures to use in this compilation.
    SmallVector<TargetID, 4> GpuArchList;

    /// The CUDA actions for the current input.
    ActionList CudaDeviceActions;

    /// The CUDA fat binary if it was generated for the current input.
    Action *CudaFatBinary = nullptr;

    /// Flag that is set to true if this builder acted on the current input.
    bool IsActive = false;

    /// Flag for -fgpu-rdc.
    bool Relocatable = false;

    /// Default GPU architecture if there's no one specified.
    CudaArch DefaultCudaArch = CudaArch::UNKNOWN;

    /// Method to generate compilation unit ID specified by option
    /// '-fuse-cuid='.
    enum UseCUIDKind { CUID_Hash, CUID_Random, CUID_None, CUID_Invalid };
    UseCUIDKind UseCUID = CUID_Hash;

    /// Compilation unit ID specified by option '-cuid='.
    StringRef FixedCUID;

  public:
    CudaActionBuilderBase(Compilation &C, DerivedArgList &Args,
                          const Driver::InputList &Inputs,
                          Action::OffloadKind OFKind)
        : DeviceActionBuilder(C, Args, Inputs, OFKind) {}

    ActionBuilderReturnCode addDeviceDepences(Action *HostAction) override {
      // While generating code for CUDA, we only depend on the host input action
      // to trigger the creation of all the CUDA device actions.

      // If we are dealing with an input action, replicate it for each GPU
      // architecture. If we are in host-only mode we return 'success' so that
      // the host uses the CUDA offload kind.
      if (auto *IA = dyn_cast<InputAction>(HostAction)) {
        assert(!GpuArchList.empty() &&
               "We should have at least one GPU architecture.");

        // If the host input is not CUDA or HIP, we don't need to bother about
        // this input.
        if (!(IA->getType() == types::TY_CUDA ||
              IA->getType() == types::TY_HIP ||
              IA->getType() == types::TY_PP_HIP)) {
          // The builder will ignore this input.
          IsActive = false;
          return ABRT_Inactive;
        }

        // Set the flag to true, so that the builder acts on the current input.
        IsActive = true;

        if (CompileHostOnly)
          return ABRT_Success;

        // Replicate inputs for each GPU architecture.
        auto Ty = IA->getType() == types::TY_HIP ? types::TY_HIP_DEVICE
                                                 : types::TY_CUDA_DEVICE;
        std::string CUID = FixedCUID.str();
        if (CUID.empty()) {
          if (UseCUID == CUID_Random)
            CUID = llvm::utohexstr(llvm::sys::Process::GetRandomNumber(),
                                   /*LowerCase=*/true);
          else if (UseCUID == CUID_Hash) {
            llvm::MD5 Hasher;
            llvm::MD5::MD5Result Hash;
            SmallString<256> RealPath;
            llvm::sys::fs::real_path(IA->getInputArg().getValue(), RealPath,
                                     /*expand_tilde=*/true);
            Hasher.update(RealPath);
            for (auto *A : Args) {
              if (A->getOption().matches(options::OPT_INPUT))
                continue;
              Hasher.update(A->getAsString(Args));
            }
            Hasher.final(Hash);
            CUID = llvm::utohexstr(Hash.low(), /*LowerCase=*/true);
          }
        }
        IA->setId(CUID);

        for (unsigned I = 0, E = GpuArchList.size(); I != E; ++I) {
          CudaDeviceActions.push_back(
              C.MakeAction<InputAction>(IA->getInputArg(), Ty, IA->getId()));
        }

        return ABRT_Success;
      }

      // If this is an unbundling action use it as is for each CUDA toolchain.
      if (auto *UA = dyn_cast<OffloadUnbundlingJobAction>(HostAction)) {

        // If -fgpu-rdc is disabled, should not unbundle since there is no
        // device code to link.
        if (UA->getType() == types::TY_Object && !Relocatable)
          return ABRT_Inactive;

        CudaDeviceActions.clear();
        if (auto *IA = dyn_cast<InputAction>(UA->getInputs().back())) {
          std::string FileName = IA->getInputArg().getAsString(Args);
          // Check if the type of the file is the same as the action. Do not
          // unbundle it if it is not. Do not unbundle .so files, for example,
          // which are not object files.
          if (IA->getType() == types::TY_Object &&
              (!llvm::sys::path::has_extension(FileName) ||
               types::lookupTypeForExtension(
                   llvm::sys::path::extension(FileName).drop_front()) !=
                   types::TY_Object))
            return ABRT_Inactive;
        }

        for (auto Arch : GpuArchList) {
          CudaDeviceActions.push_back(UA);
          UA->registerDependentActionInfo(ToolChains[0], Arch,
                                          AssociatedOffloadKind);
        }
        return ABRT_Success;
      }

      return IsActive ? ABRT_Success : ABRT_Inactive;
    }

    void appendTopLevelActions(ActionList &AL) override {
      // Utility to append actions to the top level list.
      auto AddTopLevel = [&](Action *A, TargetID TargetID) {
        OffloadAction::DeviceDependences Dep;
        Dep.add(*A, *ToolChains.front(), TargetID, AssociatedOffloadKind);
        AL.push_back(C.MakeAction<OffloadAction>(Dep, A->getType()));
      };

      // If we have a fat binary, add it to the list.
      if (CudaFatBinary) {
        AddTopLevel(CudaFatBinary, CudaArch::UNUSED);
        CudaDeviceActions.clear();
        CudaFatBinary = nullptr;
        return;
      }

      if (CudaDeviceActions.empty())
        return;

      // If we have CUDA actions at this point, that's because we have a have
      // partial compilation, so we should have an action for each GPU
      // architecture.
      assert(CudaDeviceActions.size() == GpuArchList.size() &&
             "Expecting one action per GPU architecture.");
      assert(ToolChains.size() == 1 &&
             "Expecting to have a single CUDA toolchain.");
      for (unsigned I = 0, E = GpuArchList.size(); I != E; ++I)
        AddTopLevel(CudaDeviceActions[I], GpuArchList[I]);

      CudaDeviceActions.clear();
    }

    /// Get canonicalized offload arch option. \returns empty StringRef if the
    /// option is invalid.
    virtual StringRef getCanonicalOffloadArch(StringRef Arch) = 0;

    virtual llvm::Optional<std::pair<llvm::StringRef, llvm::StringRef>>
    getConflictOffloadArchCombination(const std::set<StringRef> &GpuArchs) = 0;

    bool initialize() override {
      assert(AssociatedOffloadKind == Action::OFK_Cuda ||
             AssociatedOffloadKind == Action::OFK_HIP);

      // We don't need to support CUDA.
      if (AssociatedOffloadKind == Action::OFK_Cuda &&
          !C.hasOffloadToolChain<Action::OFK_Cuda>())
        return false;

      // We don't need to support HIP.
      if (AssociatedOffloadKind == Action::OFK_HIP &&
          !C.hasOffloadToolChain<Action::OFK_HIP>())
        return false;

      Relocatable = Args.hasFlag(options::OPT_fgpu_rdc,
          options::OPT_fno_gpu_rdc, /*Default=*/false);

      const ToolChain *HostTC = C.getSingleOffloadToolChain<Action::OFK_Host>();
      assert(HostTC && "No toolchain for host compilation.");
      if (HostTC->getTriple().isNVPTX() ||
          HostTC->getTriple().getArch() == llvm::Triple::amdgcn) {
        // We do not support targeting NVPTX/AMDGCN for host compilation. Throw
        // an error and abort pipeline construction early so we don't trip
        // asserts that assume device-side compilation.
        C.getDriver().Diag(diag::err_drv_cuda_host_arch)
            << HostTC->getTriple().getArchName();
        return true;
      }

      ToolChains.push_back(
          AssociatedOffloadKind == Action::OFK_Cuda
              ? C.getSingleOffloadToolChain<Action::OFK_Cuda>()
              : C.getSingleOffloadToolChain<Action::OFK_HIP>());

      Arg *PartialCompilationArg = Args.getLastArg(
          options::OPT_cuda_host_only, options::OPT_cuda_device_only,
          options::OPT_cuda_compile_host_device);
      CompileHostOnly = PartialCompilationArg &&
                        PartialCompilationArg->getOption().matches(
                            options::OPT_cuda_host_only);
      CompileDeviceOnly = PartialCompilationArg &&
                          PartialCompilationArg->getOption().matches(
                              options::OPT_cuda_device_only);
      EmitLLVM = Args.getLastArg(options::OPT_emit_llvm);
      EmitAsm = Args.getLastArg(options::OPT_S);
      FixedCUID = Args.getLastArgValue(options::OPT_cuid_EQ);
      if (Arg *A = Args.getLastArg(options::OPT_fuse_cuid_EQ)) {
        StringRef UseCUIDStr = A->getValue();
        UseCUID = llvm::StringSwitch<UseCUIDKind>(UseCUIDStr)
                      .Case("hash", CUID_Hash)
                      .Case("random", CUID_Random)
                      .Case("none", CUID_None)
                      .Default(CUID_Invalid);
        if (UseCUID == CUID_Invalid) {
          C.getDriver().Diag(diag::err_drv_invalid_value)
              << A->getAsString(Args) << UseCUIDStr;
          C.setContainsError();
          return true;
        }
      }

      // --offload and --offload-arch options are mutually exclusive.
      if (Args.hasArgNoClaim(options::OPT_offload_EQ) &&
          Args.hasArgNoClaim(options::OPT_offload_arch_EQ,
                             options::OPT_no_offload_arch_EQ)) {
        C.getDriver().Diag(diag::err_opt_not_valid_with_opt) << "--offload-arch"
                                                             << "--offload";
      }

      // Collect all cuda_gpu_arch parameters, removing duplicates.
      std::set<StringRef> GpuArchs;
      bool Error = false;
      for (Arg *A : Args) {
        if (!(A->getOption().matches(options::OPT_offload_arch_EQ) ||
              A->getOption().matches(options::OPT_no_offload_arch_EQ)))
          continue;
        A->claim();

        StringRef ArchStr = A->getValue();
        if (A->getOption().matches(options::OPT_no_offload_arch_EQ) &&
            ArchStr == "all") {
          GpuArchs.clear();
          continue;
        }
        ArchStr = getCanonicalOffloadArch(ArchStr);
        if (ArchStr.empty()) {
          Error = true;
        } else if (A->getOption().matches(options::OPT_offload_arch_EQ))
          GpuArchs.insert(ArchStr);
        else if (A->getOption().matches(options::OPT_no_offload_arch_EQ))
          GpuArchs.erase(ArchStr);
        else
          llvm_unreachable("Unexpected option.");
      }

      auto &&ConflictingArchs = getConflictOffloadArchCombination(GpuArchs);
      if (ConflictingArchs) {
        C.getDriver().Diag(clang::diag::err_drv_bad_offload_arch_combo)
            << ConflictingArchs.getValue().first
            << ConflictingArchs.getValue().second;
        C.setContainsError();
        return true;
      }

      // Collect list of GPUs remaining in the set.
      for (auto Arch : GpuArchs)
        GpuArchList.push_back(Arch.data());

      // Default to sm_20 which is the lowest common denominator for
      // supported GPUs.  sm_20 code should work correctly, if
      // suboptimally, on all newer GPUs.
      if (GpuArchList.empty()) {
        if (ToolChains.front()->getTriple().isSPIRV())
          GpuArchList.push_back(CudaArch::Generic);
        else
          GpuArchList.push_back(DefaultCudaArch);
      }

      return Error;
    }
  };

  /// \brief CUDA action builder. It injects device code in the host backend
  /// action.
  class CudaActionBuilder final : public CudaActionBuilderBase {
  public:
    CudaActionBuilder(Compilation &C, DerivedArgList &Args,
                      const Driver::InputList &Inputs)
        : CudaActionBuilderBase(C, Args, Inputs, Action::OFK_Cuda) {
      DefaultCudaArch = CudaArch::SM_35;
    }

    StringRef getCanonicalOffloadArch(StringRef ArchStr) override {
      CudaArch Arch = StringToCudaArch(ArchStr);
      if (Arch == CudaArch::UNKNOWN || !IsNVIDIAGpuArch(Arch)) {
        C.getDriver().Diag(clang::diag::err_drv_cuda_bad_gpu_arch) << ArchStr;
        return StringRef();
      }
      return CudaArchToString(Arch);
    }

    llvm::Optional<std::pair<llvm::StringRef, llvm::StringRef>>
    getConflictOffloadArchCombination(
        const std::set<StringRef> &GpuArchs) override {
      return llvm::None;
    }

    ActionBuilderReturnCode
    getDeviceDependences(OffloadAction::DeviceDependences &DA,
                         phases::ID CurPhase, phases::ID FinalPhase,
                         PhasesTy &Phases) override {
      if (!IsActive)
        return ABRT_Inactive;

      // If we don't have more CUDA actions, we don't have any dependences to
      // create for the host.
      if (CudaDeviceActions.empty())
        return ABRT_Success;

      assert(CudaDeviceActions.size() == GpuArchList.size() &&
             "Expecting one action per GPU architecture.");
      assert(!CompileHostOnly &&
             "Not expecting CUDA actions in host-only compilation.");

      // If we are generating code for the device or we are in a backend phase,
      // we attempt to generate the fat binary. We compile each arch to ptx and
      // assemble to cubin, then feed the cubin *and* the ptx into a device
      // "link" action, which uses fatbinary to combine these cubins into one
      // fatbin.  The fatbin is then an input to the host action if not in
      // device-only mode.
      if (CompileDeviceOnly || CurPhase == phases::Backend) {
        ActionList DeviceActions;
        for (unsigned I = 0, E = GpuArchList.size(); I != E; ++I) {
          // Produce the device action from the current phase up to the assemble
          // phase.
          for (auto Ph : Phases) {
            // Skip the phases that were already dealt with.
            if (Ph < CurPhase)
              continue;
            // We have to be consistent with the host final phase.
            if (Ph > FinalPhase)
              break;

            CudaDeviceActions[I] = C.getDriver().ConstructPhaseAction(
                C, Args, Ph, CudaDeviceActions[I], Action::OFK_Cuda);

            if (Ph == phases::Assemble)
              break;
          }

          // If we didn't reach the assemble phase, we can't generate the fat
          // binary. We don't need to generate the fat binary if we are not in
          // device-only mode.
          if (!isa<AssembleJobAction>(CudaDeviceActions[I]) ||
              CompileDeviceOnly)
            continue;

          Action *AssembleAction = CudaDeviceActions[I];
          assert(AssembleAction->getType() == types::TY_Object);
          assert(AssembleAction->getInputs().size() == 1);

          Action *BackendAction = AssembleAction->getInputs()[0];
          assert(BackendAction->getType() == types::TY_PP_Asm);

          for (auto &A : {AssembleAction, BackendAction}) {
            OffloadAction::DeviceDependences DDep;
            DDep.add(*A, *ToolChains.front(), GpuArchList[I], Action::OFK_Cuda);
            DeviceActions.push_back(
                C.MakeAction<OffloadAction>(DDep, A->getType()));
          }
        }

        // We generate the fat binary if we have device input actions.
        if (!DeviceActions.empty()) {
          CudaFatBinary =
              C.MakeAction<LinkJobAction>(DeviceActions, types::TY_CUDA_FATBIN);

          if (!CompileDeviceOnly) {
            DA.add(*CudaFatBinary, *ToolChains.front(), /*BoundArch=*/nullptr,
                   Action::OFK_Cuda);
            // Clear the fat binary, it is already a dependence to an host
            // action.
            CudaFatBinary = nullptr;
          }

          // Remove the CUDA actions as they are already connected to an host
          // action or fat binary.
          CudaDeviceActions.clear();
        }

        // We avoid creating host action in device-only mode.
        return CompileDeviceOnly ? ABRT_Ignore_Host : ABRT_Success;
      } else if (CurPhase > phases::Backend) {
        // If we are past the backend phase and still have a device action, we
        // don't have to do anything as this action is already a device
        // top-level action.
        return ABRT_Success;
      }

      assert(CurPhase < phases::Backend && "Generating single CUDA "
                                           "instructions should only occur "
                                           "before the backend phase!");

      // By default, we produce an action for each device arch.
      for (Action *&A : CudaDeviceActions)
        A = C.getDriver().ConstructPhaseAction(C, Args, CurPhase, A);

      return ABRT_Success;
    }
  };
  /// \brief HIP action builder. It injects device code in the host backend
  /// action.
  class HIPActionBuilder final : public CudaActionBuilderBase {
    /// The linker inputs obtained for each device arch.
    SmallVector<ActionList, 8> DeviceLinkerInputs;
    // The default bundling behavior depends on the type of output, therefore
    // BundleOutput needs to be tri-value: None, true, or false.
    // Bundle code objects except --no-gpu-output is specified for device
    // only compilation. Bundle other type of output files only if
    // --gpu-bundle-output is specified for device only compilation.
    Optional<bool> BundleOutput;

  public:
    HIPActionBuilder(Compilation &C, DerivedArgList &Args,
                     const Driver::InputList &Inputs)
        : CudaActionBuilderBase(C, Args, Inputs, Action::OFK_HIP) {
      DefaultCudaArch = CudaArch::GFX803;
      if (Args.hasArg(options::OPT_gpu_bundle_output,
                      options::OPT_no_gpu_bundle_output))
        BundleOutput = Args.hasFlag(options::OPT_gpu_bundle_output,
                                    options::OPT_no_gpu_bundle_output);
    }

    bool canUseBundlerUnbundler() const override { return true; }

    StringRef getCanonicalOffloadArch(StringRef IdStr) override {
      llvm::StringMap<bool> Features;
      // getHIPOffloadTargetTriple() is known to return valid value as it has
      // been called successfully in the CreateOffloadingDeviceToolChains().
      auto ArchStr = parseTargetID(
          *getHIPOffloadTargetTriple(C.getDriver(), C.getInputArgs()), IdStr,
          &Features);
      if (!ArchStr) {
        C.getDriver().Diag(clang::diag::err_drv_bad_target_id) << IdStr;
        C.setContainsError();
        return StringRef();
      }
      auto CanId = getCanonicalTargetID(ArchStr.getValue(), Features);
      return Args.MakeArgStringRef(CanId);
    };

    llvm::Optional<std::pair<llvm::StringRef, llvm::StringRef>>
    getConflictOffloadArchCombination(
        const std::set<StringRef> &GpuArchs) override {
      return getConflictTargetIDCombination(GpuArchs);
    }

    ActionBuilderReturnCode
    getDeviceDependences(OffloadAction::DeviceDependences &DA,
                         phases::ID CurPhase, phases::ID FinalPhase,
                         PhasesTy &Phases) override {
      // amdgcn does not support linking of object files, therefore we skip
      // backend and assemble phases to output LLVM IR. Except for generating
      // non-relocatable device coee, where we generate fat binary for device
      // code and pass to host in Backend phase.
      if (CudaDeviceActions.empty())
        return ABRT_Success;

      assert(((CurPhase == phases::Link && Relocatable) ||
              CudaDeviceActions.size() == GpuArchList.size()) &&
             "Expecting one action per GPU architecture.");
      assert(!CompileHostOnly &&
             "Not expecting CUDA actions in host-only compilation.");

      if (!Relocatable && CurPhase == phases::Backend && !EmitLLVM &&
          !EmitAsm) {
        // If we are in backend phase, we attempt to generate the fat binary.
        // We compile each arch to IR and use a link action to generate code
        // object containing ISA. Then we use a special "link" action to create
        // a fat binary containing all the code objects for different GPU's.
        // The fat binary is then an input to the host action.
        for (unsigned I = 0, E = GpuArchList.size(); I != E; ++I) {
          if (C.getDriver().isUsingLTO(/*IsOffload=*/true)) {
            // When LTO is enabled, skip the backend and assemble phases and
            // use lld to link the bitcode.
            ActionList AL;
            AL.push_back(CudaDeviceActions[I]);
            // Create a link action to link device IR with device library
            // and generate ISA.
            CudaDeviceActions[I] =
                C.MakeAction<LinkJobAction>(AL, types::TY_Image);
          } else {
            // When LTO is not enabled, we follow the conventional
            // compiler phases, including backend and assemble phases.
            ActionList AL;
            Action *BackendAction = nullptr;
            if (ToolChains.front()->getTriple().isSPIRV()) {
              // Emit LLVM bitcode for SPIR-V targets. SPIR-V device tool chain
              // (HIPSPVToolChain) runs post-link LLVM IR passes.
              types::ID Output = Args.hasArg(options::OPT_S)
                                     ? types::TY_LLVM_IR
                                     : types::TY_LLVM_BC;
              BackendAction =
                  C.MakeAction<BackendJobAction>(CudaDeviceActions[I], Output);
            } else
              BackendAction = C.getDriver().ConstructPhaseAction(
                  C, Args, phases::Backend, CudaDeviceActions[I],
                  AssociatedOffloadKind);
            auto AssembleAction = C.getDriver().ConstructPhaseAction(
                C, Args, phases::Assemble, BackendAction,
                AssociatedOffloadKind);
            AL.push_back(AssembleAction);
            // Create a link action to link device IR with device library
            // and generate ISA.
            CudaDeviceActions[I] =
                C.MakeAction<LinkJobAction>(AL, types::TY_Image);
          }

          // OffloadingActionBuilder propagates device arch until an offload
          // action. Since the next action for creating fatbin does
          // not have device arch, whereas the above link action and its input
          // have device arch, an offload action is needed to stop the null
          // device arch of the next action being propagated to the above link
          // action.
          OffloadAction::DeviceDependences DDep;
          DDep.add(*CudaDeviceActions[I], *ToolChains.front(), GpuArchList[I],
                   AssociatedOffloadKind);
          CudaDeviceActions[I] = C.MakeAction<OffloadAction>(
              DDep, CudaDeviceActions[I]->getType());
        }

        if (!CompileDeviceOnly || !BundleOutput.hasValue() ||
            BundleOutput.getValue()) {
          // Create HIP fat binary with a special "link" action.
          CudaFatBinary = C.MakeAction<LinkJobAction>(CudaDeviceActions,
                                                      types::TY_HIP_FATBIN);

          if (!CompileDeviceOnly) {
            DA.add(*CudaFatBinary, *ToolChains.front(), /*BoundArch=*/nullptr,
                   AssociatedOffloadKind);
            // Clear the fat binary, it is already a dependence to an host
            // action.
            CudaFatBinary = nullptr;
          }

          // Remove the CUDA actions as they are already connected to an host
          // action or fat binary.
          CudaDeviceActions.clear();
        }

        return CompileDeviceOnly ? ABRT_Ignore_Host : ABRT_Success;
      } else if (CurPhase == phases::Link) {
        // Save CudaDeviceActions to DeviceLinkerInputs for each GPU subarch.
        // This happens to each device action originated from each input file.
        // Later on, device actions in DeviceLinkerInputs are used to create
        // device link actions in appendLinkDependences and the created device
        // link actions are passed to the offload action as device dependence.
        DeviceLinkerInputs.resize(CudaDeviceActions.size());
        auto LI = DeviceLinkerInputs.begin();
        for (auto *A : CudaDeviceActions) {
          LI->push_back(A);
          ++LI;
        }

        // We will pass the device action as a host dependence, so we don't
        // need to do anything else with them.
        CudaDeviceActions.clear();
        return ABRT_Success;
      }

      // By default, we produce an action for each device arch.
      for (Action *&A : CudaDeviceActions)
        A = C.getDriver().ConstructPhaseAction(C, Args, CurPhase, A,
                                               AssociatedOffloadKind);

      if (CompileDeviceOnly && CurPhase == FinalPhase &&
          BundleOutput.hasValue() && BundleOutput.getValue()) {
        for (unsigned I = 0, E = GpuArchList.size(); I != E; ++I) {
          OffloadAction::DeviceDependences DDep;
          DDep.add(*CudaDeviceActions[I], *ToolChains.front(), GpuArchList[I],
                   AssociatedOffloadKind);
          CudaDeviceActions[I] = C.MakeAction<OffloadAction>(
              DDep, CudaDeviceActions[I]->getType());
        }
        CudaFatBinary =
            C.MakeAction<OffloadBundlingJobAction>(CudaDeviceActions);
        CudaDeviceActions.clear();
      }

      return (CompileDeviceOnly && CurPhase == FinalPhase) ? ABRT_Ignore_Host
                                                           : ABRT_Success;
    }

    void appendLinkDeviceActions(ActionList &AL) override {
      if (DeviceLinkerInputs.size() == 0)
        return;

      assert(DeviceLinkerInputs.size() == GpuArchList.size() &&
             "Linker inputs and GPU arch list sizes do not match.");

      // Append a new link action for each device.
      unsigned I = 0;
      for (auto &LI : DeviceLinkerInputs) {
        // Each entry in DeviceLinkerInputs corresponds to a GPU arch.
        auto *DeviceLinkAction =
            C.MakeAction<LinkJobAction>(LI, types::TY_Image);
        // Linking all inputs for the current GPU arch.
        // LI contains all the inputs for the linker.
        OffloadAction::DeviceDependences DeviceLinkDeps;
        DeviceLinkDeps.add(*DeviceLinkAction, *ToolChains[0],
            GpuArchList[I], AssociatedOffloadKind);
        AL.push_back(C.MakeAction<OffloadAction>(DeviceLinkDeps,
            DeviceLinkAction->getType()));
        ++I;
      }
      DeviceLinkerInputs.clear();

      // Create a host object from all the device images by embedding them
      // in a fat binary.
      OffloadAction::DeviceDependences DDeps;
      auto *TopDeviceLinkAction =
          C.MakeAction<LinkJobAction>(AL, types::TY_Object);
      DDeps.add(*TopDeviceLinkAction, *ToolChains[0],
          nullptr, AssociatedOffloadKind);

      // Offload the host object to the host linker.
      AL.push_back(C.MakeAction<OffloadAction>(DDeps, TopDeviceLinkAction->getType()));
    }

    Action* appendLinkHostActions(ActionList &AL) override { return AL.back(); }

    void appendLinkDependences(OffloadAction::DeviceDependences &DA) override {}
  };

  /// OpenMP action builder. The host bitcode is passed to the device frontend
  /// and all the device linked images are passed to the host link phase.
  class OpenMPActionBuilder final : public DeviceActionBuilder {
    /// The OpenMP actions for the current input.
    ActionList OpenMPDeviceActions;

    /// The linker inputs obtained for each toolchain.
    SmallVector<ActionList, 8> DeviceLinkerInputs;

  public:
    OpenMPActionBuilder(Compilation &C, DerivedArgList &Args,
                        const Driver::InputList &Inputs)
        : DeviceActionBuilder(C, Args, Inputs, Action::OFK_OpenMP) {}

    ActionBuilderReturnCode
    getDeviceDependences(OffloadAction::DeviceDependences &DA,
                         phases::ID CurPhase, phases::ID FinalPhase,
                         PhasesTy &Phases) override {
      if (OpenMPDeviceActions.empty())
        return ABRT_Inactive;

      // We should always have an action for each input.
      assert(OpenMPDeviceActions.size() == ToolChains.size() &&
             "Number of OpenMP actions and toolchains do not match.");

      // The host only depends on device action in the linking phase, when all
      // the device images have to be embedded in the host image.
      if (CurPhase == phases::Link) {
        assert(ToolChains.size() == DeviceLinkerInputs.size() &&
               "Toolchains and linker inputs sizes do not match.");
        auto LI = DeviceLinkerInputs.begin();
        for (auto *A : OpenMPDeviceActions) {
          LI->push_back(A);
          ++LI;
        }

        // We passed the device action as a host dependence, so we don't need to
        // do anything else with them.
        OpenMPDeviceActions.clear();
        return ABRT_Success;
      }

      // By default, we produce an action for each device arch.
      for (Action *&A : OpenMPDeviceActions)
        A = C.getDriver().ConstructPhaseAction(C, Args, CurPhase, A);

      return ABRT_Success;
    }

    ActionBuilderReturnCode addDeviceDepences(Action *HostAction) override {

      // If this is an input action replicate it for each OpenMP toolchain.
      if (auto *IA = dyn_cast<InputAction>(HostAction)) {
        OpenMPDeviceActions.clear();
        for (unsigned I = 0; I < ToolChains.size(); ++I)
          OpenMPDeviceActions.push_back(
              C.MakeAction<InputAction>(IA->getInputArg(), IA->getType()));
        return ABRT_Success;
      }

      // If this is an unbundling action use it as is for each OpenMP toolchain.
      if (auto *UA = dyn_cast<OffloadUnbundlingJobAction>(HostAction)) {
        OpenMPDeviceActions.clear();
        if (auto *IA = dyn_cast<InputAction>(UA->getInputs().back())) {
          std::string FileName = IA->getInputArg().getAsString(Args);
          // Check if the type of the file is the same as the action. Do not
          // unbundle it if it is not. Do not unbundle .so files, for example,
          // which are not object files.
          if (IA->getType() == types::TY_Object &&
              (!llvm::sys::path::has_extension(FileName) ||
               types::lookupTypeForExtension(
                   llvm::sys::path::extension(FileName).drop_front()) !=
                   types::TY_Object))
            return ABRT_Inactive;
        }
        for (unsigned I = 0; I < ToolChains.size(); ++I) {
          OpenMPDeviceActions.push_back(UA);
          UA->registerDependentActionInfo(
              ToolChains[I], /*BoundArch=*/StringRef(), Action::OFK_OpenMP);
        }
        return ABRT_Success;
      }

      // When generating code for OpenMP we use the host compile phase result as
      // a dependence to the device compile phase so that it can learn what
      // declarations should be emitted. However, this is not the only use for
      // the host action, so we prevent it from being collapsed.
      if (isa<CompileJobAction>(HostAction)) {
        HostAction->setCannotBeCollapsedWithNextDependentAction();
        assert(ToolChains.size() == OpenMPDeviceActions.size() &&
               "Toolchains and device action sizes do not match.");
        OffloadAction::HostDependence HDep(
            *HostAction, *C.getSingleOffloadToolChain<Action::OFK_Host>(),
            /*BoundArch=*/nullptr, Action::OFK_OpenMP);
        auto TC = ToolChains.begin();
        for (Action *&A : OpenMPDeviceActions) {
          assert(isa<CompileJobAction>(A));
          OffloadAction::DeviceDependences DDep;
          DDep.add(*A, **TC, /*BoundArch=*/nullptr, Action::OFK_OpenMP);
          A = C.MakeAction<OffloadAction>(HDep, DDep);
          ++TC;
        }
      }
      return ABRT_Success;
    }

    void appendTopLevelActions(ActionList &AL) override {
      if (OpenMPDeviceActions.empty())
        return;

      // We should always have an action for each input.
      assert(OpenMPDeviceActions.size() == ToolChains.size() &&
             "Number of OpenMP actions and toolchains do not match.");

      // Append all device actions followed by the proper offload action.
      auto TI = ToolChains.begin();
      for (auto *A : OpenMPDeviceActions) {
        OffloadAction::DeviceDependences Dep;
        Dep.add(*A, **TI, /*BoundArch=*/nullptr, Action::OFK_OpenMP);
        AL.push_back(C.MakeAction<OffloadAction>(Dep, A->getType()));
        ++TI;
      }
      // We no longer need the action stored in this builder.
      OpenMPDeviceActions.clear();
    }

    void appendLinkDeviceActions(ActionList &AL) override {
      assert(ToolChains.size() == DeviceLinkerInputs.size() &&
             "Toolchains and linker inputs sizes do not match.");

      // Append a new link action for each device.
      auto TC = ToolChains.begin();
      for (auto &LI : DeviceLinkerInputs) {
        auto *DeviceLinkAction =
            C.MakeAction<LinkJobAction>(LI, types::TY_Image);
        OffloadAction::DeviceDependences DeviceLinkDeps;
        DeviceLinkDeps.add(*DeviceLinkAction, **TC, /*BoundArch=*/nullptr,
		        Action::OFK_OpenMP);
        AL.push_back(C.MakeAction<OffloadAction>(DeviceLinkDeps,
            DeviceLinkAction->getType()));
        ++TC;
      }
      DeviceLinkerInputs.clear();
    }

    Action* appendLinkHostActions(ActionList &AL) override {
      // Create wrapper bitcode from the result of device link actions and compile
      // it to an object which will be added to the host link command.
      auto *BC = C.MakeAction<OffloadWrapperJobAction>(AL, types::TY_LLVM_BC);
      auto *ASM = C.MakeAction<BackendJobAction>(BC, types::TY_PP_Asm);
      return C.MakeAction<AssembleJobAction>(ASM, types::TY_Object);
    }

    void appendLinkDependences(OffloadAction::DeviceDependences &DA) override {}

    void addDeviceLinkDependencies(OffloadDepsJobAction *DA) override {
      for (unsigned I = 0; I < ToolChains.size(); ++I) {
        // Register dependent toolchain.
        DA->registerDependentActionInfo(
            ToolChains[I], /*BoundArch=*/StringRef(), Action::OFK_OpenMP);

        if (!ToolChains[I]->getTriple().isSPIR()) {
          // Create object from the deps bitcode.
          auto *BA = C.MakeAction<BackendJobAction>(DA, types::TY_PP_Asm);
          auto *AA = C.MakeAction<AssembleJobAction>(BA, types::TY_Object);

          // Add deps object to linker inputs.
          DeviceLinkerInputs[I].push_back(AA);
        } else
          DeviceLinkerInputs[I].push_back(DA);
      }
    }

    bool initialize() override {
      // Get the OpenMP toolchains. If we don't get any, the action builder will
      // know there is nothing to do related to OpenMP offloading.
      auto OpenMPTCRange = C.getOffloadToolChains<Action::OFK_OpenMP>();
      for (auto TI = OpenMPTCRange.first, TE = OpenMPTCRange.second; TI != TE;
           ++TI)
        ToolChains.push_back(TI->second);

      DeviceLinkerInputs.resize(ToolChains.size());
      return false;
    }

    bool canUseBundlerUnbundler() const override {
      // OpenMP should use bundled files whenever possible.
      return true;
    }
  };

  /// SYCL action builder. The host bitcode is passed to the device frontend
  /// and all the device linked images are passed to the host link phase.
  /// SPIR related are wrapped before added to the fat binary
  class SYCLActionBuilder final : public DeviceActionBuilder {
    /// Flag to signal if the user requested device-only compilation.
    bool CompileDeviceOnly = false;

    /// Flag to signal if the user requested the device object to be wrapped.
    bool WrapDeviceOnlyBinary = false;

    /// Flag to signal if the user requested device code split.
    bool DeviceCodeSplit = false;

    /// List of offload device toolchain, bound arch needed to track for
    /// different binary constructions.
    /// POD to hold information about a SYCL device action.
    /// Each Action is bound to a <TC, arch> pair,
    /// we keep them together under a struct for clarity.
    struct DeviceTargetInfo {
      DeviceTargetInfo(const ToolChain *TC, const char *BA)
          : TC(TC), BoundArch(BA) {}

      const ToolChain *TC;
      const char *BoundArch;
    };
    SmallVector<DeviceTargetInfo, 4> SYCLTargetInfoList;

    /// The SYCL actions for the current input.
    /// One action per triple/boundarch.
    SmallVector<Action *, 4> SYCLDeviceActions;

    /// The linker inputs obtained for each input/toolchain/arch.
    SmallVector<ActionList, 4> DeviceLinkerInputs;

    /// The SYCL link binary if it was generated for the current input.
    Action *SYCLLinkBinary = nullptr;

    /// Running list of SYCL actions specific for device linking.
    ActionList SYCLLinkBinaryList;

    /// SYCL ahead of time compilation inputs
    SmallVector<std::pair<llvm::Triple, const char *>, 8> SYCLAOTInputs;

    /// List of offload device triples as provided on the CLI.
    /// Does not track AOT binary inputs triples.
    SmallVector<llvm::Triple, 4> SYCLTripleList;

    /// Type of output file for FPGA device compilation.
    types::ID FPGAOutType = types::TY_FPGA_AOCX;

    /// List of objects to extract FPGA dependency info from
    ActionList FPGAObjectInputs;

    /// List of static archives to extract FPGA dependency info from
    ActionList FPGAArchiveInputs;

    /// List of GPU architectures to use in this compilation with NVPTX/AMDGCN
    /// targets.
    SmallVector<std::pair<llvm::Triple, const char *>, 8> GpuArchList;

    /// Build the last steps for CUDA after all BC files have been linked.
    JobAction *finalizeNVPTXDependences(Action *Input, const llvm::Triple &TT) {
      auto *BA = C.getDriver().ConstructPhaseAction(
          C, Args, phases::Backend, Input, AssociatedOffloadKind);
      if (TT.getOS() != llvm::Triple::NVCL) {
        auto *AA = C.getDriver().ConstructPhaseAction(
            C, Args, phases::Assemble, BA, AssociatedOffloadKind);
        ActionList DeviceActions = {BA, AA};
        return C.MakeAction<LinkJobAction>(DeviceActions,
                                           types::TY_CUDA_FATBIN);
      }
      return cast<JobAction>(BA);
    }

    JobAction *finalizeAMDGCNDependences(Action *Input,
                                         const llvm::Triple &TT) {
      auto *BA = C.getDriver().ConstructPhaseAction(
          C, Args, phases::Backend, Input, AssociatedOffloadKind);

      auto *AA = C.getDriver().ConstructPhaseAction(C, Args, phases::Assemble,
                                                    BA, AssociatedOffloadKind);

      ActionList AL = {AA};
      Action *LinkAction = C.MakeAction<LinkJobAction>(AL, types::TY_Image);
      ActionList HIPActions = {LinkAction};
      JobAction *HIPFatBinary =
          C.MakeAction<LinkJobAction>(HIPActions, types::TY_HIP_FATBIN);
      return HIPFatBinary;
    }

  public:
    SYCLActionBuilder(Compilation &C, DerivedArgList &Args,
                      const Driver::InputList &Inputs)
        : DeviceActionBuilder(C, Args, Inputs, Action::OFK_SYCL) {}

    void withBoundArchForToolChain(const ToolChain *TC,
                                   llvm::function_ref<void(const char *)> Op) {
      for (auto &A : GpuArchList) {
        if (TC->getTriple() == A.first) {
          Op(Args.MakeArgString(A.second));
          return;
        }
      }

      // no bound arch for this toolchain
      Op(nullptr);
    }

    ActionBuilderReturnCode
    getDeviceDependences(OffloadAction::DeviceDependences &DA,
                         phases::ID CurPhase, phases::ID FinalPhase,
                         PhasesTy &Phases) override {
      bool SYCLDeviceOnly = Args.hasArg(options::OPT_fsycl_device_only);
      if (CurPhase == phases::Preprocess) {
        // Do not perform the host compilation when doing preprocessing only
        // with -fsycl-device-only.
        bool IsPreprocessOnly =
            Args.getLastArg(options::OPT_E) ||
            Args.getLastArg(options::OPT__SLASH_EP, options::OPT__SLASH_P) ||
            Args.getLastArg(options::OPT_M, options::OPT_MM);
        if (IsPreprocessOnly) {
          for (auto TargetActionInfo :
               llvm::zip(SYCLDeviceActions, SYCLTargetInfoList)) {
            Action *&A = std::get<0>(TargetActionInfo);
            auto &TargetInfo = std::get<1>(TargetActionInfo);
            A = C.getDriver().ConstructPhaseAction(C, Args, CurPhase, A,
                                                   AssociatedOffloadKind);
            if (SYCLDeviceOnly)
              continue;
            // Add an additional compile action to generate the integration
            // header.
            Action *CompileAction =
                C.MakeAction<CompileJobAction>(A, types::TY_Nothing);
            DA.add(*CompileAction, *TargetInfo.TC, TargetInfo.BoundArch,
                   Action::OFK_SYCL);
          }
          return SYCLDeviceOnly ? ABRT_Ignore_Host : ABRT_Success;
        }
      }

      // Device compilation generates LLVM BC.
      if (CurPhase == phases::Compile && !SYCLTargetInfoList.empty()) {
        Action *DeviceCompilerInput = nullptr;
        for (Action *&A : SYCLDeviceActions) {
          types::ID OutputType = types::TY_LLVM_BC;
          if ((SYCLDeviceOnly || Args.hasArg(options::OPT_emit_llvm)) &&
              Args.hasArg(options::OPT_S))
            OutputType = types::TY_LLVM_IR;
          if (SYCLDeviceOnly) {
            if (Args.hasFlag(options::OPT_fno_sycl_use_bitcode,
                             options::OPT_fsycl_use_bitcode, false)) {
              auto *CompileAction =
                  C.MakeAction<CompileJobAction>(A, types::TY_LLVM_BC);
              A = C.MakeAction<SPIRVTranslatorJobAction>(CompileAction,
                                                         types::TY_SPIRV);
              continue;
            }
          }
          if (Args.hasArg(options::OPT_fsyntax_only))
            OutputType = types::TY_Nothing;
          A = C.MakeAction<CompileJobAction>(A, OutputType);
          DeviceCompilerInput = A;
        }
        const DeviceTargetInfo &DevTarget = SYCLTargetInfoList.back();
        DA.add(*DeviceCompilerInput, *DevTarget.TC, DevTarget.BoundArch,
               Action::OFK_SYCL);
        return SYCLDeviceOnly ? ABRT_Ignore_Host : ABRT_Success;
      }

      // Backend/Assemble actions are obsolete for the SYCL device side
      if (CurPhase == phases::Backend || CurPhase == phases::Assemble)
        return ABRT_Inactive;

      // The host only depends on device action in the linking phase, when all
      // the device images have to be embedded in the host image.
      if (CurPhase == phases::Link) {
        if (!SYCLDeviceActions.empty()) {
          assert(SYCLDeviceActions.size() == DeviceLinkerInputs.size() &&
                 "Device action and device linker inputs sizes do not match.");

          for (auto TargetAction :
               llvm::zip(DeviceLinkerInputs, SYCLDeviceActions)) {
            ActionList &LinkerList = std::get<0>(TargetAction);
            Action *A = std::get<1>(TargetAction);

            LinkerList.push_back(A);
          }
        }

        // With -fsycl-link-targets, we will take the unbundled binaries
        // for each device and link them together to a single binary that will
        // be used in a split compilation step.
        if (CompileDeviceOnly && !SYCLDeviceActions.empty()) {
          for (auto SDA : SYCLDeviceActions)
            SYCLLinkBinaryList.push_back(SDA);
          if (WrapDeviceOnlyBinary) {
            // -fsycl-link behavior does the following to the unbundled device
            // binaries:
            //   1) Link them together using llvm-link
            //   2) Pass the linked binary through sycl-post-link
            //   3) Translate final .bc file to .spv
            //   4) Wrap the binary with the offload wrapper which can be used
            //      by any compilation link step.
            auto *DeviceLinkAction = C.MakeAction<LinkJobAction>(
                SYCLLinkBinaryList, types::TY_Image);
            ActionList FullSYCLLinkBinaryList;
            bool SYCLDeviceLibLinked = false;
            FullSYCLLinkBinaryList.push_back(DeviceLinkAction);
            // If used without the FPGA target, -fsycl-link is used to wrap
            // device objects for future host link. Device libraries should
            // be linked by default to resolve any undefined reference.
            const auto *TC = ToolChains.front();
            llvm::Triple TT(TC->getTriple());
            bool isAOT = TT.getSubArch() == llvm::Triple::SPIRSubArch_fpga ||
                         TT.getSubArch() == llvm::Triple::SPIRSubArch_gen ||
                         TT.getSubArch() == llvm::Triple::SPIRSubArch_x86_64;
            if (TT.getSubArch() != llvm::Triple::SPIRSubArch_fpga) {
              SYCLDeviceLibLinked =
                  addSYCLDeviceLibs(TC, FullSYCLLinkBinaryList, true,
                                    C.getDefaultToolChain()
                                        .getTriple()
                                        .isWindowsMSVCEnvironment());
            }

            Action *FullDeviceLinkAction = nullptr;
            if (SYCLDeviceLibLinked)
              FullDeviceLinkAction = C.MakeAction<LinkJobAction>(
                  FullSYCLLinkBinaryList, types::TY_LLVM_BC);
            else
              FullDeviceLinkAction = DeviceLinkAction;
            auto *PostLinkAction = C.MakeAction<SYCLPostLinkJobAction>(
                FullDeviceLinkAction, types::TY_LLVM_BC,
                types::TY_Tempfiletable);
            PostLinkAction->setRTSetsSpecConstants(!isAOT);
            auto *ExtractIRFilesAction = C.MakeAction<FileTableTformJobAction>(
                PostLinkAction, types::TY_Tempfilelist, types::TY_Tempfilelist);
            // single column w/o title fits TY_Tempfilelist format
            ExtractIRFilesAction->addExtractColumnTform(
                FileTableTformJobAction::COL_CODE, false /*drop titles*/);
            auto *TranslateAction = C.MakeAction<SPIRVTranslatorJobAction>(
                ExtractIRFilesAction, types::TY_Tempfilelist);

            ActionList TformInputs{PostLinkAction, TranslateAction};
            auto *ReplaceFilesAction = C.MakeAction<FileTableTformJobAction>(
                TformInputs, types::TY_Tempfiletable, types::TY_Tempfiletable);
            ReplaceFilesAction->addReplaceColumnTform(
                FileTableTformJobAction::COL_CODE,
                FileTableTformJobAction::COL_CODE);

            SYCLLinkBinary = C.MakeAction<OffloadWrapperJobAction>(
                ReplaceFilesAction, types::TY_Object);
          } else {
            auto *Link = C.MakeAction<LinkJobAction>(SYCLLinkBinaryList,
                                                         types::TY_Image);
            SYCLLinkBinary = C.MakeAction<SPIRVTranslatorJobAction>(
                Link, types::TY_Image);
          }

          // Remove the SYCL actions as they are already connected to an host
          // action or fat binary.
          SYCLDeviceActions.clear();
          // We avoid creating host action in device-only mode.
          return ABRT_Ignore_Host;
        }

        // We passed the device action as a host dependence, so we don't need to
        // do anything else with them.
        SYCLDeviceActions.clear();
        return ABRT_Success;
      }

      // By default, we produce an action for each device arch.
      auto TC = ToolChains.begin();
      for (Action *&A : SYCLDeviceActions) {
        if ((*TC)->getTriple().isNVPTX() && CurPhase >= phases::Backend) {
          // For CUDA, stop to emit LLVM IR so it can be linked later on.
          ++TC;
          continue;
        }

        A = C.getDriver().ConstructPhaseAction(C, Args, CurPhase, A,
                                               AssociatedOffloadKind);
        ++TC;
      }

      return ABRT_Success;
    }

    ActionBuilderReturnCode addDeviceDepences(Action *HostAction) override {

      // If this is an input action replicate it for each SYCL toolchain.
      if (auto *IA = dyn_cast<InputAction>(HostAction)) {
        SYCLDeviceActions.clear();

        // Options that are considered LinkerInput are not valid input actions
        // to the device tool chain.
        if (IA->getInputArg().getOption().hasFlag(options::LinkerInput))
          return ABRT_Inactive;

        std::string InputName = IA->getInputArg().getAsString(Args);
        // Objects will be consumed as part of the partial link step when
        // dealing with offload static libraries
        if (C.getDriver().getOffloadStaticLibSeen() &&
            IA->getType() == types::TY_Object && isObjectFile(InputName))
          return ABRT_Inactive;

        // Libraries are not processed in the SYCL toolchain
        if (IA->getType() == types::TY_Object && !isObjectFile(InputName))
          return ABRT_Inactive;

        for (auto &TargetInfo : SYCLTargetInfoList) {
          (void)TargetInfo;
          SYCLDeviceActions.push_back(
              C.MakeAction<InputAction>(IA->getInputArg(), IA->getType()));
        }
        return ABRT_Success;
      }

      // If this is an unbundling action use it as is for each SYCL toolchain.
      if (auto *UA = dyn_cast<OffloadUnbundlingJobAction>(HostAction)) {
        SYCLDeviceActions.clear();
        if (auto *IA = dyn_cast<InputAction>(UA->getInputs().back())) {
          // Options that are considered LinkerInput are not valid input actions
          // to the device tool chain.
          if (IA->getInputArg().getOption().hasFlag(options::LinkerInput))
            return ABRT_Inactive;

          std::string FileName = IA->getInputArg().getAsString(Args);
          // Check if the type of the file is the same as the action. Do not
          // unbundle it if it is not. Do not unbundle .so files, for example,
          // which are not object files.
          if (IA->getType() == types::TY_Object) {
            if (!isObjectFile(FileName))
              return ABRT_Inactive;
            // For SYCL device libraries, don't need to add them to
            // FPGAObjectInputs as there is no FPGA dep files inside.
            const auto *TC = ToolChains.front();
            if (TC->getTriple().getSubArch() ==
                    llvm::Triple::SPIRSubArch_fpga &&
                !IsSYCLDeviceLibObj(FileName, C.getDefaultToolChain()
                                                  .getTriple()
                                                  .isWindowsMSVCEnvironment()))
              FPGAObjectInputs.push_back(IA);
          }
        }
        // Create 1 device action per triple/bound arch
        for (auto &TargetInfo : SYCLTargetInfoList) {
          SYCLDeviceActions.push_back(UA);
          UA->registerDependentActionInfo(TargetInfo.TC, TargetInfo.BoundArch,
                                          Action::OFK_SYCL);
        }
        return ABRT_Success;
      }
      return ABRT_Success;
    }

    // Actions that can only be appended after all Inputs have been processed
    // occur here.  Not all offload actions are against single files.
    void appendTopLevelLinkAction(ActionList &AL) override {
      if (!SYCLLinkBinary)
        return;

      OffloadAction::DeviceDependences Dep;
      withBoundArchForToolChain(ToolChains.front(), [&](const char *BoundArch) {
        Dep.add(*SYCLLinkBinary, *ToolChains.front(), BoundArch,
                Action::OFK_SYCL);
      });
      AL.push_back(C.MakeAction<OffloadAction>(Dep, SYCLLinkBinary->getType()));
      SYCLLinkBinary = nullptr;
    }

    void appendTopLevelActions(ActionList &AL) override {
      if (SYCLDeviceActions.empty())
        return;

      // We should always have an action for each input.
      assert(SYCLDeviceActions.size() == SYCLTargetInfoList.size() &&
             "Number of SYCL actions and toolchains/boundarch pairs do not "
             "match.");

      // Append all device actions followed by the proper offload action.
      for (auto TargetActionInfo :
           llvm::zip(SYCLDeviceActions, SYCLTargetInfoList)) {
        Action *A = std::get<0>(TargetActionInfo);
        DeviceTargetInfo &TargetInfo = std::get<1>(TargetActionInfo);

        OffloadAction::DeviceDependences Dep;
        Dep.add(*A, *TargetInfo.TC, TargetInfo.BoundArch, Action::OFK_SYCL);
        AL.push_back(C.MakeAction<OffloadAction>(Dep, A->getType()));
      }
      // We no longer need the action stored in this builder.
      SYCLDeviceActions.clear();
    }

    bool addSYCLDeviceLibs(const ToolChain *TC, ActionList &DeviceLinkObjects,
                           bool isSpirvAOT, bool isMSVCEnv) {
      struct DeviceLibOptInfo {
        StringRef devicelib_name;
        StringRef devicelib_option;
      };

      bool NoDeviceLibs = false;
      int NumOfDeviceLibLinked = 0;
      // Currently, all SYCL device libraries will be linked by default. Linkage
      // of "internal" libraries cannot be affected via -fno-sycl-device-lib.
      llvm::StringMap<bool> devicelib_link_info = {{"libc", true},
                                                   {"libm-fp32", true},
                                                   {"libm-fp64", true},
                                                   {"internal", true}};
      if (Arg *A = Args.getLastArg(options::OPT_fsycl_device_lib_EQ,
                                   options::OPT_fno_sycl_device_lib_EQ)) {
        if (A->getValues().size() == 0)
          C.getDriver().Diag(diag::warn_drv_empty_joined_argument)
              << A->getAsString(Args);
        else {
          if (A->getOption().matches(options::OPT_fno_sycl_device_lib_EQ))
            NoDeviceLibs = true;

          for (StringRef Val : A->getValues()) {
            if (Val == "all") {
              for (const auto &K : devicelib_link_info.keys())
                devicelib_link_info[K] =
                    true && (!NoDeviceLibs || K.equals("internal"));
              break;
            }
            auto LinkInfoIter = devicelib_link_info.find(Val);
            if (LinkInfoIter == devicelib_link_info.end() ||
                Val.equals("internal")) {
              // TODO: Move the diagnostic to the SYCL section of
              // Driver::CreateOffloadingDeviceToolChains() to minimize code
              // duplication.
              C.getDriver().Diag(diag::err_drv_unsupported_option_argument)
                  << A->getOption().getName() << Val;
            }
            devicelib_link_info[Val] = true && !NoDeviceLibs;
          }
        }
      }

      const toolchains::SYCLToolChain *SYCLTC =
          static_cast<const toolchains::SYCLToolChain *>(TC);
      SmallVector<SmallString<128>, 4> LibLocCandidates;
      SYCLTC->SYCLInstallation.getSYCLDeviceLibPath(LibLocCandidates);
      StringRef LibSuffix = isMSVCEnv ? ".obj" : ".o";
      using SYCLDeviceLibsList = SmallVector<DeviceLibOptInfo, 5>;
      const SYCLDeviceLibsList sycl_device_wrapper_libs = {
          {"libsycl-crt", "libc"},
          {"libsycl-complex", "libm-fp32"},
          {"libsycl-complex-fp64", "libm-fp64"},
          {"libsycl-cmath", "libm-fp32"},
          {"libsycl-cmath-fp64", "libm-fp64"}};
      // For AOT compilation, we need to link sycl_device_fallback_libs as
      // default too.
      const SYCLDeviceLibsList sycl_device_fallback_libs = {
          {"libsycl-fallback-cassert", "libc"},
          {"libsycl-fallback-cstring", "libc"},
          {"libsycl-fallback-complex", "libm-fp32"},
          {"libsycl-fallback-complex-fp64", "libm-fp64"},
          {"libsycl-fallback-cmath", "libm-fp32"},
          {"libsycl-fallback-cmath-fp64", "libm-fp64"}};
      // ITT annotation libraries are linked in separately whenever the device
      // code instrumentation is enabled.
      const SYCLDeviceLibsList sycl_device_annotation_libs = {
          {"libsycl-itt-user-wrappers", "internal"},
          {"libsycl-itt-compiler-wrappers", "internal"},
          {"libsycl-itt-stubs", "internal"}};
      auto addInputs = [&](const SYCLDeviceLibsList &LibsList) {
        bool LibLocSelected = false;
        for (const auto &LLCandidate : LibLocCandidates) {
          if (LibLocSelected)
            break;
          for (const DeviceLibOptInfo &Lib : LibsList) {
            if (!devicelib_link_info[Lib.devicelib_option])
              continue;
            SmallString<128> LibName(LLCandidate);
            llvm::sys::path::append(LibName, Lib.devicelib_name);
            llvm::sys::path::replace_extension(LibName, LibSuffix);
            if (llvm::sys::fs::exists(LibName)) {
              ++NumOfDeviceLibLinked;
              Arg *InputArg = MakeInputArg(Args, C.getDriver().getOpts(),
                                           Args.MakeArgString(LibName));
              auto *SYCLDeviceLibsInputAction =
                  C.MakeAction<InputAction>(*InputArg, types::TY_Object);
              auto *SYCLDeviceLibsUnbundleAction =
                  C.MakeAction<OffloadUnbundlingJobAction>(
                      SYCLDeviceLibsInputAction);
              addDeviceDepences(SYCLDeviceLibsUnbundleAction);
              DeviceLinkObjects.push_back(SYCLDeviceLibsUnbundleAction);
              if (!LibLocSelected)
                LibLocSelected = !LibLocSelected;
            }
          }
        }
      };
      addInputs(sycl_device_wrapper_libs);
      if (isSpirvAOT)
        addInputs(sycl_device_fallback_libs);
      if (Args.hasArg(options::OPT_fsycl_instrument_device_code))
        addInputs(sycl_device_annotation_libs);
      return NumOfDeviceLibLinked != 0;
    }

    void appendLinkDependences(OffloadAction::DeviceDependences &DA) override {
      // DeviceLinkerInputs holds binaries per ToolChain (TC) / bound-arch pair
      // The following will loop link and post process for each TC / bound-arch
      // to produce a final binary.
      // They will be bundled per TC before being sent to the Offload Wrapper.
      llvm::MapVector<const ToolChain *, ActionList> LinkedInputs;
      for (auto LinkInputEnum : enumerate(DeviceLinkerInputs)) {
        auto &LI = LinkInputEnum.value();
        const ToolChain *TC = SYCLTargetInfoList[LinkInputEnum.index()].TC;
        const char *BoundArch =
            SYCLTargetInfoList[LinkInputEnum.index()].BoundArch;

        auto TripleIt = llvm::find_if(SYCLTripleList, [&](auto &SYCLTriple) {
          return SYCLTriple == TC->getTriple();
        });
        if (TripleIt == SYCLTripleList.end()) {
          // If the toolchain's triple is absent in this "main" triple
          // collection, this means it was created specifically for one of
          // the SYCL AOT inputs. Those will be handled separately.
          continue;
        }
        if (LI.empty())
          // Current list is empty, nothing to process.
          continue;

        ActionList DeviceLibObjects;
        ActionList LinkObjects;
        auto TT = TC->getTriple();
        auto isNVPTX = TT.isNVPTX();
        auto isAMDGCN = TT.isAMDGCN();
        auto isSPIR = TT.isSPIR();
        bool isSpirvAOT = TT.getSubArch() == llvm::Triple::SPIRSubArch_fpga ||
                          TT.getSubArch() == llvm::Triple::SPIRSubArch_gen ||
                          TT.getSubArch() == llvm::Triple::SPIRSubArch_x86_64;
        for (const auto &Input : LI) {
          if (TT.getSubArch() == llvm::Triple::SPIRSubArch_fpga &&
              types::isFPGA(Input->getType())) {
            assert(BoundArch == nullptr &&
                   "fpga triple bounded arch not nullptr");
            // FPGA aoco does not go through the link, everything else does.
            if (Input->getType() == types::TY_FPGA_AOCO) {
              DeviceLibObjects.push_back(Input);
              continue;
            }
            // FPGA aocr/aocx does not go through the link and is passed
            // directly to the backend compilation step (aocr) or wrapper (aocx)
            Action *FPGAAOTAction;
            if (Input->getType() == types::TY_FPGA_AOCR ||
                Input->getType() == types::TY_FPGA_AOCR_EMU)
              // Generate AOCX/AOCR
              FPGAAOTAction =
                  C.MakeAction<BackendCompileJobAction>(Input, FPGAOutType);
            else if (Input->getType() == types::TY_FPGA_AOCX)
              FPGAAOTAction = Input;
            else
              llvm_unreachable("Unexpected FPGA input type.");
            auto *RenameAction = C.MakeAction<FileTableTformJobAction>(
                FPGAAOTAction, types::TY_Tempfilelist, types::TY_Tempfilelist);
            RenameAction->addRenameColumnTform(
                FileTableTformJobAction::COL_ZERO,
                FileTableTformJobAction::COL_CODE);
            auto *DeviceWrappingAction = C.MakeAction<OffloadWrapperJobAction>(
                RenameAction, types::TY_Object);
            DA.add(*DeviceWrappingAction, *TC, BoundArch, Action::OFK_SYCL);
            continue;
          } else if (!types::isFPGA(Input->getType())) {
            LinkObjects.push_back(Input);
          }
        }
        if (LinkObjects.empty())
          continue;

        // The linkage actions subgraph leading to the offload wrapper.
        // [cond] Means incoming/outgoing dependence is created only when cond
        //        is true. A function of:
        //   n - target is NVPTX/AMDGCN
        //   a - SPIRV AOT compilation is requested
        //   s - device code split requested
        //   * - "all other cases"
        //     - no condition means output/input is "always" present
        // First symbol indicates output/input type
        //   . - single file output (TY_SPIRV, TY_LLVM_BC,...)
        //   - - TY_Tempfilelist
        //   + - TY_Tempfiletable
        //
        //                   .-----------------.
        //                   |Link(LinkObjects)|
        //                   .-----------------.
        //                            |
        //         .--------------------------------------.
        //         |               PostLink               |
        //         .--------------------------------------.
        //                             [+*]            [+]
        //                               |              |
        //                      .-----------------.     |
        //                      | FileTableTform  |     |
        //                      | (extract "Code")|     |
        //                      .-----------------.     |
        //                              [-]             |
        //           --------------------|              |
        //          [.]                [-*]             |
        //   .---------------.  .-------------------.   |
        //   | finalizeNVPTX  | |  SPIRVTranslator  |   |
        //   | finalizeAMDGCN | |                   |   |
        //   .---------------.  .-------------------.   |
        //          [.]             [-as]      [-!a]    |
        //           |                |          |      |
        //           |              [-s]         |      |
        //           |       .----------------.  |      |
        //           |       | BackendCompile |  |      |
        //           |       .----------------.  |      |
        //           |              [-s]         |      |
        //           |                |          |      |
        //           |              [-a]      [-!a]    [+]
        //           |              .--------------------.
        //           -----------[-n]|   FileTableTform   |
        //                          |  (replace "Code")  |
        //                          .--------------------.
        //                                      |
        //                                    [+*]
        //         .--------------------------------------.
        //         |            OffloadWrapper            |
        //         .--------------------------------------.
        //
        Action *DeviceLinkAction =
            C.MakeAction<LinkJobAction>(LinkObjects, types::TY_LLVM_BC);
        ActionList FullLinkObjects;
        bool SYCLDeviceLibLinked = false;
        FullLinkObjects.push_back(DeviceLinkAction);

        // FIXME: Link all wrapper and fallback device libraries as default,
        // When spv online link is supported by all backends, the fallback
        // device libraries are only needed when current toolchain is using
        // AOT compilation.
        if (isSPIR) {
          SYCLDeviceLibLinked = addSYCLDeviceLibs(
              TC, FullLinkObjects, true,
              C.getDefaultToolChain().getTriple().isWindowsMSVCEnvironment());
        }

        Action *FullDeviceLinkAction = nullptr;
        if (SYCLDeviceLibLinked)
          FullDeviceLinkAction =
              C.MakeAction<LinkJobAction>(FullLinkObjects, types::TY_LLVM_BC);
        else
          FullDeviceLinkAction = DeviceLinkAction;

        // reflects whether current target is ahead-of-time and can't support
        // runtime setting of specialization constants
        bool isAOT = isNVPTX || isAMDGCN || isSpirvAOT;

        ActionList WrapperInputs;
        // post link is not optional - even if not splitting, always need to
        // process specialization constants

        types::ID PostLinkOutType =
            isSPIR ? types::TY_Tempfiletable : FullDeviceLinkAction->getType();
        // For SPIR-V targets, force TY_Tempfiletable.
        auto *PostLinkAction = C.MakeAction<SYCLPostLinkJobAction>(
            FullDeviceLinkAction, PostLinkOutType, types::TY_Tempfiletable);
        PostLinkAction->setRTSetsSpecConstants(!isAOT);

        auto *ExtractIRFilesAction = C.MakeAction<FileTableTformJobAction>(
            PostLinkAction,
            isSPIR ? types::TY_Tempfilelist : PostLinkAction->getType(),
            types::TY_Tempfilelist);
        // single column w/o title fits TY_Tempfilelist format
        ExtractIRFilesAction->addExtractColumnTform(
            FileTableTformJobAction::COL_CODE, false /*drop titles*/);

        if (isNVPTX || isAMDGCN) {
          JobAction *FinAction =
              isNVPTX ? finalizeNVPTXDependences(ExtractIRFilesAction,
                                                 TC->getTriple())
                      : finalizeAMDGCNDependences(ExtractIRFilesAction,
                                                  TC->getTriple());
          auto *ForEachWrapping = C.MakeAction<ForEachWrappingAction>(
              ExtractIRFilesAction, FinAction);

          ActionList TformInputs{PostLinkAction, ForEachWrapping};
          auto *ReplaceFilesAction = C.MakeAction<FileTableTformJobAction>(
              TformInputs, types::TY_Tempfiletable, types::TY_Tempfiletable);
          ReplaceFilesAction->addReplaceColumnTform(
              FileTableTformJobAction::COL_CODE,
              FileTableTformJobAction::COL_CODE);

          WrapperInputs.push_back(ReplaceFilesAction);
        } else {
          // For SPIRV-based targets - translate to SPIRV then optionally
          // compile ahead-of-time to native architecture
          Action *BuildCodeAction =
              (Action *)C.MakeAction<SPIRVTranslatorJobAction>(
                  ExtractIRFilesAction, types::TY_Tempfilelist);

          // After the Link, wrap the files before the final host link
          if (isAOT) {
            types::ID OutType = types::TY_Tempfilelist;
            if (!DeviceCodeSplit) {
              OutType = (TT.getSubArch() == llvm::Triple::SPIRSubArch_fpga)
                            ? FPGAOutType
                            : types::TY_Image;
            }
            // Do the additional Ahead of Time compilation when the specific
            // triple calls for it (provided a valid subarch).
            ActionList BEInputs;
            BEInputs.push_back(BuildCodeAction);
            auto unbundleAdd = [&](Action *A, types::ID T) {
              ActionList AL;
              AL.push_back(A);
              Action *UnbundleAction =
                  C.MakeAction<OffloadUnbundlingJobAction>(AL, T);
              BEInputs.push_back(UnbundleAction);
            };
            // Send any known objects/archives through the unbundler to grab the
            // dependency file associated.  This is only done for -fintelfpga.
            for (Action *A : FPGAObjectInputs)
              unbundleAdd(A, types::TY_FPGA_Dependencies);
            for (Action *A : FPGAArchiveInputs)
              unbundleAdd(A, types::TY_FPGA_Dependencies_List);
            for (const auto &A : DeviceLibObjects)
              BEInputs.push_back(A);
            BuildCodeAction =
                C.MakeAction<BackendCompileJobAction>(BEInputs, OutType);
          }
          ActionList TformInputs{PostLinkAction, BuildCodeAction};
          auto *ReplaceFilesAction = C.MakeAction<FileTableTformJobAction>(
              TformInputs, types::TY_Tempfiletable, types::TY_Tempfiletable);
          ReplaceFilesAction->addReplaceColumnTform(
              FileTableTformJobAction::COL_CODE,
              FileTableTformJobAction::COL_CODE);
          WrapperInputs.push_back(ReplaceFilesAction);
        }

        // After the Link, wrap the files before the final host link
        auto *DeviceWrappingAction = C.MakeAction<OffloadWrapperJobAction>(
            WrapperInputs, types::TY_Object);

        if (isSpirvAOT)
          DA.add(*DeviceWrappingAction, *TC, /*BoundArch=*/nullptr,
                 Action::OFK_SYCL);
        else
          withBoundArchForToolChain(TC, [&](const char *BoundArch) {
            DA.add(*DeviceWrappingAction, *TC, BoundArch, Action::OFK_SYCL);
          });
      }

      for (auto &SAI : SYCLAOTInputs) {
        // Extract binary file name
        std::string FN(SAI.second);
        const char *FNStr = Args.MakeArgString(FN);
        Arg *myArg = Args.MakeSeparateArg(
            nullptr, C.getDriver().getOpts().getOption(options::OPT_INPUT),
            FNStr);
        auto *SYCLAdd =
            C.MakeAction<InputAction>(*myArg, types::TY_SYCL_FATBIN);
        auto *DeviceWrappingAction =
            C.MakeAction<OffloadWrapperJobAction>(SYCLAdd, types::TY_Object);

        // Extract the target triple for this binary
        llvm::Triple TT(SAI.first);
        // Extract the toolchain for this target triple
        auto SYCLDeviceTC = llvm::find_if(
            ToolChains, [&](auto &TC) { return TC->getTriple() == TT; });
        assert(SYCLDeviceTC != ToolChains.end() &&
               "No toolchain found for this AOT input");

        DA.add(*DeviceWrappingAction, **SYCLDeviceTC,
               /*BoundArch=*/nullptr, Action::OFK_SYCL);
      }
    }

    void addDeviceLinkDependencies(OffloadDepsJobAction *DA) override {
      unsigned I = 0;
      for (auto &TargetInfo : SYCLTargetInfoList) {
        DA->registerDependentActionInfo(TargetInfo.TC, TargetInfo.BoundArch,
                                        Action::OFK_SYCL);
        DeviceLinkerInputs[I++].push_back(DA);
      }
    }

    /// Initialize the GPU architecture list from arguments - this populates
    /// `GpuArchList` from `--offload-arch` flags. Only relevant if compiling to
    /// CUDA or AMDGCN. Return true if any initialization errors are found.
    /// FIXME: "offload-arch" and the BoundArch mechanism should also be
    // used in the SYCLToolChain for SPIR-V AOT to track the offload
    // architecture instead of the Triple sub-arch it currently uses.
    bool initializeGpuArchMap() {
      const OptTable &Opts = C.getDriver().getOpts();
      for (auto *A : Args) {
        unsigned Index;
        llvm::Triple *TargetBE = nullptr;

        auto GetTripleIt = [&, this](llvm::StringRef Triple) {
          llvm::Triple TargetTriple{Triple};
          auto TripleIt = llvm::find_if(SYCLTripleList, [&](auto &SYCLTriple) {
            return SYCLTriple == TargetTriple;
          });
          return TripleIt != SYCLTripleList.end() ? &*TripleIt : nullptr;
        };

        if (A->getOption().matches(options::OPT_Xsycl_backend_EQ)) {
          TargetBE = GetTripleIt(A->getValue(0));
          // Passing device args: -Xsycl-target-backend=<triple> -opt=val.
          if (TargetBE)
            Index = Args.getBaseArgs().MakeIndex(A->getValue(1));
          else
            continue;
        } else if (A->getOption().matches(options::OPT_Xsycl_backend)) {
          if (SYCLTripleList.size() > 1) {
            C.getDriver().Diag(diag::err_drv_Xsycl_target_missing_triple)
                << A->getSpelling();
            continue;
          }
          // Passing device args: -Xsycl-target-backend -opt=val.
          TargetBE = &SYCLTripleList.front();
          Index = Args.getBaseArgs().MakeIndex(A->getValue(0));
        } else
          continue;

        A->claim();
        auto ParsedArg = Opts.ParseOneArg(Args, Index);

        // TODO: Support --no-cuda-gpu-arch, --{,no-}cuda-gpu-arch=all.
        if (ParsedArg &&
            ParsedArg->getOption().matches(options::OPT_offload_arch_EQ)) {
          const char *ArchStr = ParsedArg->getValue(0);
          if (TargetBE->isNVPTX()) {
            // CUDA arch also applies to AMDGCN ...
            CudaArch Arch = StringToCudaArch(ArchStr);
            if (Arch == CudaArch::UNKNOWN || !IsNVIDIAGpuArch(Arch)) {
              C.getDriver().Diag(clang::diag::err_drv_cuda_bad_gpu_arch)
                  << ArchStr;
              continue;
            }
            ArchStr = CudaArchToString(Arch);
          } else if (TargetBE->isAMDGCN()) {
            llvm::StringMap<bool> Features;
            auto Arch = parseTargetID(
                *getHIPOffloadTargetTriple(C.getDriver(), C.getInputArgs()),
                ArchStr, &Features);
            if (!Arch) {
              C.getDriver().Diag(clang::diag::err_drv_bad_target_id) << ArchStr;
              continue;
            }
            auto CanId = getCanonicalTargetID(Arch.getValue(), Features);
            ArchStr = Args.MakeArgStringRef(CanId);
          }
          ParsedArg->claim();
          GpuArchList.emplace_back(*TargetBE, ArchStr);
        }
      }

      // Handle defaults architectures
      for (auto &Triple : SYCLTripleList) {
        // For NVIDIA use SM_50 as a default
        if (Triple.isNVPTX() && llvm::none_of(GpuArchList, [&](auto &P) {
              return P.first.isNVPTX();
            })) {
          const char *DefaultArch = CudaArchToString(CudaArch::SM_50);
          GpuArchList.emplace_back(Triple, DefaultArch);
        }

        // For AMD require the architecture to be set by the user
        if (Triple.isAMDGCN() && llvm::none_of(GpuArchList, [&](auto &P) {
              return P.first.isAMDGCN();
            })) {
          C.getDriver().Diag(clang::diag::err_drv_sycl_missing_amdgpu_arch);
          return true;
        }
      }

      return false;
    }

    bool initialize() override {
      // Get the SYCL toolchains. If we don't get any, the action builder will
      // know there is nothing to do related to SYCL offloading.
      auto SYCLTCRange = C.getOffloadToolChains<Action::OFK_SYCL>();
      for (auto TI = SYCLTCRange.first, TE = SYCLTCRange.second; TI != TE;
           ++TI)
        ToolChains.push_back(TI->second);

      // Nothing to offload if no SYCL Toolchain
      if (ToolChains.empty())
        return false;

      Arg *SYCLLinkTargets = Args.getLastArg(
                                  options::OPT_fsycl_link_targets_EQ);
      WrapDeviceOnlyBinary = Args.hasArg(options::OPT_fsycl_link_EQ);
      auto *DeviceCodeSplitArg =
          Args.getLastArg(options::OPT_fsycl_device_code_split_EQ);
      // -fsycl-device-code-split is an alias to
      // -fsycl-device-code-split=auto
      DeviceCodeSplit = DeviceCodeSplitArg &&
                        DeviceCodeSplitArg->getValue() != StringRef("off");
      // Gather information about the SYCL Ahead of Time targets.  The targets
      // are determined on the SubArch values passed along in the triple.
      Arg *SYCLTargets =
              C.getInputArgs().getLastArg(options::OPT_fsycl_targets_EQ);
      Arg *SYCLAddTargets = Args.getLastArg(options::OPT_fsycl_add_targets_EQ);
      bool HasValidSYCLRuntime = C.getInputArgs().hasFlag(
          options::OPT_fsycl, options::OPT_fno_sycl, false);
      bool SYCLfpgaTriple = false;
      bool ShouldAddDefaultTriple = true;
      bool GpuInitHasErrors = false;
      bool HasSYCLTargetsOption =
          SYCLAddTargets || SYCLTargets || SYCLLinkTargets;
      if (HasSYCLTargetsOption) {
        if (SYCLTargets || SYCLLinkTargets) {
          Arg *SYCLTargetsValues = SYCLTargets ? SYCLTargets : SYCLLinkTargets;
          // Fill SYCLTripleList
          llvm::StringMap<StringRef> FoundNormalizedTriples;
          for (const char *Val : SYCLTargetsValues->getValues()) {
            llvm::Triple TT(C.getDriver().MakeSYCLDeviceTriple(Val));
            std::string NormalizedName = TT.normalize();

            // Make sure we don't have a duplicate triple.
            auto Duplicate = FoundNormalizedTriples.find(NormalizedName);
            if (Duplicate != FoundNormalizedTriples.end())
              continue;

            // Store the current triple so that we can check for duplicates in
            // the following iterations.
            FoundNormalizedTriples[NormalizedName] = Val;

            SYCLTripleList.push_back(TT);
            if (TT.getSubArch() == llvm::Triple::SPIRSubArch_fpga)
              SYCLfpgaTriple = true;
          }

          // Fill GpuArchList, end if there are issues in initializingGpuArchMap
          GpuInitHasErrors = initializeGpuArchMap();
          if (GpuInitHasErrors)
            return true;

          int I = 0;
          // Fill SYCLTargetInfoList
          for (auto TT : SYCLTripleList) {
            auto TCIt = llvm::find_if(
                ToolChains, [&](auto &TC) { return TT == TC->getTriple(); });
            assert(TCIt != ToolChains.end() &&
                   "Toolchain was not created for this platform");
            if (!TT.isNVPTX() && !TT.isAMDGCN())
              SYCLTargetInfoList.emplace_back(*TCIt, nullptr);
            else {
              SYCLTargetInfoList.emplace_back(*TCIt, GpuArchList[I].second);
              ++I;
            }
          }
        }
        if (SYCLAddTargets) {
          for (StringRef Val : SYCLAddTargets->getValues()) {
            // Parse out the Triple and Input (triple:binary). At this point,
            // the format has already been validated at the Driver level.
            // Populate the pairs. Each of these will be wrapped and fed
            // into the final binary.
            std::pair<StringRef, StringRef> I = Val.split(':');
            llvm::Triple TT(I.first);

            auto TCIt = llvm::find_if(
                ToolChains, [&](auto &TC) { return TT == TC->getTriple(); });
            assert(TCIt != ToolChains.end() &&
                   "Toolchain was not created for this platform");

            const char *TF = C.getArgs().MakeArgString(I.second);
            // populate the AOT binary inputs vector.
            SYCLAOTInputs.push_back(std::make_pair(TT, TF));
            ShouldAddDefaultTriple = false;
          }
        }
      } else if (HasValidSYCLRuntime) {
        // -fsycl is provided without -fsycl-*targets.
        bool SYCLfpga = C.getInputArgs().hasArg(options::OPT_fintelfpga);
        // -fsycl -fintelfpga implies spir64_fpga
        const char *SYCLTargetArch =
            SYCLfpga ? "spir64_fpga" : getDefaultSYCLArch(C);
        llvm::Triple TT = C.getDriver().MakeSYCLDeviceTriple(SYCLTargetArch);
        auto TCIt = llvm::find_if(
            ToolChains, [&](auto &TC) { return TT == TC->getTriple(); });
        assert(TCIt != ToolChains.end() &&
               "Toolchain was not created for this platform");
        SYCLTripleList.push_back(TT);
        SYCLTargetInfoList.emplace_back(*TCIt, nullptr);
        if (SYCLfpga)
          SYCLfpgaTriple = true;
      }

      // Device only compilation for -fsycl-link (no FPGA) and
      // -fsycl-link-targets
      CompileDeviceOnly =
          (SYCLLinkTargets || (WrapDeviceOnlyBinary && !SYCLfpgaTriple));

      // Set the FPGA output type based on command line (-fsycl-link).
      if (auto *A = C.getInputArgs().getLastArg(options::OPT_fsycl_link_EQ)) {
        FPGAOutType = (A->getValue() == StringRef("early"))
                          ? types::TY_FPGA_AOCR
                          : types::TY_FPGA_AOCX;
        if (C.getDriver().isFPGAEmulationMode())
          FPGAOutType = (A->getValue() == StringRef("early"))
                            ? types::TY_FPGA_AOCR_EMU
                            : types::TY_FPGA_AOCX;
      }

      // Populate FPGA static archives that could contain dep files to be
      // incorporated into the aoc compilation
      if (SYCLfpgaTriple && Args.hasArg(options::OPT_fintelfpga)) {
        SmallVector<const char *, 16> LinkArgs(getLinkerArgs(C, Args));
        for (StringRef LA : LinkArgs) {
          if (isStaticArchiveFile(LA) && hasOffloadSections(C, LA, Args)) {
            const llvm::opt::OptTable &Opts = C.getDriver().getOpts();
            Arg *InputArg = MakeInputArg(Args, Opts, Args.MakeArgString(LA));
            Action *Current =
                C.MakeAction<InputAction>(*InputArg, types::TY_Archive);
            FPGAArchiveInputs.push_back(Current);
          }
        }
      }

      if (ShouldAddDefaultTriple && addSYCLDefaultTriple(C, SYCLTripleList)) {
        // If a SYCLDefaultTriple is added to SYCLTripleList,
        // add new target to SYCLTargetInfoList
        llvm::Triple TT = SYCLTripleList.front();
        auto TCIt = llvm::find_if(
            ToolChains, [&](auto &TC) { return TT == TC->getTriple(); });
        SYCLTargetInfoList.emplace_back(*TCIt, nullptr);
      }
      if (SYCLTargetInfoList.empty()) {
        // If there are no SYCL Targets add the front toolchain, this is for
        // `-fsycl-device-only` is provided with no `fsycl` or when all dummy
        // targets are given
        const auto *TC = ToolChains.front();
        SYCLTargetInfoList.emplace_back(TC, nullptr);
      }
      DeviceLinkerInputs.resize(SYCLTargetInfoList.size());
      return false;
    }

    bool canUseBundlerUnbundler() const override {
      // SYCL should use bundled files whenever possible.
      return true;
    }
  };

  ///
  /// TODO: Add the implementation for other specialized builders here.
  ///

  /// Specialized builders being used by this offloading action builder.
  SmallVector<DeviceActionBuilder *, 4> SpecializedBuilders;

  /// Flag set to true if all valid builders allow file bundling/unbundling.
  bool CanUseBundler;

public:
  OffloadingActionBuilder(Compilation &C, DerivedArgList &Args,
                          const Driver::InputList &Inputs)
      : C(C) {
    // Create a specialized builder for each device toolchain.

    IsValid = true;

    // Create a specialized builder for CUDA.
    SpecializedBuilders.push_back(new CudaActionBuilder(C, Args, Inputs));

    // Create a specialized builder for HIP.
    SpecializedBuilders.push_back(new HIPActionBuilder(C, Args, Inputs));

    // Create a specialized builder for OpenMP.
    SpecializedBuilders.push_back(new OpenMPActionBuilder(C, Args, Inputs));

    // Create a specialized builder for SYCL.
    SpecializedBuilders.push_back(new SYCLActionBuilder(C, Args, Inputs));

    //
    // TODO: Build other specialized builders here.
    //

    // Initialize all the builders, keeping track of errors. If all valid
    // builders agree that we can use bundling, set the flag to true.
    unsigned ValidBuilders = 0u;
    unsigned ValidBuildersSupportingBundling = 0u;
    for (auto *SB : SpecializedBuilders) {
      IsValid = IsValid && !SB->initialize();

      // Update the counters if the builder is valid.
      if (SB->isValid()) {
        ++ValidBuilders;
        if (SB->canUseBundlerUnbundler())
          ++ValidBuildersSupportingBundling;
      }
    }
    CanUseBundler =
        ValidBuilders && ValidBuilders == ValidBuildersSupportingBundling;
  }

  ~OffloadingActionBuilder() {
    for (auto *SB : SpecializedBuilders)
      delete SB;
  }

  /// Generate an action that adds device dependences (if any) to a host action.
  /// If no device dependence actions exist, just return the host action \a
  /// HostAction. If an error is found or if no builder requires the host action
  /// to be generated, return nullptr.
  Action *
  addDeviceDependencesToHostAction(Action *HostAction, const Arg *InputArg,
                                   phases::ID CurPhase, phases::ID FinalPhase,
                                   DeviceActionBuilder::PhasesTy &Phases) {
    if (!IsValid)
      return nullptr;

    if (SpecializedBuilders.empty())
      return HostAction;

    assert(HostAction && "Invalid host action!");

    OffloadAction::DeviceDependences DDeps;
    // Check if all the programming models agree we should not emit the host
    // action. Also, keep track of the offloading kinds employed.
    auto &OffloadKind = InputArgToOffloadKindMap[InputArg];
    unsigned InactiveBuilders = 0u;
    unsigned IgnoringBuilders = 0u;
    for (auto *SB : SpecializedBuilders) {
      if (!SB->isValid()) {
        ++InactiveBuilders;
        continue;
      }

      auto RetCode =
          SB->getDeviceDependences(DDeps, CurPhase, FinalPhase, Phases);

      // If the builder explicitly says the host action should be ignored,
      // we need to increment the variable that tracks the builders that request
      // the host object to be ignored.
      if (RetCode == DeviceActionBuilder::ABRT_Ignore_Host)
        ++IgnoringBuilders;

      // Unless the builder was inactive for this action, we have to record the
      // offload kind because the host will have to use it.
      if (RetCode != DeviceActionBuilder::ABRT_Inactive)
        OffloadKind |= SB->getAssociatedOffloadKind();
    }

    // If all builders agree that the host object should be ignored, just return
    // nullptr.
    if (IgnoringBuilders &&
        SpecializedBuilders.size() == (InactiveBuilders + IgnoringBuilders))
      return nullptr;

    if (DDeps.getActions().empty())
      return HostAction;

    // We have dependences we need to bundle together. We use an offload action
    // for that.
    OffloadAction::HostDependence HDep(
        *HostAction, *C.getSingleOffloadToolChain<Action::OFK_Host>(),
        /*BoundArch=*/nullptr, DDeps);
    return C.MakeAction<OffloadAction>(HDep, DDeps);
  }

  // Update Input action to reflect FPGA device archive specifics based
  // on archive contents.
  bool updateInputForFPGA(Action *&A, const Arg *InputArg,
                          DerivedArgList &Args) {
    std::string InputName = InputArg->getAsString(Args);
    const Driver &D = C.getDriver();
    bool IsFPGAEmulation = D.isFPGAEmulationMode();
    // Only check for FPGA device information when using fpga SubArch.
    if (A->getType() == types::TY_Object && isObjectFile(InputName))
      return true;

    auto ArchiveTypeMismatch = [&D, &InputName](bool EmitDiag) {
      if (EmitDiag)
        D.Diag(clang::diag::warn_drv_mismatch_fpga_archive) << InputName;
    };
    // Type FPGA aoco is a special case for static archives
    if (A->getType() == types::TY_FPGA_AOCO) {
      if (!hasFPGABinary(C, InputName, types::TY_FPGA_AOCO))
        return false;
      A = C.MakeAction<InputAction>(*InputArg, types::TY_FPGA_AOCO);
      return true;
    }

    // Type FPGA aocx is considered the same way for Hardware and Emulation.
    if (hasFPGABinary(C, InputName, types::TY_FPGA_AOCX)) {
      A = C.MakeAction<InputAction>(*InputArg, types::TY_FPGA_AOCX);
      return true;
    }

    SmallVector<std::pair<types::ID, bool>, 4> FPGAAOCTypes = {
        {types::TY_FPGA_AOCR, false},
        {types::TY_FPGA_AOCR_EMU, true}};
    for (const auto &ArchiveType : FPGAAOCTypes) {
      bool BinaryFound = hasFPGABinary(C, InputName, ArchiveType.first);
      if (BinaryFound && ArchiveType.second == IsFPGAEmulation) {
        // Binary matches check and emulation type, we keep this one.
        A = C.MakeAction<InputAction>(*InputArg, ArchiveType.first);
        return true;
      }
      ArchiveTypeMismatch(BinaryFound && ArchiveType.second != IsFPGAEmulation);
    }
    return true;
  }

  /// Generate an action that adds a host dependence to a device action. The
  /// results will be kept in this action builder. Return true if an error was
  /// found.
  bool addHostDependenceToDeviceActions(Action *&HostAction,
                                        const Arg *InputArg,
                                        DerivedArgList &Args) {
    if (!IsValid)
      return true;

    // An FPGA AOCX input does not have a host dependence to the unbundler
    if (HostAction->getType() == types::TY_FPGA_AOCX)
      return false;

    // If we are supporting bundling/unbundling and the current action is an
    // input action of non-source file, we replace the host action by the
    // unbundling action. The bundler tool has the logic to detect if an input
    // is a bundle or not and if the input is not a bundle it assumes it is a
    // host file. Therefore it is safe to create an unbundling action even if
    // the input is not a bundle.
    bool HasFPGATarget = false;
    if (CanUseBundler && isa<InputAction>(HostAction) &&
        InputArg->getOption().getKind() == llvm::opt::Option::InputClass &&
        !InputArg->getOption().hasFlag(options::LinkerInput) &&
        (!types::isSrcFile(HostAction->getType()) ||
         HostAction->getType() == types::TY_PP_HIP)) {
      ActionList HostActionList;
      Action *A(HostAction);
      // Only check for FPGA device information when using fpga SubArch.
      auto SYCLTCRange = C.getOffloadToolChains<Action::OFK_SYCL>();
      for (auto TI = SYCLTCRange.first, TE = SYCLTCRange.second; TI != TE; ++TI)
        HasFPGATarget |= TI->second->getTriple().getSubArch() ==
                         llvm::Triple::SPIRSubArch_fpga;
      bool isArchive = !(HostAction->getType() == types::TY_Object &&
                         isObjectFile(InputArg->getAsString(Args)));
      if (!HasFPGATarget && isArchive &&
          HostAction->getType() == types::TY_FPGA_AOCO)
        // Archive with Non-FPGA target with AOCO type should not be unbundled.
        return false;
      if (HasFPGATarget && !updateInputForFPGA(A, InputArg, Args))
        return false;
      auto UnbundlingHostAction = C.MakeAction<OffloadUnbundlingJobAction>(A);
      UnbundlingHostAction->registerDependentActionInfo(
          C.getSingleOffloadToolChain<Action::OFK_Host>(),
          /*BoundArch=*/StringRef(), Action::OFK_Host);
      HostAction = UnbundlingHostAction;
    }

    assert(HostAction && "Invalid host action!");

    // Register the offload kinds that are used.
    auto &OffloadKind = InputArgToOffloadKindMap[InputArg];
    for (auto *SB : SpecializedBuilders) {
      if (!SB->isValid())
        continue;

      auto RetCode = SB->addDeviceDepences(HostAction);

      // Host dependences for device actions are not compatible with that same
      // action being ignored.
      assert(RetCode != DeviceActionBuilder::ABRT_Ignore_Host &&
             "Host dependence not expected to be ignored.!");

      // Unless the builder was inactive for this action, we have to record the
      // offload kind because the host will have to use it.
      if (RetCode != DeviceActionBuilder::ABRT_Inactive)
        OffloadKind |= SB->getAssociatedOffloadKind();
    }

    // Do not use unbundler if the Host does not depend on device action.
    // Now that we have unbundled the object, when doing -fsycl-link we
    // want to continue the host link with the input object.
    // For unbundling of an FPGA AOCX binary, we want to link with the original
    // FPGA device archive.
    if ((OffloadKind == Action::OFK_None && CanUseBundler) ||
        (HasFPGATarget && ((Args.hasArg(options::OPT_fsycl_link_EQ) &&
                            HostAction->getType() == types::TY_Object) ||
                           HostAction->getType() == types::TY_FPGA_AOCX)))
      if (auto *UA = dyn_cast<OffloadUnbundlingJobAction>(HostAction))
        HostAction = UA->getInputs().back();

    return false;
  }

  /// Add the offloading top level actions that are specific for unique
  /// linking situations where objects are used at only the device link
  /// with no intermedate steps.
  bool appendTopLevelLinkAction(ActionList &AL) {
    // Get the device actions to be appended.
    ActionList OffloadAL;
    for (auto *SB : SpecializedBuilders) {
      if (!SB->isValid())
        continue;
      SB->appendTopLevelLinkAction(OffloadAL);
    }
    // Append the device actions.
    AL.append(OffloadAL.begin(), OffloadAL.end());
    return false;
  }

  /// Add the offloading top level actions to the provided action list. This
  /// function can replace the host action by a bundling action if the
  /// programming models allow it.
  bool appendTopLevelActions(ActionList &AL, Action *HostAction,
                             const Arg *InputArg) {
    // Get the device actions to be appended.
    ActionList OffloadAL;
    for (auto *SB : SpecializedBuilders) {
      if (!SB->isValid())
        continue;
      SB->appendTopLevelActions(OffloadAL);
    }

    // If we can use the bundler, replace the host action by the bundling one in
    // the resulting list. Otherwise, just append the device actions. For
    // device only compilation, HostAction is a null pointer, therefore only do
    // this when HostAction is not a null pointer.
    if (CanUseBundler && HostAction &&
        HostAction->getType() != types::TY_Nothing && !OffloadAL.empty()) {
      // Add the host action to the list in order to create the bundling action.
      OffloadAL.push_back(HostAction);

      // We expect that the host action was just appended to the action list
      // before this method was called.
      assert(HostAction == AL.back() && "Host action not in the list??");
      HostAction = C.MakeAction<OffloadBundlingJobAction>(OffloadAL);
      AL.back() = HostAction;
    } else
      AL.append(OffloadAL.begin(), OffloadAL.end());

    // Propagate to the current host action (if any) the offload information
    // associated with the current input.
    if (HostAction)
      HostAction->propagateHostOffloadInfo(InputArgToOffloadKindMap[InputArg],
                                           /*BoundArch=*/nullptr);
    return false;
  }

  /// Create link job from the given host inputs and feed the result to offload
  /// deps job which fetches device dependencies from the linked host image.
  /// Offload deps output is then forwarded to active device action builders so
  /// they can add it to the device linker inputs.
  void addDeviceLinkDependenciesFromHost(ActionList &LinkerInputs) {
    // Link image for reading dependencies from it.
    auto *LA = C.MakeAction<LinkJobAction>(LinkerInputs,
                                           types::TY_Host_Dependencies_Image);

    // Calculate all the offload kinds used in the current compilation.
    unsigned ActiveOffloadKinds = 0u;
    for (auto &I : InputArgToOffloadKindMap)
      ActiveOffloadKinds |= I.second;

    OffloadAction::HostDependence HDep(
        *LA, *C.getSingleOffloadToolChain<Action::OFK_Host>(),
        /*BoundArch*/ nullptr, ActiveOffloadKinds);

    auto *DA = C.MakeAction<OffloadDepsJobAction>(HDep, types::TY_LLVM_BC);

    for (auto *SB : SpecializedBuilders) {
      if (!SB->isValid())
        continue;
      SB->addDeviceLinkDependencies(DA);
    }
  }

  void makeHostLinkAction(ActionList &LinkerInputs) {
    // Build a list of device linking actions.
    ActionList DeviceAL;
    for (DeviceActionBuilder *SB : SpecializedBuilders) {
      if (!SB->isValid())
        continue;
      SB->appendLinkDeviceActions(DeviceAL);
    }

    if (DeviceAL.empty())
      return;

    // Let builders add host linking actions.
    for (DeviceActionBuilder *SB : SpecializedBuilders) {
      if (!SB->isValid())
        continue;
      if (Action *HA = SB->appendLinkHostActions(DeviceAL))
        LinkerInputs.push_back(HA);
    }
  }

  /// Processes the host linker action. This currently consists of replacing it
  /// with an offload action if there are device link objects and propagate to
  /// the host action all the offload kinds used in the current compilation. The
  /// resulting action is returned.
  Action *processHostLinkAction(Action *HostAction) {
    // Add all the dependences from the device linking actions.
    OffloadAction::DeviceDependences DDeps;
    for (auto *SB : SpecializedBuilders) {
      if (!SB->isValid())
        continue;

      SB->appendLinkDependences(DDeps);
    }

    // Calculate all the offload kinds used in the current compilation.
    unsigned ActiveOffloadKinds = 0u;
    for (auto &I : InputArgToOffloadKindMap)
      ActiveOffloadKinds |= I.second;

    // If we don't have device dependencies, we don't have to create an offload
    // action.
    if (DDeps.getActions().empty()) {
      // Propagate all the active kinds to host action. Given that it is a link
      // action it is assumed to depend on all actions generated so far.
      HostAction->propagateHostOffloadInfo(ActiveOffloadKinds,
                                           /*BoundArch=*/nullptr);
      return HostAction;
    }

    // Create the offload action with all dependences. When an offload action
    // is created the kinds are propagated to the host action, so we don't have
    // to do that explicitly here.
    OffloadAction::HostDependence HDep(
        *HostAction, *C.getSingleOffloadToolChain<Action::OFK_Host>(),
        /*BoundArch*/ nullptr, ActiveOffloadKinds);
    return C.MakeAction<OffloadAction>(HDep, DDeps);
  }
};
} // anonymous namespace.

void Driver::handleArguments(Compilation &C, DerivedArgList &Args,
                             const InputList &Inputs,
                             ActionList &Actions) const {

  // Ignore /Yc/Yu if both /Yc and /Yu passed but with different filenames.
  Arg *YcArg = Args.getLastArg(options::OPT__SLASH_Yc);
  Arg *YuArg = Args.getLastArg(options::OPT__SLASH_Yu);
  if (YcArg && YuArg && strcmp(YcArg->getValue(), YuArg->getValue()) != 0) {
    Diag(clang::diag::warn_drv_ycyu_different_arg_clang_cl);
    Args.eraseArg(options::OPT__SLASH_Yc);
    Args.eraseArg(options::OPT__SLASH_Yu);
    YcArg = YuArg = nullptr;
  }
  if (YcArg && Inputs.size() > 1) {
    Diag(clang::diag::warn_drv_yc_multiple_inputs_clang_cl);
    Args.eraseArg(options::OPT__SLASH_Yc);
    YcArg = nullptr;
  }

  Arg *FinalPhaseArg;
  phases::ID FinalPhase = getFinalPhase(Args, &FinalPhaseArg);

  if (FinalPhase == phases::Link) {
    if (Args.hasArg(options::OPT_emit_llvm))
      Diag(clang::diag::err_drv_emit_llvm_link);
    if (IsCLMode() && LTOMode != LTOK_None &&
        !Args.getLastArgValue(options::OPT_fuse_ld_EQ)
             .equals_insensitive("lld"))
      Diag(clang::diag::err_drv_lto_without_lld);
  }

  if (FinalPhase == phases::Preprocess || Args.hasArg(options::OPT__SLASH_Y_)) {
    // If only preprocessing or /Y- is used, all pch handling is disabled.
    // Rather than check for it everywhere, just remove clang-cl pch-related
    // flags here.
    Args.eraseArg(options::OPT__SLASH_Fp);
    Args.eraseArg(options::OPT__SLASH_Yc);
    Args.eraseArg(options::OPT__SLASH_Yu);
    YcArg = YuArg = nullptr;
  }

  unsigned LastPLSize = 0;
  for (auto &I : Inputs) {
    types::ID InputType = I.first;
    const Arg *InputArg = I.second;

    auto PL = types::getCompilationPhases(InputType);
    LastPLSize = PL.size();

    // If the first step comes after the final phase we are doing as part of
    // this compilation, warn the user about it.
    phases::ID InitialPhase = PL[0];
    if (InitialPhase > FinalPhase) {
      if (InputArg->isClaimed())
        continue;

      // Claim here to avoid the more general unused warning.
      InputArg->claim();

      // Suppress all unused style warnings with -Qunused-arguments
      if (Args.hasArg(options::OPT_Qunused_arguments))
        continue;

      // Special case when final phase determined by binary name, rather than
      // by a command-line argument with a corresponding Arg.
      if (CCCIsCPP())
        Diag(clang::diag::warn_drv_input_file_unused_by_cpp)
            << InputArg->getAsString(Args) << getPhaseName(InitialPhase);
      // Special case '-E' warning on a previously preprocessed file to make
      // more sense.
      else if (InitialPhase == phases::Compile &&
               (Args.getLastArg(options::OPT__SLASH_EP,
                                options::OPT__SLASH_P) ||
                Args.getLastArg(options::OPT_E) ||
                Args.getLastArg(options::OPT_M, options::OPT_MM)) &&
               getPreprocessedType(InputType) == types::TY_INVALID)
        Diag(clang::diag::warn_drv_preprocessed_input_file_unused)
            << InputArg->getAsString(Args) << !!FinalPhaseArg
            << (FinalPhaseArg ? FinalPhaseArg->getOption().getName() : "");
      else
        Diag(clang::diag::warn_drv_input_file_unused)
            << InputArg->getAsString(Args) << getPhaseName(InitialPhase)
            << !!FinalPhaseArg
            << (FinalPhaseArg ? FinalPhaseArg->getOption().getName() : "");
      continue;
    }

    if (YcArg) {
      // Add a separate precompile phase for the compile phase.
      if (FinalPhase >= phases::Compile) {
        const types::ID HeaderType = lookupHeaderTypeForSourceType(InputType);
        // Build the pipeline for the pch file.
        Action *ClangClPch = C.MakeAction<InputAction>(*InputArg, HeaderType);
        for (phases::ID Phase : types::getCompilationPhases(HeaderType))
          ClangClPch = ConstructPhaseAction(C, Args, Phase, ClangClPch);
        assert(ClangClPch);
        Actions.push_back(ClangClPch);
        // The driver currently exits after the first failed command.  This
        // relies on that behavior, to make sure if the pch generation fails,
        // the main compilation won't run.
        // FIXME: If the main compilation fails, the PCH generation should
        // probably not be considered successful either.
      }
    }
  }

  // If we are linking, claim any options which are obviously only used for
  // compilation.
  // FIXME: Understand why the last Phase List length is used here.
  if (FinalPhase == phases::Link && LastPLSize == 1) {
    Args.ClaimAllArgs(options::OPT_CompileOnly_Group);
    Args.ClaimAllArgs(options::OPT_cl_compile_Group);
  }
}

void Driver::BuildActions(Compilation &C, DerivedArgList &Args,
                          const InputList &Inputs, ActionList &Actions) const {
  llvm::PrettyStackTraceString CrashInfo("Building compilation actions");

  if (!SuppressMissingInputWarning && Inputs.empty()) {
    Diag(clang::diag::err_drv_no_input_files);
    return;
  }

  // Reject -Z* at the top level, these options should never have been exposed
  // by gcc.
  if (Arg *A = Args.getLastArg(options::OPT_Z_Joined))
    Diag(clang::diag::err_drv_use_of_Z_option) << A->getAsString(Args);

  // Diagnose misuse of /Fo.
  if (Arg *A = Args.getLastArg(options::OPT__SLASH_Fo)) {
    StringRef V = A->getValue();
    if (Inputs.size() > 1 && !V.empty() &&
        !llvm::sys::path::is_separator(V.back())) {
      // Check whether /Fo tries to name an output file for multiple inputs.
      Diag(clang::diag::err_drv_out_file_argument_with_multiple_sources)
          << A->getSpelling() << V;
      Args.eraseArg(options::OPT__SLASH_Fo);
    }
  }

  // Diagnose misuse of /Fa.
  if (Arg *A = Args.getLastArg(options::OPT__SLASH_Fa)) {
    StringRef V = A->getValue();
    if (Inputs.size() > 1 && !V.empty() &&
        !llvm::sys::path::is_separator(V.back())) {
      // Check whether /Fa tries to name an asm file for multiple inputs.
      Diag(clang::diag::err_drv_out_file_argument_with_multiple_sources)
          << A->getSpelling() << V;
      Args.eraseArg(options::OPT__SLASH_Fa);
    }
  }

  // Diagnose misuse of /o.
  if (Arg *A = Args.getLastArg(options::OPT__SLASH_o)) {
    if (A->getValue()[0] == '\0') {
      // It has to have a value.
      Diag(clang::diag::err_drv_missing_argument) << A->getSpelling() << 1;
      Args.eraseArg(options::OPT__SLASH_o);
    }
  }

  handleArguments(C, Args, Inputs, Actions);

  // When compiling for -fsycl, generate the integration header files and the
  // Unique ID that will be used during the compilation.
  if (Args.hasFlag(options::OPT_fsycl, options::OPT_fno_sycl, false)) {
    const bool IsSaveTemps = isSaveTempsEnabled();
    SmallString<128> OutFileDir;
    if (IsSaveTemps) {
      if (SaveTemps == SaveTempsObj) {
        auto *OptO = C.getArgs().getLastArg(options::OPT_o);
        OutFileDir = (OptO ? OptO->getValues()[0] : "");
        llvm::sys::path::remove_filename(OutFileDir);
        if (!OutFileDir.empty())
          OutFileDir.append(llvm::sys::path::get_separator());
      }
    }
    for (auto &I : Inputs) {
      std::string SrcFileName(I.second->getAsString(Args));
      if (I.first == types::TY_PP_C || I.first == types::TY_PP_CXX ||
          types::isSrcFile(I.first)) {
        // Unique ID is generated for source files and preprocessed files.
        SmallString<128> ResultID;
        llvm::sys::fs::createUniquePath("%%%%%%%%%%%%%%%%", ResultID, false);
        addSYCLUniqueID(Args.MakeArgString(ResultID.str()), SrcFileName);
      }
      if (!types::isSrcFile(I.first))
        continue;

      std::string TmpFileNameHeader;
      std::string TmpFileNameFooter;
      auto StemmedSrcFileName = llvm::sys::path::stem(SrcFileName).str();
      if (IsSaveTemps) {
        TmpFileNameHeader.append(C.getDriver().GetUniquePath(
            OutFileDir.c_str() + StemmedSrcFileName + "-header", "h"));
        TmpFileNameFooter.append(C.getDriver().GetUniquePath(
            OutFileDir.c_str() + StemmedSrcFileName + "-footer", "h"));
      } else {
        TmpFileNameHeader.assign(C.getDriver().GetTemporaryPath(
            StemmedSrcFileName + "-header", "h"));
        TmpFileNameFooter =
            C.getDriver().GetTemporaryPath(StemmedSrcFileName + "-footer", "h");
      }
      StringRef TmpFileHeader =
          C.addTempFile(C.getArgs().MakeArgString(TmpFileNameHeader));
      StringRef TmpFileFooter =
          C.addTempFile(C.getArgs().MakeArgString(TmpFileNameFooter));
      // Use of -fsycl-footer-path puts the integration footer into that
      // specified location.
      if (Arg *A = C.getArgs().getLastArg(options::OPT_fsycl_footer_path_EQ)) {
        SmallString<128> OutName(A->getValue());
        llvm::sys::path::append(OutName,
                                llvm::sys::path::filename(TmpFileNameFooter));
        TmpFileFooter = C.addTempFile(C.getArgs().MakeArgString(OutName));
      }
      addIntegrationFiles(TmpFileHeader, TmpFileFooter, SrcFileName);
    }
  }

  // Builder to be used to build offloading actions.
  OffloadingActionBuilder OffloadBuilder(C, Args, Inputs);

  // Construct the actions to perform.
  HeaderModulePrecompileJobAction *HeaderModuleAction = nullptr;
  ActionList LinkerInputs;
  ActionList MergerInputs;

  llvm::SmallVector<phases::ID, phases::MaxNumberOfPhases> PL;
  for (auto &I : Inputs) {
    types::ID InputType = I.first;
    const Arg *InputArg = I.second;

    PL = types::getCompilationPhases(*this, Args, InputType);
    if (PL.empty())
      continue;

    auto FullPL = types::getCompilationPhases(InputType);

    // Build the pipeline for this file.
    Action *Current = C.MakeAction<InputAction>(*InputArg, InputType);

    // Use the current host action in any of the offloading actions, if
    // required.
    if (OffloadBuilder.addHostDependenceToDeviceActions(Current, InputArg,
                                                        Args))
      break;

    for (phases::ID Phase : PL) {

      // Add any offload action the host action depends on.
      Current = OffloadBuilder.addDeviceDependencesToHostAction(
          Current, InputArg, Phase, PL.back(), FullPL);
      if (!Current)
        break;

      // Queue linker inputs.
      if (Phase == phases::Link) {
        assert(Phase == PL.back() && "linking must be final compilation step.");
        LinkerInputs.push_back(Current);
        Current = nullptr;
        break;
      }

      // TODO: Consider removing this because the merged may not end up being
      // the final Phase in the pipeline. Perhaps the merged could just merge
      // and then pass an artifact of some sort to the Link Phase.
      // Queue merger inputs.
      if (Phase == phases::IfsMerge) {
        assert(Phase == PL.back() && "merging must be final compilation step.");
        MergerInputs.push_back(Current);
        Current = nullptr;
        break;
      }

      // Each precompiled header file after a module file action is a module
      // header of that same module file, rather than being compiled to a
      // separate PCH.
      if (Phase == phases::Precompile && HeaderModuleAction &&
          getPrecompiledType(InputType) == types::TY_PCH) {
        HeaderModuleAction->addModuleHeaderInput(Current);
        Current = nullptr;
        break;
      }

      // When performing -fsycl based compilations and generating dependency
      // information, perform a specific dependency generation compilation which
      // is not based on the source + footer compilation.
      if (Phase == phases::Preprocess && Args.hasArg(options::OPT_fsycl) &&
          Args.hasArg(options::OPT_M_Group) &&
          !Args.hasArg(options::OPT_fno_sycl_use_footer)) {
        Action *PreprocessAction =
            C.MakeAction<PreprocessJobAction>(Current, types::TY_Dependencies);
        PreprocessAction->propagateHostOffloadInfo(Action::OFK_SYCL,
                                                   /*BoundArch=*/nullptr);
        Actions.push_back(PreprocessAction);
      }

      // FIXME: Should we include any prior module file outputs as inputs of
      // later actions in the same command line?

      // Otherwise construct the appropriate action.
      Action *NewCurrent = ConstructPhaseAction(C, Args, Phase, Current);

      // We didn't create a new action, so we will just move to the next phase.
      if (NewCurrent == Current)
        continue;

      if (auto *HMA = dyn_cast<HeaderModulePrecompileJobAction>(NewCurrent))
        HeaderModuleAction = HMA;

      Current = NewCurrent;

      // Use the current host action in any of the offloading actions, if
      // required.
      if (OffloadBuilder.addHostDependenceToDeviceActions(Current, InputArg,
                                                          Args))
        break;

      if (Current->getType() == types::TY_Nothing)
        break;
    }

    // If we ended with something, add to the output list.
    if (Current)
      Actions.push_back(Current);

    // Add any top level actions generated for offloading.
    OffloadBuilder.appendTopLevelActions(Actions, Current, InputArg);
  }

  OffloadBuilder.appendTopLevelLinkAction(Actions);

  // With static fat archives we need to create additional steps for
  // generating dependence objects for device link actions.
  if (!LinkerInputs.empty() && C.getDriver().getOffloadStaticLibSeen())
    OffloadBuilder.addDeviceLinkDependenciesFromHost(LinkerInputs);

  // Go through all of the args, and create a Linker specific argument list.
  // When dealing with fat static archives each archive is individually
  // unbundled.
  SmallVector<const char *, 16> LinkArgs(getLinkerArgs(C, Args));
  const llvm::opt::OptTable &Opts = getOpts();
  auto unbundleStaticLib = [&](types::ID T, const StringRef &A) {
    Arg *InputArg = MakeInputArg(Args, Opts, Args.MakeArgString(A));
    Action *Current = C.MakeAction<InputAction>(*InputArg, T);
    OffloadBuilder.addHostDependenceToDeviceActions(Current, InputArg, Args);
    OffloadBuilder.addDeviceDependencesToHostAction(
        Current, InputArg, phases::Link, PL.back(), PL);
  };
  for (StringRef LA : LinkArgs) {
    // At this point, we will process the archives for FPGA AOCO and individual
    // archive unbundling for Windows.
    if (!isStaticArchiveFile(LA))
      continue;
    // FPGA AOCX/AOCR files are archives, but we do not want to unbundle them
    // here as they have already been unbundled and processed for linking.
    // TODO: The multiple binary checks for FPGA types getting a little out
    // of hand. Improve this by doing a single scan of the args and holding
    // that in a data structure for reference.
    if (hasFPGABinary(C, LA.str(), types::TY_FPGA_AOCX) ||
        hasFPGABinary(C, LA.str(), types::TY_FPGA_AOCR) ||
        hasFPGABinary(C, LA.str(), types::TY_FPGA_AOCR_EMU))
      continue;
    // For offload-static-libs we add an unbundling action for each static
    // archive which produces list files with extracted objects. Device lists
    // are then added to the appropriate device link actions and host list is
    // ignored since we are adding offload-static-libs as normal libraries to
    // the host link command.
    if (hasOffloadSections(C, LA, Args)) {
      // Pass along the static libraries to check if we need to add them for
      // unbundling for FPGA AOT static lib usage.  Uses FPGA aoco type to
      // differentiate if aoco unbundling is needed.  Unbundling of aoco is not
      // needed for emulation, as these are treated as regular archives.
      if (!C.getDriver().isFPGAEmulationMode())
        unbundleStaticLib(types::TY_FPGA_AOCO, LA);
      // Do not unbundle any AOCO archive as a regular archive when we are
      // in FPGA Hardware/Simulation mode.
      if (!C.getDriver().isFPGAEmulationMode() &&
          hasFPGABinary(C, LA.str(), types::TY_FPGA_AOCO))
        continue;
      unbundleStaticLib(types::TY_Archive, LA);
    }
  }

  // For an FPGA archive, we add the unbundling step above to take care of
  // the device side, but also unbundle here to extract the host side
  bool EarlyLink = false;
  if (const Arg *A = Args.getLastArg(options::OPT_fsycl_link_EQ))
    EarlyLink = A->getValue() == StringRef("early");
  for (auto &LI : LinkerInputs) {
    Action *UnbundlerInput = nullptr;
    auto wrapObject = [&] {
      if (EarlyLink && Args.hasArg(options::OPT_fintelfpga)) {
        // Only wrap the object with -fsycl-link=early
        auto *BC = C.MakeAction<OffloadWrapperJobAction>(LI, types::TY_LLVM_BC);
        auto *ASM = C.MakeAction<BackendJobAction>(BC, types::TY_PP_Asm);
        LI = C.MakeAction<AssembleJobAction>(ASM, types::TY_Object);
      }
    };
    if (auto *IA = dyn_cast<InputAction>(LI)) {
      if (IA->getType() == types::TY_FPGA_AOCR ||
          IA->getType() == types::TY_FPGA_AOCX ||
          IA->getType() == types::TY_FPGA_AOCR_EMU) {
        // Add to unbundler.
        UnbundlerInput = LI;
      } else {
        std::string FileName = IA->getInputArg().getAsString(Args);
        if ((IA->getType() == types::TY_Object && !isObjectFile(FileName)) ||
            IA->getInputArg().getOption().hasFlag(options::LinkerInput))
          continue;
        wrapObject();
      }
    } else {
      wrapObject();
    }
    if (UnbundlerInput && !PL.empty()) {
      if (auto *IA = dyn_cast<InputAction>(UnbundlerInput)) {
        std::string FileName = IA->getInputArg().getAsString(Args);
        Arg *InputArg = MakeInputArg(Args, Opts, FileName);
        OffloadBuilder.addHostDependenceToDeviceActions(UnbundlerInput,
                                                        InputArg, Args);
        OffloadBuilder.addDeviceDependencesToHostAction(
            UnbundlerInput, InputArg, phases::Link, PL.back(), PL);
      }
    }
  }

  // Add a link action if necessary.
  if (!LinkerInputs.empty()) {
    OffloadBuilder.makeHostLinkAction(LinkerInputs);
    types::ID LinkType(types::TY_Image);
    if (Args.hasArg(options::OPT_fsycl_link_EQ))
      LinkType = types::TY_Archive;
    Action *LA;
    // Check if this Linker Job should emit a static library.
    if (ShouldEmitStaticLibrary(Args)) {
      LA = C.MakeAction<StaticLibJobAction>(LinkerInputs, LinkType);
    } else {
      LA = C.MakeAction<LinkJobAction>(LinkerInputs, LinkType);
    }
    LA = OffloadBuilder.processHostLinkAction(LA);
    Actions.push_back(LA);
  }

  // Add an interface stubs merge action if necessary.
  if (!MergerInputs.empty())
    Actions.push_back(
        C.MakeAction<IfsMergeJobAction>(MergerInputs, types::TY_Image));

  if (Args.hasArg(options::OPT_emit_interface_stubs)) {
    auto PhaseList = types::getCompilationPhases(
        types::TY_IFS_CPP,
        Args.hasArg(options::OPT_c) ? phases::Compile : phases::IfsMerge);

    ActionList MergerInputs;

    for (auto &I : Inputs) {
      types::ID InputType = I.first;
      const Arg *InputArg = I.second;

      // Currently clang and the llvm assembler do not support generating symbol
      // stubs from assembly, so we skip the input on asm files. For ifs files
      // we rely on the normal pipeline setup in the pipeline setup code above.
      if (InputType == types::TY_IFS || InputType == types::TY_PP_Asm ||
          InputType == types::TY_Asm)
        continue;

      Action *Current = C.MakeAction<InputAction>(*InputArg, InputType);

      for (auto Phase : PhaseList) {
        switch (Phase) {
        default:
          llvm_unreachable(
              "IFS Pipeline can only consist of Compile followed by IfsMerge.");
        case phases::Compile: {
          // Only IfsMerge (llvm-ifs) can handle .o files by looking for ifs
          // files where the .o file is located. The compile action can not
          // handle this.
          if (InputType == types::TY_Object)
            break;

          Current = C.MakeAction<CompileJobAction>(Current, types::TY_IFS_CPP);
          break;
        }
        case phases::IfsMerge: {
          assert(Phase == PhaseList.back() &&
                 "merging must be final compilation step.");
          MergerInputs.push_back(Current);
          Current = nullptr;
          break;
        }
        }
      }

      // If we ended with something, add to the output list.
      if (Current)
        Actions.push_back(Current);
    }

    // Add an interface stubs merge action if necessary.
    if (!MergerInputs.empty())
      Actions.push_back(
          C.MakeAction<IfsMergeJobAction>(MergerInputs, types::TY_Image));
  }

  // If --print-supported-cpus, -mcpu=? or -mtune=? is specified, build a custom
  // Compile phase that prints out supported cpu models and quits.
  if (Arg *A = Args.getLastArg(options::OPT_print_supported_cpus)) {
    // Use the -mcpu=? flag as the dummy input to cc1.
    Actions.clear();
    Action *InputAc = C.MakeAction<InputAction>(*A, types::TY_C);
    Actions.push_back(
        C.MakeAction<PrecompileJobAction>(InputAc, types::TY_Nothing));
    for (auto &I : Inputs)
      I.second->claim();
  }

  // Claim ignored clang-cl options.
  Args.ClaimAllArgs(options::OPT_cl_ignored_Group);

  // Claim --cuda-host-only and --cuda-compile-host-device, which may be passed
  // to non-CUDA compilations and should not trigger warnings there.
  Args.ClaimAllArgs(options::OPT_cuda_host_only);
  Args.ClaimAllArgs(options::OPT_cuda_compile_host_device);
}

Action *Driver::ConstructPhaseAction(
    Compilation &C, const ArgList &Args, phases::ID Phase, Action *Input,
    Action::OffloadKind TargetDeviceOffloadKind) const {
  llvm::PrettyStackTraceString CrashInfo("Constructing phase actions");

  // Some types skip the assembler phase (e.g., llvm-bc), but we can't
  // encode this in the steps because the intermediate type depends on
  // arguments. Just special case here.
  if (Phase == phases::Assemble && Input->getType() != types::TY_PP_Asm)
    return Input;

  // Build the appropriate action.
  switch (Phase) {
  case phases::Link:
    llvm_unreachable("link action invalid here.");
  case phases::IfsMerge:
    llvm_unreachable("ifsmerge action invalid here.");
  case phases::Preprocess: {
    types::ID OutputTy;
    // -M and -MM specify the dependency file name by altering the output type,
    // -if -MD and -MMD are not specified.
    if (Args.hasArg(options::OPT_M, options::OPT_MM) &&
        !Args.hasArg(options::OPT_MD, options::OPT_MMD)) {
      OutputTy = types::TY_Dependencies;
    } else {
      OutputTy = Input->getType();
      if (!Args.hasFlag(options::OPT_frewrite_includes,
                        options::OPT_fno_rewrite_includes, false) &&
          !Args.hasFlag(options::OPT_frewrite_imports,
                        options::OPT_fno_rewrite_imports, false) &&
          !CCGenDiagnostics)
        OutputTy = types::getPreprocessedType(OutputTy);
      assert(OutputTy != types::TY_INVALID &&
             "Cannot preprocess this input type!");
    }
    types::ID HostPPType = types::getPreprocessedType(Input->getType());
    if (Args.hasArg(options::OPT_fsycl) && HostPPType != types::TY_INVALID &&
        !Args.hasArg(options::OPT_fno_sycl_use_footer) &&
        TargetDeviceOffloadKind == Action::OFK_None) {
      // Performing a host compilation with -fsycl.  Append the integration
      // footer to the source file.
      auto *AppendFooter =
          C.MakeAction<AppendFooterJobAction>(Input, types::TY_CXX);
      // FIXME: There are 2 issues with dependency generation in regards to
      // the integration footer that need to be addressed.
      // 1) Input file referenced on the RHS of a dependency is based on the
      //    input src, which is a temporary.  We want this to be the true
      //    user input src file.
      // 2) When generating dependencies against a preprocessed file, header
      //    file information (using -MD or-MMD) is not provided.
      return C.MakeAction<PreprocessJobAction>(AppendFooter, OutputTy);
    }
    return C.MakeAction<PreprocessJobAction>(Input, OutputTy);
  }
  case phases::Precompile: {
    types::ID OutputTy = getPrecompiledType(Input->getType());
    assert(OutputTy != types::TY_INVALID &&
           "Cannot precompile this input type!");

    // If we're given a module name, precompile header file inputs as a
    // module, not as a precompiled header.
    const char *ModName = nullptr;
    if (OutputTy == types::TY_PCH) {
      if (Arg *A = Args.getLastArg(options::OPT_fmodule_name_EQ))
        ModName = A->getValue();
      if (ModName)
        OutputTy = types::TY_ModuleFile;
    }

    if (Args.hasArg(options::OPT_fsyntax_only)) {
      // Syntax checks should not emit a PCH file
      OutputTy = types::TY_Nothing;
    }

    if (ModName)
      return C.MakeAction<HeaderModulePrecompileJobAction>(Input, OutputTy,
                                                           ModName);
    return C.MakeAction<PrecompileJobAction>(Input, OutputTy);
  }
  case phases::Compile: {
    if (Args.hasArg(options::OPT_fsyntax_only))
      return C.MakeAction<CompileJobAction>(Input, types::TY_Nothing);
    if (Args.hasArg(options::OPT_rewrite_objc))
      return C.MakeAction<CompileJobAction>(Input, types::TY_RewrittenObjC);
    if (Args.hasArg(options::OPT_rewrite_legacy_objc))
      return C.MakeAction<CompileJobAction>(Input,
                                            types::TY_RewrittenLegacyObjC);
    if (Args.hasArg(options::OPT__analyze))
      return C.MakeAction<AnalyzeJobAction>(Input, types::TY_Plist);
    if (Args.hasArg(options::OPT__migrate))
      return C.MakeAction<MigrateJobAction>(Input, types::TY_Remap);
    if (Args.hasArg(options::OPT_emit_ast))
      return C.MakeAction<CompileJobAction>(Input, types::TY_AST);
    if (Args.hasArg(options::OPT_module_file_info))
      return C.MakeAction<CompileJobAction>(Input, types::TY_ModuleFile);
    if (Args.hasArg(options::OPT_verify_pch))
      return C.MakeAction<VerifyPCHJobAction>(Input, types::TY_Nothing);
    return C.MakeAction<CompileJobAction>(Input, types::TY_LLVM_BC);
  }
  case phases::Backend: {
    if (isUsingLTO() && TargetDeviceOffloadKind == Action::OFK_None) {
      types::ID Output =
          Args.hasArg(options::OPT_S) ? types::TY_LTO_IR : types::TY_LTO_BC;
      return C.MakeAction<BackendJobAction>(Input, Output);
    }
    if (Args.hasArg(options::OPT_emit_llvm) ||
        (TargetDeviceOffloadKind == Action::OFK_HIP &&
         Args.hasFlag(options::OPT_fgpu_rdc, options::OPT_fno_gpu_rdc,
                      false))) {
      types::ID Output =
          Args.hasArg(options::OPT_S) ? types::TY_LLVM_IR : types::TY_LLVM_BC;
      return C.MakeAction<BackendJobAction>(Input, Output);
    }
    return C.MakeAction<BackendJobAction>(Input, types::TY_PP_Asm);
  }
  case phases::Assemble:
    return C.MakeAction<AssembleJobAction>(std::move(Input), types::TY_Object);
  }

  llvm_unreachable("invalid phase in ConstructPhaseAction");
}

void Driver::BuildJobs(Compilation &C) const {
  llvm::PrettyStackTraceString CrashInfo("Building compilation jobs");

  Arg *FinalOutput = C.getArgs().getLastArg(options::OPT_o);

  // It is an error to provide a -o option if we are making multiple output
  // files. There are exceptions:
  //
  // IfsMergeJob: when generating interface stubs enabled we want to be able to
  // generate the stub file at the same time that we generate the real
  // library/a.out. So when a .o, .so, etc are the output, with clang interface
  // stubs there will also be a .ifs and .ifso at the same location.
  //
  // CompileJob of type TY_IFS_CPP: when generating interface stubs is enabled
  // and -c is passed, we still want to be able to generate a .ifs file while
  // we are also generating .o files. So we allow more than one output file in
  // this case as well.
  //
  // Preprocessing job performed for -fsycl enabled compilation specifically
  // for dependency generation (TY_Dependencies)
  //
  if (FinalOutput) {
    unsigned NumOutputs = 0;
    unsigned NumIfsOutputs = 0;
    for (const Action *A : C.getActions())
      if (A->getType() != types::TY_Nothing &&
          !(A->getKind() == Action::IfsMergeJobClass ||
            (A->getType() == clang::driver::types::TY_IFS_CPP &&
             A->getKind() == clang::driver::Action::CompileJobClass &&
             0 == NumIfsOutputs++) ||
            (A->getKind() == Action::BindArchClass && A->getInputs().size() &&
             A->getInputs().front()->getKind() == Action::IfsMergeJobClass) ||
            (A->getKind() == Action::PreprocessJobClass &&
             A->getType() == types::TY_Dependencies &&
             C.getArgs().hasArg(options::OPT_fsycl))))
        ++NumOutputs;

    if (NumOutputs > 1) {
      Diag(clang::diag::err_drv_output_argument_with_multiple_files);
      FinalOutput = nullptr;
    }
  }

  const llvm::Triple &RawTriple = C.getDefaultToolChain().getTriple();
  if (RawTriple.isOSAIX()) {
    if (Arg *A = C.getArgs().getLastArg(options::OPT_G))
      Diag(diag::err_drv_unsupported_opt_for_target)
          << A->getSpelling() << RawTriple.str();
    if (LTOMode == LTOK_Thin)
      Diag(diag::err_drv_clang_unsupported) << "thinLTO on AIX";
  }

  // Collect the list of architectures.
  llvm::StringSet<> ArchNames;
  if (RawTriple.isOSBinFormatMachO())
    for (const Arg *A : C.getArgs())
      if (A->getOption().matches(options::OPT_arch))
        ArchNames.insert(A->getValue());

  // Set of (Action, canonical ToolChain triple) pairs we've built jobs for.
  std::map<std::pair<const Action *, std::string>, InputInfo> CachedResults;
  for (Action *A : C.getActions()) {
    // If we are linking an image for multiple archs then the linker wants
    // -arch_multiple and -final_output <final image name>. Unfortunately, this
    // doesn't fit in cleanly because we have to pass this information down.
    //
    // FIXME: This is a hack; find a cleaner way to integrate this into the
    // process.
    const char *LinkingOutput = nullptr;
    if (isa<LipoJobAction>(A)) {
      if (FinalOutput)
        LinkingOutput = FinalOutput->getValue();
      else
        LinkingOutput = getDefaultImageName();
    }

    BuildJobsForAction(C, A, &C.getDefaultToolChain(),
                       /*BoundArch*/ StringRef(),
                       /*AtTopLevel*/ true,
                       /*MultipleArchs*/ ArchNames.size() > 1,
                       /*LinkingOutput*/ LinkingOutput, CachedResults,
                       /*TargetDeviceOffloadKind*/ Action::OFK_None);
  }

  // If we have more than one job, then disable integrated-cc1 for now. Do this
  // also when we need to report process execution statistics.
  if (C.getJobs().size() > 1 || CCPrintProcessStats)
    for (auto &J : C.getJobs())
      J.InProcess = false;

  if (CCPrintProcessStats) {
    C.setPostCallback([=](const Command &Cmd, int Res) {
      Optional<llvm::sys::ProcessStatistics> ProcStat =
          Cmd.getProcessStatistics();
      if (!ProcStat)
        return;

      const char *LinkingOutput = nullptr;
      if (FinalOutput)
        LinkingOutput = FinalOutput->getValue();
      else if (!Cmd.getOutputFilenames().empty())
        LinkingOutput = Cmd.getOutputFilenames().front().c_str();
      else
        LinkingOutput = getDefaultImageName();

      if (CCPrintStatReportFilename.empty()) {
        using namespace llvm;
        // Human readable output.
        outs() << sys::path::filename(Cmd.getExecutable()) << ": "
               << "output=" << LinkingOutput;
        outs() << ", total="
               << format("%.3f", ProcStat->TotalTime.count() / 1000.) << " ms"
               << ", user="
               << format("%.3f", ProcStat->UserTime.count() / 1000.) << " ms"
               << ", mem=" << ProcStat->PeakMemory << " Kb\n";
      } else {
        // CSV format.
        std::string Buffer;
        llvm::raw_string_ostream Out(Buffer);
        llvm::sys::printArg(Out, llvm::sys::path::filename(Cmd.getExecutable()),
                            /*Quote*/ true);
        Out << ',';
        llvm::sys::printArg(Out, LinkingOutput, true);
        Out << ',' << ProcStat->TotalTime.count() << ','
            << ProcStat->UserTime.count() << ',' << ProcStat->PeakMemory
            << '\n';
        Out.flush();
        std::error_code EC;
        llvm::raw_fd_ostream OS(CCPrintStatReportFilename, EC,
                                llvm::sys::fs::OF_Append |
                                    llvm::sys::fs::OF_Text);
        if (EC)
          return;
        auto L = OS.lock();
        if (!L) {
          llvm::errs() << "ERROR: Cannot lock file "
                       << CCPrintStatReportFilename << ": "
                       << toString(L.takeError()) << "\n";
          return;
        }
        OS << Buffer;
        OS.flush();
      }
    });
  }

  // If the user passed -Qunused-arguments or there were errors, don't warn
  // about any unused arguments.
  if (Diags.hasErrorOccurred() ||
      C.getArgs().hasArg(options::OPT_Qunused_arguments))
    return;

  // Claim -### here.
  (void)C.getArgs().hasArg(options::OPT__HASH_HASH_HASH);

  // Claim --driver-mode, --rsp-quoting, it was handled earlier.
  (void)C.getArgs().hasArg(options::OPT_driver_mode);
  (void)C.getArgs().hasArg(options::OPT_rsp_quoting);

  for (Arg *A : C.getArgs()) {
    // FIXME: It would be nice to be able to send the argument to the
    // DiagnosticsEngine, so that extra values, position, and so on could be
    // printed.
    if (!A->isClaimed()) {
      if (A->getOption().hasFlag(options::NoArgumentUnused))
        continue;

      // Suppress the warning automatically if this is just a flag, and it is an
      // instance of an argument we already claimed.
      const Option &Opt = A->getOption();
      if (Opt.getKind() == Option::FlagClass) {
        bool DuplicateClaimed = false;

        for (const Arg *AA : C.getArgs().filtered(&Opt)) {
          if (AA->isClaimed()) {
            DuplicateClaimed = true;
            break;
          }
        }

        if (DuplicateClaimed)
          continue;
      }

      // In clang-cl, don't mention unknown arguments here since they have
      // already been warned about.
      if (!IsCLMode() || !A->getOption().matches(options::OPT_UNKNOWN))
        Diag(clang::diag::warn_drv_unused_argument)
            << A->getAsString(C.getArgs());
    }
  }
}

namespace {
/// Utility class to control the collapse of dependent actions and select the
/// tools accordingly.
class ToolSelector final {
  /// The tool chain this selector refers to.
  const ToolChain &TC;

  /// The compilation this selector refers to.
  const Compilation &C;

  /// The base action this selector refers to.
  const JobAction *BaseAction;

  /// Set to true if the current toolchain refers to host actions.
  bool IsHostSelector;

  /// Set to true if save-temps and embed-bitcode functionalities are active.
  bool SaveTemps;
  bool EmbedBitcode;

  /// Get previous dependent action or null if that does not exist. If
  /// \a CanBeCollapsed is false, that action must be legal to collapse or
  /// null will be returned.
  const JobAction *getPrevDependentAction(const ActionList &Inputs,
                                          ActionList &SavedOffloadAction,
                                          bool CanBeCollapsed = true) {
    // An option can be collapsed only if it has a single input.
    if (Inputs.size() != 1)
      return nullptr;

    Action *CurAction = *Inputs.begin();
    if (CanBeCollapsed &&
        !CurAction->isCollapsingWithNextDependentActionLegal())
      return nullptr;

    // If the input action is an offload action. Look through it and save any
    // offload action that can be dropped in the event of a collapse.
    if (auto *OA = dyn_cast<OffloadAction>(CurAction)) {
      // If the dependent action is a device action, we will attempt to collapse
      // only with other device actions. Otherwise, we would do the same but
      // with host actions only.
      if (!IsHostSelector) {
        if (OA->hasSingleDeviceDependence(/*DoNotConsiderHostActions=*/true)) {
          CurAction =
              OA->getSingleDeviceDependence(/*DoNotConsiderHostActions=*/true);
          if (CanBeCollapsed &&
              !CurAction->isCollapsingWithNextDependentActionLegal())
            return nullptr;
          SavedOffloadAction.push_back(OA);
          return dyn_cast<JobAction>(CurAction);
        }
      } else if (OA->hasHostDependence()) {
        CurAction = OA->getHostDependence();
        if (CanBeCollapsed &&
            !CurAction->isCollapsingWithNextDependentActionLegal())
          return nullptr;
        SavedOffloadAction.push_back(OA);
        return dyn_cast<JobAction>(CurAction);
      }
      return nullptr;
    }

    return dyn_cast<JobAction>(CurAction);
  }

  /// Return true if an assemble action can be collapsed.
  bool canCollapseAssembleAction() const {
    return TC.useIntegratedAs() && !SaveTemps &&
           !C.getArgs().hasArg(options::OPT_via_file_asm) &&
           !C.getArgs().hasArg(options::OPT__SLASH_FA) &&
           !C.getArgs().hasArg(options::OPT__SLASH_Fa);
  }

  /// Return true if a preprocessor action can be collapsed.
  bool canCollapsePreprocessorAction() const {
    return !C.getArgs().hasArg(options::OPT_no_integrated_cpp) &&
           !C.getArgs().hasArg(options::OPT_traditional_cpp) && !SaveTemps &&
           !C.getArgs().hasArg(options::OPT_rewrite_objc);
  }

  /// Struct that relates an action with the offload actions that would be
  /// collapsed with it.
  struct JobActionInfo final {
    /// The action this info refers to.
    const JobAction *JA = nullptr;
    /// The offload actions we need to take care off if this action is
    /// collapsed.
    ActionList SavedOffloadAction;
  };

  /// Append collapsed offload actions from the give nnumber of elements in the
  /// action info array.
  static void AppendCollapsedOffloadAction(ActionList &CollapsedOffloadAction,
                                           ArrayRef<JobActionInfo> &ActionInfo,
                                           unsigned ElementNum) {
    assert(ElementNum <= ActionInfo.size() && "Invalid number of elements.");
    for (unsigned I = 0; I < ElementNum; ++I)
      CollapsedOffloadAction.append(ActionInfo[I].SavedOffloadAction.begin(),
                                    ActionInfo[I].SavedOffloadAction.end());
  }

  /// Functions that attempt to perform the combining. They detect if that is
  /// legal, and if so they update the inputs \a Inputs and the offload action
  /// that were collapsed in \a CollapsedOffloadAction. A tool that deals with
  /// the combined action is returned. If the combining is not legal or if the
  /// tool does not exist, null is returned.
  /// Currently three kinds of collapsing are supported:
  ///  - Assemble + Backend + Compile;
  ///  - Assemble + Backend ;
  ///  - Backend + Compile.
  const Tool *
  combineAssembleBackendCompile(ArrayRef<JobActionInfo> ActionInfo,
                                ActionList &Inputs,
                                ActionList &CollapsedOffloadAction) {
    if (ActionInfo.size() < 3 || !canCollapseAssembleAction())
      return nullptr;
    auto *AJ = dyn_cast<AssembleJobAction>(ActionInfo[0].JA);
    auto *BJ = dyn_cast<BackendJobAction>(ActionInfo[1].JA);
    auto *CJ = dyn_cast<CompileJobAction>(ActionInfo[2].JA);
    if (!AJ || !BJ || !CJ)
      return nullptr;

    // Get compiler tool.
    const Tool *T = TC.SelectTool(*CJ);
    if (!T)
      return nullptr;

    // When using -fembed-bitcode, it is required to have the same tool (clang)
    // for both CompilerJA and BackendJA. Otherwise, combine two stages.
    if (EmbedBitcode) {
      const Tool *BT = TC.SelectTool(*BJ);
      if (BT == T)
        return nullptr;
    }

    if (!T->hasIntegratedAssembler())
      return nullptr;

    Inputs = CJ->getInputs();
    AppendCollapsedOffloadAction(CollapsedOffloadAction, ActionInfo,
                                 /*NumElements=*/3);
    return T;
  }
  const Tool *combineAssembleBackend(ArrayRef<JobActionInfo> ActionInfo,
                                     ActionList &Inputs,
                                     ActionList &CollapsedOffloadAction) {
    if (ActionInfo.size() < 2 || !canCollapseAssembleAction())
      return nullptr;
    auto *AJ = dyn_cast<AssembleJobAction>(ActionInfo[0].JA);
    auto *BJ = dyn_cast<BackendJobAction>(ActionInfo[1].JA);
    if (!AJ || !BJ)
      return nullptr;

    // Get backend tool.
    const Tool *T = TC.SelectTool(*BJ);
    if (!T)
      return nullptr;

    if (!T->hasIntegratedAssembler())
      return nullptr;

    Inputs = BJ->getInputs();
    AppendCollapsedOffloadAction(CollapsedOffloadAction, ActionInfo,
                                 /*NumElements=*/2);
    return T;
  }
  const Tool *combineBackendCompile(ArrayRef<JobActionInfo> ActionInfo,
                                    ActionList &Inputs,
                                    ActionList &CollapsedOffloadAction) {
    if (ActionInfo.size() < 2)
      return nullptr;
    auto *BJ = dyn_cast<BackendJobAction>(ActionInfo[0].JA);
    auto *CJ = dyn_cast<CompileJobAction>(ActionInfo[1].JA);
    if (!BJ || !CJ)
      return nullptr;

    // Check if the initial input (to the compile job or its predessor if one
    // exists) is LLVM bitcode. In that case, no preprocessor step is required
    // and we can still collapse the compile and backend jobs when we have
    // -save-temps. I.e. there is no need for a separate compile job just to
    // emit unoptimized bitcode.
    bool InputIsBitcode = true;
    for (size_t i = 1; i < ActionInfo.size(); i++)
      if (ActionInfo[i].JA->getType() != types::TY_LLVM_BC &&
          ActionInfo[i].JA->getType() != types::TY_LTO_BC) {
        InputIsBitcode = false;
        break;
      }
    if (!InputIsBitcode && !canCollapsePreprocessorAction())
      return nullptr;

    // Get compiler tool.
    const Tool *T = TC.SelectTool(*CJ);
    if (!T)
      return nullptr;

    if (T->canEmitIR() && ((SaveTemps && !InputIsBitcode) || EmbedBitcode))
      return nullptr;

    Inputs = CJ->getInputs();
    AppendCollapsedOffloadAction(CollapsedOffloadAction, ActionInfo,
                                 /*NumElements=*/2);
    return T;
  }

  /// Updates the inputs if the obtained tool supports combining with
  /// preprocessor action, and the current input is indeed a preprocessor
  /// action. If combining results in the collapse of offloading actions, those
  /// are appended to \a CollapsedOffloadAction.
  void combineWithPreprocessor(const Tool *T, ActionList &Inputs,
                               ActionList &CollapsedOffloadAction) {
    if (!T || !canCollapsePreprocessorAction() || !T->hasIntegratedCPP())
      return;

    // Attempt to get a preprocessor action dependence.
    ActionList PreprocessJobOffloadActions;
    ActionList NewInputs;
    for (Action *A : Inputs) {
      auto *PJ = getPrevDependentAction({A}, PreprocessJobOffloadActions);
      if (!PJ || !isa<PreprocessJobAction>(PJ)) {
        NewInputs.push_back(A);
        continue;
      }

      // This is legal to combine. Append any offload action we found and add the
      // current input to preprocessor inputs.
      CollapsedOffloadAction.append(PreprocessJobOffloadActions.begin(),
                                    PreprocessJobOffloadActions.end());
      NewInputs.append(PJ->input_begin(), PJ->input_end());
    }
    Inputs = NewInputs;
  }

public:
  ToolSelector(const JobAction *BaseAction, const ToolChain &TC,
               const Compilation &C, bool SaveTemps, bool EmbedBitcode)
      : TC(TC), C(C), BaseAction(BaseAction), SaveTemps(SaveTemps),
        EmbedBitcode(EmbedBitcode) {
    assert(BaseAction && "Invalid base action.");
    IsHostSelector = BaseAction->getOffloadingDeviceKind() == Action::OFK_None;
  }

  /// Check if a chain of actions can be combined and return the tool that can
  /// handle the combination of actions. The pointer to the current inputs \a
  /// Inputs and the list of offload actions \a CollapsedOffloadActions
  /// connected to collapsed actions are updated accordingly. The latter enables
  /// the caller of the selector to process them afterwards instead of just
  /// dropping them. If no suitable tool is found, null will be returned.
  const Tool *getTool(ActionList &Inputs,
                      ActionList &CollapsedOffloadAction) {
    //
    // Get the largest chain of actions that we could combine.
    //

    SmallVector<JobActionInfo, 5> ActionChain(1);
    ActionChain.back().JA = BaseAction;
    while (ActionChain.back().JA) {
      const Action *CurAction = ActionChain.back().JA;

      // Grow the chain by one element.
      ActionChain.resize(ActionChain.size() + 1);
      JobActionInfo &AI = ActionChain.back();

      // Attempt to fill it with the
      AI.JA =
          getPrevDependentAction(CurAction->getInputs(), AI.SavedOffloadAction);
    }

    // Pop the last action info as it could not be filled.
    ActionChain.pop_back();

    //
    // Attempt to combine actions. If all combining attempts failed, just return
    // the tool of the provided action. At the end we attempt to combine the
    // action with any preprocessor action it may depend on.
    //

    const Tool *T = combineAssembleBackendCompile(ActionChain, Inputs,
                                                  CollapsedOffloadAction);
    if (!T)
      T = combineAssembleBackend(ActionChain, Inputs, CollapsedOffloadAction);
    if (!T)
      T = combineBackendCompile(ActionChain, Inputs, CollapsedOffloadAction);
    if (!T) {
      Inputs = BaseAction->getInputs();
      T = TC.SelectTool(*BaseAction);
    }

    combineWithPreprocessor(T, Inputs, CollapsedOffloadAction);
    return T;
  }
};
}

/// Return a string that uniquely identifies the result of a job. The bound arch
/// is not necessarily represented in the toolchain's triple -- for example,
/// armv7 and armv7s both map to the same triple -- so we need both in our map.
/// Also, we need to add the offloading device kind, as the same tool chain can
/// be used for host and device for some programming models, e.g. OpenMP.
static std::string GetTriplePlusArchString(const ToolChain *TC,
                                           StringRef BoundArch,
                                           Action::OffloadKind OffloadKind) {
  std::string TriplePlusArch = TC->getTriple().normalize();
  if (!BoundArch.empty()) {
    TriplePlusArch += "-";
    TriplePlusArch += BoundArch;
  }
  TriplePlusArch += "-";
  TriplePlusArch += Action::GetOffloadKindName(OffloadKind);
  return TriplePlusArch;
}

static void CollectForEachInputs(
    InputInfoList &InputInfos, const Action *SourceAction, const ToolChain *TC,
    StringRef BoundArch, Action::OffloadKind TargetDeviceOffloadKind,
    const std::map<std::pair<const Action *, std::string>, InputInfo>
        &CachedResults) {
  for (const Action *Input : SourceAction->getInputs()) {
    // Search for the Input, if not in the cache assume actions were collapsed
    // so recurse.
    auto Lookup = CachedResults.find(
        {Input,
         GetTriplePlusArchString(TC, BoundArch, TargetDeviceOffloadKind)});
    if (Lookup != CachedResults.end()) {
      InputInfos.push_back(Lookup->second);
    } else {
      CollectForEachInputs(InputInfos, Input, TC, BoundArch,
                           TargetDeviceOffloadKind, CachedResults);
    }
  }
}

InputInfo Driver::BuildJobsForAction(
    Compilation &C, const Action *A, const ToolChain *TC, StringRef BoundArch,
    bool AtTopLevel, bool MultipleArchs, const char *LinkingOutput,
    std::map<std::pair<const Action *, std::string>, InputInfo> &CachedResults,
    Action::OffloadKind TargetDeviceOffloadKind) const {
  std::pair<const Action *, std::string> ActionTC = {
      A, GetTriplePlusArchString(TC, BoundArch, TargetDeviceOffloadKind)};
  auto CachedResult = CachedResults.find(ActionTC);
  if (CachedResult != CachedResults.end()) {
    return CachedResult->second;
  }
  InputInfo Result = BuildJobsForActionNoCache(
      C, A, TC, BoundArch, AtTopLevel, MultipleArchs, LinkingOutput,
      CachedResults, TargetDeviceOffloadKind);
  CachedResults[ActionTC] = Result;
  return Result;
}

InputInfo Driver::BuildJobsForActionNoCache(
    Compilation &C, const Action *A, const ToolChain *TC, StringRef BoundArch,
    bool AtTopLevel, bool MultipleArchs, const char *LinkingOutput,
    std::map<std::pair<const Action *, std::string>, InputInfo> &CachedResults,
    Action::OffloadKind TargetDeviceOffloadKind) const {
  llvm::PrettyStackTraceString CrashInfo("Building compilation jobs");

  InputInfoList OffloadDependencesInputInfo;
  bool BuildingForOffloadDevice = TargetDeviceOffloadKind != Action::OFK_None;
  if (const OffloadAction *OA = dyn_cast<OffloadAction>(A)) {
    // The 'Darwin' toolchain is initialized only when its arguments are
    // computed. Get the default arguments for OFK_None to ensure that
    // initialization is performed before processing the offload action.
    // FIXME: Remove when darwin's toolchain is initialized during construction.
    C.getArgsForToolChain(TC, BoundArch, Action::OFK_None);

    // The offload action is expected to be used in four different situations.
    //
    // a) Set a toolchain/architecture/kind for a host action:
    //    Host Action 1 -> OffloadAction -> Host Action 2
    //
    // b) Set a toolchain/architecture/kind for a device action;
    //    Device Action 1 -> OffloadAction -> Device Action 2
    //
    // c) Specify a device dependence to a host action;
    //    Device Action 1  _
    //                      \
    //      Host Action 1  ---> OffloadAction -> Host Action 2
    //
    // d) Specify a host dependence to a device action.
    //      Host Action 1  _
    //                      \
    //    Device Action 1  ---> OffloadAction -> Device Action 2
    //
    // For a) and b), we just return the job generated for the dependence. For
    // c) and d) we override the current action with the host/device dependence
    // if the current toolchain is host/device and set the offload dependences
    // info with the jobs obtained from the device/host dependence(s).

    // If there is a single device option, just generate the job for it.
    if (OA->hasSingleDeviceDependence()) {
      InputInfo DevA;
      OA->doOnEachDeviceDependence([&](Action *DepA, const ToolChain *DepTC,
                                       const char *DepBoundArch) {
        DevA =
            BuildJobsForAction(C, DepA, DepTC, DepBoundArch, AtTopLevel,
                               /*MultipleArchs*/ !!DepBoundArch, LinkingOutput,
                               CachedResults, DepA->getOffloadingDeviceKind());
      });
      return DevA;
    }

    // If 'Action 2' is host, we generate jobs for the device dependences and
    // override the current action with the host dependence. Otherwise, we
    // generate the host dependences and override the action with the device
    // dependence. The dependences can't therefore be a top-level action.
    OA->doOnEachDependence(
        /*IsHostDependence=*/BuildingForOffloadDevice,
        [&](Action *DepA, const ToolChain *DepTC, const char *DepBoundArch) {
          OffloadDependencesInputInfo.push_back(BuildJobsForAction(
              C, DepA, DepTC, DepBoundArch, /*AtTopLevel=*/false,
              /*MultipleArchs*/ !!DepBoundArch, LinkingOutput, CachedResults,
              DepA->getOffloadingDeviceKind()));
        });

    A = BuildingForOffloadDevice
            ? OA->getSingleDeviceDependence(/*DoNotConsiderHostActions=*/true)
            : OA->getHostDependence();
  }

  if (const InputAction *IA = dyn_cast<InputAction>(A)) {
    // FIXME: It would be nice to not claim this here; maybe the old scheme of
    // just using Args was better?
    const Arg &Input = IA->getInputArg();
    Input.claim();
    if (Input.getOption().matches(options::OPT_INPUT)) {
      const char *Name = Input.getValue();
      return InputInfo(A, Name, /* _BaseInput = */ Name);
    }
    return InputInfo(A, &Input, /* _BaseInput = */ "");
  }
  if (const BindArchAction *BAA = dyn_cast<BindArchAction>(A)) {
    const ToolChain *TC;
    StringRef ArchName = BAA->getArchName();

    if (!ArchName.empty())
      TC = &getToolChain(C.getArgs(),
                         computeTargetTriple(*this, TargetTriple,
                                             C.getArgs(), ArchName));
    else
      TC = &C.getDefaultToolChain();

    return BuildJobsForAction(C, *BAA->input_begin(), TC, ArchName, AtTopLevel,
                              MultipleArchs, LinkingOutput, CachedResults,
                              TargetDeviceOffloadKind);
  }

  if (const ForEachWrappingAction *FEA = dyn_cast<ForEachWrappingAction>(A)) {
    // Check that the main action wasn't already processed.
    auto MainActionOutput = CachedResults.find(
        {FEA->getJobAction(),
         GetTriplePlusArchString(TC, BoundArch, TargetDeviceOffloadKind)});
    if (MainActionOutput != CachedResults.end()) {
      // The input was processed on behalf of another foreach.
      // Add entry in cache and return.
      CachedResults[{FEA, GetTriplePlusArchString(TC, BoundArch,
                                                  TargetDeviceOffloadKind)}] =
          MainActionOutput->second;
      return MainActionOutput->second;
    }

    // Build commands for the TFormInput then take any command added after as
    // needing a llvm-foreach wrapping.
    BuildJobsForAction(C, FEA->getTFormInput(), TC, BoundArch,
                       /*AtTopLevel=*/false, MultipleArchs, LinkingOutput,
                       CachedResults, TargetDeviceOffloadKind);
    unsigned OffsetIdx = C.getJobs().size();
    BuildJobsForAction(C, FEA->getJobAction(), TC, BoundArch,
                       /*AtTopLevel=*/false, MultipleArchs, LinkingOutput,
                       CachedResults, TargetDeviceOffloadKind);

    auto begin = C.getJobs().getJobsForOverride().begin() + OffsetIdx;
    auto end = C.getJobs().getJobsForOverride().end();

    // Steal the commands.
    llvm::SmallVector<std::unique_ptr<Command>, 4> JobsToWrap(
        std::make_move_iterator(begin), std::make_move_iterator(end));
    C.getJobs().getJobsForOverride().erase(begin, end);

    InputInfo ActionResult;
    for (std::unique_ptr<Command> Cmd :
         llvm::make_range(std::make_move_iterator(JobsToWrap.begin()),
                          std::make_move_iterator(JobsToWrap.end()))) {
      const JobAction *SourceAction = cast<JobAction>(&Cmd->getSource());

      ActionResult = CachedResults.at(
          {SourceAction,
           GetTriplePlusArchString(TC, BoundArch, TargetDeviceOffloadKind)});
      InputInfoList InputInfos;
      CollectForEachInputs(InputInfos, SourceAction, TC, BoundArch,
                           TargetDeviceOffloadKind, CachedResults);
      const Tool *Creator = &Cmd->getCreator();

      tools::SYCL::constructLLVMForeachCommand(
          C, *SourceAction, std::move(Cmd), InputInfos, ActionResult, Creator,
          "", types::getTypeTempSuffix(ActionResult.getType()));
    }
    return ActionResult;
  }

  ActionList Inputs = A->getInputs();

  const JobAction *JA = cast<JobAction>(A);
  ActionList CollapsedOffloadActions;

  auto *DA = dyn_cast<OffloadDepsJobAction>(JA);
  const ToolChain *JATC = DA ? DA->getHostTC() : TC;

  ToolSelector TS(JA, *JATC, C, isSaveTempsEnabled(),
                  embedBitcodeInObject() && !isUsingLTO());
  const Tool *T = TS.getTool(Inputs, CollapsedOffloadActions);

  if (!T)
    return InputInfo();

  if (BuildingForOffloadDevice &&
      A->getOffloadingDeviceKind() == Action::OFK_OpenMP) {
    if (TC->getTriple().isAMDGCN()) {
      // AMDGCN treats backend and assemble actions as no-op because
      // linker does not support object files.
      if (const BackendJobAction *BA = dyn_cast<BackendJobAction>(A)) {
        return BuildJobsForAction(C, *BA->input_begin(), TC, BoundArch,
                                  AtTopLevel, MultipleArchs, LinkingOutput,
                                  CachedResults, TargetDeviceOffloadKind);
      }

      if (const AssembleJobAction *AA = dyn_cast<AssembleJobAction>(A)) {
        return BuildJobsForAction(C, *AA->input_begin(), TC, BoundArch,
                                  AtTopLevel, MultipleArchs, LinkingOutput,
                                  CachedResults, TargetDeviceOffloadKind);
      }
    }
  }

  // If we've collapsed action list that contained OffloadAction we
  // need to build jobs for host/device-side inputs it may have held.
  for (const auto *OA : CollapsedOffloadActions)
    cast<OffloadAction>(OA)->doOnEachDependence(
        /*IsHostDependence=*/BuildingForOffloadDevice,
        [&](Action *DepA, const ToolChain *DepTC, const char *DepBoundArch) {
          OffloadDependencesInputInfo.push_back(BuildJobsForAction(
              C, DepA, DepTC, DepBoundArch, /* AtTopLevel */ false,
              /*MultipleArchs=*/!!DepBoundArch, LinkingOutput, CachedResults,
              DepA->getOffloadingDeviceKind()));
        });

  // Only use pipes when there is exactly one input.
  InputInfoList InputInfos;
  for (const Action *Input : Inputs) {
    // Treat dsymutil and verify sub-jobs as being at the top-level too, they
    // shouldn't get temporary output names.
    // FIXME: Clean this up.
    bool SubJobAtTopLevel =
        AtTopLevel && (isa<DsymutilJobAction>(A) || isa<VerifyJobAction>(A));
    InputInfos.push_back(BuildJobsForAction(
        C, Input, JATC, DA ? DA->getOffloadingArch() : BoundArch,
        SubJobAtTopLevel, MultipleArchs, LinkingOutput, CachedResults,
        A->getOffloadingDeviceKind()));
  }

  // Always use the first file input as the base input.
  const char *BaseInput = InputInfos[0].getBaseInput();
  for (auto &Info : InputInfos) {
    if (Info.isFilename()) {
      BaseInput = Info.getBaseInput();
      break;
    }
  }

  // ... except dsymutil actions, which use their actual input as the base
  // input.
  if (JA->getType() == types::TY_dSYM)
    BaseInput = InputInfos[0].getFilename();

  // ... and in header module compilations, which use the module name.
  if (auto *ModuleJA = dyn_cast<HeaderModulePrecompileJobAction>(JA))
    BaseInput = ModuleJA->getModuleName();

  // Append outputs of offload device jobs to the input list
  if (!OffloadDependencesInputInfo.empty())
    InputInfos.append(OffloadDependencesInputInfo.begin(),
                      OffloadDependencesInputInfo.end());

  // Set the effective triple of the toolchain for the duration of this job.
  llvm::Triple EffectiveTriple;
  const ToolChain &ToolTC = T->getToolChain();
  const ArgList &Args =
      C.getArgsForToolChain(TC, BoundArch, A->getOffloadingDeviceKind());
  if (InputInfos.size() != 1) {
    EffectiveTriple = llvm::Triple(ToolTC.ComputeEffectiveClangTriple(Args));
  } else {
    // Pass along the input type if it can be unambiguously determined.
    EffectiveTriple = llvm::Triple(
        ToolTC.ComputeEffectiveClangTriple(Args, InputInfos[0].getType()));
  }
  RegisterEffectiveTriple TripleRAII(ToolTC, EffectiveTriple);

  // Determine the place to write output to, if any.
  InputInfo Result;
  InputInfoList UnbundlingResults;
  if (auto *UA = dyn_cast<OffloadUnbundlingJobAction>(JA)) {
    // If we have an unbundling job, we need to create results for all the
    // outputs. We also update the results cache so that other actions using
    // this unbundling action can get the right results.
    for (auto &UI : UA->getDependentActionsInfo()) {
      assert(UI.DependentOffloadKind != Action::OFK_None &&
             "Unbundling with no offloading??");

      // Unbundling actions are never at the top level. When we generate the
      // offloading prefix, we also do that for the host file because the
      // unbundling action does not change the type of the output which can
      // cause a overwrite.
      InputInfo CurI;
      bool IsFPGAObjLink =
          (JA->getType() == types::TY_Object &&
           EffectiveTriple.getSubArch() == llvm::Triple::SPIRSubArch_fpga &&
           C.getInputArgs().hasArg(options::OPT_fsycl_link_EQ));
      if (C.getDriver().getOffloadStaticLibSeen() &&
          JA->getType() == types::TY_Archive) {
        // Host part of the unbundled static archive is not used.
        if (UI.DependentOffloadKind == Action::OFK_Host)
          continue;
        // Host part of the unbundled object is not used when using the
        // FPGA target and -fsycl-link is enabled.
        if (UI.DependentOffloadKind == Action::OFK_Host && IsFPGAObjLink)
          continue;
        std::string TmpFileName = C.getDriver().GetTemporaryPath(
            llvm::sys::path::stem(BaseInput), "a");
        const char *TmpFile =
            C.addTempFile(C.getArgs().MakeArgString(TmpFileName));
        CurI = InputInfo(types::TY_Archive, TmpFile, TmpFile);
      } else if (types::isFPGA(JA->getType())) {
        std::string Ext(types::getTypeTempSuffix(JA->getType()));
        types::ID TI = types::TY_Object;
        if (EffectiveTriple.isSPIR()) {
          if (!UI.DependentToolChain->getTriple().isSPIR())
            continue;
          // Output file from unbundle is FPGA device. Name the file
          // accordingly.
          if (UI.DependentOffloadKind == Action::OFK_Host) {
            // Do not add the current info for Host with FPGA device.  The host
            // side isn't used
            continue;
          }
          if (JA->getType() == types::TY_FPGA_AOCO) {
            TI = types::TY_TempAOCOfilelist;
            Ext = "txt";
          }
          if (JA->getType() == types::TY_FPGA_AOCR ||
              JA->getType() == types::TY_FPGA_AOCR_EMU)
            // AOCR files are always unbundled into a list file.
            TI = types::TY_Tempfilelist;
        } else {
          if (UI.DependentOffloadKind == Action::OFK_SYCL)
            // Do not add the current info for device with FPGA device.  The
            // device side isn't used
            continue;
          TI = types::TY_Tempfilelist;
          Ext = "txt";
        }
        std::string TmpFileName = C.getDriver().GetTemporaryPath(
            llvm::sys::path::stem(BaseInput), Ext);
        const char *TmpFile =
                        C.addTempFile(C.getArgs().MakeArgString(TmpFileName));
        CurI = InputInfo(TI, TmpFile, TmpFile);
      } else {
        // Host part of the unbundled object is not used when -fsycl-link is
        // enabled with FPGA target
        if (UI.DependentOffloadKind == Action::OFK_Host && IsFPGAObjLink)
          continue;
        std::string OffloadingPrefix = Action::GetOffloadingFileNamePrefix(
          UI.DependentOffloadKind,
          UI.DependentToolChain->getTriple().normalize(),
          /*CreatePrefixForHost=*/true);
        CurI = InputInfo(
          UA,
          GetNamedOutputPath(C, *UA, BaseInput, UI.DependentBoundArch,
                             /*AtTopLevel=*/false,
                             MultipleArchs ||
                                 UI.DependentOffloadKind == Action::OFK_HIP,
                             OffloadingPrefix),
          BaseInput);
      }
      // Save the unbundling result.
      UnbundlingResults.push_back(CurI);

      // Get the unique string identifier for this dependence and cache the
      // result.
      StringRef Arch;
      if (TargetDeviceOffloadKind == Action::OFK_HIP ||
          TargetDeviceOffloadKind == Action::OFK_SYCL) {
        if (UI.DependentOffloadKind == Action::OFK_Host)
          Arch = StringRef();
        else
          Arch = UI.DependentBoundArch;
      } else
        Arch = BoundArch;
      // When unbundling for SYCL and there is no Target offload, assume
      // Host as the dependent offload, as the host path has been stripped
      // in this instance
      Action::OffloadKind DependentOffloadKind;
      if (UI.DependentOffloadKind == Action::OFK_SYCL &&
          TargetDeviceOffloadKind == Action::OFK_None)
        DependentOffloadKind = Action::OFK_Host;
      else
        DependentOffloadKind = UI.DependentOffloadKind;

      CachedResults[{A, GetTriplePlusArchString(UI.DependentToolChain, Arch,
                                                DependentOffloadKind)}] =
          CurI;
    }
    // Do a check for a dependency file unbundle for FPGA.  This is out of line
    // from a regular unbundle, so just create and return the name of the
    // unbundled file.
    if (JA->getType() == types::TY_FPGA_Dependencies ||
        JA->getType() == types::TY_FPGA_Dependencies_List) {
      std::string Ext(types::getTypeTempSuffix(JA->getType()));
      std::string TmpFileName =
          C.getDriver().GetTemporaryPath(llvm::sys::path::stem(BaseInput), Ext);
      const char *TmpFile =
          C.addTempFile(C.getArgs().MakeArgString(TmpFileName));
      Result = InputInfo(JA->getType(), TmpFile, TmpFile);
      UnbundlingResults.push_back(Result);
    } else {
      // Now that we have all the results generated, select the one that should
      // be returned for the current depending action.
      std::pair<const Action *, std::string> ActionTC = {
          A, GetTriplePlusArchString(TC, BoundArch, TargetDeviceOffloadKind)};
      assert(CachedResults.find(ActionTC) != CachedResults.end() &&
             "Result does not exist??");
      Result = CachedResults[ActionTC];
    }
  } else if (auto *DA = dyn_cast<OffloadDepsJobAction>(JA)) {
    for (auto &DI : DA->getDependentActionsInfo()) {
      assert(DI.DependentOffloadKind != Action::OFK_None &&
             "Deps job with no offloading");

      std::string OffloadingPrefix = Action::GetOffloadingFileNamePrefix(
          DI.DependentOffloadKind,
          DI.DependentToolChain->getTriple().normalize(),
          /*CreatePrefixForHost=*/true);
      auto CurI = InputInfo(
          DA,
          GetNamedOutputPath(C, *DA, BaseInput, DI.DependentBoundArch,
                             /*AtTopLevel=*/false,
                             MultipleArchs ||
                                 DI.DependentOffloadKind == Action::OFK_HIP,
                             OffloadingPrefix),
          BaseInput);
      // Save the result.
      UnbundlingResults.push_back(CurI);

      // Get the unique string identifier for this dependence and cache the
      // result.
      StringRef Arch = TargetDeviceOffloadKind == Action::OFK_HIP
                           ? DI.DependentOffloadKind == Action::OFK_Host
                                 ? StringRef()
                                 : DI.DependentBoundArch
                           : BoundArch;

      CachedResults[{A, GetTriplePlusArchString(DI.DependentToolChain, Arch,
                                                DI.DependentOffloadKind)}] =
          CurI;
    }

    // Now that we have all the results generated, select the one that should be
    // returned for the current depending action.
    std::pair<const Action *, std::string> ActionTC = {
        A, GetTriplePlusArchString(TC, BoundArch, TargetDeviceOffloadKind)};
    auto It = CachedResults.find(ActionTC);
    assert(It != CachedResults.end() && "Result does not exist??");
    Result = It->second;
  } else if (JA->getType() == types::TY_Nothing)
    Result = InputInfo(A, BaseInput);
  else {
    std::string OffloadingPrefix;
    // When generating binaries with -fsycl-link-target or -fsycl-link, the
    // output file prefix is the triple arch only.  Do not add the arch when
    // compiling for host.
    if (!A->getOffloadingHostActiveKinds() &&
        (Args.getLastArg(options::OPT_fsycl_link_targets_EQ) ||
         Args.hasArg(options::OPT_fsycl_link_EQ))) {
      OffloadingPrefix = "-";
      OffloadingPrefix += TC->getTriple().getArchName();
    } else {
      // We only have to generate a prefix for the host if this is not a
      // top-level action.
      OffloadingPrefix = Action::GetOffloadingFileNamePrefix(
        A->getOffloadingDeviceKind(), TC->getTriple().normalize(),
        /*CreatePrefixForHost=*/!!A->getOffloadingHostActiveKinds() &&
            !AtTopLevel);
    }
    if (isa<OffloadWrapperJobAction>(JA)) {
      if (Arg *FinalOutput = C.getArgs().getLastArg(options::OPT_o))
        BaseInput = FinalOutput->getValue();
      else
        BaseInput = getDefaultImageName();
      BaseInput =
          C.getArgs().MakeArgString(std::string(BaseInput) + "-wrapper");
    }
    Result = InputInfo(A, GetNamedOutputPath(C, *JA, BaseInput, BoundArch,
                                             AtTopLevel, MultipleArchs,
                                             OffloadingPrefix),
                       BaseInput);
  }

  if (CCCPrintBindings && !CCGenDiagnostics) {
    llvm::errs() << "# \"" << T->getToolChain().getTripleString() << '"'
                 << " - \"" << T->getName() << "\", inputs: [";
    for (unsigned i = 0, e = InputInfos.size(); i != e; ++i) {
      llvm::errs() << InputInfos[i].getAsString();
      if (i + 1 != e)
        llvm::errs() << ", ";
    }
    if (UnbundlingResults.empty())
      llvm::errs() << "], output: " << Result.getAsString() << "\n";
    else {
      llvm::errs() << "], outputs: [";
      for (unsigned i = 0, e = UnbundlingResults.size(); i != e; ++i) {
        llvm::errs() << UnbundlingResults[i].getAsString();
        if (i + 1 != e)
          llvm::errs() << ", ";
      }
      llvm::errs() << "] \n";
    }
  } else {
    if (UnbundlingResults.empty())
      T->ConstructJob(
          C, *JA, Result, InputInfos,
          C.getArgsForToolChain(TC, BoundArch, JA->getOffloadingDeviceKind()),
          LinkingOutput);
    else
      T->ConstructJobMultipleOutputs(
          C, *JA, UnbundlingResults, InputInfos,
          C.getArgsForToolChain(TC, BoundArch, JA->getOffloadingDeviceKind()),
          LinkingOutput);
  }
  return Result;
}

const char *Driver::getDefaultImageName() const {
  llvm::Triple Target(llvm::Triple::normalize(TargetTriple));
  return Target.isOSWindows() ? "a.exe" : "a.out";
}

/// Create output filename based on ArgValue, which could either be a
/// full filename, filename without extension, or a directory. If ArgValue
/// does not provide a filename, then use BaseName, and use the extension
/// suitable for FileType.
static const char *MakeCLOutputFilename(const ArgList &Args, StringRef ArgValue,
                                        StringRef BaseName,
                                        types::ID FileType) {
  SmallString<128> Filename = ArgValue;

  if (ArgValue.empty()) {
    // If the argument is empty, output to BaseName in the current dir.
    Filename = BaseName;
  } else if (llvm::sys::path::is_separator(Filename.back())) {
    // If the argument is a directory, output to BaseName in that dir.
    llvm::sys::path::append(Filename, BaseName);
  }

  if (!llvm::sys::path::has_extension(ArgValue)) {
    // If the argument didn't provide an extension, then set it.
    const char *Extension = types::getTypeTempSuffix(FileType, true);

    if (FileType == types::TY_Image &&
        Args.hasArg(options::OPT__SLASH_LD, options::OPT__SLASH_LDd)) {
      // The output file is a dll.
      Extension = "dll";
    }

    llvm::sys::path::replace_extension(Filename, Extension);
  }

  return Args.MakeArgString(Filename.c_str());
}

static bool HasPreprocessOutput(const Action &JA) {
  if (isa<PreprocessJobAction>(JA))
    return true;
  if (isa<OffloadAction>(JA) && isa<PreprocessJobAction>(JA.getInputs()[0]))
    return true;
  if (isa<OffloadBundlingJobAction>(JA) &&
      HasPreprocessOutput(*(JA.getInputs()[0])))
    return true;
  return false;
}

const char *Driver::GetNamedOutputPath(Compilation &C, const JobAction &JA,
                                       const char *BaseInput,
                                       StringRef OrigBoundArch, bool AtTopLevel,
                                       bool MultipleArchs,
                                       StringRef OffloadingPrefix) const {
  std::string BoundArch = OrigBoundArch.str();
  if (is_style_windows(llvm::sys::path::Style::native)) {
    // BoundArch may contains ':', which is invalid in file names on Windows,
    // therefore replace it with '%'.
    std::replace(BoundArch.begin(), BoundArch.end(), ':', '@');
  }

  llvm::PrettyStackTraceString CrashInfo("Computing output path");
  // Output to a user requested destination?
  if (AtTopLevel && !isa<DsymutilJobAction>(JA) && !isa<VerifyJobAction>(JA)) {
    if (Arg *FinalOutput = C.getArgs().getLastArg(options::OPT_o))
      return C.addResultFile(FinalOutput->getValue(), &JA);
    // Output to destination for -fsycl-device-only and Windows -o
    if (C.getArgs().hasArg(options::OPT_fsycl_device_only))
      if (Arg *FinalOutput = C.getArgs().getLastArg(options::OPT__SLASH_o))
        return C.addResultFile(FinalOutput->getValue(), &JA);
  }

  // For /P, preprocess to file named after BaseInput.
  if (C.getArgs().hasArg(options::OPT__SLASH_P) &&
      ((AtTopLevel && isa<PreprocessJobAction>(JA)) ||
       isa<OffloadBundlingJobAction>(JA))) {
    StringRef BaseName = llvm::sys::path::filename(BaseInput);
    StringRef NameArg;
    if (Arg *A = C.getArgs().getLastArg(options::OPT__SLASH_Fi))
      NameArg = A->getValue();
    return C.addResultFile(
        MakeCLOutputFilename(C.getArgs(), NameArg, BaseName, types::TY_PP_C),
        &JA);
  }

  // Redirect output for the generated source + integration footer.
  if (isa<AppendFooterJobAction>(JA)) {
    if (Arg *A = C.getArgs().getLastArg(options::OPT_fsycl_footer_path_EQ)) {
      SmallString<128> OutName(A->getValue());
      StringRef BaseName = llvm::sys::path::filename(BaseInput);
      if (isSaveTempsEnabled()) {
        // Retain the location specified by the user with -save-temps.
        const char *Suffix = types::getTypeTempSuffix(JA.getType());
        std::string::size_type End = std::string::npos;
        if (!types::appendSuffixForType(JA.getType()))
          End = BaseName.rfind('.');
        SmallString<128> Suffixed(BaseName.substr(0, End));
        Suffixed += OffloadingPrefix;
        Suffixed += '.';
        Suffixed += Suffix;
        llvm::sys::path::append(OutName, Suffixed.c_str());
      } else {
        std::string TmpName =
            GetTemporaryPath(llvm::sys::path::stem(BaseName),
                             types::getTypeTempSuffix(JA.getType()));
        llvm::sys::path::append(OutName, llvm::sys::path::filename(TmpName));
      }
      return C.addTempFile(C.getArgs().MakeArgString(OutName));
    }
  }

  // Default to writing to stdout?
  if (AtTopLevel && !CCGenDiagnostics && HasPreprocessOutput(JA)) {
    return "-";
  }

  if (JA.getType() == types::TY_ModuleFile &&
      C.getArgs().getLastArg(options::OPT_module_file_info)) {
    return "-";
  }

  // Is this the assembly listing for /FA?
  if (JA.getType() == types::TY_PP_Asm &&
      (C.getArgs().hasArg(options::OPT__SLASH_FA) ||
       C.getArgs().hasArg(options::OPT__SLASH_Fa))) {
    // Use /Fa and the input filename to determine the asm file name.
    StringRef BaseName = llvm::sys::path::filename(BaseInput);
    StringRef FaValue = C.getArgs().getLastArgValue(options::OPT__SLASH_Fa);
    return C.addResultFile(
        MakeCLOutputFilename(C.getArgs(), FaValue, BaseName, JA.getType()),
        &JA);
  }

  // Output to a temporary file?
  if ((!AtTopLevel && !isSaveTempsEnabled() &&
       (!C.getArgs().hasArg(options::OPT__SLASH_Fo) ||
        // FIXME - The use of /Fo is limited when offloading is enabled.  When
        // compiling to exe use of /Fo does not produce the named obj.  We also
        // should not use the named output when performing unbundling.
        (C.getArgs().hasArg(options::OPT__SLASH_Fo) &&
         (!JA.isOffloading(Action::OFK_None) ||
          isa<OffloadUnbundlingJobAction>(JA) ||
          JA.getOffloadingHostActiveKinds() > Action::OFK_Host)))) ||
      CCGenDiagnostics) {
    StringRef Name = llvm::sys::path::filename(BaseInput);
    std::pair<StringRef, StringRef> Split = Name.split('.');
    SmallString<128> TmpName;
    const char *Suffix = types::getTypeTempSuffix(JA.getType(), IsCLMode());
    Arg *A = C.getArgs().getLastArg(options::OPT_fcrash_diagnostics_dir);
    if (CCGenDiagnostics && A) {
      SmallString<128> CrashDirectory(A->getValue());
      if (!getVFS().exists(CrashDirectory))
        llvm::sys::fs::create_directories(CrashDirectory);
      llvm::sys::path::append(CrashDirectory, Split.first);
      const char *Middle = Suffix ? "-%%%%%%." : "-%%%%%%";
      std::error_code EC = llvm::sys::fs::createUniqueFile(
          CrashDirectory + Middle + Suffix, TmpName);
      if (EC) {
        Diag(clang::diag::err_unable_to_make_temp) << EC.message();
        return "";
      }
    } else {
      if (MultipleArchs && !BoundArch.empty()) {
        TmpName = GetTemporaryDirectory(Split.first);
        llvm::sys::path::append(TmpName,
                                Split.first + "-" + BoundArch + "." + Suffix);
      } else {
        TmpName = GetTemporaryPath(Split.first, Suffix);
      }
    }
    return C.addTempFile(C.getArgs().MakeArgString(TmpName), JA.getType());
  }

  SmallString<128> BasePath(BaseInput);
  SmallString<128> ExternalPath("");
  StringRef BaseName;

  // Dsymutil actions should use the full path.
  if (isa<DsymutilJobAction>(JA) && C.getArgs().hasArg(options::OPT_dsym_dir)) {
    ExternalPath += C.getArgs().getLastArg(options::OPT_dsym_dir)->getValue();
    // We use posix style here because the tests (specifically
    // darwin-dsymutil.c) demonstrate that posix style paths are acceptable
    // even on Windows and if we don't then the similar test covering this
    // fails.
    llvm::sys::path::append(ExternalPath, llvm::sys::path::Style::posix,
                            llvm::sys::path::filename(BasePath));
    BaseName = ExternalPath;
  } else if (isa<DsymutilJobAction>(JA) || isa<VerifyJobAction>(JA))
    BaseName = BasePath;
  else
    BaseName = llvm::sys::path::filename(BasePath);

  // Determine what the derived output name should be.
  const char *NamedOutput;

  if ((JA.getType() == types::TY_Object || JA.getType() == types::TY_LTO_BC ||
       JA.getType() == types::TY_Archive) &&
      C.getArgs().hasArg(options::OPT__SLASH_Fo, options::OPT__SLASH_o)) {
    // The /Fo or /o flag decides the object filename.
    StringRef Val =
        C.getArgs()
            .getLastArg(options::OPT__SLASH_Fo, options::OPT__SLASH_o)
            ->getValue();
    NamedOutput =
        MakeCLOutputFilename(C.getArgs(), Val, BaseName, types::TY_Object);
  } else if (JA.getType() == types::TY_Image &&
             C.getArgs().hasArg(options::OPT__SLASH_Fe,
                                options::OPT__SLASH_o)) {
    // The /Fe or /o flag names the linked file.
    StringRef Val =
        C.getArgs()
            .getLastArg(options::OPT__SLASH_Fe, options::OPT__SLASH_o)
            ->getValue();
    NamedOutput =
        MakeCLOutputFilename(C.getArgs(), Val, BaseName, types::TY_Image);
  } else if (JA.getType() == types::TY_Image) {
    if (IsCLMode()) {
      // clang-cl uses BaseName for the executable name.
      NamedOutput =
          MakeCLOutputFilename(C.getArgs(), "", BaseName, types::TY_Image);
    } else {
      SmallString<128> Output(getDefaultImageName());
      // HIP image for device compilation with -fno-gpu-rdc is per compilation
      // unit.
      bool IsHIPNoRDC = JA.getOffloadingDeviceKind() == Action::OFK_HIP &&
                        !C.getArgs().hasFlag(options::OPT_fgpu_rdc,
                                             options::OPT_fno_gpu_rdc, false);
      if (IsHIPNoRDC) {
        Output = BaseName;
        llvm::sys::path::replace_extension(Output, "");
      }
      Output += OffloadingPrefix;
      if (MultipleArchs && !BoundArch.empty()) {
        Output += "-";
        Output.append(BoundArch);
      }
      if (IsHIPNoRDC)
        Output += ".out";
      NamedOutput = C.getArgs().MakeArgString(Output.c_str());
    }
  } else if (JA.getType() == types::TY_PCH && IsCLMode()) {
    NamedOutput = C.getArgs().MakeArgString(GetClPchPath(C, BaseName));
  } else {
    const char *Suffix = types::getTypeTempSuffix(JA.getType(), IsCLMode());
    assert(Suffix && "All types used for output should have a suffix.");

    std::string::size_type End = std::string::npos;
    if (!types::appendSuffixForType(JA.getType()))
      End = BaseName.rfind('.');
    SmallString<128> Suffixed(BaseName.substr(0, End));
    Suffixed += OffloadingPrefix;
    if (MultipleArchs && !BoundArch.empty()) {
      Suffixed += "-";
      Suffixed.append(BoundArch);
    }
    // When using both -save-temps and -emit-llvm, use a ".tmp.bc" suffix for
    // the unoptimized bitcode so that it does not get overwritten by the ".bc"
    // optimized bitcode output.
    auto IsHIPRDCInCompilePhase = [](const JobAction &JA,
                                     const llvm::opt::DerivedArgList &Args) {
      // The relocatable compilation in HIP implies -emit-llvm. Similarly, use a
      // ".tmp.bc" suffix for the unoptimized bitcode (generated in the compile
      // phase.)
      return isa<CompileJobAction>(JA) &&
             JA.getOffloadingDeviceKind() == Action::OFK_HIP &&
             Args.hasFlag(options::OPT_fgpu_rdc, options::OPT_fno_gpu_rdc,
                          false);
    };
    if (!AtTopLevel && JA.getType() == types::TY_LLVM_BC &&
        (C.getArgs().hasArg(options::OPT_emit_llvm) ||
         IsHIPRDCInCompilePhase(JA, C.getArgs())))
      Suffixed += ".tmp";
    Suffixed += '.';
    Suffixed += Suffix;
    NamedOutput = C.getArgs().MakeArgString(Suffixed.c_str());
  }

  // Prepend object file path if -save-temps=obj
  if (!AtTopLevel && isSaveTempsObj() && C.getArgs().hasArg(options::OPT_o) &&
      JA.getType() != types::TY_PCH) {
    Arg *FinalOutput = C.getArgs().getLastArg(options::OPT_o);
    SmallString<128> TempPath(FinalOutput->getValue());
    llvm::sys::path::remove_filename(TempPath);
    StringRef OutputFileName = llvm::sys::path::filename(NamedOutput);
    llvm::sys::path::append(TempPath, OutputFileName);
    NamedOutput = C.getArgs().MakeArgString(TempPath.c_str());
  }

  if (isSaveTempsEnabled()) {
    // If we're saving temps and the temp file conflicts with any
    // input/resulting file, then avoid overwriting.
    if (!AtTopLevel) {
      bool SameFile = false;
      SmallString<256> Result;
      llvm::sys::fs::current_path(Result);
      llvm::sys::path::append(Result, BaseName);
      llvm::sys::fs::equivalent(BaseInput, Result.c_str(), SameFile);
      // Must share the same path to conflict.
      if (SameFile) {
        StringRef Name = llvm::sys::path::filename(BaseInput);
        std::pair<StringRef, StringRef> Split = Name.split('.');
        std::string TmpName = GetTemporaryPath(
            Split.first, types::getTypeTempSuffix(JA.getType(), IsCLMode()));
        return C.addTempFile(C.getArgs().MakeArgString(TmpName));
      }
    }

    const auto &ResultFiles = C.getResultFiles();
    const auto CollidingFilenameIt =
        llvm::find_if(ResultFiles, [NamedOutput](const auto &It) {
          return StringRef(NamedOutput).equals(It.second);
        });
    if (CollidingFilenameIt != ResultFiles.end()) {
      // Upon any collision, a unique hash will be appended to the filename,
      // similar to what is done for temporary files in the regular flow.
      StringRef CollidingName(CollidingFilenameIt->second);
      std::pair<StringRef, StringRef> Split = CollidingName.split('.');
      std::string UniqueName = GetUniquePath(
          Split.first, types::getTypeTempSuffix(JA.getType(), IsCLMode()));
      return C.addTempFile(C.getArgs().MakeArgString(UniqueName));
    }
  }

  // As an annoying special case, PCH generation doesn't strip the pathname.
  if (JA.getType() == types::TY_PCH && !IsCLMode()) {
    llvm::sys::path::remove_filename(BasePath);
    if (BasePath.empty())
      BasePath = NamedOutput;
    else
      llvm::sys::path::append(BasePath, NamedOutput);
    return C.addResultFile(C.getArgs().MakeArgString(BasePath.c_str()), &JA);
  } else {
    return C.addResultFile(NamedOutput, &JA);
  }
}

std::string Driver::GetFilePath(StringRef Name, const ToolChain &TC) const {
  // Search for Name in a list of paths.
  auto SearchPaths = [&](const llvm::SmallVectorImpl<std::string> &P)
      -> llvm::Optional<std::string> {
    // Respect a limited subset of the '-Bprefix' functionality in GCC by
    // attempting to use this prefix when looking for file paths.
    for (const auto &Dir : P) {
      if (Dir.empty())
        continue;
      SmallString<128> P(Dir[0] == '=' ? SysRoot + Dir.substr(1) : Dir);
      llvm::sys::path::append(P, Name);
      if (llvm::sys::fs::exists(Twine(P)))
        return std::string(P);
    }
    return None;
  };

  if (auto P = SearchPaths(PrefixDirs))
    return *P;

  SmallString<128> R(ResourceDir);
  llvm::sys::path::append(R, Name);
  if (llvm::sys::fs::exists(Twine(R)))
    return std::string(R.str());

  SmallString<128> P(TC.getCompilerRTPath());
  llvm::sys::path::append(P, Name);
  if (llvm::sys::fs::exists(Twine(P)))
    return std::string(P.str());

  SmallString<128> D(Dir);
  llvm::sys::path::append(D, "..", Name);
  if (llvm::sys::fs::exists(Twine(D)))
    return std::string(D.str());

  if (auto P = SearchPaths(TC.getLibraryPaths()))
    return *P;

  if (auto P = SearchPaths(TC.getFilePaths()))
    return *P;

  return std::string(Name);
}

void Driver::generatePrefixedToolNames(
    StringRef Tool, const ToolChain &TC,
    SmallVectorImpl<std::string> &Names) const {
  // FIXME: Needs a better variable than TargetTriple
  Names.emplace_back((TargetTriple + "-" + Tool).str());
  Names.emplace_back(Tool);
}

static bool ScanDirForExecutable(SmallString<128> &Dir, StringRef Name) {
  llvm::sys::path::append(Dir, Name);
  if (llvm::sys::fs::can_execute(Twine(Dir)))
    return true;
  llvm::sys::path::remove_filename(Dir);
  return false;
}

std::string Driver::GetProgramPath(StringRef Name, const ToolChain &TC) const {
  SmallVector<std::string, 2> TargetSpecificExecutables;
  generatePrefixedToolNames(Name, TC, TargetSpecificExecutables);

  // Respect a limited subset of the '-Bprefix' functionality in GCC by
  // attempting to use this prefix when looking for program paths.
  for (const auto &PrefixDir : PrefixDirs) {
    if (llvm::sys::fs::is_directory(PrefixDir)) {
      SmallString<128> P(PrefixDir);
      if (ScanDirForExecutable(P, Name))
        return std::string(P.str());
    } else {
      SmallString<128> P((PrefixDir + Name).str());
      if (llvm::sys::fs::can_execute(Twine(P)))
        return std::string(P.str());
    }
  }

  const ToolChain::path_list &List = TC.getProgramPaths();
  for (const auto &TargetSpecificExecutable : TargetSpecificExecutables) {
    // For each possible name of the tool look for it in
    // program paths first, then the path.
    // Higher priority names will be first, meaning that
    // a higher priority name in the path will be found
    // instead of a lower priority name in the program path.
    // E.g. <triple>-gcc on the path will be found instead
    // of gcc in the program path
    for (const auto &Path : List) {
      SmallString<128> P(Path);
      if (ScanDirForExecutable(P, TargetSpecificExecutable))
        return std::string(P.str());
    }

    // Fall back to the path
    if (llvm::ErrorOr<std::string> P =
            llvm::sys::findProgramByName(TargetSpecificExecutable))
      return *P;
  }

  return std::string(Name);
}

std::string Driver::GetTemporaryPath(StringRef Prefix, StringRef Suffix) const {
  SmallString<128> Path;
  std::error_code EC = llvm::sys::fs::createTemporaryFile(Prefix, Suffix, Path);
  if (EC) {
    Diag(clang::diag::err_unable_to_make_temp) << EC.message();
    return "";
  }

  return std::string(Path.str());
}

std::string Driver::GetUniquePath(StringRef BaseName, StringRef Ext) const {
  SmallString<128> Path;
  std::error_code EC = llvm::sys::fs::getPotentiallyUniqueFileName(
      Twine(BaseName) + Twine("-%%%%%%.") + Ext, Path);
  if (EC) {
    Diag(clang::diag::err_unable_to_make_temp) << EC.message();
    return "";
  }

  return std::string(Path.str());
}

std::string Driver::GetTemporaryDirectory(StringRef Prefix) const {
  SmallString<128> Path;
  std::error_code EC = llvm::sys::fs::createUniqueDirectory(Prefix, Path);
  if (EC) {
    Diag(clang::diag::err_unable_to_make_temp) << EC.message();
    return "";
  }

  return std::string(Path.str());
}

std::string Driver::GetClPchPath(Compilation &C, StringRef BaseName) const {
  SmallString<128> Output;
  if (Arg *FpArg = C.getArgs().getLastArg(options::OPT__SLASH_Fp)) {
    // FIXME: If anybody needs it, implement this obscure rule:
    // "If you specify a directory without a file name, the default file name
    // is VCx0.pch., where x is the major version of Visual C++ in use."
    Output = FpArg->getValue();

    // "If you do not specify an extension as part of the path name, an
    // extension of .pch is assumed. "
    if (!llvm::sys::path::has_extension(Output))
      Output += ".pch";
  } else {
    if (Arg *YcArg = C.getArgs().getLastArg(options::OPT__SLASH_Yc))
      Output = YcArg->getValue();
    if (Output.empty())
      Output = BaseName;
    llvm::sys::path::replace_extension(Output, ".pch");
  }
  return std::string(Output.str());
}

const ToolChain &Driver::getToolChain(const ArgList &Args,
                                      const llvm::Triple &Target) const {

  auto &TC = ToolChains[Target.str()];
  if (!TC) {
    switch (Target.getOS()) {
    case llvm::Triple::AIX:
      TC = std::make_unique<toolchains::AIX>(*this, Target, Args);
      break;
    case llvm::Triple::Haiku:
      TC = std::make_unique<toolchains::Haiku>(*this, Target, Args);
      break;
    case llvm::Triple::Ananas:
      TC = std::make_unique<toolchains::Ananas>(*this, Target, Args);
      break;
    case llvm::Triple::CloudABI:
      TC = std::make_unique<toolchains::CloudABI>(*this, Target, Args);
      break;
    case llvm::Triple::Darwin:
    case llvm::Triple::MacOSX:
    case llvm::Triple::IOS:
    case llvm::Triple::TvOS:
    case llvm::Triple::WatchOS:
      TC = std::make_unique<toolchains::DarwinClang>(*this, Target, Args);
      break;
    case llvm::Triple::DragonFly:
      TC = std::make_unique<toolchains::DragonFly>(*this, Target, Args);
      break;
    case llvm::Triple::OpenBSD:
      TC = std::make_unique<toolchains::OpenBSD>(*this, Target, Args);
      break;
    case llvm::Triple::NetBSD:
      TC = std::make_unique<toolchains::NetBSD>(*this, Target, Args);
      break;
    case llvm::Triple::FreeBSD:
      if (Target.isPPC())
        TC = std::make_unique<toolchains::PPCFreeBSDToolChain>(*this, Target,
                                                               Args);
      else
        TC = std::make_unique<toolchains::FreeBSD>(*this, Target, Args);
      break;
    case llvm::Triple::Minix:
      TC = std::make_unique<toolchains::Minix>(*this, Target, Args);
      break;
    case llvm::Triple::Linux:
    case llvm::Triple::ELFIAMCU:
      if (Target.getArch() == llvm::Triple::hexagon)
        TC = std::make_unique<toolchains::HexagonToolChain>(*this, Target,
                                                             Args);
      else if ((Target.getVendor() == llvm::Triple::MipsTechnologies) &&
               !Target.hasEnvironment())
        TC = std::make_unique<toolchains::MipsLLVMToolChain>(*this, Target,
                                                              Args);
      else if (Target.isPPC())
        TC = std::make_unique<toolchains::PPCLinuxToolChain>(*this, Target,
                                                              Args);
      else if (Target.getArch() == llvm::Triple::ve)
        TC = std::make_unique<toolchains::VEToolChain>(*this, Target, Args);

      else
        TC = std::make_unique<toolchains::Linux>(*this, Target, Args);
      break;
    case llvm::Triple::NaCl:
      TC = std::make_unique<toolchains::NaClToolChain>(*this, Target, Args);
      break;
    case llvm::Triple::Fuchsia:
      TC = std::make_unique<toolchains::Fuchsia>(*this, Target, Args);
      break;
    case llvm::Triple::Solaris:
      TC = std::make_unique<toolchains::Solaris>(*this, Target, Args);
      break;
    case llvm::Triple::AMDHSA:
      TC = std::make_unique<toolchains::ROCMToolChain>(*this, Target, Args);
      break;
    case llvm::Triple::AMDPAL:
    case llvm::Triple::Mesa3D:
      TC = std::make_unique<toolchains::AMDGPUToolChain>(*this, Target, Args);
      break;
    case llvm::Triple::Win32:
      switch (Target.getEnvironment()) {
      default:
        if (Target.isOSBinFormatELF())
          TC = std::make_unique<toolchains::Generic_ELF>(*this, Target, Args);
        else if (Target.isOSBinFormatMachO())
          TC = std::make_unique<toolchains::MachO>(*this, Target, Args);
        else
          TC = std::make_unique<toolchains::Generic_GCC>(*this, Target, Args);
        break;
      case llvm::Triple::GNU:
        TC = std::make_unique<toolchains::MinGW>(*this, Target, Args);
        break;
      case llvm::Triple::Itanium:
        TC = std::make_unique<toolchains::CrossWindowsToolChain>(*this, Target,
                                                                  Args);
        break;
      case llvm::Triple::MSVC:
      case llvm::Triple::UnknownEnvironment:
        if (Args.getLastArgValue(options::OPT_fuse_ld_EQ)
                .startswith_insensitive("bfd"))
          TC = std::make_unique<toolchains::CrossWindowsToolChain>(
              *this, Target, Args);
        else
          TC =
              std::make_unique<toolchains::MSVCToolChain>(*this, Target, Args);
        break;
      }
      break;
    case llvm::Triple::PS4:
      TC = std::make_unique<toolchains::PS4CPU>(*this, Target, Args);
      break;
    case llvm::Triple::Contiki:
      TC = std::make_unique<toolchains::Contiki>(*this, Target, Args);
      break;
    case llvm::Triple::Hurd:
      TC = std::make_unique<toolchains::Hurd>(*this, Target, Args);
      break;
    case llvm::Triple::ZOS:
      TC = std::make_unique<toolchains::ZOS>(*this, Target, Args);
      break;
    default:
      // Of these targets, Hexagon is the only one that might have
      // an OS of Linux, in which case it got handled above already.
      switch (Target.getArch()) {
      case llvm::Triple::tce:
        TC = std::make_unique<toolchains::TCEToolChain>(*this, Target, Args);
        break;
      case llvm::Triple::tcele:
        TC = std::make_unique<toolchains::TCELEToolChain>(*this, Target, Args);
        break;
      case llvm::Triple::hexagon:
        TC = std::make_unique<toolchains::HexagonToolChain>(*this, Target,
                                                             Args);
        break;
      case llvm::Triple::lanai:
        TC = std::make_unique<toolchains::LanaiToolChain>(*this, Target, Args);
        break;
      case llvm::Triple::xcore:
        TC = std::make_unique<toolchains::XCoreToolChain>(*this, Target, Args);
        break;
      case llvm::Triple::wasm32:
      case llvm::Triple::wasm64:
        TC = std::make_unique<toolchains::WebAssembly>(*this, Target, Args);
        break;
      case llvm::Triple::avr:
        TC = std::make_unique<toolchains::AVRToolChain>(*this, Target, Args);
        break;
      case llvm::Triple::msp430:
        TC =
            std::make_unique<toolchains::MSP430ToolChain>(*this, Target, Args);
        break;
      case llvm::Triple::riscv32:
      case llvm::Triple::riscv64:
        if (toolchains::RISCVToolChain::hasGCCToolchain(*this, Args))
          TC =
              std::make_unique<toolchains::RISCVToolChain>(*this, Target, Args);
        else
          TC = std::make_unique<toolchains::BareMetal>(*this, Target, Args);
        break;
      case llvm::Triple::ve:
        TC = std::make_unique<toolchains::VEToolChain>(*this, Target, Args);
        break;
      default:
        if (Target.getVendor() == llvm::Triple::Myriad)
          TC = std::make_unique<toolchains::MyriadToolChain>(*this, Target,
                                                              Args);
        else if (toolchains::BareMetal::handlesTarget(Target))
          TC = std::make_unique<toolchains::BareMetal>(*this, Target, Args);
        else if (Target.isOSBinFormatELF())
          TC = std::make_unique<toolchains::Generic_ELF>(*this, Target, Args);
        else if (Target.isOSBinFormatMachO())
          TC = std::make_unique<toolchains::MachO>(*this, Target, Args);
        else
          TC = std::make_unique<toolchains::Generic_GCC>(*this, Target, Args);
      }
    }
  }

  // Intentionally omitted from the switch above: llvm::Triple::CUDA.  CUDA
  // compiles always need two toolchains, the CUDA toolchain and the host
  // toolchain.  So the only valid way to create a CUDA toolchain is via
  // CreateOffloadingDeviceToolChains.

  return *TC;
}

const ToolChain &Driver::getOffloadingDeviceToolChain(const ArgList &Args,
                  const llvm::Triple &Target, const ToolChain &HostTC,
                  const Action::OffloadKind &TargetDeviceOffloadKind) const {
  // Use device / host triples as the key into the ToolChains map because the
  // device ToolChain we create depends on both.
  auto &TC = ToolChains[Target.str() + "/" + HostTC.getTriple().str()];
  if (!TC) {
    // Categorized by offload kind > arch rather than OS > arch like
    // the normal getToolChain call, as it seems a reasonable way to categorize
    // things.
    switch (TargetDeviceOffloadKind) {
      case Action::OFK_Cuda:
        TC = std::make_unique<toolchains::CudaToolChain>(
          *this, Target, HostTC, Args, TargetDeviceOffloadKind);
        break;
<<<<<<< HEAD
      case Action::OFK_HIP: {
        if (Target.getArch() == llvm::Triple::amdgcn &&
            Target.getVendor() == llvm::Triple::AMD &&
            Target.getOS() == llvm::Triple::AMDHSA)
          TC = std::make_unique<toolchains::HIPAMDToolChain>(
              *this, Target, HostTC, Args, TargetDeviceOffloadKind);
        else if (Target.getArch() == llvm::Triple::spirv64 &&
                 Target.getVendor() == llvm::Triple::UnknownVendor &&
                 Target.getOS() == llvm::Triple::UnknownOS)
          TC = std::make_unique<toolchains::HIPSPVToolChain>(*this, Target,
                                                             HostTC, Args);
=======
      case Action::OFK_HIP:
        TC = std::make_unique<toolchains::HIPAMDToolChain>(
            *this, Target, HostTC, Args, TargetDeviceOffloadKind);
>>>>>>> a068b154
        break;
      }
      case Action::OFK_OpenMP:
        // omp + nvptx
        TC = std::make_unique<toolchains::CudaToolChain>(
          *this, Target, HostTC, Args, TargetDeviceOffloadKind);
        break;
      case Action::OFK_SYCL:
        switch (Target.getArch()) {
          case llvm::Triple::spir:
          case llvm::Triple::spir64:
            TC = std::make_unique<toolchains::SYCLToolChain>(
              *this, Target, HostTC, Args);
            break;
          case llvm::Triple::nvptx:
          case llvm::Triple::nvptx64:
            TC = std::make_unique<toolchains::CudaToolChain>(
              *this, Target, HostTC, Args, TargetDeviceOffloadKind);
            break;
          case llvm::Triple::amdgcn:
            TC = std::make_unique<toolchains::HIPAMDToolChain>(
                *this, Target, HostTC, Args, TargetDeviceOffloadKind);
            break;
          default:
          break;
        }
      break;
      default:
      break;
    }
  }

  return *TC;
}

bool Driver::ShouldUseClangCompiler(const JobAction &JA) const {
  // Say "no" if there is not exactly one input of a type clang understands.
  if (JA.size() != 1 ||
      !types::isAcceptedByClang((*JA.input_begin())->getType()))
    return false;

  // And say "no" if this is not a kind of action clang understands.
  if (!isa<PreprocessJobAction>(JA) && !isa<PrecompileJobAction>(JA) &&
      !isa<CompileJobAction>(JA) && !isa<BackendJobAction>(JA))
    return false;

  return true;
}

bool Driver::ShouldUseFlangCompiler(const JobAction &JA) const {
  // Say "no" if there is not exactly one input of a type flang understands.
  if (JA.size() != 1 ||
      !types::isFortran((*JA.input_begin())->getType()))
    return false;

  // And say "no" if this is not a kind of action flang understands.
  if (!isa<PreprocessJobAction>(JA) && !isa<CompileJobAction>(JA) && !isa<BackendJobAction>(JA))
    return false;

  return true;
}

bool Driver::ShouldEmitStaticLibrary(const ArgList &Args) const {
  // Only emit static library if the flag is set explicitly.
  if (Args.hasArg(options::OPT_emit_static_lib))
    return true;
  return false;
}

/// GetReleaseVersion - Parse (([0-9]+)(.([0-9]+)(.([0-9]+)?))?)? and return the
/// grouped values as integers. Numbers which are not provided are set to 0.
///
/// \return True if the entire string was parsed (9.2), or all groups were
/// parsed (10.3.5extrastuff).
bool Driver::GetReleaseVersion(StringRef Str, unsigned &Major, unsigned &Minor,
                               unsigned &Micro, bool &HadExtra) {
  HadExtra = false;

  Major = Minor = Micro = 0;
  if (Str.empty())
    return false;

  if (Str.consumeInteger(10, Major))
    return false;
  if (Str.empty())
    return true;
  if (Str[0] != '.')
    return false;

  Str = Str.drop_front(1);

  if (Str.consumeInteger(10, Minor))
    return false;
  if (Str.empty())
    return true;
  if (Str[0] != '.')
    return false;
  Str = Str.drop_front(1);

  if (Str.consumeInteger(10, Micro))
    return false;
  if (!Str.empty())
    HadExtra = true;
  return true;
}

/// Parse digits from a string \p Str and fulfill \p Digits with
/// the parsed numbers. This method assumes that the max number of
/// digits to look for is equal to Digits.size().
///
/// \return True if the entire string was parsed and there are
/// no extra characters remaining at the end.
bool Driver::GetReleaseVersion(StringRef Str,
                               MutableArrayRef<unsigned> Digits) {
  if (Str.empty())
    return false;

  unsigned CurDigit = 0;
  while (CurDigit < Digits.size()) {
    unsigned Digit;
    if (Str.consumeInteger(10, Digit))
      return false;
    Digits[CurDigit] = Digit;
    if (Str.empty())
      return true;
    if (Str[0] != '.')
      return false;
    Str = Str.drop_front(1);
    CurDigit++;
  }

  // More digits than requested, bail out...
  return false;
}

std::pair<unsigned, unsigned>
Driver::getIncludeExcludeOptionFlagMasks(bool IsClCompatMode) const {
  unsigned IncludedFlagsBitmask = 0;
  unsigned ExcludedFlagsBitmask = options::NoDriverOption;

  if (IsClCompatMode) {
    // Include CL and Core options.
    IncludedFlagsBitmask |= options::CLOption;
    IncludedFlagsBitmask |= options::CoreOption;
  } else {
    ExcludedFlagsBitmask |= options::CLOption;
  }

  return std::make_pair(IncludedFlagsBitmask, ExcludedFlagsBitmask);
}

bool clang::driver::isOptimizationLevelFast(const ArgList &Args) {
  return Args.hasFlag(options::OPT_Ofast, options::OPT_O_Group, false);
}

bool clang::driver::isObjectFile(std::string FileName) {
  if (llvm::sys::fs::is_directory(FileName))
    return false;
  if (!llvm::sys::path::has_extension(FileName))
    // Any file with no extension should be considered an Object. Take into
    // account -lsomelib library filenames.
    return FileName.rfind("-l", 0) != 0;
  std::string Ext(llvm::sys::path::extension(FileName).drop_front());
  // We cannot rely on lookupTypeForExtension solely as that has 'lib'
  // marked as an object.
  return (Ext != "lib" &&
          types::lookupTypeForExtension(Ext) == types::TY_Object);
}

bool clang::driver::isStaticArchiveFile(const StringRef &FileName) {
  if (!llvm::sys::path::has_extension(FileName))
    // Any file with no extension should not be considered an Archive.
    return false;
  StringRef Ext(llvm::sys::path::extension(FileName).drop_front());
  llvm::file_magic Magic;
  llvm::identify_magic(FileName, Magic);
  // Only .lib and archive files are to be considered.
  return (Ext == "lib" || Magic == llvm::file_magic::archive);
}

bool clang::driver::willEmitRemarks(const ArgList &Args) {
  // -fsave-optimization-record enables it.
  if (Args.hasFlag(options::OPT_fsave_optimization_record,
                   options::OPT_fno_save_optimization_record, false))
    return true;

  // -fsave-optimization-record=<format> enables it as well.
  if (Args.hasFlag(options::OPT_fsave_optimization_record_EQ,
                   options::OPT_fno_save_optimization_record, false))
    return true;

  // -foptimization-record-file alone enables it too.
  if (Args.hasFlag(options::OPT_foptimization_record_file_EQ,
                   options::OPT_fno_save_optimization_record, false))
    return true;

  // -foptimization-record-passes alone enables it too.
  if (Args.hasFlag(options::OPT_foptimization_record_passes_EQ,
                   options::OPT_fno_save_optimization_record, false))
    return true;
  return false;
}

llvm::StringRef clang::driver::getDriverMode(StringRef ProgName,
                                             ArrayRef<const char *> Args) {
  static const std::string OptName =
      getDriverOptTable().getOption(options::OPT_driver_mode).getPrefixedName();
  llvm::StringRef Opt;
  for (StringRef Arg : Args) {
    if (!Arg.startswith(OptName))
      continue;
    Opt = Arg;
  }
  if (Opt.empty())
    Opt = ToolChain::getTargetAndModeFromProgramName(ProgName).DriverMode;
  return Opt.consume_front(OptName) ? Opt : "";
}

bool driver::IsClangCL(StringRef DriverMode) { return DriverMode.equals("cl"); }<|MERGE_RESOLUTION|>--- conflicted
+++ resolved
@@ -23,10 +23,7 @@
 #include "ToolChains/Fuchsia.h"
 #include "ToolChains/Gnu.h"
 #include "ToolChains/HIPAMD.h"
-<<<<<<< HEAD
 #include "ToolChains/HIPSPV.h"
-=======
->>>>>>> a068b154
 #include "ToolChains/Haiku.h"
 #include "ToolChains/Hexagon.h"
 #include "ToolChains/Hurd.h"
@@ -7855,7 +7852,6 @@
         TC = std::make_unique<toolchains::CudaToolChain>(
           *this, Target, HostTC, Args, TargetDeviceOffloadKind);
         break;
-<<<<<<< HEAD
       case Action::OFK_HIP: {
         if (Target.getArch() == llvm::Triple::amdgcn &&
             Target.getVendor() == llvm::Triple::AMD &&
@@ -7867,11 +7863,6 @@
                  Target.getOS() == llvm::Triple::UnknownOS)
           TC = std::make_unique<toolchains::HIPSPVToolChain>(*this, Target,
                                                              HostTC, Args);
-=======
-      case Action::OFK_HIP:
-        TC = std::make_unique<toolchains::HIPAMDToolChain>(
-            *this, Target, HostTC, Args, TargetDeviceOffloadKind);
->>>>>>> a068b154
         break;
       }
       case Action::OFK_OpenMP:
