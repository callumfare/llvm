//===--- Driver.cpp - Clang GCC Compatible Driver -------------------------===//
//
// Part of the LLVM Project, under the Apache License v2.0 with LLVM Exceptions.
// See https://llvm.org/LICENSE.txt for license information.
// SPDX-License-Identifier: Apache-2.0 WITH LLVM-exception
//
//===----------------------------------------------------------------------===//
#include "clang/Driver/Driver.h"
#include "InputInfo.h"
#include "ToolChains/AIX.h"
#include "ToolChains/AMDGPU.h"
#include "ToolChains/AVR.h"
#include "ToolChains/Ananas.h"
#include "ToolChains/BareMetal.h"
#include "ToolChains/Clang.h"
#include "ToolChains/CloudABI.h"
#include "ToolChains/Contiki.h"
#include "ToolChains/CrossWindows.h"
#include "ToolChains/Cuda.h"
#include "ToolChains/Darwin.h"
#include "ToolChains/DragonFly.h"
#include "ToolChains/FreeBSD.h"
#include "ToolChains/Fuchsia.h"
#include "ToolChains/Gnu.h"
#include "ToolChains/HIP.h"
#include "ToolChains/Haiku.h"
#include "ToolChains/Hexagon.h"
#include "ToolChains/Hurd.h"
#include "ToolChains/Lanai.h"
#include "ToolChains/Linux.h"
#include "ToolChains/MSP430.h"
#include "ToolChains/MSVC.h"
#include "ToolChains/MinGW.h"
#include "ToolChains/Minix.h"
#include "ToolChains/MipsLinux.h"
#include "ToolChains/Myriad.h"
#include "ToolChains/NaCl.h"
#include "ToolChains/NetBSD.h"
#include "ToolChains/OpenBSD.h"
#include "ToolChains/PPCLinux.h"
#include "ToolChains/PS4CPU.h"
#include "ToolChains/RISCVToolchain.h"
#include "ToolChains/SYCL.h"
#include "ToolChains/Solaris.h"
#include "ToolChains/TCE.h"
#include "ToolChains/VEToolchain.h"
#include "ToolChains/WebAssembly.h"
#include "ToolChains/XCore.h"
#include "ToolChains/ZOS.h"
#include "clang/Basic/TargetID.h"
#include "clang/Basic/Version.h"
#include "clang/Config/config.h"
#include "clang/Driver/Action.h"
#include "clang/Driver/Compilation.h"
#include "clang/Driver/DriverDiagnostic.h"
#include "clang/Driver/Job.h"
#include "clang/Driver/Options.h"
#include "clang/Driver/SanitizerArgs.h"
#include "clang/Driver/Tool.h"
#include "clang/Driver/ToolChain.h"
#include "llvm/ADT/ArrayRef.h"
#include "llvm/ADT/STLExtras.h"
#include "llvm/ADT/SmallSet.h"
#include "llvm/ADT/StringExtras.h"
#include "llvm/ADT/StringSet.h"
#include "llvm/ADT/StringSwitch.h"
#include "llvm/BinaryFormat/Magic.h"
#include "llvm/Config/llvm-config.h"
#include "llvm/Option/Arg.h"
#include "llvm/Option/ArgList.h"
#include "llvm/Option/OptSpecifier.h"
#include "llvm/Option/OptTable.h"
#include "llvm/Option/Option.h"
#include "llvm/Support/CommandLine.h"
#include "llvm/Support/ErrorHandling.h"
#include "llvm/Support/ExitCodes.h"
#include "llvm/Support/FileSystem.h"
#include "llvm/Support/FormatVariadic.h"
#include "llvm/Support/Host.h"
#include "llvm/Support/Path.h"
#include "llvm/Support/PrettyStackTrace.h"
#include "llvm/Support/Process.h"
#include "llvm/Support/Program.h"
#include "llvm/Support/StringSaver.h"
#include "llvm/Support/TargetRegistry.h"
#include "llvm/Support/VirtualFileSystem.h"
#include "llvm/Support/raw_ostream.h"
#include <map>
#include <memory>
#include <utility>
#if LLVM_ON_UNIX
#include <unistd.h> // getpid
#endif

using namespace clang::driver;
using namespace clang;
using namespace llvm::opt;

static llvm::Triple getHIPOffloadTargetTriple() {
  static const llvm::Triple T("amdgcn-amd-amdhsa");
  return T;
}

// static
std::string Driver::GetResourcesPath(StringRef BinaryPath,
                                     StringRef CustomResourceDir) {
  // Since the resource directory is embedded in the module hash, it's important
  // that all places that need it call this function, so that they get the
  // exact same string ("a/../b/" and "b/" get different hashes, for example).

  // Dir is bin/ or lib/, depending on where BinaryPath is.
  std::string Dir = std::string(llvm::sys::path::parent_path(BinaryPath));

  SmallString<128> P(Dir);
  if (CustomResourceDir != "") {
    llvm::sys::path::append(P, CustomResourceDir);
  } else {
    // On Windows, libclang.dll is in bin/.
    // On non-Windows, libclang.so/.dylib is in lib/.
    // With a static-library build of libclang, LibClangPath will contain the
    // path of the embedding binary, which for LLVM binaries will be in bin/.
    // ../lib gets us to lib/ in both cases.
    P = llvm::sys::path::parent_path(Dir);
    llvm::sys::path::append(P, Twine("lib") + CLANG_LIBDIR_SUFFIX, "clang",
                            CLANG_VERSION_STRING);
  }

  return std::string(P.str());
}

Driver::Driver(StringRef ClangExecutable, StringRef TargetTriple,
               DiagnosticsEngine &Diags, std::string Title,
               IntrusiveRefCntPtr<llvm::vfs::FileSystem> VFS)
    : Diags(Diags), VFS(std::move(VFS)), Mode(GCCMode),
      SaveTemps(SaveTempsNone), BitcodeEmbed(EmbedNone), LTOMode(LTOK_None),
      ClangExecutable(ClangExecutable), SysRoot(DEFAULT_SYSROOT),
      DriverTitle(Title), CCPrintOptionsFilename(nullptr),
      CCPrintHeadersFilename(nullptr), CCLogDiagnosticsFilename(nullptr),
      CCCPrintBindings(false), CCPrintOptions(false), CCPrintHeaders(false),
      CCLogDiagnostics(false), CCGenDiagnostics(false),
      TargetTriple(TargetTriple), CCCGenericGCCName(""), Saver(Alloc),
      CheckInputsExist(true), GenReproducer(false),
      SuppressMissingInputWarning(false) {
  // Provide a sane fallback if no VFS is specified.
  if (!this->VFS)
    this->VFS = llvm::vfs::getRealFileSystem();

  Name = std::string(llvm::sys::path::filename(ClangExecutable));
  Dir = std::string(llvm::sys::path::parent_path(ClangExecutable));
  InstalledDir = Dir; // Provide a sensible default installed dir.

  if ((!SysRoot.empty()) && llvm::sys::path::is_relative(SysRoot)) {
    // Prepend InstalledDir if SysRoot is relative
    SmallString<128> P(InstalledDir);
    llvm::sys::path::append(P, SysRoot);
    SysRoot = std::string(P);
  }

#if defined(CLANG_CONFIG_FILE_SYSTEM_DIR)
  SystemConfigDir = CLANG_CONFIG_FILE_SYSTEM_DIR;
#endif
#if defined(CLANG_CONFIG_FILE_USER_DIR)
  UserConfigDir = CLANG_CONFIG_FILE_USER_DIR;
#endif

  // Compute the path to the resource directory.
  ResourceDir = GetResourcesPath(ClangExecutable, CLANG_RESOURCE_DIR);
}

void Driver::ParseDriverMode(StringRef ProgramName,
                             ArrayRef<const char *> Args) {
  if (ClangNameParts.isEmpty())
    ClangNameParts = ToolChain::getTargetAndModeFromProgramName(ProgramName);
  setDriverModeFromOption(ClangNameParts.DriverMode);

  for (const char *ArgPtr : Args) {
    // Ignore nullptrs, they are the response file's EOL markers.
    if (ArgPtr == nullptr)
      continue;
    const StringRef Arg = ArgPtr;
    setDriverModeFromOption(Arg);
  }
}

void Driver::setDriverModeFromOption(StringRef Opt) {
  const std::string OptName =
      getOpts().getOption(options::OPT_driver_mode).getPrefixedName();
  if (!Opt.startswith(OptName))
    return;
  StringRef Value = Opt.drop_front(OptName.size());

  if (auto M = llvm::StringSwitch<llvm::Optional<DriverMode>>(Value)
                   .Case("gcc", GCCMode)
                   .Case("g++", GXXMode)
                   .Case("cpp", CPPMode)
                   .Case("cl", CLMode)
                   .Case("flang", FlangMode)
                   .Default(None))
    Mode = *M;
  else
    Diag(diag::err_drv_unsupported_option_argument) << OptName << Value;
}

InputArgList Driver::ParseArgStrings(ArrayRef<const char *> ArgStrings,
                                     bool IsClCompatMode,
                                     bool &ContainsError) {
  llvm::PrettyStackTraceString CrashInfo("Command line argument parsing");
  ContainsError = false;

  unsigned IncludedFlagsBitmask;
  unsigned ExcludedFlagsBitmask;
  std::tie(IncludedFlagsBitmask, ExcludedFlagsBitmask) =
      getIncludeExcludeOptionFlagMasks(IsClCompatMode);

  // Make sure that Flang-only options don't pollute the Clang output
  // TODO: Make sure that Clang-only options don't pollute Flang output
  if (!IsFlangMode())
    ExcludedFlagsBitmask |= options::FlangOnlyOption;

  unsigned MissingArgIndex, MissingArgCount;
  InputArgList Args =
      getOpts().ParseArgs(ArgStrings, MissingArgIndex, MissingArgCount,
                          IncludedFlagsBitmask, ExcludedFlagsBitmask);

  // Check for missing argument error.
  if (MissingArgCount) {
    Diag(diag::err_drv_missing_argument)
        << Args.getArgString(MissingArgIndex) << MissingArgCount;
    ContainsError |=
        Diags.getDiagnosticLevel(diag::err_drv_missing_argument,
                                 SourceLocation()) > DiagnosticsEngine::Warning;
  }

  // Check for unsupported options.
  for (const Arg *A : Args) {
    if (A->getOption().hasFlag(options::Unsupported)) {
      unsigned DiagID;
      auto ArgString = A->getAsString(Args);
      std::string Nearest;
      if (getOpts().findNearest(
            ArgString, Nearest, IncludedFlagsBitmask,
            ExcludedFlagsBitmask | options::Unsupported) > 1) {
        DiagID = diag::err_drv_unsupported_opt;
        Diag(DiagID) << ArgString;
      } else {
        DiagID = diag::err_drv_unsupported_opt_with_suggestion;
        Diag(DiagID) << ArgString << Nearest;
      }
      ContainsError |= Diags.getDiagnosticLevel(DiagID, SourceLocation()) >
                       DiagnosticsEngine::Warning;
      continue;
    }

    // Warn about -mcpu= without an argument.
    if (A->getOption().matches(options::OPT_mcpu_EQ) && A->containsValue("")) {
      Diag(diag::warn_drv_empty_joined_argument) << A->getAsString(Args);
      ContainsError |= Diags.getDiagnosticLevel(
                           diag::warn_drv_empty_joined_argument,
                           SourceLocation()) > DiagnosticsEngine::Warning;
    }
  }

  for (const Arg *A : Args.filtered(options::OPT_UNKNOWN)) {
    unsigned DiagID;
    auto ArgString = A->getAsString(Args);
    std::string Nearest;
    if (getOpts().findNearest(
          ArgString, Nearest, IncludedFlagsBitmask, ExcludedFlagsBitmask) > 1) {
      DiagID = IsCLMode() ? diag::warn_drv_unknown_argument_clang_cl
                          : diag::err_drv_unknown_argument;
      Diags.Report(DiagID) << ArgString;
    } else {
      DiagID = IsCLMode()
                   ? diag::warn_drv_unknown_argument_clang_cl_with_suggestion
                   : diag::err_drv_unknown_argument_with_suggestion;
      Diags.Report(DiagID) << ArgString << Nearest;
    }
    ContainsError |= Diags.getDiagnosticLevel(DiagID, SourceLocation()) >
                     DiagnosticsEngine::Warning;
  }

  return Args;
}

// Determine which compilation mode we are in. We look for options which
// affect the phase, starting with the earliest phases, and record which
// option we used to determine the final phase.
phases::ID Driver::getFinalPhase(const DerivedArgList &DAL,
                                 Arg **FinalPhaseArg) const {
  Arg *PhaseArg = nullptr;
  phases::ID FinalPhase;

  // -{E,EP,P,M,MM} only run the preprocessor.
  if (CCCIsCPP() || (PhaseArg = DAL.getLastArg(options::OPT_E)) ||
      (PhaseArg = DAL.getLastArg(options::OPT__SLASH_EP)) ||
      (PhaseArg = DAL.getLastArg(options::OPT_M, options::OPT_MM)) ||
      (PhaseArg = DAL.getLastArg(options::OPT__SLASH_P))) {
    FinalPhase = phases::Preprocess;

  // --precompile only runs up to precompilation.
  } else if ((PhaseArg = DAL.getLastArg(options::OPT__precompile))) {
    FinalPhase = phases::Precompile;

  // -{fsyntax-only,-analyze,emit-ast} only run up to the compiler.
  } else if ((PhaseArg = DAL.getLastArg(options::OPT_fsyntax_only)) ||
             (PhaseArg = DAL.getLastArg(options::OPT_print_supported_cpus)) ||
             (PhaseArg = DAL.getLastArg(options::OPT_module_file_info)) ||
             (PhaseArg = DAL.getLastArg(options::OPT_verify_pch)) ||
             (PhaseArg = DAL.getLastArg(options::OPT_rewrite_objc)) ||
             (PhaseArg = DAL.getLastArg(options::OPT_rewrite_legacy_objc)) ||
             (PhaseArg = DAL.getLastArg(options::OPT__migrate)) ||
             (PhaseArg = DAL.getLastArg(options::OPT__analyze)) ||
             (PhaseArg = DAL.getLastArg(options::OPT_emit_ast))) {
    FinalPhase = phases::Compile;

  // -S only runs up to the backend.
  } else if ((PhaseArg = DAL.getLastArg(options::OPT_S)) ||
             (PhaseArg = DAL.getLastArg(options::OPT_fsycl_device_only))) {
    FinalPhase = phases::Backend;

  // -c compilation only runs up to the assembler.
  } else if ((PhaseArg = DAL.getLastArg(options::OPT_c))) {
    FinalPhase = phases::Assemble;

  // Otherwise do everything.
  } else
    FinalPhase = phases::Link;

  if (FinalPhaseArg)
    *FinalPhaseArg = PhaseArg;

  return FinalPhase;
}

static Arg *MakeInputArg(DerivedArgList &Args, const OptTable &Opts,
                         StringRef Value, bool Claim = true) {
  Arg *A = new Arg(Opts.getOption(options::OPT_INPUT), Value,
                   Args.getBaseArgs().MakeIndex(Value), Value.data());
  Args.AddSynthesizedArg(A);
  if (Claim)
    A->claim();
  return A;
}

DerivedArgList *Driver::TranslateInputArgs(const InputArgList &Args) const {
  const llvm::opt::OptTable &Opts = getOpts();
  DerivedArgList *DAL = new DerivedArgList(Args);

  bool HasNostdlib = Args.hasArg(options::OPT_nostdlib);
  bool HasNostdlibxx = Args.hasArg(options::OPT_nostdlibxx);
  bool HasNodefaultlib = Args.hasArg(options::OPT_nodefaultlibs);
  for (Arg *A : Args) {
    // Unfortunately, we have to parse some forwarding options (-Xassembler,
    // -Xlinker, -Xpreprocessor) because we either integrate their functionality
    // (assembler and preprocessor), or bypass a previous driver ('collect2').

    // Rewrite linker options, to replace --no-demangle with a custom internal
    // option.
    if ((A->getOption().matches(options::OPT_Wl_COMMA) ||
         A->getOption().matches(options::OPT_Xlinker)) &&
        A->containsValue("--no-demangle")) {
      // Add the rewritten no-demangle argument.
      DAL->AddFlagArg(A, Opts.getOption(options::OPT_Z_Xlinker__no_demangle));

      // Add the remaining values as Xlinker arguments.
      for (StringRef Val : A->getValues())
        if (Val != "--no-demangle")
          DAL->AddSeparateArg(A, Opts.getOption(options::OPT_Xlinker), Val);

      continue;
    }

    // Rewrite preprocessor options, to replace -Wp,-MD,FOO which is used by
    // some build systems. We don't try to be complete here because we don't
    // care to encourage this usage model.
    if (A->getOption().matches(options::OPT_Wp_COMMA) &&
        (A->getValue(0) == StringRef("-MD") ||
         A->getValue(0) == StringRef("-MMD"))) {
      // Rewrite to -MD/-MMD along with -MF.
      if (A->getValue(0) == StringRef("-MD"))
        DAL->AddFlagArg(A, Opts.getOption(options::OPT_MD));
      else
        DAL->AddFlagArg(A, Opts.getOption(options::OPT_MMD));
      if (A->getNumValues() == 2)
        DAL->AddSeparateArg(A, Opts.getOption(options::OPT_MF), A->getValue(1));
      continue;
    }

    // Rewrite reserved library names.
    if (A->getOption().matches(options::OPT_l)) {
      StringRef Value = A->getValue();

      // Rewrite unless -nostdlib is present.
      if (!HasNostdlib && !HasNodefaultlib && !HasNostdlibxx &&
          Value == "stdc++") {
        DAL->AddFlagArg(A, Opts.getOption(options::OPT_Z_reserved_lib_stdcxx));
        continue;
      }

      // Rewrite unconditionally.
      if (Value == "cc_kext") {
        DAL->AddFlagArg(A, Opts.getOption(options::OPT_Z_reserved_lib_cckext));
        continue;
      }
    }

    // Pick up inputs via the -- option.
    if (A->getOption().matches(options::OPT__DASH_DASH)) {
      A->claim();
      for (StringRef Val : A->getValues())
        DAL->append(MakeInputArg(*DAL, Opts, Val, false));
      continue;
    }

    if (A->getOption().matches(options::OPT_offload_lib_Group)) {
      if (!A->getNumValues()) {
        Diag(clang::diag::warn_drv_unused_argument) << A->getSpelling();
        continue;
      }
    }

    DAL->append(A);
  }

  // Enforce -static if -miamcu is present.
  if (Args.hasFlag(options::OPT_miamcu, options::OPT_mno_iamcu, false))
    DAL->AddFlagArg(0, Opts.getOption(options::OPT_static));

  // Use of -fintelfpga implies -g
  if (Args.hasArg(options::OPT_fintelfpga)) {
    // if any -gN option is provided, use that.
    if (Arg *A = Args.getLastArg(options::OPT_gN_Group))
      DAL->append(A);
    else
      DAL->AddFlagArg(0, Opts.getOption(options::OPT_g_Flag));
  }

// Add a default value of -mlinker-version=, if one was given and the user
// didn't specify one.
#if defined(HOST_LINK_VERSION)
  if (!Args.hasArg(options::OPT_mlinker_version_EQ) &&
      strlen(HOST_LINK_VERSION) > 0) {
    DAL->AddJoinedArg(0, Opts.getOption(options::OPT_mlinker_version_EQ),
                      HOST_LINK_VERSION);
    DAL->getLastArg(options::OPT_mlinker_version_EQ)->claim();
  }
#endif

  return DAL;
}

/// Compute target triple from args.
///
/// This routine provides the logic to compute a target triple from various
/// args passed to the driver and the default triple string.
static llvm::Triple computeTargetTriple(const Driver &D,
                                        StringRef TargetTriple,
                                        const ArgList &Args,
                                        StringRef DarwinArchName = "") {
  // FIXME: Already done in Compilation *Driver::BuildCompilation
  if (const Arg *A = Args.getLastArg(options::OPT_target))
    TargetTriple = A->getValue();

  llvm::Triple Target(llvm::Triple::normalize(TargetTriple));

  // GNU/Hurd's triples should have been -hurd-gnu*, but were historically made
  // -gnu* only, and we can not change this, so we have to detect that case as
  // being the Hurd OS.
  if (TargetTriple.find("-unknown-gnu") != StringRef::npos ||
      TargetTriple.find("-pc-gnu") != StringRef::npos)
    Target.setOSName("hurd");

  // Handle Apple-specific options available here.
  if (Target.isOSBinFormatMachO()) {
    // If an explicit Darwin arch name is given, that trumps all.
    if (!DarwinArchName.empty()) {
      tools::darwin::setTripleTypeForMachOArchName(Target, DarwinArchName);
      return Target;
    }

    // Handle the Darwin '-arch' flag.
    if (Arg *A = Args.getLastArg(options::OPT_arch)) {
      StringRef ArchName = A->getValue();
      tools::darwin::setTripleTypeForMachOArchName(Target, ArchName);
    }
  }

  // Handle pseudo-target flags '-mlittle-endian'/'-EL' and
  // '-mbig-endian'/'-EB'.
  if (Arg *A = Args.getLastArg(options::OPT_mlittle_endian,
                               options::OPT_mbig_endian)) {
    if (A->getOption().matches(options::OPT_mlittle_endian)) {
      llvm::Triple LE = Target.getLittleEndianArchVariant();
      if (LE.getArch() != llvm::Triple::UnknownArch)
        Target = std::move(LE);
    } else {
      llvm::Triple BE = Target.getBigEndianArchVariant();
      if (BE.getArch() != llvm::Triple::UnknownArch)
        Target = std::move(BE);
    }
  }

  // Skip further flag support on OSes which don't support '-m32' or '-m64'.
  if (Target.getArch() == llvm::Triple::tce ||
      Target.getOS() == llvm::Triple::Minix)
    return Target;

  // On AIX, the env OBJECT_MODE may affect the resulting arch variant.
  if (Target.isOSAIX()) {
    if (Optional<std::string> ObjectModeValue =
            llvm::sys::Process::GetEnv("OBJECT_MODE")) {
      StringRef ObjectMode = *ObjectModeValue;
      llvm::Triple::ArchType AT = llvm::Triple::UnknownArch;

      if (ObjectMode.equals("64")) {
        AT = Target.get64BitArchVariant().getArch();
      } else if (ObjectMode.equals("32")) {
        AT = Target.get32BitArchVariant().getArch();
      } else {
        D.Diag(diag::err_drv_invalid_object_mode) << ObjectMode;
      }

      if (AT != llvm::Triple::UnknownArch && AT != Target.getArch())
        Target.setArch(AT);
    }
  }

  // Handle pseudo-target flags '-m64', '-mx32', '-m32' and '-m16'.
  Arg *A = Args.getLastArg(options::OPT_m64, options::OPT_mx32,
                           options::OPT_m32, options::OPT_m16);
  if (A) {
    llvm::Triple::ArchType AT = llvm::Triple::UnknownArch;

    if (A->getOption().matches(options::OPT_m64)) {
      AT = Target.get64BitArchVariant().getArch();
      if (Target.getEnvironment() == llvm::Triple::GNUX32)
        Target.setEnvironment(llvm::Triple::GNU);
    } else if (A->getOption().matches(options::OPT_mx32) &&
               Target.get64BitArchVariant().getArch() == llvm::Triple::x86_64) {
      AT = llvm::Triple::x86_64;
      Target.setEnvironment(llvm::Triple::GNUX32);
    } else if (A->getOption().matches(options::OPT_m32)) {
      AT = Target.get32BitArchVariant().getArch();
      if (Target.getEnvironment() == llvm::Triple::GNUX32)
        Target.setEnvironment(llvm::Triple::GNU);
    } else if (A->getOption().matches(options::OPT_m16) &&
               Target.get32BitArchVariant().getArch() == llvm::Triple::x86) {
      AT = llvm::Triple::x86;
      Target.setEnvironment(llvm::Triple::CODE16);
    }

    if (AT != llvm::Triple::UnknownArch && AT != Target.getArch())
      Target.setArch(AT);
  }

  // Handle -miamcu flag.
  if (Args.hasFlag(options::OPT_miamcu, options::OPT_mno_iamcu, false)) {
    if (Target.get32BitArchVariant().getArch() != llvm::Triple::x86)
      D.Diag(diag::err_drv_unsupported_opt_for_target) << "-miamcu"
                                                       << Target.str();

    if (A && !A->getOption().matches(options::OPT_m32))
      D.Diag(diag::err_drv_argument_not_allowed_with)
          << "-miamcu" << A->getBaseArg().getAsString(Args);

    Target.setArch(llvm::Triple::x86);
    Target.setArchName("i586");
    Target.setEnvironment(llvm::Triple::UnknownEnvironment);
    Target.setEnvironmentName("");
    Target.setOS(llvm::Triple::ELFIAMCU);
    Target.setVendor(llvm::Triple::UnknownVendor);
    Target.setVendorName("intel");
  }

  // If target is MIPS adjust the target triple
  // accordingly to provided ABI name.
  A = Args.getLastArg(options::OPT_mabi_EQ);
  if (A && Target.isMIPS()) {
    StringRef ABIName = A->getValue();
    if (ABIName == "32") {
      Target = Target.get32BitArchVariant();
      if (Target.getEnvironment() == llvm::Triple::GNUABI64 ||
          Target.getEnvironment() == llvm::Triple::GNUABIN32)
        Target.setEnvironment(llvm::Triple::GNU);
    } else if (ABIName == "n32") {
      Target = Target.get64BitArchVariant();
      if (Target.getEnvironment() == llvm::Triple::GNU ||
          Target.getEnvironment() == llvm::Triple::GNUABI64)
        Target.setEnvironment(llvm::Triple::GNUABIN32);
    } else if (ABIName == "64") {
      Target = Target.get64BitArchVariant();
      if (Target.getEnvironment() == llvm::Triple::GNU ||
          Target.getEnvironment() == llvm::Triple::GNUABIN32)
        Target.setEnvironment(llvm::Triple::GNUABI64);
    }
  }

  // If target is RISC-V adjust the target triple according to
  // provided architecture name
  A = Args.getLastArg(options::OPT_march_EQ);
  if (A && Target.isRISCV()) {
    StringRef ArchName = A->getValue();
    if (ArchName.startswith_lower("rv32"))
      Target.setArch(llvm::Triple::riscv32);
    else if (ArchName.startswith_lower("rv64"))
      Target.setArch(llvm::Triple::riscv64);
  }

  return Target;
}

// Parse the LTO options and record the type of LTO compilation
// based on which -f(no-)?lto(=.*)? option occurs last.
void Driver::setLTOMode(const llvm::opt::ArgList &Args) {
  LTOMode = LTOK_None;
  if (!Args.hasFlag(options::OPT_flto, options::OPT_flto_EQ,
                    options::OPT_fno_lto, false))
    return;

  StringRef LTOName("full");

  const Arg *A = Args.getLastArg(options::OPT_flto_EQ);
  if (A)
    LTOName = A->getValue();

  LTOMode = llvm::StringSwitch<LTOKind>(LTOName)
                .Case("full", LTOK_Full)
                .Case("thin", LTOK_Thin)
                .Default(LTOK_Unknown);

  if (LTOMode == LTOK_Unknown) {
    assert(A);
    Diag(diag::err_drv_unsupported_option_argument) << A->getOption().getName()
                                                    << A->getValue();
  }
}

/// Compute the desired OpenMP runtime from the flags provided.
Driver::OpenMPRuntimeKind Driver::getOpenMPRuntime(const ArgList &Args) const {
  StringRef RuntimeName(CLANG_DEFAULT_OPENMP_RUNTIME);

  const Arg *A = Args.getLastArg(options::OPT_fopenmp_EQ);
  if (A)
    RuntimeName = A->getValue();

  auto RT = llvm::StringSwitch<OpenMPRuntimeKind>(RuntimeName)
                .Case("libomp", OMPRT_OMP)
                .Case("libgomp", OMPRT_GOMP)
                .Case("libiomp5", OMPRT_IOMP5)
                .Default(OMPRT_Unknown);

  if (RT == OMPRT_Unknown) {
    if (A)
      Diag(diag::err_drv_unsupported_option_argument)
          << A->getOption().getName() << A->getValue();
    else
      // FIXME: We could use a nicer diagnostic here.
      Diag(diag::err_drv_unsupported_opt) << "-fopenmp";
  }

  return RT;
}

static bool isValidSYCLTriple(llvm::Triple T) {
  // NVPTX is valid for SYCL.
  if (T.isNVPTX())
    return true;
  // Check for invalid SYCL device triple values.
  // Non-SPIR arch.
  if (!T.isSPIR())
    return false;
  // SPIR arch, but has invalid SubArch for AOT.
  StringRef A(T.getArchName());
  if (T.getSubArch() == llvm::Triple::NoSubArch &&
      ((T.getArch() == llvm::Triple::spir && !A.equals("spir")) ||
       (T.getArch() == llvm::Triple::spir64 && !A.equals("spir64"))))
    return false;
  return true;
}

void Driver::CreateOffloadingDeviceToolChains(Compilation &C,
                                              InputList &Inputs) {

  //
  // CUDA/HIP
  //
  // We need to generate a CUDA/HIP toolchain if any of the inputs has a CUDA
  // or HIP type. However, mixed CUDA/HIP compilation is not supported.
  bool IsCuda =
      llvm::any_of(Inputs, [](std::pair<types::ID, const llvm::opt::Arg *> &I) {
        return types::isCuda(I.first);
      });
  bool IsHIP =
      llvm::any_of(Inputs,
                   [](std::pair<types::ID, const llvm::opt::Arg *> &I) {
                     return types::isHIP(I.first);
                   }) ||
      C.getInputArgs().hasArg(options::OPT_hip_link);
  if (IsCuda && IsHIP) {
    Diag(clang::diag::err_drv_mix_cuda_hip);
    return;
  }
  if (IsCuda) {
    const ToolChain *HostTC = C.getSingleOffloadToolChain<Action::OFK_Host>();
    const llvm::Triple &HostTriple = HostTC->getTriple();
    StringRef DeviceTripleStr;
    auto OFK = Action::OFK_Cuda;
    DeviceTripleStr =
        HostTriple.isArch64Bit() ? "nvptx64-nvidia-cuda" : "nvptx-nvidia-cuda";
    llvm::Triple CudaTriple(DeviceTripleStr);
    // Use the CUDA and host triples as the key into the
    // getOffloadingDeviceToolChain, because the device toolchain we
    // create depends on both.
    auto CudaTC = &getOffloadingDeviceToolChain(C.getInputArgs(), CudaTriple,
                                                *HostTC, OFK);
    C.addOffloadDeviceToolChain(CudaTC, OFK);
  } else if (IsHIP) {
    const ToolChain *HostTC = C.getSingleOffloadToolChain<Action::OFK_Host>();
    const llvm::Triple &HostTriple = HostTC->getTriple();
    auto OFK = Action::OFK_HIP;
    llvm::Triple HIPTriple = getHIPOffloadTargetTriple();
    // Use the HIP and host triples as the key into
    // getOffloadingDeviceToolChain, because the device toolchain we create
    // depends on both.
    auto HIPTC = &getOffloadingDeviceToolChain(C.getInputArgs(), HIPTriple,
                                               *HostTC, OFK);
    C.addOffloadDeviceToolChain(HIPTC, OFK);
  }

  //
  // OpenMP
  //
  // We need to generate an OpenMP toolchain if the user specified targets with
  // the -fopenmp-targets option.
  if (Arg *OpenMPTargets =
          C.getInputArgs().getLastArg(options::OPT_fopenmp_targets_EQ)) {
    if (OpenMPTargets->getNumValues()) {
      // We expect that -fopenmp-targets is always used in conjunction with the
      // option -fopenmp specifying a valid runtime with offloading support,
      // i.e. libomp or libiomp.
      bool HasValidOpenMPRuntime = C.getInputArgs().hasFlag(
          options::OPT_fopenmp, options::OPT_fopenmp_EQ,
          options::OPT_fno_openmp, false);
      if (HasValidOpenMPRuntime) {
        OpenMPRuntimeKind OpenMPKind = getOpenMPRuntime(C.getInputArgs());
        HasValidOpenMPRuntime =
            OpenMPKind == OMPRT_OMP || OpenMPKind == OMPRT_IOMP5;
      }

      if (HasValidOpenMPRuntime) {
        llvm::StringMap<const char *> FoundNormalizedTriples;
        for (const char *Val : OpenMPTargets->getValues()) {
          llvm::Triple TT(Val);
          std::string NormalizedName = TT.normalize();

          // Make sure we don't have a duplicate triple.
          auto Duplicate = FoundNormalizedTriples.find(NormalizedName);
          if (Duplicate != FoundNormalizedTriples.end()) {
            Diag(clang::diag::warn_drv_omp_offload_target_duplicate)
                << Val << Duplicate->second;
            continue;
          }

          // Store the current triple so that we can check for duplicates in the
          // following iterations.
          FoundNormalizedTriples[NormalizedName] = Val;

          // If the specified target is invalid, emit a diagnostic.
          if (TT.getArch() == llvm::Triple::UnknownArch)
            Diag(clang::diag::err_drv_invalid_omp_target) << Val;
          else {
            const ToolChain *TC;
            // CUDA toolchains have to be selected differently. They pair host
            // and device in their implementation.
            if (TT.isNVPTX()) {
              const ToolChain *HostTC =
                  C.getSingleOffloadToolChain<Action::OFK_Host>();
              assert(HostTC && "Host toolchain should be always defined.");
              TC = &getOffloadingDeviceToolChain(C.getInputArgs(), TT, *HostTC,
                                                 Action::OFK_OpenMP);
            } else
              TC = &getToolChain(C.getInputArgs(), TT);
            C.addOffloadDeviceToolChain(TC, Action::OFK_OpenMP);
          }
        }
      } else
        Diag(clang::diag::err_drv_expecting_fopenmp_with_fopenmp_targets);
    } else
      Diag(clang::diag::warn_drv_empty_joined_argument)
          << OpenMPTargets->getAsString(C.getInputArgs());
  }

  //
  // SYCL
  //
  // We need to generate a SYCL toolchain if the user specified targets with
  // the -fsycl-targets, -fsycl-add-targets or -fsycl-link-targets option.
  // If -fsycl is supplied without any of these we will assume SPIR-V.
  // Use of -fsycl-device-only overrides -fsycl.
  bool HasValidSYCLRuntime =
      (C.getInputArgs().hasFlag(options::OPT_fsycl, options::OPT_fno_sycl,
                                false) ||
       C.getInputArgs().hasArg(options::OPT_fsycl_device_only));

  // A mechanism for retrieving SYCL-specific options, erroring out
  // if SYCL offloading wasn't enabled prior to that
  auto getArgRequiringSYCLRuntime = [&](OptSpecifier OptId) -> Arg * {
    Arg *SYCLArg = C.getInputArgs().getLastArg(OptId);
    if (SYCLArg && !HasValidSYCLRuntime) {
      Diag(clang::diag::err_drv_expecting_fsycl_with_sycl_opt)
          // Dropping the '=' symbol, which would otherwise pollute
          // the diagnostics for the most of options
          << SYCLArg->getSpelling().split('=').first;
      return nullptr;
    }
    return SYCLArg;
  };

  Arg *SYCLTargets = getArgRequiringSYCLRuntime(options::OPT_fsycl_targets_EQ);
  Arg *SYCLLinkTargets =
      getArgRequiringSYCLRuntime(options::OPT_fsycl_link_targets_EQ);
  Arg *SYCLAddTargets =
      getArgRequiringSYCLRuntime(options::OPT_fsycl_add_targets_EQ);
  Arg *SYCLLink = getArgRequiringSYCLRuntime(options::OPT_fsycl_link_EQ);
  Arg *SYCLfpga = getArgRequiringSYCLRuntime(options::OPT_fintelfpga);

  // -fsycl-targets cannot be used with -fsycl-link-targets
  if (SYCLTargets && SYCLLinkTargets)
    Diag(clang::diag::err_drv_option_conflict)
        << SYCLTargets->getSpelling() << SYCLLinkTargets->getSpelling();
  // -fsycl-link-targets and -fsycl-add-targets cannot be used together
  if (SYCLLinkTargets && SYCLAddTargets)
    Diag(clang::diag::err_drv_option_conflict)
        << SYCLLinkTargets->getSpelling() << SYCLAddTargets->getSpelling();
  // -fsycl-link-targets is not allowed with -fsycl-link
  if (SYCLLinkTargets && SYCLLink)
    Diag(clang::diag::err_drv_option_conflict)
        << SYCLLink->getSpelling() << SYCLLinkTargets->getSpelling();
  // -fsycl-targets cannot be used with -fintelfpga
  if (SYCLTargets && SYCLfpga)
    Diag(clang::diag::err_drv_option_conflict)
        << SYCLTargets->getSpelling() << SYCLfpga->getSpelling();

  bool HasSYCLTargetsOption = SYCLTargets || SYCLLinkTargets || SYCLAddTargets;
  llvm::StringMap<StringRef> FoundNormalizedTriples;
  llvm::SmallVector<llvm::Triple, 4> UniqueSYCLTriplesVec;
  if (HasSYCLTargetsOption) {
    // At this point, we know we have a valid combination
    // of -fsycl*target options passed
    Arg *SYCLTargetsValues = SYCLTargets ? SYCLTargets : SYCLLinkTargets;
    if (SYCLTargetsValues) {
      if (SYCLTargetsValues->getNumValues()) {
        for (StringRef Val : SYCLTargetsValues->getValues()) {
          llvm::Triple TT(Val);
          if (!isValidSYCLTriple(TT)) {
            Diag(clang::diag::err_drv_invalid_sycl_target) << Val;
            continue;
          }
          std::string NormalizedName = TT.normalize();

          // Make sure we don't have a duplicate triple.
          auto Duplicate = FoundNormalizedTriples.find(NormalizedName);
          if (Duplicate != FoundNormalizedTriples.end()) {
            Diag(clang::diag::warn_drv_sycl_offload_target_duplicate)
                << Val << Duplicate->second;
            continue;
          }

          // Store the current triple so that we can check for duplicates in
          // the following iterations.
          FoundNormalizedTriples[NormalizedName] = Val;
          UniqueSYCLTriplesVec.push_back(TT);
        }
      } else
        Diag(clang::diag::warn_drv_empty_joined_argument)
            << SYCLTargetsValues->getAsString(C.getInputArgs());
    }
    // -fsycl-add-targets is a list of paired items (Triple and file) which are
    // gathered and used to be linked into the final device binary. This can
    // be used with -fsycl-targets to put together the final conglomerate binary
    if (SYCLAddTargets) {
      if (SYCLAddTargets->getNumValues()) {
        // Use of -fsycl-add-targets adds additional files to the SYCL device
        // link step.  Regular offload processing occurs below
        for (StringRef Val : SYCLAddTargets->getValues()) {
          // Parse out the Triple and Input (triple:binary) and create a
          // ToolChain for each entry.
          // The expected format is 'triple:file', any other format will
          // not be accepted.
          std::pair<StringRef, StringRef> I = Val.split(':');
          if (!I.first.empty() && !I.second.empty()) {
            llvm::Triple TT(I.first);
            if (!isValidSYCLTriple(TT)) {
              Diag(clang::diag::err_drv_invalid_sycl_target) << I.first;
              continue;
            }
            std::string NormalizedName = TT.normalize();

            // Make sure we don't have a duplicate triple.
            auto Duplicate = FoundNormalizedTriples.find(NormalizedName);
            if (Duplicate != FoundNormalizedTriples.end())
              // The toolchain for this triple was already created
              continue;

            // Store the current triple so that we can check for duplicates in
            // the following iterations.
            FoundNormalizedTriples[NormalizedName] = Val;
            UniqueSYCLTriplesVec.push_back(TT);
          } else {
            // No colon found, do not use the input
            C.getDriver().Diag(diag::err_drv_unsupported_option_argument)
                << SYCLAddTargets->getOption().getName() << Val;
          }
        }
      } else
        Diag(clang::diag::warn_drv_empty_joined_argument)
            << SYCLAddTargets->getAsString(C.getInputArgs());
    }
  } else {
    // If -fsycl is supplied without -fsycl-*targets we will assume SPIR-V
    // unless -fintelfpga is supplied, which uses SPIR-V with fpga AOT.
    // For -fsycl-device-only, we also setup the implied triple as needed.
    StringRef SYCLTargetArch;
    if (C.getInputArgs().hasArg(options::OPT_fsycl_device_only))
      if (C.getDefaultToolChain().getTriple().getArch() == llvm::Triple::x86)
        SYCLTargetArch = "spir";
      else
        SYCLTargetArch = "spir64";
    else if (HasValidSYCLRuntime)
      // Triple for -fintelfpga is spir64_fpga-unknown-unknown-sycldevice.
      SYCLTargetArch = SYCLfpga ? "spir64_fpga" : "spir64";
    if (!SYCLTargetArch.empty())
      UniqueSYCLTriplesVec.push_back(MakeSYCLDeviceTriple(SYCLTargetArch));
  }
  // We'll need to use the SYCL and host triples as the key into
  // getOffloadingDeviceToolChain, because the device toolchains we're
  // going to create will depend on both.
  const ToolChain *HostTC = C.getSingleOffloadToolChain<Action::OFK_Host>();
  for (auto &TT : UniqueSYCLTriplesVec) {
    auto SYCLTC = &getOffloadingDeviceToolChain(C.getInputArgs(), TT, *HostTC,
                                                Action::OFK_SYCL);
    C.addOffloadDeviceToolChain(SYCLTC, Action::OFK_SYCL);
  }

  //
  // TODO: Add support for other offloading programming models here.
  //
}

/// Looks the given directories for the specified file.
///
/// \param[out] FilePath File path, if the file was found.
/// \param[in]  Dirs Directories used for the search.
/// \param[in]  FileName Name of the file to search for.
/// \return True if file was found.
///
/// Looks for file specified by FileName sequentially in directories specified
/// by Dirs.
///
static bool searchForFile(SmallVectorImpl<char> &FilePath,
                          ArrayRef<StringRef> Dirs, StringRef FileName) {
  SmallString<128> WPath;
  for (const StringRef &Dir : Dirs) {
    if (Dir.empty())
      continue;
    WPath.clear();
    llvm::sys::path::append(WPath, Dir, FileName);
    llvm::sys::path::native(WPath);
    if (llvm::sys::fs::is_regular_file(WPath)) {
      FilePath = std::move(WPath);
      return true;
    }
  }
  return false;
}

bool Driver::readConfigFile(StringRef FileName) {
  // Try reading the given file.
  SmallVector<const char *, 32> NewCfgArgs;
  if (!llvm::cl::readConfigFile(FileName, Saver, NewCfgArgs)) {
    Diag(diag::err_drv_cannot_read_config_file) << FileName;
    return true;
  }

  // Read options from config file.
  llvm::SmallString<128> CfgFileName(FileName);
  llvm::sys::path::native(CfgFileName);
  ConfigFile = std::string(CfgFileName);
  bool ContainErrors;
  CfgOptions = std::make_unique<InputArgList>(
      ParseArgStrings(NewCfgArgs, IsCLMode(), ContainErrors));
  if (ContainErrors) {
    CfgOptions.reset();
    return true;
  }

  if (CfgOptions->hasArg(options::OPT_config)) {
    CfgOptions.reset();
    Diag(diag::err_drv_nested_config_file);
    return true;
  }

  // Claim all arguments that come from a configuration file so that the driver
  // does not warn on any that is unused.
  for (Arg *A : *CfgOptions)
    A->claim();
  return false;
}

bool Driver::loadConfigFile() {
  std::string CfgFileName;
  bool FileSpecifiedExplicitly = false;

  // Process options that change search path for config files.
  if (CLOptions) {
    if (CLOptions->hasArg(options::OPT_config_system_dir_EQ)) {
      SmallString<128> CfgDir;
      CfgDir.append(
          CLOptions->getLastArgValue(options::OPT_config_system_dir_EQ));
      if (!CfgDir.empty()) {
        if (llvm::sys::fs::make_absolute(CfgDir).value() != 0)
          SystemConfigDir.clear();
        else
          SystemConfigDir = std::string(CfgDir.begin(), CfgDir.end());
      }
    }
    if (CLOptions->hasArg(options::OPT_config_user_dir_EQ)) {
      SmallString<128> CfgDir;
      CfgDir.append(
          CLOptions->getLastArgValue(options::OPT_config_user_dir_EQ));
      if (!CfgDir.empty()) {
        if (llvm::sys::fs::make_absolute(CfgDir).value() != 0)
          UserConfigDir.clear();
        else
          UserConfigDir = std::string(CfgDir.begin(), CfgDir.end());
      }
    }
  }

  // First try to find config file specified in command line.
  if (CLOptions) {
    std::vector<std::string> ConfigFiles =
        CLOptions->getAllArgValues(options::OPT_config);
    if (ConfigFiles.size() > 1) {
      if (!std::all_of(ConfigFiles.begin(), ConfigFiles.end(),
                       [ConfigFiles](const std::string &s) {
                         return s == ConfigFiles[0];
                       })) {
        Diag(diag::err_drv_duplicate_config);
        return true;
      }
    }

    if (!ConfigFiles.empty()) {
      CfgFileName = ConfigFiles.front();
      assert(!CfgFileName.empty());

      // If argument contains directory separator, treat it as a path to
      // configuration file.
      if (llvm::sys::path::has_parent_path(CfgFileName)) {
        SmallString<128> CfgFilePath;
        if (llvm::sys::path::is_relative(CfgFileName))
          llvm::sys::fs::current_path(CfgFilePath);
        llvm::sys::path::append(CfgFilePath, CfgFileName);
        if (!llvm::sys::fs::is_regular_file(CfgFilePath)) {
          Diag(diag::err_drv_config_file_not_exist) << CfgFilePath;
          return true;
        }
        return readConfigFile(CfgFilePath);
      }

      FileSpecifiedExplicitly = true;
    }
  }

  // If config file is not specified explicitly, try to deduce configuration
  // from executable name. For instance, an executable 'armv7l-clang' will
  // search for config file 'armv7l-clang.cfg'.
  if (CfgFileName.empty() && !ClangNameParts.TargetPrefix.empty())
    CfgFileName = ClangNameParts.TargetPrefix + '-' + ClangNameParts.ModeSuffix;

  if (CfgFileName.empty())
    return false;

  // Determine architecture part of the file name, if it is present.
  StringRef CfgFileArch = CfgFileName;
  size_t ArchPrefixLen = CfgFileArch.find('-');
  if (ArchPrefixLen == StringRef::npos)
    ArchPrefixLen = CfgFileArch.size();
  llvm::Triple CfgTriple;
  CfgFileArch = CfgFileArch.take_front(ArchPrefixLen);
  CfgTriple = llvm::Triple(llvm::Triple::normalize(CfgFileArch));
  if (CfgTriple.getArch() == llvm::Triple::ArchType::UnknownArch)
    ArchPrefixLen = 0;

  if (!StringRef(CfgFileName).endswith(".cfg"))
    CfgFileName += ".cfg";

  // If config file starts with architecture name and command line options
  // redefine architecture (with options like -m32 -LE etc), try finding new
  // config file with that architecture.
  SmallString<128> FixedConfigFile;
  size_t FixedArchPrefixLen = 0;
  if (ArchPrefixLen) {
    // Get architecture name from config file name like 'i386.cfg' or
    // 'armv7l-clang.cfg'.
    // Check if command line options changes effective triple.
    llvm::Triple EffectiveTriple = computeTargetTriple(*this,
                                             CfgTriple.getTriple(), *CLOptions);
    if (CfgTriple.getArch() != EffectiveTriple.getArch()) {
      FixedConfigFile = EffectiveTriple.getArchName();
      FixedArchPrefixLen = FixedConfigFile.size();
      // Append the rest of original file name so that file name transforms
      // like: i386-clang.cfg -> x86_64-clang.cfg.
      if (ArchPrefixLen < CfgFileName.size())
        FixedConfigFile += CfgFileName.substr(ArchPrefixLen);
    }
  }

  // Prepare list of directories where config file is searched for.
  StringRef CfgFileSearchDirs[] = {UserConfigDir, SystemConfigDir, Dir};

  // Try to find config file. First try file with corrected architecture.
  llvm::SmallString<128> CfgFilePath;
  if (!FixedConfigFile.empty()) {
    if (searchForFile(CfgFilePath, CfgFileSearchDirs, FixedConfigFile))
      return readConfigFile(CfgFilePath);
    // If 'x86_64-clang.cfg' was not found, try 'x86_64.cfg'.
    FixedConfigFile.resize(FixedArchPrefixLen);
    FixedConfigFile.append(".cfg");
    if (searchForFile(CfgFilePath, CfgFileSearchDirs, FixedConfigFile))
      return readConfigFile(CfgFilePath);
  }

  // Then try original file name.
  if (searchForFile(CfgFilePath, CfgFileSearchDirs, CfgFileName))
    return readConfigFile(CfgFilePath);

  // Finally try removing driver mode part: 'x86_64-clang.cfg' -> 'x86_64.cfg'.
  if (!ClangNameParts.ModeSuffix.empty() &&
      !ClangNameParts.TargetPrefix.empty()) {
    CfgFileName.assign(ClangNameParts.TargetPrefix);
    CfgFileName.append(".cfg");
    if (searchForFile(CfgFilePath, CfgFileSearchDirs, CfgFileName))
      return readConfigFile(CfgFilePath);
  }

  // Report error but only if config file was specified explicitly, by option
  // --config. If it was deduced from executable name, it is not an error.
  if (FileSpecifiedExplicitly) {
    Diag(diag::err_drv_config_file_not_found) << CfgFileName;
    for (const StringRef &SearchDir : CfgFileSearchDirs)
      if (!SearchDir.empty())
        Diag(diag::note_drv_config_file_searched_in) << SearchDir;
    return true;
  }

  return false;
}

Compilation *Driver::BuildCompilation(ArrayRef<const char *> ArgList) {
  llvm::PrettyStackTraceString CrashInfo("Compilation construction");

  // FIXME: Handle environment options which affect driver behavior, somewhere
  // (client?). GCC_EXEC_PREFIX, LPATH, CC_PRINT_OPTIONS.

  // We look for the driver mode option early, because the mode can affect
  // how other options are parsed.
  ParseDriverMode(ClangExecutable, ArgList.slice(1));

  // FIXME: What are we going to do with -V and -b?

  // Arguments specified in command line.
  bool ContainsError;
  CLOptions = std::make_unique<InputArgList>(
      ParseArgStrings(ArgList.slice(1), IsCLMode(), ContainsError));

  // Try parsing configuration file.
  if (!ContainsError)
    ContainsError = loadConfigFile();
  bool HasConfigFile = !ContainsError && (CfgOptions.get() != nullptr);

  // All arguments, from both config file and command line.
  InputArgList Args = std::move(HasConfigFile ? std::move(*CfgOptions)
                                              : std::move(*CLOptions));

  // The args for config files or /clang: flags belong to different InputArgList
  // objects than Args. This copies an Arg from one of those other InputArgLists
  // to the ownership of Args.
  auto appendOneArg = [&Args](const Arg *Opt, const Arg *BaseArg) {
      unsigned Index = Args.MakeIndex(Opt->getSpelling());
      Arg *Copy = new llvm::opt::Arg(Opt->getOption(), Opt->getSpelling(),
                                     Index, BaseArg);
      Copy->getValues() = Opt->getValues();
      if (Opt->isClaimed())
        Copy->claim();
      Args.append(Copy);
  };

  if (HasConfigFile)
    for (auto *Opt : *CLOptions) {
      if (Opt->getOption().matches(options::OPT_config))
        continue;
      const Arg *BaseArg = &Opt->getBaseArg();
      if (BaseArg == Opt)
        BaseArg = nullptr;
      appendOneArg(Opt, BaseArg);
    }

  // In CL mode, look for any pass-through arguments
  if (IsCLMode() && !ContainsError) {
    SmallVector<const char *, 16> CLModePassThroughArgList;
    for (const auto *A : Args.filtered(options::OPT__SLASH_clang)) {
      A->claim();
      CLModePassThroughArgList.push_back(A->getValue());
    }

    if (!CLModePassThroughArgList.empty()) {
      // Parse any pass through args using default clang processing rather
      // than clang-cl processing.
      auto CLModePassThroughOptions = std::make_unique<InputArgList>(
          ParseArgStrings(CLModePassThroughArgList, false, ContainsError));

      if (!ContainsError)
        for (auto *Opt : *CLModePassThroughOptions) {
          appendOneArg(Opt, nullptr);
        }
    }
  }

  // Check for working directory option before accessing any files
  if (Arg *WD = Args.getLastArg(options::OPT_working_directory))
    if (VFS->setCurrentWorkingDirectory(WD->getValue()))
      Diag(diag::err_drv_unable_to_set_working_directory) << WD->getValue();

  // FIXME: This stuff needs to go into the Compilation, not the driver.
  bool CCCPrintPhases;

  // Silence driver warnings if requested
  Diags.setIgnoreAllWarnings(Args.hasArg(options::OPT_w));

  // -no-canonical-prefixes is used very early in main.
  Args.ClaimAllArgs(options::OPT_no_canonical_prefixes);

  // f(no-)integated-cc1 is also used very early in main.
  Args.ClaimAllArgs(options::OPT_fintegrated_cc1);
  Args.ClaimAllArgs(options::OPT_fno_integrated_cc1);

  // Ignore -pipe.
  Args.ClaimAllArgs(options::OPT_pipe);

  // Extract -ccc args.
  //
  // FIXME: We need to figure out where this behavior should live. Most of it
  // should be outside in the client; the parts that aren't should have proper
  // options, either by introducing new ones or by overloading gcc ones like -V
  // or -b.
  CCCPrintPhases = Args.hasArg(options::OPT_ccc_print_phases);
  CCCPrintBindings = Args.hasArg(options::OPT_ccc_print_bindings);
  if (const Arg *A = Args.getLastArg(options::OPT_ccc_gcc_name))
    CCCGenericGCCName = A->getValue();
  GenReproducer = Args.hasFlag(options::OPT_gen_reproducer,
                               options::OPT_fno_crash_diagnostics,
                               !!::getenv("FORCE_CLANG_DIAGNOSTICS_CRASH"));
  // FIXME: TargetTriple is used by the target-prefixed calls to as/ld
  // and getToolChain is const.
  if (IsCLMode()) {
    // clang-cl targets MSVC-style Win32.
    llvm::Triple T(TargetTriple);
    T.setOS(llvm::Triple::Win32);
    T.setVendor(llvm::Triple::PC);
    T.setEnvironment(llvm::Triple::MSVC);
    T.setObjectFormat(llvm::Triple::COFF);
    TargetTriple = T.str();
  }
  if (const Arg *A = Args.getLastArg(options::OPT_target))
    TargetTriple = A->getValue();
  if (const Arg *A = Args.getLastArg(options::OPT_ccc_install_dir))
    Dir = InstalledDir = A->getValue();
  for (const Arg *A : Args.filtered(options::OPT_B)) {
    A->claim();
    PrefixDirs.push_back(A->getValue(0));
  }
  if (Optional<std::string> CompilerPathValue =
          llvm::sys::Process::GetEnv("COMPILER_PATH")) {
    StringRef CompilerPath = *CompilerPathValue;
    while (!CompilerPath.empty()) {
      std::pair<StringRef, StringRef> Split =
          CompilerPath.split(llvm::sys::EnvPathSeparator);
      PrefixDirs.push_back(std::string(Split.first));
      CompilerPath = Split.second;
    }
  }
  if (const Arg *A = Args.getLastArg(options::OPT__sysroot_EQ))
    SysRoot = A->getValue();
  if (const Arg *A = Args.getLastArg(options::OPT__dyld_prefix_EQ))
    DyldPrefix = A->getValue();

  if (const Arg *A = Args.getLastArg(options::OPT_resource_dir))
    ResourceDir = A->getValue();

  if (const Arg *A = Args.getLastArg(options::OPT_save_temps_EQ)) {
    SaveTemps = llvm::StringSwitch<SaveTempsMode>(A->getValue())
                    .Case("cwd", SaveTempsCwd)
                    .Case("obj", SaveTempsObj)
                    .Default(SaveTempsCwd);
  }

  setLTOMode(Args);

  // Process -fembed-bitcode= flags.
  if (Arg *A = Args.getLastArg(options::OPT_fembed_bitcode_EQ)) {
    StringRef Name = A->getValue();
    unsigned Model = llvm::StringSwitch<unsigned>(Name)
        .Case("off", EmbedNone)
        .Case("all", EmbedBitcode)
        .Case("bitcode", EmbedBitcode)
        .Case("marker", EmbedMarker)
        .Default(~0U);
    if (Model == ~0U) {
      Diags.Report(diag::err_drv_invalid_value) << A->getAsString(Args)
                                                << Name;
    } else
      BitcodeEmbed = static_cast<BitcodeEmbedMode>(Model);
  }

  std::unique_ptr<llvm::opt::InputArgList> UArgs =
      std::make_unique<InputArgList>(std::move(Args));

  // Perform the default argument translations.
  DerivedArgList *TranslatedArgs = TranslateInputArgs(*UArgs);

  // Owned by the host.
  const ToolChain &TC = getToolChain(
      *UArgs, computeTargetTriple(*this, TargetTriple, *UArgs));

  // The compilation takes ownership of Args.
  Compilation *C = new Compilation(*this, TC, UArgs.release(), TranslatedArgs,
                                   ContainsError);

  if (!HandleImmediateArgs(*C))
    return C;

  // Construct the list of inputs.
  InputList Inputs;
  BuildInputs(C->getDefaultToolChain(), *TranslatedArgs, Inputs);

  // Determine if there are any offload static libraries.
  if (checkForOffloadStaticLib(*C, *TranslatedArgs))
    setOffloadStaticLibSeen();

  // Populate the tool chains for the offloading devices, if any.
  CreateOffloadingDeviceToolChains(*C, Inputs);

  // Construct the list of abstract actions to perform for this compilation. On
  // MachO targets this uses the driver-driver and universal actions.
  if (TC.getTriple().isOSBinFormatMachO())
    BuildUniversalActions(*C, C->getDefaultToolChain(), Inputs);
  else
    BuildActions(*C, C->getArgs(), Inputs, C->getActions());

  if (CCCPrintPhases) {
    PrintActions(*C);
    return C;
  }

  BuildJobs(*C);

  return C;
}

static void printArgList(raw_ostream &OS, const llvm::opt::ArgList &Args) {
  llvm::opt::ArgStringList ASL;
  for (const auto *A : Args)
    A->render(Args, ASL);

  for (auto I = ASL.begin(), E = ASL.end(); I != E; ++I) {
    if (I != ASL.begin())
      OS << ' ';
    llvm::sys::printArg(OS, *I, true);
  }
  OS << '\n';
}

bool Driver::getCrashDiagnosticFile(StringRef ReproCrashFilename,
                                    SmallString<128> &CrashDiagDir) {
  using namespace llvm::sys;
  assert(llvm::Triple(llvm::sys::getProcessTriple()).isOSDarwin() &&
         "Only knows about .crash files on Darwin");

  // The .crash file can be found on at ~/Library/Logs/DiagnosticReports/
  // (or /Library/Logs/DiagnosticReports for root) and has the filename pattern
  // clang-<VERSION>_<YYYY-MM-DD-HHMMSS>_<hostname>.crash.
  path::home_directory(CrashDiagDir);
  if (CrashDiagDir.startswith("/var/root"))
    CrashDiagDir = "/";
  path::append(CrashDiagDir, "Library/Logs/DiagnosticReports");
  int PID =
#if LLVM_ON_UNIX
      getpid();
#else
      0;
#endif
  std::error_code EC;
  fs::file_status FileStatus;
  TimePoint<> LastAccessTime;
  SmallString<128> CrashFilePath;
  // Lookup the .crash files and get the one generated by a subprocess spawned
  // by this driver invocation.
  for (fs::directory_iterator File(CrashDiagDir, EC), FileEnd;
       File != FileEnd && !EC; File.increment(EC)) {
    StringRef FileName = path::filename(File->path());
    if (!FileName.startswith(Name))
      continue;
    if (fs::status(File->path(), FileStatus))
      continue;
    llvm::ErrorOr<std::unique_ptr<llvm::MemoryBuffer>> CrashFile =
        llvm::MemoryBuffer::getFile(File->path());
    if (!CrashFile)
      continue;
    // The first line should start with "Process:", otherwise this isn't a real
    // .crash file.
    StringRef Data = CrashFile.get()->getBuffer();
    if (!Data.startswith("Process:"))
      continue;
    // Parse parent process pid line, e.g: "Parent Process: clang-4.0 [79141]"
    size_t ParentProcPos = Data.find("Parent Process:");
    if (ParentProcPos == StringRef::npos)
      continue;
    size_t LineEnd = Data.find_first_of("\n", ParentProcPos);
    if (LineEnd == StringRef::npos)
      continue;
    StringRef ParentProcess = Data.slice(ParentProcPos+15, LineEnd).trim();
    int OpenBracket = -1, CloseBracket = -1;
    for (size_t i = 0, e = ParentProcess.size(); i < e; ++i) {
      if (ParentProcess[i] == '[')
        OpenBracket = i;
      if (ParentProcess[i] == ']')
        CloseBracket = i;
    }
    // Extract the parent process PID from the .crash file and check whether
    // it matches this driver invocation pid.
    int CrashPID;
    if (OpenBracket < 0 || CloseBracket < 0 ||
        ParentProcess.slice(OpenBracket + 1, CloseBracket)
            .getAsInteger(10, CrashPID) || CrashPID != PID) {
      continue;
    }

    // Found a .crash file matching the driver pid. To avoid getting an older
    // and misleading crash file, continue looking for the most recent.
    // FIXME: the driver can dispatch multiple cc1 invocations, leading to
    // multiple crashes poiting to the same parent process. Since the driver
    // does not collect pid information for the dispatched invocation there's
    // currently no way to distinguish among them.
    const auto FileAccessTime = FileStatus.getLastModificationTime();
    if (FileAccessTime > LastAccessTime) {
      CrashFilePath.assign(File->path());
      LastAccessTime = FileAccessTime;
    }
  }

  // If found, copy it over to the location of other reproducer files.
  if (!CrashFilePath.empty()) {
    EC = fs::copy_file(CrashFilePath, ReproCrashFilename);
    if (EC)
      return false;
    return true;
  }

  return false;
}

// When clang crashes, produce diagnostic information including the fully
// preprocessed source file(s).  Request that the developer attach the
// diagnostic information to a bug report.
void Driver::generateCompilationDiagnostics(
    Compilation &C, const Command &FailingCommand,
    StringRef AdditionalInformation, CompilationDiagnosticReport *Report) {
  if (C.getArgs().hasArg(options::OPT_fno_crash_diagnostics))
    return;

  // Don't try to generate diagnostics for link or dsymutil jobs.
  if (FailingCommand.getCreator().isLinkJob() ||
      FailingCommand.getCreator().isDsymutilJob())
    return;

  // Print the version of the compiler.
  PrintVersion(C, llvm::errs());

  // Suppress driver output and emit preprocessor output to temp file.
  Mode = CPPMode;
  CCGenDiagnostics = true;

  // Save the original job command(s).
  Command Cmd = FailingCommand;

  // Keep track of whether we produce any errors while trying to produce
  // preprocessed sources.
  DiagnosticErrorTrap Trap(Diags);

  // Suppress tool output.
  C.initCompilationForDiagnostics();

  // Construct the list of inputs.
  InputList Inputs;
  BuildInputs(C.getDefaultToolChain(), C.getArgs(), Inputs);

  for (InputList::iterator it = Inputs.begin(), ie = Inputs.end(); it != ie;) {
    bool IgnoreInput = false;

    // Ignore input from stdin or any inputs that cannot be preprocessed.
    // Check type first as not all linker inputs have a value.
    if (types::getPreprocessedType(it->first) == types::TY_INVALID) {
      IgnoreInput = true;
    } else if (!strcmp(it->second->getValue(), "-")) {
      Diag(clang::diag::note_drv_command_failed_diag_msg)
          << "Error generating preprocessed source(s) - "
             "ignoring input from stdin.";
      IgnoreInput = true;
    }

    if (IgnoreInput) {
      it = Inputs.erase(it);
      ie = Inputs.end();
    } else {
      ++it;
    }
  }

  if (Inputs.empty()) {
    Diag(clang::diag::note_drv_command_failed_diag_msg)
        << "Error generating preprocessed source(s) - "
           "no preprocessable inputs.";
    return;
  }

  // Don't attempt to generate preprocessed files if multiple -arch options are
  // used, unless they're all duplicates.
  llvm::StringSet<> ArchNames;
  for (const Arg *A : C.getArgs()) {
    if (A->getOption().matches(options::OPT_arch)) {
      StringRef ArchName = A->getValue();
      ArchNames.insert(ArchName);
    }
  }
  if (ArchNames.size() > 1) {
    Diag(clang::diag::note_drv_command_failed_diag_msg)
        << "Error generating preprocessed source(s) - cannot generate "
           "preprocessed source with multiple -arch options.";
    return;
  }

  // Construct the list of abstract actions to perform for this compilation. On
  // Darwin OSes this uses the driver-driver and builds universal actions.
  const ToolChain &TC = C.getDefaultToolChain();
  if (TC.getTriple().isOSBinFormatMachO())
    BuildUniversalActions(C, TC, Inputs);
  else
    BuildActions(C, C.getArgs(), Inputs, C.getActions());

  BuildJobs(C);

  // If there were errors building the compilation, quit now.
  if (Trap.hasErrorOccurred()) {
    Diag(clang::diag::note_drv_command_failed_diag_msg)
        << "Error generating preprocessed source(s).";
    return;
  }

  // Generate preprocessed output.
  SmallVector<std::pair<int, const Command *>, 4> FailingCommands;
  C.ExecuteJobs(C.getJobs(), FailingCommands);

  // If any of the preprocessing commands failed, clean up and exit.
  if (!FailingCommands.empty()) {
    Diag(clang::diag::note_drv_command_failed_diag_msg)
        << "Error generating preprocessed source(s).";
    return;
  }

  const TempFileList &TempFiles = C.getTempFiles();
  if (TempFiles.empty()) {
    Diag(clang::diag::note_drv_command_failed_diag_msg)
        << "Error generating preprocessed source(s).";
    return;
  }

  Diag(clang::diag::note_drv_command_failed_diag_msg)
      << "\n********************\n\n"
         "PLEASE ATTACH THE FOLLOWING FILES TO THE BUG REPORT:\n"
         "Preprocessed source(s) and associated run script(s) are located at:";

  SmallString<128> VFS;
  SmallString<128> ReproCrashFilename;
  for (auto &TempFile : TempFiles) {
    Diag(clang::diag::note_drv_command_failed_diag_msg) << TempFile.first;
    if (Report)
      Report->TemporaryFiles.push_back(TempFile.first);
    if (ReproCrashFilename.empty()) {
      ReproCrashFilename = TempFile.first;
      llvm::sys::path::replace_extension(ReproCrashFilename, ".crash");
    }
    if (StringRef(TempFile.first).endswith(".cache")) {
      // In some cases (modules) we'll dump extra data to help with reproducing
      // the crash into a directory next to the output.
      VFS = llvm::sys::path::filename(TempFile.first);
      llvm::sys::path::append(VFS, "vfs", "vfs.yaml");
    }
  }

  // Assume associated files are based off of the first temporary file.
  CrashReportInfo CrashInfo(TempFiles[0].first, VFS);

  llvm::SmallString<128> Script(CrashInfo.Filename);
  llvm::sys::path::replace_extension(Script, "sh");
  std::error_code EC;
  llvm::raw_fd_ostream ScriptOS(Script, EC, llvm::sys::fs::CD_CreateNew);
  if (EC) {
    Diag(clang::diag::note_drv_command_failed_diag_msg)
        << "Error generating run script: " << Script << " " << EC.message();
  } else {
    ScriptOS << "# Crash reproducer for " << getClangFullVersion() << "\n"
             << "# Driver args: ";
    printArgList(ScriptOS, C.getInputArgs());
    ScriptOS << "# Original command: ";
    Cmd.Print(ScriptOS, "\n", /*Quote=*/true);
    Cmd.Print(ScriptOS, "\n", /*Quote=*/true, &CrashInfo);
    if (!AdditionalInformation.empty())
      ScriptOS << "\n# Additional information: " << AdditionalInformation
               << "\n";
    if (Report)
      Report->TemporaryFiles.push_back(std::string(Script.str()));
    Diag(clang::diag::note_drv_command_failed_diag_msg) << Script;
  }

  // On darwin, provide information about the .crash diagnostic report.
  if (llvm::Triple(llvm::sys::getProcessTriple()).isOSDarwin()) {
    SmallString<128> CrashDiagDir;
    if (getCrashDiagnosticFile(ReproCrashFilename, CrashDiagDir)) {
      Diag(clang::diag::note_drv_command_failed_diag_msg)
          << ReproCrashFilename.str();
    } else { // Suggest a directory for the user to look for .crash files.
      llvm::sys::path::append(CrashDiagDir, Name);
      CrashDiagDir += "_<YYYY-MM-DD-HHMMSS>_<hostname>.crash";
      Diag(clang::diag::note_drv_command_failed_diag_msg)
          << "Crash backtrace is located in";
      Diag(clang::diag::note_drv_command_failed_diag_msg)
          << CrashDiagDir.str();
      Diag(clang::diag::note_drv_command_failed_diag_msg)
          << "(choose the .crash file that corresponds to your crash)";
    }
  }

  for (const auto &A : C.getArgs().filtered(options::OPT_frewrite_map_file,
                                            options::OPT_frewrite_map_file_EQ))
    Diag(clang::diag::note_drv_command_failed_diag_msg) << A->getValue();

  Diag(clang::diag::note_drv_command_failed_diag_msg)
      << "\n\n********************";
}

void Driver::setUpResponseFiles(Compilation &C, Command &Cmd) {
  // Since commandLineFitsWithinSystemLimits() may underestimate system's
  // capacity if the tool does not support response files, there is a chance/
  // that things will just work without a response file, so we silently just
  // skip it.
  if (Cmd.getResponseFileSupport().ResponseKind ==
          ResponseFileSupport::RF_None ||
      llvm::sys::commandLineFitsWithinSystemLimits(Cmd.getExecutable(),
                                                   Cmd.getArguments()))
    return;

  std::string TmpName = GetTemporaryPath("response", "txt");
  Cmd.setResponseFile(C.addTempFile(C.getArgs().MakeArgString(TmpName)));
}

int Driver::ExecuteCompilation(
    Compilation &C,
    SmallVectorImpl<std::pair<int, const Command *>> &FailingCommands) {
  // Just print if -### was present.
  if (C.getArgs().hasArg(options::OPT__HASH_HASH_HASH)) {
    C.getJobs().Print(llvm::errs(), "\n", true);
    return 0;
  }

  // If there were errors building the compilation, quit now.
  if (Diags.hasErrorOccurred())
    return 1;

  // Set up response file names for each command, if necessary
  for (auto &Job : C.getJobs())
    setUpResponseFiles(C, Job);

  C.ExecuteJobs(C.getJobs(), FailingCommands);

  // If the command succeeded, we are done.
  if (FailingCommands.empty())
    return 0;

  // Otherwise, remove result files and print extra information about abnormal
  // failures.
  int Res = 0;
  for (const auto &CmdPair : FailingCommands) {
    int CommandRes = CmdPair.first;
    const Command *FailingCommand = CmdPair.second;

    // Remove result files if we're not saving temps.
    if (!isSaveTempsEnabled()) {
      const JobAction *JA = cast<JobAction>(&FailingCommand->getSource());
      C.CleanupFileMap(C.getResultFiles(), JA, true);

      // Failure result files are valid unless we crashed.
      if (CommandRes < 0)
        C.CleanupFileMap(C.getFailureResultFiles(), JA, true);
    }

#if LLVM_ON_UNIX
    // llvm/lib/Support/Unix/Signals.inc will exit with a special return code
    // for SIGPIPE. Do not print diagnostics for this case.
    if (CommandRes == EX_IOERR) {
      Res = CommandRes;
      continue;
    }
#endif

    // Print extra information about abnormal failures, if possible.
    //
    // This is ad-hoc, but we don't want to be excessively noisy. If the result
    // status was 1, assume the command failed normally. In particular, if it
    // was the compiler then assume it gave a reasonable error code. Failures
    // in other tools are less common, and they generally have worse
    // diagnostics, so always print the diagnostic there.
    const Tool &FailingTool = FailingCommand->getCreator();

    if (!FailingTool.hasGoodDiagnostics() || CommandRes != 1) {
      // FIXME: See FIXME above regarding result code interpretation.
      if (CommandRes < 0)
        Diag(clang::diag::err_drv_command_signalled)
            << FailingTool.getShortName();
      else
        Diag(clang::diag::err_drv_command_failed)
            << FailingTool.getShortName() << CommandRes;
    }

    auto CustomDiag = FailingCommand->getDiagForErrorCode(CommandRes);
    if (!CustomDiag.empty())
      Diag(clang::diag::note_drv_command_failed_diag_msg) << CustomDiag;
  }
  return Res;
}

void Driver::PrintHelp(bool ShowHidden) const {
  unsigned IncludedFlagsBitmask;
  unsigned ExcludedFlagsBitmask;
  std::tie(IncludedFlagsBitmask, ExcludedFlagsBitmask) =
      getIncludeExcludeOptionFlagMasks(IsCLMode());

  ExcludedFlagsBitmask |= options::NoDriverOption;
  if (!ShowHidden)
    ExcludedFlagsBitmask |= HelpHidden;

  if (IsFlangMode())
    IncludedFlagsBitmask |= options::FlangOption;
  else
    ExcludedFlagsBitmask |= options::FlangOnlyOption;

  std::string Usage = llvm::formatv("{0} [options] file...", Name).str();
  getOpts().PrintHelp(llvm::outs(), Usage.c_str(), DriverTitle.c_str(),
                      IncludedFlagsBitmask, ExcludedFlagsBitmask,
                      /*ShowAllAliases=*/false);
}

llvm::Triple Driver::MakeSYCLDeviceTriple(StringRef TargetArch) const {
  llvm::Triple TT;
  TT.setArchName(TargetArch);
  TT.setVendor(llvm::Triple::UnknownVendor);
  TT.setOS(llvm::Triple::UnknownOS);
  TT.setEnvironment(llvm::Triple::SYCLDevice);
  return TT;
}

// Print the help from any of the given tools which are used for AOT
// compilation for SYCL
void Driver::PrintSYCLToolHelp(const Compilation &C) const {
  SmallVector<std::tuple<llvm::Triple, StringRef, StringRef, StringRef>, 4>
      HelpArgs;
  // Populate the vector with the tools and help options
  if (Arg *A = C.getArgs().getLastArg(options::OPT_fsycl_help_EQ)) {
    StringRef AV(A->getValue());
    llvm::Triple T;
    if (AV == "gen" || AV == "all")
      HelpArgs.push_back(std::make_tuple(MakeSYCLDeviceTriple("spir64_gen"),
                                         "ocloc", "--help", ""));
    if (AV == "fpga" || AV == "all")
      HelpArgs.push_back(std::make_tuple(MakeSYCLDeviceTriple("spir64_fpga"),
                                         "aoc", "-help", "-sycl"));
    if (AV == "x86_64" || AV == "all")
      HelpArgs.push_back(std::make_tuple(MakeSYCLDeviceTriple("spir64_x86_64"),
                                         "opencl-aot", "--help", ""));
    if (HelpArgs.empty()) {
      C.getDriver().Diag(diag::err_drv_unsupported_option_argument)
                         << A->getOption().getName() << AV;
      return;
    }
  }

  // Go through the args and emit the help information for each.
  for (auto &HA : HelpArgs) {
    llvm::outs() << "Emitting help information for " << std::get<1>(HA) << '\n'
        << "Use triple of '" << std::get<0>(HA).normalize() <<
        "' to enable ahead of time compilation\n";
    std::vector<StringRef> ToolArgs = {std::get<1>(HA), std::get<2>(HA),
                                       std::get<3>(HA)};
    SmallString<128> ExecPath(
        C.getDefaultToolChain().GetProgramPath(std::get<1>(HA).data()));
    auto ToolBinary = llvm::sys::findProgramByName(ExecPath);
    if (ToolBinary.getError()) {
      C.getDriver().Diag(diag::err_drv_command_failure) << ExecPath;
      continue;
    }
    // do not run the tools with -###.
    if (C.getArgs().hasArg(options::OPT__HASH_HASH_HASH)) {
      llvm::errs() << "\"" << ExecPath << "\" \"" << ToolArgs[1] << "\"";
      if (!ToolArgs[2].empty())
        llvm::errs() << " \"" << ToolArgs[2] << "\"";
      llvm::errs() << "\n";
      continue;
    }
    // Run the Tool.
    llvm::sys::ExecuteAndWait(ToolBinary.get(), ToolArgs);
  }
}

void Driver::PrintVersion(const Compilation &C, raw_ostream &OS) const {
  if (IsFlangMode()) {
    OS << getClangToolFullVersion("flang-new") << '\n';
  } else {
    // FIXME: The following handlers should use a callback mechanism, we don't
    // know what the client would like to do.
    OS << getClangFullVersion() << '\n';
  }
  const ToolChain &TC = C.getDefaultToolChain();
  OS << "Target: " << TC.getTripleString() << '\n';

  // Print the threading model.
  if (Arg *A = C.getArgs().getLastArg(options::OPT_mthread_model)) {
    // Don't print if the ToolChain would have barfed on it already
    if (TC.isThreadModelSupported(A->getValue()))
      OS << "Thread model: " << A->getValue();
  } else
    OS << "Thread model: " << TC.getThreadModel();
  OS << '\n';

  // Print out the install directory.
  OS << "InstalledDir: " << InstalledDir << '\n';

  // If configuration file was used, print its path.
  if (!ConfigFile.empty())
    OS << "Configuration file: " << ConfigFile << '\n';
}

/// PrintDiagnosticCategories - Implement the --print-diagnostic-categories
/// option.
static void PrintDiagnosticCategories(raw_ostream &OS) {
  // Skip the empty category.
  for (unsigned i = 1, max = DiagnosticIDs::getNumberOfCategories(); i != max;
       ++i)
    OS << i << ',' << DiagnosticIDs::getCategoryNameFromID(i) << '\n';
}

void Driver::HandleAutocompletions(StringRef PassedFlags) const {
  if (PassedFlags == "")
    return;
  // Print out all options that start with a given argument. This is used for
  // shell autocompletion.
  std::vector<std::string> SuggestedCompletions;
  std::vector<std::string> Flags;

  unsigned int DisableFlags =
      options::NoDriverOption | options::Unsupported | options::Ignored;

  // Make sure that Flang-only options don't pollute the Clang output
  // TODO: Make sure that Clang-only options don't pollute Flang output
  if (!IsFlangMode())
    DisableFlags |= options::FlangOnlyOption;

  // Distinguish "--autocomplete=-someflag" and "--autocomplete=-someflag,"
  // because the latter indicates that the user put space before pushing tab
  // which should end up in a file completion.
  const bool HasSpace = PassedFlags.endswith(",");

  // Parse PassedFlags by "," as all the command-line flags are passed to this
  // function separated by ","
  StringRef TargetFlags = PassedFlags;
  while (TargetFlags != "") {
    StringRef CurFlag;
    std::tie(CurFlag, TargetFlags) = TargetFlags.split(",");
    Flags.push_back(std::string(CurFlag));
  }

  // We want to show cc1-only options only when clang is invoked with -cc1 or
  // -Xclang.
  if (llvm::is_contained(Flags, "-Xclang") || llvm::is_contained(Flags, "-cc1"))
    DisableFlags &= ~options::NoDriverOption;

  const llvm::opt::OptTable &Opts = getOpts();
  StringRef Cur;
  Cur = Flags.at(Flags.size() - 1);
  StringRef Prev;
  if (Flags.size() >= 2) {
    Prev = Flags.at(Flags.size() - 2);
    SuggestedCompletions = Opts.suggestValueCompletions(Prev, Cur);
  }

  if (SuggestedCompletions.empty())
    SuggestedCompletions = Opts.suggestValueCompletions(Cur, "");

  // If Flags were empty, it means the user typed `clang [tab]` where we should
  // list all possible flags. If there was no value completion and the user
  // pressed tab after a space, we should fall back to a file completion.
  // We're printing a newline to be consistent with what we print at the end of
  // this function.
  if (SuggestedCompletions.empty() && HasSpace && !Flags.empty()) {
    llvm::outs() << '\n';
    return;
  }

  // When flag ends with '=' and there was no value completion, return empty
  // string and fall back to the file autocompletion.
  if (SuggestedCompletions.empty() && !Cur.endswith("=")) {
    // If the flag is in the form of "--autocomplete=-foo",
    // we were requested to print out all option names that start with "-foo".
    // For example, "--autocomplete=-fsyn" is expanded to "-fsyntax-only".
    SuggestedCompletions = Opts.findByPrefix(Cur, DisableFlags);

    // We have to query the -W flags manually as they're not in the OptTable.
    // TODO: Find a good way to add them to OptTable instead and them remove
    // this code.
    for (StringRef S : DiagnosticIDs::getDiagnosticFlags())
      if (S.startswith(Cur))
        SuggestedCompletions.push_back(std::string(S));
  }

  // Sort the autocomplete candidates so that shells print them out in a
  // deterministic order. We could sort in any way, but we chose
  // case-insensitive sorting for consistency with the -help option
  // which prints out options in the case-insensitive alphabetical order.
  llvm::sort(SuggestedCompletions, [](StringRef A, StringRef B) {
    if (int X = A.compare_lower(B))
      return X < 0;
    return A.compare(B) > 0;
  });

  llvm::outs() << llvm::join(SuggestedCompletions, "\n") << '\n';
}

bool Driver::HandleImmediateArgs(const Compilation &C) {
  // The order these options are handled in gcc is all over the place, but we
  // don't expect inconsistencies w.r.t. that to matter in practice.

  if (C.getArgs().hasArg(options::OPT_dumpmachine)) {
    llvm::outs() << C.getDefaultToolChain().getTripleString() << '\n';
    return false;
  }

  if (C.getArgs().hasArg(options::OPT_dumpversion)) {
    // Since -dumpversion is only implemented for pedantic GCC compatibility, we
    // return an answer which matches our definition of __VERSION__.
    llvm::outs() << CLANG_VERSION_STRING << "\n";
    return false;
  }

  if (C.getArgs().hasArg(options::OPT__print_diagnostic_categories)) {
    PrintDiagnosticCategories(llvm::outs());
    return false;
  }

  if (C.getArgs().hasArg(options::OPT_help) ||
      C.getArgs().hasArg(options::OPT__help_hidden)) {
    PrintHelp(C.getArgs().hasArg(options::OPT__help_hidden));
    return false;
  }

  if (C.getArgs().hasArg(options::OPT_fsycl_help_EQ)) {
    PrintSYCLToolHelp(C);
    return false;
  }

  if (C.getArgs().hasArg(options::OPT__version)) {
    // Follow gcc behavior and use stdout for --version and stderr for -v.
    PrintVersion(C, llvm::outs());
    return false;
  }

  if (C.getArgs().hasArg(options::OPT_v) ||
      C.getArgs().hasArg(options::OPT__HASH_HASH_HASH) ||
      C.getArgs().hasArg(options::OPT_print_supported_cpus)) {
    PrintVersion(C, llvm::errs());
    SuppressMissingInputWarning = true;
  }

  if (C.getArgs().hasArg(options::OPT_v)) {
    if (!SystemConfigDir.empty())
      llvm::errs() << "System configuration file directory: "
                   << SystemConfigDir << "\n";
    if (!UserConfigDir.empty())
      llvm::errs() << "User configuration file directory: "
                   << UserConfigDir << "\n";
  }

  const ToolChain &TC = C.getDefaultToolChain();

  if (C.getArgs().hasArg(options::OPT_v))
    TC.printVerboseInfo(llvm::errs());

  if (C.getArgs().hasArg(options::OPT_print_resource_dir)) {
    llvm::outs() << ResourceDir << '\n';
    return false;
  }

  if (C.getArgs().hasArg(options::OPT_print_search_dirs)) {
    llvm::outs() << "programs: =";
    bool separator = false;
    // Print -B and COMPILER_PATH.
    for (const std::string &Path : PrefixDirs) {
      if (separator)
        llvm::outs() << llvm::sys::EnvPathSeparator;
      llvm::outs() << Path;
      separator = true;
    }
    for (const std::string &Path : TC.getProgramPaths()) {
      if (separator)
        llvm::outs() << llvm::sys::EnvPathSeparator;
      llvm::outs() << Path;
      separator = true;
    }
    llvm::outs() << "\n";
    llvm::outs() << "libraries: =" << ResourceDir;

    StringRef sysroot = C.getSysRoot();

    for (const std::string &Path : TC.getFilePaths()) {
      // Always print a separator. ResourceDir was the first item shown.
      llvm::outs() << llvm::sys::EnvPathSeparator;
      // Interpretation of leading '=' is needed only for NetBSD.
      if (Path[0] == '=')
        llvm::outs() << sysroot << Path.substr(1);
      else
        llvm::outs() << Path;
    }
    llvm::outs() << "\n";
    return false;
  }

  // FIXME: The following handlers should use a callback mechanism, we don't
  // know what the client would like to do.
  if (Arg *A = C.getArgs().getLastArg(options::OPT_print_file_name_EQ)) {
    llvm::outs() << GetFilePath(A->getValue(), TC) << "\n";
    return false;
  }

  if (Arg *A = C.getArgs().getLastArg(options::OPT_print_prog_name_EQ)) {
    StringRef ProgName = A->getValue();

    // Null program name cannot have a path.
    if (! ProgName.empty())
      llvm::outs() << GetProgramPath(ProgName, TC);

    llvm::outs() << "\n";
    return false;
  }

  if (Arg *A = C.getArgs().getLastArg(options::OPT_autocomplete)) {
    StringRef PassedFlags = A->getValue();
    HandleAutocompletions(PassedFlags);
    return false;
  }

  if (C.getArgs().hasArg(options::OPT_print_libgcc_file_name)) {
    ToolChain::RuntimeLibType RLT = TC.GetRuntimeLibType(C.getArgs());
    const llvm::Triple Triple(TC.ComputeEffectiveClangTriple(C.getArgs()));
    RegisterEffectiveTriple TripleRAII(TC, Triple);
    switch (RLT) {
    case ToolChain::RLT_CompilerRT:
      llvm::outs() << TC.getCompilerRT(C.getArgs(), "builtins") << "\n";
      break;
    case ToolChain::RLT_Libgcc:
      llvm::outs() << GetFilePath("libgcc.a", TC) << "\n";
      break;
    }
    return false;
  }

  if (C.getArgs().hasArg(options::OPT_print_multi_lib)) {
    for (const Multilib &Multilib : TC.getMultilibs())
      llvm::outs() << Multilib << "\n";
    return false;
  }

  if (C.getArgs().hasArg(options::OPT_print_multi_directory)) {
    const Multilib &Multilib = TC.getMultilib();
    if (Multilib.gccSuffix().empty())
      llvm::outs() << ".\n";
    else {
      StringRef Suffix(Multilib.gccSuffix());
      assert(Suffix.front() == '/');
      llvm::outs() << Suffix.substr(1) << "\n";
    }
    return false;
  }

  if (C.getArgs().hasArg(options::OPT_print_target_triple)) {
    llvm::outs() << TC.getTripleString() << "\n";
    return false;
  }

  if (C.getArgs().hasArg(options::OPT_print_effective_triple)) {
    const llvm::Triple Triple(TC.ComputeEffectiveClangTriple(C.getArgs()));
    llvm::outs() << Triple.getTriple() << "\n";
    return false;
  }

  if (C.getArgs().hasArg(options::OPT_print_targets)) {
    llvm::TargetRegistry::printRegisteredTargetsForVersion(llvm::outs());
    return false;
  }

  return true;
}

enum {
  TopLevelAction = 0,
  HeadSibAction = 1,
  OtherSibAction = 2,
};

// Display an action graph human-readably.  Action A is the "sink" node
// and latest-occuring action. Traversal is in pre-order, visiting the
// inputs to each action before printing the action itself.
static unsigned PrintActions1(const Compilation &C, Action *A,
                              std::map<Action *, unsigned> &Ids,
                              Twine Indent = {}, int Kind = TopLevelAction) {
  if (Ids.count(A)) // A was already visited.
    return Ids[A];

  std::string str;
  llvm::raw_string_ostream os(str);

  auto getSibIndent = [](int K) -> Twine {
    return (K == HeadSibAction) ? "   " : (K == OtherSibAction) ? "|  " : "";
  };

  Twine SibIndent = Indent + getSibIndent(Kind);
  int SibKind = HeadSibAction;
  os << Action::getClassName(A->getKind()) << ", ";
  if (InputAction *IA = dyn_cast<InputAction>(A)) {
    os << "\"" << IA->getInputArg().getValue() << "\"";
  } else if (BindArchAction *BIA = dyn_cast<BindArchAction>(A)) {
    os << '"' << BIA->getArchName() << '"' << ", {"
       << PrintActions1(C, *BIA->input_begin(), Ids, SibIndent, SibKind) << "}";
  } else if (OffloadAction *OA = dyn_cast<OffloadAction>(A)) {
    bool IsFirst = true;
    OA->doOnEachDependence(
        [&](Action *A, const ToolChain *TC, const char *BoundArch) {
          assert(TC && "Unknown host toolchain");
          // E.g. for two CUDA device dependences whose bound arch is sm_20 and
          // sm_35 this will generate:
          // "cuda-device" (nvptx64-nvidia-cuda:sm_20) {#ID}, "cuda-device"
          // (nvptx64-nvidia-cuda:sm_35) {#ID}
          if (!IsFirst)
            os << ", ";
          os << '"';
          os << A->getOffloadingKindPrefix();
          os << " (";
          os << TC->getTriple().normalize();
          if (BoundArch)
            os << ":" << BoundArch;
          os << ")";
          os << '"';
          os << " {" << PrintActions1(C, A, Ids, SibIndent, SibKind) << "}";
          IsFirst = false;
          SibKind = OtherSibAction;
        });
  } else {
    const ActionList *AL = &A->getInputs();

    if (AL->size()) {
      const char *Prefix = "{";
      for (Action *PreRequisite : *AL) {
        os << Prefix << PrintActions1(C, PreRequisite, Ids, SibIndent, SibKind);
        Prefix = ", ";
        SibKind = OtherSibAction;
      }
      os << "}";
    } else
      os << "{}";
  }

  // Append offload info for all options other than the offloading action
  // itself (e.g. (cuda-device, sm_20) or (cuda-host)).
  std::string offload_str;
  llvm::raw_string_ostream offload_os(offload_str);
  if (!isa<OffloadAction>(A)) {
    auto S = A->getOffloadingKindPrefix();
    if (!S.empty()) {
      offload_os << ", (" << S;
      if (A->getOffloadingArch())
        offload_os << ", " << A->getOffloadingArch();
      offload_os << ")";
    }
  }

  auto getSelfIndent = [](int K) -> Twine {
    return (K == HeadSibAction) ? "+- " : (K == OtherSibAction) ? "|- " : "";
  };

  unsigned Id = Ids.size();
  Ids[A] = Id;
  llvm::errs() << Indent + getSelfIndent(Kind) << Id << ": " << os.str() << ", "
               << types::getTypeName(A->getType()) << offload_os.str() << "\n";

  return Id;
}

// Print the action graphs in a compilation C.
// For example "clang -c file1.c file2.c" is composed of two subgraphs.
void Driver::PrintActions(const Compilation &C) const {
  std::map<Action *, unsigned> Ids;
  for (Action *A : C.getActions())
    PrintActions1(C, A, Ids);
}

/// Check whether the given input tree contains any compilation or
/// assembly actions.
static bool ContainsCompileOrAssembleAction(const Action *A) {
  if (isa<CompileJobAction>(A) || isa<BackendJobAction>(A) ||
      isa<AssembleJobAction>(A))
    return true;

  for (const Action *Input : A->inputs())
    if (ContainsCompileOrAssembleAction(Input))
      return true;

  return false;
}

void Driver::BuildUniversalActions(Compilation &C, const ToolChain &TC,
                                   const InputList &BAInputs) const {
  DerivedArgList &Args = C.getArgs();
  ActionList &Actions = C.getActions();
  llvm::PrettyStackTraceString CrashInfo("Building universal build actions");
  // Collect the list of architectures. Duplicates are allowed, but should only
  // be handled once (in the order seen).
  llvm::StringSet<> ArchNames;
  SmallVector<const char *, 4> Archs;
  for (Arg *A : Args) {
    if (A->getOption().matches(options::OPT_arch)) {
      // Validate the option here; we don't save the type here because its
      // particular spelling may participate in other driver choices.
      llvm::Triple::ArchType Arch =
          tools::darwin::getArchTypeForMachOArchName(A->getValue());
      if (Arch == llvm::Triple::UnknownArch) {
        Diag(clang::diag::err_drv_invalid_arch_name) << A->getAsString(Args);
        continue;
      }

      A->claim();
      if (ArchNames.insert(A->getValue()).second)
        Archs.push_back(A->getValue());
    }
  }

  // When there is no explicit arch for this platform, make sure we still bind
  // the architecture (to the default) so that -Xarch_ is handled correctly.
  if (!Archs.size())
    Archs.push_back(Args.MakeArgString(TC.getDefaultUniversalArchName()));

  ActionList SingleActions;
  BuildActions(C, Args, BAInputs, SingleActions);

  // Add in arch bindings for every top level action, as well as lipo and
  // dsymutil steps if needed.
  for (Action* Act : SingleActions) {
    // Make sure we can lipo this kind of output. If not (and it is an actual
    // output) then we disallow, since we can't create an output file with the
    // right name without overwriting it. We could remove this oddity by just
    // changing the output names to include the arch, which would also fix
    // -save-temps. Compatibility wins for now.

    if (Archs.size() > 1 && !types::canLipoType(Act->getType()))
      Diag(clang::diag::err_drv_invalid_output_with_multiple_archs)
          << types::getTypeName(Act->getType());

    ActionList Inputs;
    for (unsigned i = 0, e = Archs.size(); i != e; ++i)
      Inputs.push_back(C.MakeAction<BindArchAction>(Act, Archs[i]));

    // Lipo if necessary, we do it this way because we need to set the arch flag
    // so that -Xarch_ gets overwritten.
    if (Inputs.size() == 1 || Act->getType() == types::TY_Nothing)
      Actions.append(Inputs.begin(), Inputs.end());
    else
      Actions.push_back(C.MakeAction<LipoJobAction>(Inputs, Act->getType()));

    // Handle debug info queries.
    Arg *A = Args.getLastArg(options::OPT_g_Group);
    bool enablesDebugInfo = A && !A->getOption().matches(options::OPT_g0) &&
                            !A->getOption().matches(options::OPT_gstabs);
    if ((enablesDebugInfo || willEmitRemarks(Args)) &&
        ContainsCompileOrAssembleAction(Actions.back())) {

      // Add a 'dsymutil' step if necessary, when debug info is enabled and we
      // have a compile input. We need to run 'dsymutil' ourselves in such cases
      // because the debug info will refer to a temporary object file which
      // will be removed at the end of the compilation process.
      if (Act->getType() == types::TY_Image) {
        ActionList Inputs;
        Inputs.push_back(Actions.back());
        Actions.pop_back();
        Actions.push_back(
            C.MakeAction<DsymutilJobAction>(Inputs, types::TY_dSYM));
      }

      // Verify the debug info output.
      if (Args.hasArg(options::OPT_verify_debug_info)) {
        Action* LastAction = Actions.back();
        Actions.pop_back();
        Actions.push_back(C.MakeAction<VerifyDebugInfoJobAction>(
            LastAction, types::TY_Nothing));
      }
    }
  }
}

bool Driver::DiagnoseInputExistence(const DerivedArgList &Args, StringRef Value,
                                    types::ID Ty, bool TypoCorrect) const {
  if (!getCheckInputsExist())
    return true;

  // stdin always exists.
  if (Value == "-")
    return true;

  if (getVFS().exists(Value))
    return true;

  if (IsCLMode()) {
    if (!llvm::sys::path::is_absolute(Twine(Value)) &&
        llvm::sys::Process::FindInEnvPath("LIB", Value, ';'))
      return true;

    if (Args.hasArg(options::OPT__SLASH_link) && Ty == types::TY_Object) {
      // Arguments to the /link flag might cause the linker to search for object
      // and library files in paths we don't know about. Don't error in such
      // cases.
      return true;
    }
  }

  if (TypoCorrect) {
    // Check if the filename is a typo for an option flag. OptTable thinks
    // that all args that are not known options and that start with / are
    // filenames, but e.g. `/diagnostic:caret` is more likely a typo for
    // the option `/diagnostics:caret` than a reference to a file in the root
    // directory.
    unsigned IncludedFlagsBitmask;
    unsigned ExcludedFlagsBitmask;
    std::tie(IncludedFlagsBitmask, ExcludedFlagsBitmask) =
        getIncludeExcludeOptionFlagMasks(IsCLMode());
    std::string Nearest;
    if (getOpts().findNearest(Value, Nearest, IncludedFlagsBitmask,
                              ExcludedFlagsBitmask) <= 1) {
      Diag(clang::diag::err_drv_no_such_file_with_suggestion)
          << Value << Nearest;
      return false;
    }
  }

  Diag(clang::diag::err_drv_no_such_file) << Value;
  return false;
}

// Construct a the list of inputs and their types.
void Driver::BuildInputs(const ToolChain &TC, DerivedArgList &Args,
                         InputList &Inputs) const {
  const llvm::opt::OptTable &Opts = getOpts();
  // Track the current user specified (-x) input. We also explicitly track the
  // argument used to set the type; we only want to claim the type when we
  // actually use it, so we warn about unused -x arguments.
  types::ID InputType = types::TY_Nothing;
  Arg *InputTypeArg = nullptr;
  bool IsSYCL =
      Args.hasFlag(options::OPT_fsycl, options::OPT_fno_sycl, false) ||
      Args.hasArg(options::OPT_fsycl_device_only);

  // The last /TC or /TP option sets the input type to C or C++ globally.
  if (Arg *TCTP = Args.getLastArgNoClaim(options::OPT__SLASH_TC,
                                         options::OPT__SLASH_TP)) {
    InputTypeArg = TCTP;
    InputType = TCTP->getOption().matches(options::OPT__SLASH_TC) && !IsSYCL
                    ? types::TY_C
                    : types::TY_CXX;

    Arg *Previous = nullptr;
    bool ShowNote = false;
    for (Arg *A :
         Args.filtered(options::OPT__SLASH_TC, options::OPT__SLASH_TP)) {
      if (Previous) {
        Diag(clang::diag::warn_drv_overriding_flag_option)
          << Previous->getSpelling() << A->getSpelling();
        ShowNote = true;
      }
      Previous = A;
    }
    if (ShowNote)
      Diag(clang::diag::note_drv_t_option_is_global);

    // No driver mode exposes -x and /TC or /TP; we don't support mixing them.
    assert(!Args.hasArg(options::OPT_x) && "-x and /TC or /TP is not allowed");
  }

  for (Arg *A : Args) {
    if (A->getOption().getKind() == Option::InputClass) {
      const char *Value = A->getValue();
      types::ID Ty = types::TY_INVALID;

      // Infer the input type if necessary.
      if (InputType == types::TY_Nothing) {
        // If there was an explicit arg for this, claim it.
        if (InputTypeArg)
          InputTypeArg->claim();

        types::ID CType = types::TY_C;
        // For SYCL, all source file inputs are considered C++.
        if (IsSYCL)
          CType = types::TY_CXX;

        // stdin must be handled specially.
        if (memcmp(Value, "-", 2) == 0) {
          // If running with -E, treat as a C input (this changes the builtin
          // macros, for example). This may be overridden by -ObjC below.
          //
          // Otherwise emit an error but still use a valid type to avoid
          // spurious errors (e.g., no inputs).
          if (!Args.hasArgNoClaim(options::OPT_E) && !CCCIsCPP())
            Diag(IsCLMode() ? clang::diag::err_drv_unknown_stdin_type_clang_cl
                            : clang::diag::err_drv_unknown_stdin_type);
          Ty = CType;
        } else {
          // Otherwise lookup by extension.
          // Fallback is C if invoked as C preprocessor, C++ if invoked with
          // clang-cl /E, or Object otherwise.
          // We use a host hook here because Darwin at least has its own
          // idea of what .s is.
          if (const char *Ext = strrchr(Value, '.'))
            Ty = TC.LookupTypeForExtension(Ext + 1);

          // For SYCL, convert C-type sources to C++-type sources.
          if (IsSYCL) {
            switch (Ty) {
            case types::TY_C:
              Ty = types::TY_CXX;
              break;
            case types::TY_CHeader:
              Ty = types::TY_CXXHeader;
              break;
            case types::TY_PP_C:
              Ty = types::TY_PP_CXX;
              break;
            case types::TY_PP_CHeader:
              Ty = types::TY_PP_CXXHeader;
              break;
            default:
              break;
            }
          }

          if (Ty == types::TY_INVALID) {
            if (CCCIsCPP())
              Ty = CType;
            else if (IsCLMode() && Args.hasArgNoClaim(options::OPT_E))
              Ty = types::TY_CXX;
            else
              Ty = types::TY_Object;
          }

          // If the driver is invoked as C++ compiler (like clang++ or c++) it
          // should autodetect some input files as C++ for g++ compatibility.
          if (CCCIsCXX()) {
            types::ID OldTy = Ty;
            Ty = types::lookupCXXTypeForCType(Ty);

            if (Ty != OldTy)
              Diag(clang::diag::warn_drv_treating_input_as_cxx)
                  << getTypeName(OldTy) << getTypeName(Ty);
          }

          // If running with -fthinlto-index=, extensions that normally identify
          // native object files actually identify LLVM bitcode files.
          if (Args.hasArgNoClaim(options::OPT_fthinlto_index_EQ) &&
              Ty == types::TY_Object)
            Ty = types::TY_LLVM_BC;
        }

        // -ObjC and -ObjC++ override the default language, but only for "source
        // files". We just treat everything that isn't a linker input as a
        // source file.
        //
        // FIXME: Clean this up if we move the phase sequence into the type.
        if (Ty != types::TY_Object) {
          if (Args.hasArg(options::OPT_ObjC))
            Ty = types::TY_ObjC;
          else if (Args.hasArg(options::OPT_ObjCXX))
            Ty = types::TY_ObjCXX;
        }
      } else {
        assert(InputTypeArg && "InputType set w/o InputTypeArg");
        if (!InputTypeArg->getOption().matches(options::OPT_x)) {
          // If emulating cl.exe, make sure that /TC and /TP don't affect input
          // object files.
          const char *Ext = strrchr(Value, '.');
          if (Ext && TC.LookupTypeForExtension(Ext + 1) == types::TY_Object)
            Ty = types::TY_Object;
        }
        if (Ty == types::TY_INVALID) {
          Ty = InputType;
          InputTypeArg->claim();
        }
      }

      if (DiagnoseInputExistence(Args, Value, Ty, /*TypoCorrect=*/true))
        Inputs.push_back(std::make_pair(Ty, A));

    } else if (A->getOption().matches(options::OPT__SLASH_Tc)) {
      StringRef Value = A->getValue();
      if (DiagnoseInputExistence(Args, Value, types::TY_C,
                                 /*TypoCorrect=*/false)) {
        Arg *InputArg = MakeInputArg(Args, Opts, A->getValue());
        Inputs.push_back(
            std::make_pair(IsSYCL ? types::TY_CXX : types::TY_C, InputArg));
      }
      A->claim();
    } else if (A->getOption().matches(options::OPT__SLASH_Tp)) {
      StringRef Value = A->getValue();
      if (DiagnoseInputExistence(Args, Value, types::TY_CXX,
                                 /*TypoCorrect=*/false)) {
        Arg *InputArg = MakeInputArg(Args, Opts, A->getValue());
        Inputs.push_back(std::make_pair(types::TY_CXX, InputArg));
      }
      A->claim();
    } else if (A->getOption().hasFlag(options::LinkerInput)) {
      // Just treat as object type, we could make a special type for this if
      // necessary.
      Inputs.push_back(std::make_pair(types::TY_Object, A));

    } else if (A->getOption().matches(options::OPT_x)) {
      InputTypeArg = A;
      InputType = types::lookupTypeForTypeSpecifier(A->getValue());
      A->claim();

      // Follow gcc behavior and treat as linker input for invalid -x
      // options. Its not clear why we shouldn't just revert to unknown; but
      // this isn't very important, we might as well be bug compatible.
      if (!InputType) {
        Diag(clang::diag::err_drv_unknown_language) << A->getValue();
        InputType = types::TY_Object;
      }
      // Emit an error if c-compilation is forced in -fsycl mode
      if (IsSYCL && (InputType == types::TY_C || InputType == types::TY_PP_C ||
                     InputType == types::TY_CHeader))
        Diag(clang::diag::err_drv_fsycl_with_c_type) << A->getAsString(Args);

    } else if (A->getOption().getID() == options::OPT_U) {
      assert(A->getNumValues() == 1 && "The /U option has one value.");
      StringRef Val = A->getValue(0);
      if (Val.find_first_of("/\\") != StringRef::npos) {
        // Warn about e.g. "/Users/me/myfile.c".
        Diag(diag::warn_slash_u_filename) << Val;
        Diag(diag::note_use_dashdash);
      }
    }
    // TODO: remove when -foffload-static-lib support is dropped.
    else if (A->getOption().matches(options::OPT_offload_lib_Group)) {
      // Add the foffload-static-lib library to the command line to allow
      // processing when no source or object is supplied as well as proper
      // host link.
      Arg *InputArg = MakeInputArg(Args, Opts, A->getValue());
      Inputs.push_back(std::make_pair(types::TY_Object, InputArg));
      A->claim();
      // Use of -foffload-static-lib and -foffload-whole-static-lib are
      // deprecated with the updated functionality to scan the static libs.
      Diag(clang::diag::warn_drv_deprecated_option)
          << A->getAsString(Args) << A->getValue();
    }
  }
  if (CCCIsCPP() && Inputs.empty()) {
    // If called as standalone preprocessor, stdin is processed
    // if no other input is present.
    Arg *A = MakeInputArg(Args, Opts, "-");
    Inputs.push_back(std::make_pair(types::TY_C, A));
  }
}

static bool runBundler(const SmallVectorImpl<StringRef> &BundlerArgs,
                       Compilation &C) {
  // Find bundler.
  StringRef ExecPath(C.getArgs().MakeArgString(C.getDriver().Dir));
  llvm::ErrorOr<std::string> BundlerBinary =
      llvm::sys::findProgramByName("clang-offload-bundler", ExecPath);
  // Since this is run in real time and not in the toolchain, output the
  // command line if requested.
  bool OutputOnly = C.getArgs().hasArg(options::OPT__HASH_HASH_HASH);
  if (C.getArgs().hasArg(options::OPT_v) || OutputOnly) {
    for (StringRef A : BundlerArgs)
      if (OutputOnly)
        llvm::errs() << "\"" << A << "\" ";
      else
        llvm::errs() << A << " ";
    llvm::errs() << '\n';
  }
  if (BundlerBinary.getError())
    return false;

  return !llvm::sys::ExecuteAndWait(BundlerBinary.get(), BundlerArgs);
}

bool hasFPGABinary(Compilation &C, std::string Object, types::ID Type) {
  assert(types::isFPGA(Type) && "unexpected Type for FPGA binary check");
  // Do not do the check if the file doesn't exist
  if (!llvm::sys::fs::exists(Object))
    return false;

  // Temporary names for the output.
  llvm::Triple TT;
  TT.setArchName(types::getTypeName(Type));
  TT.setVendorName("intel");
  TT.setOS(llvm::Triple::UnknownOS);
  TT.setEnvironment(llvm::Triple::SYCLDevice);

  // Checking uses -check-section option with the input file, no output
  // file and the target triple being looked for.
  const char *Targets =
      C.getArgs().MakeArgString(Twine("-targets=sycl-") + TT.str());
  const char *Inputs = C.getArgs().MakeArgString(Twine("-inputs=") + Object);
  // Always use -type=ao for aocx/aocr bundle checking.  The 'bundles' are
  // actually archives.
  SmallVector<StringRef, 6> BundlerArgs = {"clang-offload-bundler", "-type=ao",
                                           Targets, Inputs, "-check-section"};
  return runBundler(BundlerArgs, C);
}

static bool hasOffloadSections(Compilation &C, const StringRef &Archive,
                               DerivedArgList &Args) {
  // Do not do the check if the file doesn't exist
  if (!llvm::sys::fs::exists(Archive))
    return false;

  llvm::Triple TT(C.getDefaultToolChain().getTriple());
  // Checking uses -check-section option with the input file, no output
  // file and the target triple being looked for.
  // TODO - Improve checking to check for explicit offload target instead
  // of the generic host availability.
  const char *Targets = Args.MakeArgString(Twine("-targets=host-") + TT.str());
  const char *Inputs = Args.MakeArgString(Twine("-inputs=") + Archive.str());
  // Always use -type=ao for bundle checking.  The 'bundles' are
  // actually archives.
  SmallVector<StringRef, 6> BundlerArgs = {"clang-offload-bundler", "-type=ao",
                                           Targets, Inputs, "-check-section"};
  return runBundler(BundlerArgs, C);
}

// Simple helper function for Linker options, where the option is valid if
// it has '-' or '--' as the designator.
static bool optionMatches(const std::string &Option,
                          const std::string &OptCheck) {
  return (Option == OptCheck || ("-" + Option) == OptCheck);
}

// Process linker inputs for use with offload static libraries.  We are only
// handling options and explicitly named static archives as these need to be
// partially linked.
static SmallVector<const char *, 16> getLinkerArgs(Compilation &C,
                                                   DerivedArgList &Args) {
  SmallVector<const char *, 16> LibArgs;
  for (const auto *A : Args) {
    std::string FileName = A->getAsString(Args);
    if (A->getOption().getKind() == Option::InputClass) {
      StringRef Value(A->getValue());
      if (isStaticArchiveFile(Value)) {
        LibArgs.push_back(Args.MakeArgString(FileName));
        continue;
      }
    }
    if (A->getOption().matches(options::OPT_Wl_COMMA) ||
        A->getOption().matches(options::OPT_Xlinker)) {
      // Parse through additional linker arguments that are meant to go
      // directly to the linker.
      // Keep the previous arg even if it is a new argument, for example:
      //   -Xlinker -rpath -Xlinker <dir>.
      // Without this history, we do not know that <dir> was assocated with
      // -rpath and is processed incorrectly.
      static std::string PrevArg;
      for (const std::string &Value : A->getValues()) {
        auto addKnownValues = [&](const StringRef &V) {
          // Only add named static libs objects and --whole-archive options.
          if (optionMatches("-whole-archive", V.str()) ||
              optionMatches("-no-whole-archive", V.str()) ||
              isStaticArchiveFile(V)) {
            LibArgs.push_back(Args.MakeArgString(V));
            return;
          }
          // Probably not the best way to handle this, but there are options
          // that take arguments which we should not add to the known values.
          // Handle -z and -rpath for now - can be expanded if/when usage shows
          // the need.
          if (PrevArg != "-z" && PrevArg != "-rpath" && V[0] != '-' &&
              isObjectFile(V.str())) {
            LibArgs.push_back(Args.MakeArgString(V));
            return;
          }
        };
        if (Value[0] == '@') {
          // Found a response file, we want to expand contents to try and
          // discover more libraries and options.
          SmallVector<const char *, 20> ExpandArgs;
          ExpandArgs.push_back(Value.c_str());

          llvm::BumpPtrAllocator A;
          llvm::StringSaver S(A);
          llvm::cl::ExpandResponseFiles(
              S,
              C.getDefaultToolChain().getTriple().isWindowsMSVCEnvironment()
                  ? llvm::cl::TokenizeWindowsCommandLine
                  : llvm::cl::TokenizeGNUCommandLine,
              ExpandArgs);
          for (StringRef EA : ExpandArgs)
            addKnownValues(EA);
        } else
          addKnownValues(Value);
        PrevArg = Value;
      }
      continue;
    }
    // Use of -foffload-static-lib and -foffload-whole-static-lib is
    // considered deprecated.  Usage should move to passing in the static
    // library name on the command line, encapsulating with
    // -Wl,--whole-archive <lib> -Wl,--no-whole-archive as needed.
    if (A->getOption().matches(options::OPT_foffload_static_lib_EQ)) {
      LibArgs.push_back(Args.MakeArgString(A->getValue()));
      continue;
    }
    if (A->getOption().matches(options::OPT_foffload_whole_static_lib_EQ)) {
      // For -foffload-whole-static-lib, we add the --whole-archive wrap
      // around the library which will be used during the partial link step.
      LibArgs.push_back("--whole-archive");
      LibArgs.push_back(Args.MakeArgString(A->getValue()));
      LibArgs.push_back("--no-whole-archive");
      continue;
    }
  }
  return LibArgs;
}

static bool IsSYCLDeviceLibObj(std::string ObjFilePath, bool isMSVCEnv) {
  StringRef ObjFileName = llvm::sys::path::filename(ObjFilePath);
  StringRef ObjSuffix = isMSVCEnv ? ".obj" : ".o";
  bool Ret =
      (ObjFileName.startswith("libsycl-") && ObjFileName.endswith(ObjSuffix))
          ? true
          : false;
  return Ret;
}

// Goes through all of the arguments, including inputs expected for the
// linker directly, to determine if we need to perform additional work for
// static offload libraries.
bool Driver::checkForOffloadStaticLib(Compilation &C,
                                      DerivedArgList &Args) const {
  // Check only if enabled with -fsycl or -fopenmp-targets
  if (!Args.hasFlag(options::OPT_fsycl, options::OPT_fno_sycl, false) &&
      !Args.hasArg(options::OPT_fopenmp_targets_EQ))
    return false;

  // Right off the bat, assume the presense of -foffload-static-lib means
  // the need to perform linking steps for fat static archive offloading.
  // TODO: remove when -foffload-static-lib support is dropped.
  if (Args.hasArg(options::OPT_offload_lib_Group))
    return true;
  SmallVector<const char *, 16> OffloadLibArgs(getLinkerArgs(C, Args));
  for (StringRef OLArg : OffloadLibArgs)
    if (isStaticArchiveFile(OLArg) && hasOffloadSections(C, OLArg, Args)) {
      // FPGA binaries with AOCX or AOCR sections are not considered fat
      // static archives.
      if (Args.hasArg(options::OPT_fintelfpga))
        return !(hasFPGABinary(C, OLArg.str(), types::TY_FPGA_AOCR) ||
                 hasFPGABinary(C, OLArg.str(), types::TY_FPGA_AOCX));
      return true;
    }
  return false;
}

namespace {
/// Provides a convenient interface for different programming models to generate
/// the required device actions.
class OffloadingActionBuilder final {
  /// Flag used to trace errors in the builder.
  bool IsValid = false;

  /// The compilation that is using this builder.
  Compilation &C;

  /// Map between an input argument and the offload kinds used to process it.
  std::map<const Arg *, unsigned> InputArgToOffloadKindMap;

  /// Builder interface. It doesn't build anything or keep any state.
  class DeviceActionBuilder {
  public:
    typedef const llvm::SmallVectorImpl<phases::ID> PhasesTy;

    enum ActionBuilderReturnCode {
      // The builder acted successfully on the current action.
      ABRT_Success,
      // The builder didn't have to act on the current action.
      ABRT_Inactive,
      // The builder was successful and requested the host action to not be
      // generated.
      ABRT_Ignore_Host,
    };

  protected:
    /// Compilation associated with this builder.
    Compilation &C;

    /// Tool chains associated with this builder. The same programming
    /// model may have associated one or more tool chains.
    SmallVector<const ToolChain *, 2> ToolChains;

    /// The derived arguments associated with this builder.
    DerivedArgList &Args;

    /// The inputs associated with this builder.
    const Driver::InputList &Inputs;

    /// The associated offload kind.
    Action::OffloadKind AssociatedOffloadKind = Action::OFK_None;

  public:
    DeviceActionBuilder(Compilation &C, DerivedArgList &Args,
                        const Driver::InputList &Inputs,
                        Action::OffloadKind AssociatedOffloadKind)
        : C(C), Args(Args), Inputs(Inputs),
          AssociatedOffloadKind(AssociatedOffloadKind) {}
    virtual ~DeviceActionBuilder() {}

    /// Fill up the array \a DA with all the device dependences that should be
    /// added to the provided host action \a HostAction. By default it is
    /// inactive.
    virtual ActionBuilderReturnCode
    getDeviceDependences(OffloadAction::DeviceDependences &DA,
                         phases::ID CurPhase, phases::ID FinalPhase,
                         PhasesTy &Phases) {
      return ABRT_Inactive;
    }

    /// Update the state to include the provided host action \a HostAction as a
    /// dependency of the current device action. By default it is inactive.
    virtual ActionBuilderReturnCode addDeviceDepences(Action *HostAction) {
      return ABRT_Inactive;
    }

    /// Append top level actions generated by the builder.
    virtual void appendTopLevelActions(ActionList &AL) {}

    /// Append top level actions specific for certain link situations.
    virtual void appendTopLevelLinkAction(ActionList &AL) {}

    /// Append linker device actions generated by the builder.
    virtual void appendLinkDeviceActions(ActionList &AL) {}

    /// Append linker host action generated by the builder.
    virtual Action* appendLinkHostActions(ActionList &AL) { return nullptr; }

    /// Append linker actions generated by the builder.
    virtual void appendLinkDependences(OffloadAction::DeviceDependences &DA) {}

    /// Initialize the builder. Return true if any initialization errors are
    /// found.
    virtual bool initialize() { return false; }

    /// Return true if the builder can use bundling/unbundling.
    virtual bool canUseBundlerUnbundler() const { return false; }

    /// Return true if this builder is valid. We have a valid builder if we have
    /// associated device tool chains.
    bool isValid() { return !ToolChains.empty(); }

    /// Return the associated offload kind.
    Action::OffloadKind getAssociatedOffloadKind() {
      return AssociatedOffloadKind;
    }
  };

  /// Base class for CUDA/HIP action builder. It injects device code in
  /// the host backend action.
  class CudaActionBuilderBase : public DeviceActionBuilder {
  protected:
    /// Flags to signal if the user requested host-only or device-only
    /// compilation.
    bool CompileHostOnly = false;
    bool CompileDeviceOnly = false;
    bool EmitLLVM = false;
    bool EmitAsm = false;

    /// ID to identify each device compilation. For CUDA it is simply the
    /// GPU arch string. For HIP it is either the GPU arch string or GPU
    /// arch string plus feature strings delimited by a plus sign, e.g.
    /// gfx906+xnack.
    struct TargetID {
      /// Target ID string which is persistent throughout the compilation.
      const char *ID;
      TargetID(CudaArch Arch) { ID = CudaArchToString(Arch); }
      TargetID(const char *ID) : ID(ID) {}
      operator const char *() { return ID; }
      operator StringRef() { return StringRef(ID); }
    };
    /// List of GPU architectures to use in this compilation.
    SmallVector<TargetID, 4> GpuArchList;

    /// The CUDA actions for the current input.
    ActionList CudaDeviceActions;

    /// The CUDA fat binary if it was generated for the current input.
    Action *CudaFatBinary = nullptr;

    /// Flag that is set to true if this builder acted on the current input.
    bool IsActive = false;

    /// Flag for -fgpu-rdc.
    bool Relocatable = false;

    /// Default GPU architecture if there's no one specified.
    CudaArch DefaultCudaArch = CudaArch::UNKNOWN;

  public:
    CudaActionBuilderBase(Compilation &C, DerivedArgList &Args,
                          const Driver::InputList &Inputs,
                          Action::OffloadKind OFKind)
        : DeviceActionBuilder(C, Args, Inputs, OFKind) {}

    ActionBuilderReturnCode addDeviceDepences(Action *HostAction) override {
      // While generating code for CUDA, we only depend on the host input action
      // to trigger the creation of all the CUDA device actions.

      // If we are dealing with an input action, replicate it for each GPU
      // architecture. If we are in host-only mode we return 'success' so that
      // the host uses the CUDA offload kind.
      if (auto *IA = dyn_cast<InputAction>(HostAction)) {
        assert(!GpuArchList.empty() &&
               "We should have at least one GPU architecture.");

        // If the host input is not CUDA or HIP, we don't need to bother about
        // this input.
        if (!(IA->getType() == types::TY_CUDA ||
              IA->getType() == types::TY_HIP ||
              IA->getType() == types::TY_PP_HIP)) {
          // The builder will ignore this input.
          IsActive = false;
          return ABRT_Inactive;
        }

        // Set the flag to true, so that the builder acts on the current input.
        IsActive = true;

        if (CompileHostOnly)
          return ABRT_Success;

        // Replicate inputs for each GPU architecture.
        auto Ty = IA->getType() == types::TY_HIP ? types::TY_HIP_DEVICE
                                                 : types::TY_CUDA_DEVICE;
        for (unsigned I = 0, E = GpuArchList.size(); I != E; ++I) {
          CudaDeviceActions.push_back(
              C.MakeAction<InputAction>(IA->getInputArg(), Ty));
        }

        return ABRT_Success;
      }

      // If this is an unbundling action use it as is for each CUDA toolchain.
      if (auto *UA = dyn_cast<OffloadUnbundlingJobAction>(HostAction)) {

        // If -fgpu-rdc is disabled, should not unbundle since there is no
        // device code to link.
        if (UA->getType() == types::TY_Object && !Relocatable)
          return ABRT_Inactive;

        CudaDeviceActions.clear();
        if (auto *IA = dyn_cast<InputAction>(UA->getInputs().back())) {
          std::string FileName = IA->getInputArg().getAsString(Args);
          // Check if the type of the file is the same as the action. Do not
          // unbundle it if it is not. Do not unbundle .so files, for example,
          // which are not object files.
          if (IA->getType() == types::TY_Object &&
              (!llvm::sys::path::has_extension(FileName) ||
               types::lookupTypeForExtension(
                   llvm::sys::path::extension(FileName).drop_front()) !=
                   types::TY_Object))
            return ABRT_Inactive;
        }

        for (auto Arch : GpuArchList) {
          CudaDeviceActions.push_back(UA);
          UA->registerDependentActionInfo(ToolChains[0], Arch,
                                          AssociatedOffloadKind);
        }
        return ABRT_Success;
      }

      return IsActive ? ABRT_Success : ABRT_Inactive;
    }

    void appendTopLevelActions(ActionList &AL) override {
      // Utility to append actions to the top level list.
      auto AddTopLevel = [&](Action *A, TargetID TargetID) {
        OffloadAction::DeviceDependences Dep;
        Dep.add(*A, *ToolChains.front(), TargetID, AssociatedOffloadKind);
        AL.push_back(C.MakeAction<OffloadAction>(Dep, A->getType()));
      };

      // If we have a fat binary, add it to the list.
      if (CudaFatBinary) {
        AddTopLevel(CudaFatBinary, CudaArch::UNUSED);
        CudaDeviceActions.clear();
        CudaFatBinary = nullptr;
        return;
      }

      if (CudaDeviceActions.empty())
        return;

      // If we have CUDA actions at this point, that's because we have a have
      // partial compilation, so we should have an action for each GPU
      // architecture.
      assert(CudaDeviceActions.size() == GpuArchList.size() &&
             "Expecting one action per GPU architecture.");
      assert(ToolChains.size() == 1 &&
             "Expecting to have a sing CUDA toolchain.");
      for (unsigned I = 0, E = GpuArchList.size(); I != E; ++I)
        AddTopLevel(CudaDeviceActions[I], GpuArchList[I]);

      CudaDeviceActions.clear();
    }

    /// Get canonicalized offload arch option. \returns empty StringRef if the
    /// option is invalid.
    virtual StringRef getCanonicalOffloadArch(StringRef Arch) = 0;

    virtual llvm::Optional<std::pair<llvm::StringRef, llvm::StringRef>>
    getConflictOffloadArchCombination(const std::set<StringRef> &GpuArchs) = 0;

    bool initialize() override {
      assert(AssociatedOffloadKind == Action::OFK_Cuda ||
             AssociatedOffloadKind == Action::OFK_HIP);

      // We don't need to support CUDA.
      if (AssociatedOffloadKind == Action::OFK_Cuda &&
          !C.hasOffloadToolChain<Action::OFK_Cuda>())
        return false;

      // We don't need to support HIP.
      if (AssociatedOffloadKind == Action::OFK_HIP &&
          !C.hasOffloadToolChain<Action::OFK_HIP>())
        return false;

      Relocatable = Args.hasFlag(options::OPT_fgpu_rdc,
          options::OPT_fno_gpu_rdc, /*Default=*/false);

      const ToolChain *HostTC = C.getSingleOffloadToolChain<Action::OFK_Host>();
      assert(HostTC && "No toolchain for host compilation.");
      if (HostTC->getTriple().isNVPTX() ||
          HostTC->getTriple().getArch() == llvm::Triple::amdgcn) {
        // We do not support targeting NVPTX/AMDGCN for host compilation. Throw
        // an error and abort pipeline construction early so we don't trip
        // asserts that assume device-side compilation.
        C.getDriver().Diag(diag::err_drv_cuda_host_arch)
            << HostTC->getTriple().getArchName();
        return true;
      }

      ToolChains.push_back(
          AssociatedOffloadKind == Action::OFK_Cuda
              ? C.getSingleOffloadToolChain<Action::OFK_Cuda>()
              : C.getSingleOffloadToolChain<Action::OFK_HIP>());

      Arg *PartialCompilationArg = Args.getLastArg(
          options::OPT_cuda_host_only, options::OPT_cuda_device_only,
          options::OPT_cuda_compile_host_device);
      CompileHostOnly = PartialCompilationArg &&
                        PartialCompilationArg->getOption().matches(
                            options::OPT_cuda_host_only);
      CompileDeviceOnly = PartialCompilationArg &&
                          PartialCompilationArg->getOption().matches(
                              options::OPT_cuda_device_only);
      EmitLLVM = Args.getLastArg(options::OPT_emit_llvm);
      EmitAsm = Args.getLastArg(options::OPT_S);

      // Collect all cuda_gpu_arch parameters, removing duplicates.
      std::set<StringRef> GpuArchs;
      bool Error = false;
      for (Arg *A : Args) {
        if (!(A->getOption().matches(options::OPT_offload_arch_EQ) ||
              A->getOption().matches(options::OPT_no_offload_arch_EQ)))
          continue;
        A->claim();

        StringRef ArchStr = A->getValue();
        if (A->getOption().matches(options::OPT_no_offload_arch_EQ) &&
            ArchStr == "all") {
          GpuArchs.clear();
          continue;
        }
        ArchStr = getCanonicalOffloadArch(ArchStr);
        if (ArchStr.empty()) {
          Error = true;
        } else if (A->getOption().matches(options::OPT_offload_arch_EQ))
          GpuArchs.insert(ArchStr);
        else if (A->getOption().matches(options::OPT_no_offload_arch_EQ))
          GpuArchs.erase(ArchStr);
        else
          llvm_unreachable("Unexpected option.");
      }

      auto &&ConflictingArchs = getConflictOffloadArchCombination(GpuArchs);
      if (ConflictingArchs) {
        C.getDriver().Diag(clang::diag::err_drv_bad_offload_arch_combo)
            << ConflictingArchs.getValue().first
            << ConflictingArchs.getValue().second;
        C.setContainsError();
        return true;
      }

      // Collect list of GPUs remaining in the set.
      for (auto Arch : GpuArchs)
        GpuArchList.push_back(Arch.data());

      // Default to sm_20 which is the lowest common denominator for
      // supported GPUs.  sm_20 code should work correctly, if
      // suboptimally, on all newer GPUs.
      if (GpuArchList.empty())
        GpuArchList.push_back(DefaultCudaArch);

      return Error;
    }
  };

  /// \brief CUDA action builder. It injects device code in the host backend
  /// action.
  class CudaActionBuilder final : public CudaActionBuilderBase {
  public:
    CudaActionBuilder(Compilation &C, DerivedArgList &Args,
                      const Driver::InputList &Inputs)
        : CudaActionBuilderBase(C, Args, Inputs, Action::OFK_Cuda) {
      DefaultCudaArch = CudaArch::SM_20;
    }

    StringRef getCanonicalOffloadArch(StringRef ArchStr) override {
      CudaArch Arch = StringToCudaArch(ArchStr);
      if (Arch == CudaArch::UNKNOWN) {
        C.getDriver().Diag(clang::diag::err_drv_cuda_bad_gpu_arch) << ArchStr;
        return StringRef();
      }
      return CudaArchToString(Arch);
    }

    llvm::Optional<std::pair<llvm::StringRef, llvm::StringRef>>
    getConflictOffloadArchCombination(
        const std::set<StringRef> &GpuArchs) override {
      return llvm::None;
    }

    ActionBuilderReturnCode
    getDeviceDependences(OffloadAction::DeviceDependences &DA,
                         phases::ID CurPhase, phases::ID FinalPhase,
                         PhasesTy &Phases) override {
      if (!IsActive)
        return ABRT_Inactive;

      // If we don't have more CUDA actions, we don't have any dependences to
      // create for the host.
      if (CudaDeviceActions.empty())
        return ABRT_Success;

      assert(CudaDeviceActions.size() == GpuArchList.size() &&
             "Expecting one action per GPU architecture.");
      assert(!CompileHostOnly &&
             "Not expecting CUDA actions in host-only compilation.");

      // If we are generating code for the device or we are in a backend phase,
      // we attempt to generate the fat binary. We compile each arch to ptx and
      // assemble to cubin, then feed the cubin *and* the ptx into a device
      // "link" action, which uses fatbinary to combine these cubins into one
      // fatbin.  The fatbin is then an input to the host action if not in
      // device-only mode.
      if (CompileDeviceOnly || CurPhase == phases::Backend) {
        ActionList DeviceActions;
        for (unsigned I = 0, E = GpuArchList.size(); I != E; ++I) {
          // Produce the device action from the current phase up to the assemble
          // phase.
          for (auto Ph : Phases) {
            // Skip the phases that were already dealt with.
            if (Ph < CurPhase)
              continue;
            // We have to be consistent with the host final phase.
            if (Ph > FinalPhase)
              break;

            CudaDeviceActions[I] = C.getDriver().ConstructPhaseAction(
                C, Args, Ph, CudaDeviceActions[I], Action::OFK_Cuda);

            if (Ph == phases::Assemble)
              break;
          }

          // If we didn't reach the assemble phase, we can't generate the fat
          // binary. We don't need to generate the fat binary if we are not in
          // device-only mode.
          if (!isa<AssembleJobAction>(CudaDeviceActions[I]) ||
              CompileDeviceOnly)
            continue;

          Action *AssembleAction = CudaDeviceActions[I];
          assert(AssembleAction->getType() == types::TY_Object);
          assert(AssembleAction->getInputs().size() == 1);

          Action *BackendAction = AssembleAction->getInputs()[0];
          assert(BackendAction->getType() == types::TY_PP_Asm);

          for (auto &A : {AssembleAction, BackendAction}) {
            OffloadAction::DeviceDependences DDep;
            DDep.add(*A, *ToolChains.front(), GpuArchList[I], Action::OFK_Cuda);
            DeviceActions.push_back(
                C.MakeAction<OffloadAction>(DDep, A->getType()));
          }
        }

        // We generate the fat binary if we have device input actions.
        if (!DeviceActions.empty()) {
          CudaFatBinary =
              C.MakeAction<LinkJobAction>(DeviceActions, types::TY_CUDA_FATBIN);

          if (!CompileDeviceOnly) {
            DA.add(*CudaFatBinary, *ToolChains.front(), /*BoundArch=*/nullptr,
                   Action::OFK_Cuda);
            // Clear the fat binary, it is already a dependence to an host
            // action.
            CudaFatBinary = nullptr;
          }

          // Remove the CUDA actions as they are already connected to an host
          // action or fat binary.
          CudaDeviceActions.clear();
        }

        // We avoid creating host action in device-only mode.
        return CompileDeviceOnly ? ABRT_Ignore_Host : ABRT_Success;
      } else if (CurPhase > phases::Backend) {
        // If we are past the backend phase and still have a device action, we
        // don't have to do anything as this action is already a device
        // top-level action.
        return ABRT_Success;
      }

      assert(CurPhase < phases::Backend && "Generating single CUDA "
                                           "instructions should only occur "
                                           "before the backend phase!");

      // By default, we produce an action for each device arch.
      for (Action *&A : CudaDeviceActions)
        A = C.getDriver().ConstructPhaseAction(C, Args, CurPhase, A);

      return ABRT_Success;
    }
  };
  /// \brief HIP action builder. It injects device code in the host backend
  /// action.
  class HIPActionBuilder final : public CudaActionBuilderBase {
    /// The linker inputs obtained for each device arch.
    SmallVector<ActionList, 8> DeviceLinkerInputs;

  public:
    HIPActionBuilder(Compilation &C, DerivedArgList &Args,
                     const Driver::InputList &Inputs)
        : CudaActionBuilderBase(C, Args, Inputs, Action::OFK_HIP) {
      DefaultCudaArch = CudaArch::GFX803;
    }

    bool canUseBundlerUnbundler() const override { return true; }

    StringRef getCanonicalOffloadArch(StringRef IdStr) override {
      llvm::StringMap<bool> Features;
      auto ArchStr =
          parseTargetID(getHIPOffloadTargetTriple(), IdStr, &Features);
      if (!ArchStr) {
        C.getDriver().Diag(clang::diag::err_drv_bad_target_id) << IdStr;
        C.setContainsError();
        return StringRef();
      }
      auto CanId = getCanonicalTargetID(ArchStr.getValue(), Features);
      return Args.MakeArgStringRef(CanId);
    };

    llvm::Optional<std::pair<llvm::StringRef, llvm::StringRef>>
    getConflictOffloadArchCombination(
        const std::set<StringRef> &GpuArchs) override {
      return getConflictTargetIDCombination(GpuArchs);
    }

    ActionBuilderReturnCode
    getDeviceDependences(OffloadAction::DeviceDependences &DA,
                         phases::ID CurPhase, phases::ID FinalPhase,
                         PhasesTy &Phases) override {
      // amdgcn does not support linking of object files, therefore we skip
      // backend and assemble phases to output LLVM IR. Except for generating
      // non-relocatable device coee, where we generate fat binary for device
      // code and pass to host in Backend phase.
      if (CudaDeviceActions.empty())
        return ABRT_Success;

      assert(((CurPhase == phases::Link && Relocatable) ||
              CudaDeviceActions.size() == GpuArchList.size()) &&
             "Expecting one action per GPU architecture.");
      assert(!CompileHostOnly &&
             "Not expecting CUDA actions in host-only compilation.");

      if (!Relocatable && CurPhase == phases::Backend && !EmitLLVM &&
          !EmitAsm) {
        // If we are in backend phase, we attempt to generate the fat binary.
        // We compile each arch to IR and use a link action to generate code
        // object containing ISA. Then we use a special "link" action to create
        // a fat binary containing all the code objects for different GPU's.
        // The fat binary is then an input to the host action.
        for (unsigned I = 0, E = GpuArchList.size(); I != E; ++I) {
          auto BackendAction = C.getDriver().ConstructPhaseAction(
              C, Args, phases::Backend, CudaDeviceActions[I],
              AssociatedOffloadKind);
          auto AssembleAction = C.getDriver().ConstructPhaseAction(
              C, Args, phases::Assemble, BackendAction, AssociatedOffloadKind);
          // Create a link action to link device IR with device library
          // and generate ISA.
          ActionList AL;
          AL.push_back(AssembleAction);
          CudaDeviceActions[I] =
              C.MakeAction<LinkJobAction>(AL, types::TY_Image);

          // OffloadingActionBuilder propagates device arch until an offload
          // action. Since the next action for creating fatbin does
          // not have device arch, whereas the above link action and its input
          // have device arch, an offload action is needed to stop the null
          // device arch of the next action being propagated to the above link
          // action.
          OffloadAction::DeviceDependences DDep;
          DDep.add(*CudaDeviceActions[I], *ToolChains.front(), GpuArchList[I],
                   AssociatedOffloadKind);
          CudaDeviceActions[I] = C.MakeAction<OffloadAction>(
              DDep, CudaDeviceActions[I]->getType());
        }
        // Create HIP fat binary with a special "link" action.
        CudaFatBinary =
            C.MakeAction<LinkJobAction>(CudaDeviceActions,
                types::TY_HIP_FATBIN);

        if (!CompileDeviceOnly) {
          DA.add(*CudaFatBinary, *ToolChains.front(), /*BoundArch=*/nullptr,
                 AssociatedOffloadKind);
          // Clear the fat binary, it is already a dependence to an host
          // action.
          CudaFatBinary = nullptr;
        }

        // Remove the CUDA actions as they are already connected to an host
        // action or fat binary.
        CudaDeviceActions.clear();

        return CompileDeviceOnly ? ABRT_Ignore_Host : ABRT_Success;
      } else if (CurPhase == phases::Link) {
        // Save CudaDeviceActions to DeviceLinkerInputs for each GPU subarch.
        // This happens to each device action originated from each input file.
        // Later on, device actions in DeviceLinkerInputs are used to create
        // device link actions in appendLinkDependences and the created device
        // link actions are passed to the offload action as device dependence.
        DeviceLinkerInputs.resize(CudaDeviceActions.size());
        auto LI = DeviceLinkerInputs.begin();
        for (auto *A : CudaDeviceActions) {
          LI->push_back(A);
          ++LI;
        }

        // We will pass the device action as a host dependence, so we don't
        // need to do anything else with them.
        CudaDeviceActions.clear();
        return ABRT_Success;
      }

      // By default, we produce an action for each device arch.
      for (Action *&A : CudaDeviceActions)
        A = C.getDriver().ConstructPhaseAction(C, Args, CurPhase, A,
                                               AssociatedOffloadKind);

      return (CompileDeviceOnly && CurPhase == FinalPhase) ? ABRT_Ignore_Host
                                                           : ABRT_Success;
    }

    void appendLinkDeviceActions(ActionList &AL) override {
      if (DeviceLinkerInputs.size() == 0)
        return;

      assert(DeviceLinkerInputs.size() == GpuArchList.size() &&
             "Linker inputs and GPU arch list sizes do not match.");

      // Append a new link action for each device.
      unsigned I = 0;
      for (auto &LI : DeviceLinkerInputs) {
        // Each entry in DeviceLinkerInputs corresponds to a GPU arch.
        auto *DeviceLinkAction =
            C.MakeAction<LinkJobAction>(LI, types::TY_Image);
        // Linking all inputs for the current GPU arch.
        // LI contains all the inputs for the linker.
        OffloadAction::DeviceDependences DeviceLinkDeps;
        DeviceLinkDeps.add(*DeviceLinkAction, *ToolChains[0],
            GpuArchList[I], AssociatedOffloadKind);
        AL.push_back(C.MakeAction<OffloadAction>(DeviceLinkDeps,
            DeviceLinkAction->getType()));
        ++I;
      }
      DeviceLinkerInputs.clear();

      // Create a host object from all the device images by embedding them
      // in a fat binary.
      OffloadAction::DeviceDependences DDeps;
      auto *TopDeviceLinkAction =
          C.MakeAction<LinkJobAction>(AL, types::TY_Object);
      DDeps.add(*TopDeviceLinkAction, *ToolChains[0],
          nullptr, AssociatedOffloadKind);

      // Offload the host object to the host linker.
      AL.push_back(C.MakeAction<OffloadAction>(DDeps, TopDeviceLinkAction->getType()));
    }

    Action* appendLinkHostActions(ActionList &AL) override { return AL.back(); }

    void appendLinkDependences(OffloadAction::DeviceDependences &DA) override {}
  };

  /// OpenMP action builder. The host bitcode is passed to the device frontend
  /// and all the device linked images are passed to the host link phase.
  class OpenMPActionBuilder final : public DeviceActionBuilder {
    /// The OpenMP actions for the current input.
    ActionList OpenMPDeviceActions;

    /// The linker inputs obtained for each toolchain.
    SmallVector<ActionList, 8> DeviceLinkerInputs;

  public:
    OpenMPActionBuilder(Compilation &C, DerivedArgList &Args,
                        const Driver::InputList &Inputs)
        : DeviceActionBuilder(C, Args, Inputs, Action::OFK_OpenMP) {}

    ActionBuilderReturnCode
    getDeviceDependences(OffloadAction::DeviceDependences &DA,
                         phases::ID CurPhase, phases::ID FinalPhase,
                         PhasesTy &Phases) override {
      if (OpenMPDeviceActions.empty())
        return ABRT_Inactive;

      // We should always have an action for each input.
      assert(OpenMPDeviceActions.size() == ToolChains.size() &&
             "Number of OpenMP actions and toolchains do not match.");

      // The host only depends on device action in the linking phase, when all
      // the device images have to be embedded in the host image.
      if (CurPhase == phases::Link) {
        assert(ToolChains.size() == DeviceLinkerInputs.size() &&
               "Toolchains and linker inputs sizes do not match.");
        auto LI = DeviceLinkerInputs.begin();
        for (auto *A : OpenMPDeviceActions) {
          LI->push_back(A);
          ++LI;
        }

        // We passed the device action as a host dependence, so we don't need to
        // do anything else with them.
        OpenMPDeviceActions.clear();
        return ABRT_Success;
      }

      // By default, we produce an action for each device arch.
      for (Action *&A : OpenMPDeviceActions)
        A = C.getDriver().ConstructPhaseAction(C, Args, CurPhase, A);

      return ABRT_Success;
    }

    ActionBuilderReturnCode addDeviceDepences(Action *HostAction) override {

      // If this is an input action replicate it for each OpenMP toolchain.
      if (auto *IA = dyn_cast<InputAction>(HostAction)) {
        OpenMPDeviceActions.clear();
        for (unsigned I = 0; I < ToolChains.size(); ++I)
          OpenMPDeviceActions.push_back(
              C.MakeAction<InputAction>(IA->getInputArg(), IA->getType()));
        return ABRT_Success;
      }

      // If this is an unbundling action use it as is for each OpenMP toolchain.
      if (auto *UA = dyn_cast<OffloadUnbundlingJobAction>(HostAction)) {
        OpenMPDeviceActions.clear();
        if (auto *IA = dyn_cast<InputAction>(UA->getInputs().back())) {
          std::string FileName = IA->getInputArg().getAsString(Args);
          // Check if the type of the file is the same as the action. Do not
          // unbundle it if it is not. Do not unbundle .so files, for example,
          // which are not object files.
          if (IA->getType() == types::TY_Object &&
              (!llvm::sys::path::has_extension(FileName) ||
               types::lookupTypeForExtension(
                   llvm::sys::path::extension(FileName).drop_front()) !=
                   types::TY_Object))
            return ABRT_Inactive;
        }
        for (unsigned I = 0; I < ToolChains.size(); ++I) {
          OpenMPDeviceActions.push_back(UA);
          UA->registerDependentActionInfo(
              ToolChains[I], /*BoundArch=*/StringRef(), Action::OFK_OpenMP);
        }
        return ABRT_Success;
      }

      // When generating code for OpenMP we use the host compile phase result as
      // a dependence to the device compile phase so that it can learn what
      // declarations should be emitted. However, this is not the only use for
      // the host action, so we prevent it from being collapsed.
      if (isa<CompileJobAction>(HostAction)) {
        HostAction->setCannotBeCollapsedWithNextDependentAction();
        assert(ToolChains.size() == OpenMPDeviceActions.size() &&
               "Toolchains and device action sizes do not match.");
        OffloadAction::HostDependence HDep(
            *HostAction, *C.getSingleOffloadToolChain<Action::OFK_Host>(),
            /*BoundArch=*/nullptr, Action::OFK_OpenMP);
        auto TC = ToolChains.begin();
        for (Action *&A : OpenMPDeviceActions) {
          assert(isa<CompileJobAction>(A));
          OffloadAction::DeviceDependences DDep;
          DDep.add(*A, **TC, /*BoundArch=*/nullptr, Action::OFK_OpenMP);
          A = C.MakeAction<OffloadAction>(HDep, DDep);
          ++TC;
        }
      }
      return ABRT_Success;
    }

    void appendTopLevelActions(ActionList &AL) override {
      if (OpenMPDeviceActions.empty())
        return;

      // We should always have an action for each input.
      assert(OpenMPDeviceActions.size() == ToolChains.size() &&
             "Number of OpenMP actions and toolchains do not match.");

      // Append all device actions followed by the proper offload action.
      auto TI = ToolChains.begin();
      for (auto *A : OpenMPDeviceActions) {
        OffloadAction::DeviceDependences Dep;
        Dep.add(*A, **TI, /*BoundArch=*/nullptr, Action::OFK_OpenMP);
        AL.push_back(C.MakeAction<OffloadAction>(Dep, A->getType()));
        ++TI;
      }
      // We no longer need the action stored in this builder.
      OpenMPDeviceActions.clear();
    }

    void appendLinkDeviceActions(ActionList &AL) override {
      assert(ToolChains.size() == DeviceLinkerInputs.size() &&
             "Toolchains and linker inputs sizes do not match.");

      // Append a new link action for each device.
      auto TC = ToolChains.begin();
      for (auto &LI : DeviceLinkerInputs) {
        auto *DeviceLinkAction =
            C.MakeAction<LinkJobAction>(LI, types::TY_Image);
        OffloadAction::DeviceDependences DeviceLinkDeps;
        DeviceLinkDeps.add(*DeviceLinkAction, **TC, /*BoundArch=*/nullptr,
		        Action::OFK_OpenMP);
        AL.push_back(C.MakeAction<OffloadAction>(DeviceLinkDeps,
            DeviceLinkAction->getType()));
        ++TC;
      }
      DeviceLinkerInputs.clear();
    }

    Action* appendLinkHostActions(ActionList &AL) override {
      // Create wrapper bitcode from the result of device link actions and compile
      // it to an object which will be added to the host link command.
      auto *BC = C.MakeAction<OffloadWrapperJobAction>(AL, types::TY_LLVM_BC);
      auto *ASM = C.MakeAction<BackendJobAction>(BC, types::TY_PP_Asm);
      return C.MakeAction<AssembleJobAction>(ASM, types::TY_Object);
    }

    void appendLinkDependences(OffloadAction::DeviceDependences &DA) override {}

    bool initialize() override {
      // Get the OpenMP toolchains. If we don't get any, the action builder will
      // know there is nothing to do related to OpenMP offloading.
      auto OpenMPTCRange = C.getOffloadToolChains<Action::OFK_OpenMP>();
      for (auto TI = OpenMPTCRange.first, TE = OpenMPTCRange.second; TI != TE;
           ++TI)
        ToolChains.push_back(TI->second);

      DeviceLinkerInputs.resize(ToolChains.size());
      return false;
    }

    bool canUseBundlerUnbundler() const override {
      // OpenMP should use bundled files whenever possible.
      return true;
    }
  };

  /// SYCL action builder. The host bitcode is passed to the device frontend
  /// and all the device linked images are passed to the host link phase.
  /// SPIR related are wrapped before added to the fat binary
  class SYCLActionBuilder final : public DeviceActionBuilder {
    /// Flag to signal if the user requested device-only compilation.
    bool CompileDeviceOnly = false;

    /// Flag to signal if the user requested the device object to be wrapped.
    bool WrapDeviceOnlyBinary = false;

    /// Flag to signal if the user requested device code split.
    bool DeviceCodeSplit = false;

    /// Flag to signal if DAE optimization is turned on.
    bool EnableDAE = false;

    /// The SYCL actions for the current input.
    ActionList SYCLDeviceActions;

    /// The SYCL link binary if it was generated for the current input.
    Action *SYCLLinkBinary = nullptr;

    /// Running list of SYCL actions specific for device linking.
    ActionList SYCLLinkBinaryList;

    /// SYCL ahead of time compilation inputs
    SmallVector<std::pair<llvm::Triple, const char *>, 8> SYCLAOTInputs;

    /// The linker inputs obtained for each toolchain.
    SmallVector<ActionList, 8> DeviceLinkerInputs;

    /// The compiler inputs obtained for each toolchain
    Action * DeviceCompilerInput = nullptr;

    /// List of offload device triples needed to track for different toolchain
    /// construction. Does not track AOT binary inputs triples.
    SmallVector<llvm::Triple, 4> SYCLTripleList;

    /// Running count of FPGA device binaries.
    unsigned FPGAxCount = 0;
    unsigned FPGArCount = 0;

    /// Type of output file for FPGA device compilation.
    types::ID FPGAOutType = types::TY_FPGA_AOCX;

    /// List of objects to extract FPGA dependency info from
    ActionList FPGAObjectInputs;

    /// List of static archives to extract FPGA dependency info from
    ActionList FPGAArchiveInputs;

    /// List of CUDA architectures to use in this compilation with NVPTX targets.
    SmallVector<CudaArch, 8> GpuArchList;

    /// Build the last steps for CUDA after all BC files have been linked.
    Action *finalizeNVPTXDependences(Action *Input, const llvm::Triple &TT) {
      auto *BA = C.getDriver().ConstructPhaseAction(
          C, Args, phases::Backend, Input, AssociatedOffloadKind);
      if (TT.getOS() != llvm::Triple::NVCL) {
        auto *AA = C.getDriver().ConstructPhaseAction(
            C, Args, phases::Assemble, BA, AssociatedOffloadKind);
        ActionList DeviceActions = {BA, AA};
        return C.MakeAction<LinkJobAction>(DeviceActions,
                                           types::TY_CUDA_FATBIN);
      }
      return BA;
    }

  public:
    SYCLActionBuilder(Compilation &C, DerivedArgList &Args,
                      const Driver::InputList &Inputs)
        : DeviceActionBuilder(C, Args, Inputs, Action::OFK_SYCL) {}

    void withBoundArchForToolChain(const ToolChain* TC,
                                   llvm::function_ref<void(const char *)> Op) {
      if (TC->getTriple().isNVPTX())
        for (CudaArch A : GpuArchList)
          Op(CudaArchToString(A));
      else
        Op(nullptr);
    }

    ActionBuilderReturnCode
    getDeviceDependences(OffloadAction::DeviceDependences &DA,
                         phases::ID CurPhase, phases::ID FinalPhase,
                         PhasesTy &Phases) override {

      // FIXME: This adds the integration header generation pass before the
      // Host compilation pass so the Host can use the header generated.  This
      // can be improved upon to where the header generation and spv generation
      // is done in the same step.  Currently, its not too efficient.
      // The host depends on the generated integrated header from the device
      // compilation.
      if (CurPhase == phases::Compile) {
        bool SYCLDeviceOnly = Args.hasArg(options::OPT_fsycl_device_only);
        for (Action *&A : SYCLDeviceActions) {
          DeviceCompilerInput =
              C.MakeAction<CompileJobAction>(A, types::TY_SYCL_Header);
          types::ID OutputType = types::TY_LLVM_BC;
          if (SYCLDeviceOnly) {
            if (Args.hasArg(options::OPT_S))
              OutputType = types::TY_LLVM_IR;
            if (Args.hasFlag(options::OPT_fno_sycl_use_bitcode,
                             options::OPT_fsycl_use_bitcode, false)) {
              auto *CompileAction =
                  C.MakeAction<CompileJobAction>(A, types::TY_LLVM_BC);
              A = C.MakeAction<SPIRVTranslatorJobAction>(CompileAction,
                                                         types::TY_SPIRV);
              continue;
            }
          }
          A = C.MakeAction<CompileJobAction>(A, OutputType);
        }
        const auto *TC = ToolChains.front();
        const char *BoundArch = nullptr;
        if (TC->getTriple().isNVPTX())
          BoundArch = CudaArchToString(GpuArchList.front());
        DA.add(*DeviceCompilerInput, *TC, BoundArch, Action::OFK_SYCL);
        // Clear the input file, it is already a dependence to a host
        // action.
        DeviceCompilerInput = nullptr;
        return SYCLDeviceOnly ? ABRT_Ignore_Host : ABRT_Success;
      }

      // Backend/Assemble actions are obsolete for the SYCL device side
      if (CurPhase == phases::Backend || CurPhase == phases::Assemble)
        return ABRT_Inactive;

      // The host only depends on device action in the linking phase, when all
      // the device images have to be embedded in the host image.
      if (CurPhase == phases::Link) {
        assert(ToolChains.size() == DeviceLinkerInputs.size() &&
               "Toolchains and linker inputs sizes do not match.");
        auto LI = DeviceLinkerInputs.begin();
        for (auto *A : SYCLDeviceActions) {
          LI->push_back(A);
          ++LI;
        }

        // With -fsycl-link-targets, we will take the unbundled binaries
        // for each device and link them together to a single binary that will
        // be used in a split compilation step.
        if (CompileDeviceOnly && !SYCLDeviceActions.empty()) {
          for (auto SDA : SYCLDeviceActions)
            SYCLLinkBinaryList.push_back(SDA);
          if (WrapDeviceOnlyBinary) {
            // -fsycl-link behavior does the following to the unbundled device
            // binaries:
            //   1) Link them together using llvm-link
            //   2) Pass the linked binary through sycl-post-link
            //   3) Translate final .bc file to .spv
            //   4) Wrap the binary with the offload wrapper which can be used
            //      by any compilation link step.
            auto *DeviceLinkAction = C.MakeAction<LinkJobAction>(
                SYCLLinkBinaryList, types::TY_Image);
            ActionList FullSYCLLinkBinaryList;
            bool SYCLDeviceLibLinked = false;
            FullSYCLLinkBinaryList.push_back(DeviceLinkAction);
            // If used without -fintelfpga, -fsycl-link is used to wrap device
            // objects for future host link. Device libraries should be linked
            // by default to resolve any undefined reference.
            if (!Args.hasArg(options::OPT_fintelfpga)) {
              const auto *TC = ToolChains.front();
              SYCLDeviceLibLinked =
                  addSYCLDeviceLibs(TC, FullSYCLLinkBinaryList, true,
                                    C.getDefaultToolChain()
                                        .getTriple()
                                        .isWindowsMSVCEnvironment());
            }

            Action *FullDeviceLinkAction = nullptr;
            if (SYCLDeviceLibLinked)
              FullDeviceLinkAction = C.MakeAction<LinkJobAction>(
                  FullSYCLLinkBinaryList, types::TY_LLVM_BC);
            else
              FullDeviceLinkAction = DeviceLinkAction;
            auto *PostLinkAction = C.MakeAction<SYCLPostLinkJobAction>(
                FullDeviceLinkAction, types::TY_LLVM_BC);
            auto *TranslateAction = C.MakeAction<SPIRVTranslatorJobAction>(
                PostLinkAction, types::TY_Image);
            SYCLLinkBinary = C.MakeAction<OffloadWrapperJobAction>(
                TranslateAction, types::TY_Object);
          } else {
            auto *Link = C.MakeAction<LinkJobAction>(SYCLLinkBinaryList,
                                                         types::TY_Image);
            SYCLLinkBinary = C.MakeAction<SPIRVTranslatorJobAction>(
                Link, types::TY_Image);
          }

          // Remove the SYCL actions as they are already connected to an host
          // action or fat binary.
          SYCLDeviceActions.clear();
          // We avoid creating host action in device-only mode.
          return ABRT_Ignore_Host;
        }

        // We passed the device action as a host dependence, so we don't need to
        // do anything else with them.
        SYCLDeviceActions.clear();
        return ABRT_Success;
      }

      // By default, we produce an action for each device arch.
      auto TC = ToolChains.begin();
      for (Action *&A : SYCLDeviceActions) {
        if ((*TC)->getTriple().isNVPTX() && CurPhase >= phases::Backend) {
          // For CUDA, stop to emit LLVM IR so it can be linked later on.
          ++TC;
          continue;
        }

        A = C.getDriver().ConstructPhaseAction(C, Args, CurPhase, A,
                                               AssociatedOffloadKind);
        ++TC;
      }

      return ABRT_Success;
    }

    ActionBuilderReturnCode addDeviceDepences(Action *HostAction) override {

      // If this is an input action replicate it for each SYCL toolchain.
      if (auto *IA = dyn_cast<InputAction>(HostAction)) {
        SYCLDeviceActions.clear();

        // Options that are considered LinkerInput are not valid input actions
        // to the device tool chain.
        if (IA->getInputArg().getOption().hasFlag(options::LinkerInput))
          return ABRT_Inactive;

        std::string InputName = IA->getInputArg().getAsString(Args);
        // Objects will be consumed as part of the partial link step when
        // dealing with offload static libraries
        if (C.getDriver().getOffloadStaticLibSeen() &&
            IA->getType() == types::TY_Object && isObjectFile(InputName))
          return ABRT_Inactive;

        // Libraries are not processed in the SYCL toolchain
        if (IA->getType() == types::TY_Object && !isObjectFile(InputName))
          return ABRT_Inactive;

        for (unsigned I = 0; I < ToolChains.size(); ++I)
          SYCLDeviceActions.push_back(
              C.MakeAction<InputAction>(IA->getInputArg(), IA->getType()));
        return ABRT_Success;
      }

      // If this is an unbundling action use it as is for each SYCL toolchain.
      if (auto *UA = dyn_cast<OffloadUnbundlingJobAction>(HostAction)) {
        SYCLDeviceActions.clear();
        if (auto *IA = dyn_cast<InputAction>(UA->getInputs().back())) {
          // Options that are considered LinkerInput are not valid input actions
          // to the device tool chain.
          if (IA->getInputArg().getOption().hasFlag(options::LinkerInput))
            return ABRT_Inactive;

          std::string FileName = IA->getInputArg().getAsString(Args);
          // Check if the type of the file is the same as the action. Do not
          // unbundle it if it is not. Do not unbundle .so files, for example,
          // which are not object files.
          if (IA->getType() == types::TY_Object) {
            if (!isObjectFile(FileName))
              return ABRT_Inactive;
            // For SYCL device libraries, don't need to add them to
            // FPGAObjectInputs as there is no FPGA dep files inside.

            if (Args.hasArg(options::OPT_fintelfpga) &&
                !IsSYCLDeviceLibObj(FileName, C.getDefaultToolChain()
                                                  .getTriple()
                                                  .isWindowsMSVCEnvironment()))
              FPGAObjectInputs.push_back(IA);
          }
          // When creating FPGA device fat objects, all host objects are
          // partially linked.  Gather that list here.
          if (IA->getType() == types::TY_Object ||
              IA->getType() == types::TY_FPGA_AOCX ||
              IA->getType() == types::TY_FPGA_AOCR) {
            // Keep track of the number of FPGA devices encountered
            // Only one of these is allowed at a single time.
            if (IA->getType() == types::TY_FPGA_AOCX)
              FPGAxCount++;
            if (IA->getType() == types::TY_FPGA_AOCR)
              FPGArCount++;
            if ((FPGAxCount && FPGArCount) || FPGAxCount > 1 || FPGArCount > 1)
              C.getDriver().Diag(clang::diag::err_drv_bad_fpga_device_count);
          }
        }
        for (unsigned I = 0; I < ToolChains.size(); ++I) {
          SYCLDeviceActions.push_back(UA);
          UA->registerDependentActionInfo(
            ToolChains[I], /*BoundArch=*/StringRef(), Action::OFK_SYCL);
        }
        return ABRT_Success;
      }
      return ABRT_Success;
    }

    // Actions that can only be appended after all Inputs have been processed
    // occur here.  Not all offload actions are against single files.
    void appendTopLevelLinkAction(ActionList &AL) override {
      if (!SYCLLinkBinary)
        return;

      OffloadAction::DeviceDependences Dep;
      Dep.add(*SYCLLinkBinary, *ToolChains.front(), /*BoundArch=*/nullptr,
              Action::OFK_SYCL);
      AL.push_back(C.MakeAction<OffloadAction>(Dep,
                                               SYCLLinkBinary->getType()));
      SYCLLinkBinary = nullptr;
    }

    void appendTopLevelActions(ActionList &AL) override {
      if (SYCLDeviceActions.empty())
        return;

      // We should always have an action for each input.
      assert(SYCLDeviceActions.size() == ToolChains.size() &&
             "Number of SYCL actions and toolchains do not match.");

      // Append all device actions followed by the proper offload action.
      auto TI = ToolChains.begin();
      for (auto *A : SYCLDeviceActions) {
        OffloadAction::DeviceDependences Dep;
        withBoundArchForToolChain(*TI, [&](const char *BoundArch) {
          Dep.add(*A, **TI, BoundArch, Action::OFK_SYCL);
        });
        AL.push_back(C.MakeAction<OffloadAction>(Dep, A->getType()));
        ++TI;
      }
      // We no longer need the action stored in this builder.
      SYCLDeviceActions.clear();
    }

    bool addSYCLDeviceLibs(const ToolChain *TC, ActionList &DeviceLinkObjects,
                           bool isSpirvAOT, bool isMSVCEnv) {
      enum SYCLDeviceLibType {
        sycl_devicelib_wrapper,
        sycl_devicelib_fallback
      };
      struct DeviceLibOptInfo {
        StringRef devicelib_name;
        StringRef devicelib_option;
      };

      bool NoDeviceLibs = false;
      int NumOfDeviceLibLinked = 0;
      // Currently, libc, libm-fp32 will be linked in by default. In order
      // to use libm-fp64, -fsycl-device-lib=libm-fp64/all should be used.
      llvm::StringMap<bool> devicelib_link_info = {
          {"libc", true}, {"libm-fp32", true}, {"libm-fp64", false}};
      if (Arg *A = Args.getLastArg(options::OPT_fsycl_device_lib_EQ,
                                   options::OPT_fno_sycl_device_lib_EQ)) {
        if (A->getValues().size() == 0)
          C.getDriver().Diag(diag::warn_drv_empty_joined_argument)
              << A->getAsString(Args);
        else {
          if (A->getOption().matches(options::OPT_fno_sycl_device_lib_EQ))
            NoDeviceLibs = true;

          for (StringRef Val : A->getValues()) {
            if (Val == "all") {
              for (auto &K : devicelib_link_info.keys())
                devicelib_link_info[K] = true && !NoDeviceLibs;
              break;
            }
            auto LinkInfoIter = devicelib_link_info.find(Val);
            if (LinkInfoIter == devicelib_link_info.end()) {
              C.getDriver().Diag(diag::err_drv_unsupported_option_argument)
                  << A->getOption().getName() << Val;
            }
            devicelib_link_info[Val] = true && !NoDeviceLibs;
          }
        }
      }

      SmallString<128> LibLoc(TC->getDriver().Dir);
      llvm::sys::path::append(LibLoc, "/../lib");
      StringRef LibSuffix = isMSVCEnv ? ".obj" : ".o";
      SmallVector<DeviceLibOptInfo, 5> sycl_device_wrapper_libs = {
          {"libsycl-crt", "libc"},
          {"libsycl-complex", "libm-fp32"},
          {"libsycl-complex-fp64", "libm-fp64"},
          {"libsycl-cmath", "libm-fp32"},
          {"libsycl-cmath-fp64", "libm-fp64"}};
      // For AOT compilation, we need to link sycl_device_fallback_libs as
      // default too.
      SmallVector<DeviceLibOptInfo, 5> sycl_device_fallback_libs = {
          {"libsycl-fallback-cassert", "libc"},
          {"libsycl-fallback-complex", "libm-fp32"},
          {"libsycl-fallback-complex-fp64", "libm-fp64"},
          {"libsycl-fallback-cmath", "libm-fp32"},
          {"libsycl-fallback-cmath-fp64", "libm-fp64"}};
      auto addInputs = [&](SYCLDeviceLibType t) {
        auto sycl_libs = (t == sycl_devicelib_wrapper)
                             ? sycl_device_wrapper_libs
                             : sycl_device_fallback_libs;
        for (const DeviceLibOptInfo &Lib : sycl_libs) {
          if (!devicelib_link_info[Lib.devicelib_option])
            continue;
          SmallString<128> LibName(LibLoc);
          llvm::sys::path::append(LibName, Lib.devicelib_name);
          llvm::sys::path::replace_extension(LibName, LibSuffix);
          if (llvm::sys::fs::exists(LibName)) {
            ++NumOfDeviceLibLinked;
            Arg *InputArg = MakeInputArg(Args, C.getDriver().getOpts(),
                                         Args.MakeArgString(LibName));
            auto *SYCLDeviceLibsInputAction =
                C.MakeAction<InputAction>(*InputArg, types::TY_Object);
            auto *SYCLDeviceLibsUnbundleAction =
                C.MakeAction<OffloadUnbundlingJobAction>(
                    SYCLDeviceLibsInputAction);
            addDeviceDepences(SYCLDeviceLibsUnbundleAction);
            DeviceLinkObjects.push_back(SYCLDeviceLibsUnbundleAction);
          }
        }
      };
      addInputs(sycl_devicelib_wrapper);
      if (isSpirvAOT)
        addInputs(sycl_devicelib_fallback);
      return NumOfDeviceLibLinked != 0;
    }

    void appendLinkDependences(OffloadAction::DeviceDependences &DA) override {
      assert(ToolChains.size() == DeviceLinkerInputs.size() &&
             "Toolchains and linker inputs sizes do not match.");

      // Append a new link action for each device.
      auto TC = ToolChains.begin();

      unsigned I = 0;
      for (auto &LI : DeviceLinkerInputs) {

        auto TripleIt = llvm::find_if(SYCLTripleList, [&](auto &SYCLTriple) {
          return SYCLTriple == (*TC)->getTriple();
        });
        if (TripleIt == SYCLTripleList.end()) {
          // If the toolchain's triple is absent in this "main" triple
          // collection, this means it was created specifically for one of
          // the SYCL AOT inputs. Those will be handled separately.
          ++TC;
          continue;
        }
        if (LI.empty())
          // Current list is empty, nothing to process.
          continue;

        // Perform a check for device kernels.  This is done for FPGA when an
        // aocx or aocr based file is found.
        if (FPGAxCount || FPGArCount) {
          ActionList DeviceObjects;
          for (const auto &I : LI) {
            if (I->getType() == types::TY_Object) {
              // Perform a check for SPIR kernel.
              auto *DeviceCheckAction =
                  C.MakeAction<SPIRCheckJobAction>(I, types::TY_Object);
              DeviceObjects.push_back(DeviceCheckAction);
              continue;
            }
            // We want to move the AOCX/AOCR binary to the front of the objects
            // allowing it to be picked up instead of the other device objects
            // at runtime.
            // TODO: In the presense of existing FPGA Device binaries (AOCX)
            // we do not need to perform/add the SPIR-V generated device
            // binaries from sources or objects.
            if (types::isFPGA(I->getType())) {
              // Do not perform a device link and only pass the aocr
              // file to the offline compilation before wrapping.  Just
              // wrap an aocx file.
              Action *DeviceWrappingAction;
              if (I->getType() == types::TY_FPGA_AOCR) {
                auto *DeviceBECompileAction =
                    C.MakeAction<BackendCompileJobAction>(I, FPGAOutType);
                DeviceWrappingAction = C.MakeAction<OffloadWrapperJobAction>(
                    DeviceBECompileAction, types::TY_Object);
              } else
                DeviceWrappingAction =
                    C.MakeAction<OffloadWrapperJobAction>(I, types::TY_Object);
              DA.add(*DeviceWrappingAction, **TC, /*BoundArch=*/nullptr,
                     Action::OFK_SYCL);
              continue;
            }
            DeviceObjects.push_back(I);
          }
          if (!DeviceObjects.empty()) {
            // When aocx or aocr is found, there is an expectation that none of
            // the other objects processed have any kernel. So, there
            // is no need in device code split and backend compile here. Just
            // link and wrap the device binary.
            auto *DeviceLinkAction =
                C.MakeAction<LinkJobAction>(DeviceObjects, types::TY_LLVM_BC);
            auto *SPIRVTranslateAction = C.MakeAction<SPIRVTranslatorJobAction>(
                DeviceLinkAction, types::TY_SPIRV);
            auto *DeviceWrappingAction = C.MakeAction<OffloadWrapperJobAction>(
                SPIRVTranslateAction, types::TY_Object);
            DA.add(*DeviceWrappingAction, **TC, /*BoundArch=*/nullptr,
                   Action::OFK_SYCL);
          }
          continue;
        }
        ActionList DeviceLibObjects;
        ActionList LinkObjects;
        auto TT = SYCLTripleList[I];
        auto isNVPTX = (*TC)->getTriple().isNVPTX();
        bool isSpirvAOT = TT.getSubArch() == llvm::Triple::SPIRSubArch_fpga ||
                          TT.getSubArch() == llvm::Triple::SPIRSubArch_gen ||
                          TT.getSubArch() == llvm::Triple::SPIRSubArch_x86_64;
        for (const auto &Input : LI) {
          // FPGA aoco does not go through the link, everything else does.
          if (Input->getType() == types::TY_FPGA_AOCO)
            DeviceLibObjects.push_back(Input);
          else
            LinkObjects.push_back(Input);
        }
        // The linkage actions subgraph leading to the offload wrapper.
        // [cond] Means incoming/outgoing dependence is created only when cond
        //        is true. A function of:
        //   n - target is NVPTX
        //   a - SPIRV AOT compilation is requested
        //   s - device code split requested
        //   * - "all other cases"
        //     - no condition means output/input is "always" present
        // First symbol indicates output/input type
        //   . - single file output (TY_SPIRV, TY_LLVM_BC,...)
        //   - - TY_Tempfilelist
        //   + - TY_Tempfiletable
        //
        //                   .-----------------.
        //                   |Link(LinkObjects)|
        //                   .-----------------.
        //                            |
        //         .--------------------------------------.
        //         |               PostLink               |
        //         .--------------------------------------.
        //         [.n]       [.!na!s]    [+*]         [+*]
        //           |           |          |            |
        //           |           |  .----------------.   |
        //           |           |  |FileTableTform  |   |
        //           |           |  |(extract "Code")|   |
        //           |           |  .----------------.   |
        //           |           |         [-]           |
        //           |           |          |            |
        //           |         [.a!s]     [-*]           |
        //    .-------------.  .---------------------.   |
        //    |finalizeNVPTX|  |   SPIRVTranslator   |   |
        //    .-------------.  .---------------------.   |
        //           |         [.a!s]     [-as]  [-!a]   |
        //           |           |          |      |     |
        //           |         [.!s]      [-s]     |     |
        //           |       .----------------.    |     |
        //           |       | BackendCompile |    |     |
        //           |       .----------------.    |     |
        //           |         [.!s]      [-s]     |     |
        //           |           |          |      |     |
        //           |           |        [-a]   [-!a]  [+]
        //           |           |        .----------------.
        //           |           |        |FileTableTform  |
        //           |           |        |(replace "Code")|
        //           |           |        .----------------.
        //           |           |                |
        //         [.n]      [.!na!s]           [+*]
        //         .--------------------------------------.
        //         |            OffloadWrapper            |
        //         .--------------------------------------.
        //
        Action *DeviceLinkAction =
            C.MakeAction<LinkJobAction>(LinkObjects, types::TY_LLVM_BC);
        ActionList FullLinkObjects;
        bool SYCLDeviceLibLinked = false;
        FullLinkObjects.push_back(DeviceLinkAction);

        // FIXME: Link all wrapper and fallback device libraries as default,
        // When spv online link is supported by all backends, the fallback
        // device libraries are only needed when current toolchain is using
        // AOT compilation.
        if (!isNVPTX) {
          SYCLDeviceLibLinked = addSYCLDeviceLibs(
              *TC, FullLinkObjects, true,
              C.getDefaultToolChain().getTriple().isWindowsMSVCEnvironment());
        }

        Action *FullDeviceLinkAction = nullptr;
        if (SYCLDeviceLibLinked)
          FullDeviceLinkAction =
              C.MakeAction<LinkJobAction>(FullLinkObjects, types::TY_LLVM_BC);
        else
          FullDeviceLinkAction = DeviceLinkAction;
        // setup some flags upfront

        if (isNVPTX && DeviceCodeSplit) {
          // TODO Temporary limitation, need to support code splitting for PTX
          const Driver &D = C.getDriver();
          const std::string &OptName =
              D.getOpts()
                  .getOption(options::OPT_fsycl_device_code_split)
                  .getPrefixedName();
          D.Diag(diag::err_drv_unsupported_opt_for_target)
              << OptName << (*TC)->getTriple().str();
        }
        // reflects whether current target is ahead-of-time and can't support
        // runtime setting of specialization constants
        bool isAOT = isNVPTX || isSpirvAOT;
        // TODO support device code split for NVPTX target

        ActionList WrapperInputs;
        // post link is not optional - even if not splitting, always need to
        // process specialization constants
        bool MultiFileActionDeps = !isSpirvAOT || DeviceCodeSplit || EnableDAE;
        types::ID PostLinkOutType = isNVPTX || !MultiFileActionDeps
                                        ? types::TY_LLVM_BC
                                        : types::TY_Tempfiletable;
        auto *PostLinkAction = C.MakeAction<SYCLPostLinkJobAction>(
            FullDeviceLinkAction, PostLinkOutType);
        PostLinkAction->setRTSetsSpecConstants(!isAOT);

        if (isNVPTX) {
          Action *FinAction =
              finalizeNVPTXDependences(PostLinkAction, (*TC)->getTriple());
          WrapperInputs.push_back(FinAction);
        } else {
          // For SPIRV-based targets - translate to SPIRV then optionally
          // compile ahead-of-time to native architecture
          Action *SPIRVInput = PostLinkAction;
          constexpr char COL_CODE[] = "Code";

          if (MultiFileActionDeps) {
            auto *ExtractIRFilesAction = C.MakeAction<FileTableTformJobAction>(
                PostLinkAction, types::TY_Tempfilelist);
            // single column w/o title fits TY_Tempfilelist format
            ExtractIRFilesAction->addExtractColumnTform(COL_CODE,
                                                        false /*drop titles*/);
            SPIRVInput = ExtractIRFilesAction;
          }
          types::ID SPIRVOutType =
              MultiFileActionDeps ? types::TY_Tempfilelist : types::TY_SPIRV;
          Action *BuildCodeAction =
              C.MakeAction<SPIRVTranslatorJobAction>(SPIRVInput, SPIRVOutType);

          // After the Link, wrap the files before the final host link
          if (isSpirvAOT) {
            types::ID OutType = types::TY_Tempfilelist;
            if (!DeviceCodeSplit) {
              OutType = (TT.getSubArch() == llvm::Triple::SPIRSubArch_fpga)
                            ? FPGAOutType
                            : types::TY_Image;
            }
            // Do the additional Ahead of Time compilation when the specific
            // triple calls for it (provided a valid subarch).
            ActionList BEInputs;
            BEInputs.push_back(BuildCodeAction);
            auto unbundleAdd = [&](Action *A, types::ID T) {
              ActionList AL;
              AL.push_back(A);
              Action *UnbundleAction =
                  C.MakeAction<OffloadUnbundlingJobAction>(AL, T);
              BEInputs.push_back(UnbundleAction);
            };
            // Send any known objects/archives through the unbundler to grab the
            // dependency file associated.
            for (Action *A : FPGAObjectInputs)
              unbundleAdd(A, types::TY_FPGA_Dependencies);
            for (Action *A : FPGAArchiveInputs)
              unbundleAdd(A, types::TY_FPGA_Dependencies_List);
            for (const auto &A : DeviceLibObjects)
              BEInputs.push_back(A);
            BuildCodeAction =
                C.MakeAction<BackendCompileJobAction>(BEInputs, OutType);
          }
          if (MultiFileActionDeps) {
            ActionList TformInputs{PostLinkAction, BuildCodeAction};
            auto *ReplaceFilesAction = C.MakeAction<FileTableTformJobAction>(
                TformInputs, types::TY_Tempfiletable);
            ReplaceFilesAction->addReplaceColumnTform(COL_CODE, COL_CODE);
            BuildCodeAction = ReplaceFilesAction;
          }
          WrapperInputs.push_back(BuildCodeAction);
        }
        // After the Link, wrap the files before the final host link
        auto *DeviceWrappingAction = C.MakeAction<OffloadWrapperJobAction>(
            WrapperInputs, types::TY_Object);

        if (isSpirvAOT)
          DA.add(*DeviceWrappingAction, **TC, /*BoundArch=*/nullptr,
                 Action::OFK_SYCL);
        else
          withBoundArchForToolChain(*TC, [&](const char *BoundArch) {
            DA.add(*DeviceWrappingAction, **TC, BoundArch, Action::OFK_SYCL);
          });
        ++TC;
        ++I;
      }

      for (auto &SAI : SYCLAOTInputs) {
        // Extract binary file name
        std::string FN(SAI.second);
        const char *FNStr = Args.MakeArgString(FN);
        Arg *myArg = Args.MakeSeparateArg(
            nullptr, C.getDriver().getOpts().getOption(options::OPT_INPUT),
            FNStr);
        auto *SYCLAdd =
            C.MakeAction<InputAction>(*myArg, types::TY_SYCL_FATBIN);
        auto *DeviceWrappingAction =
            C.MakeAction<OffloadWrapperJobAction>(SYCLAdd, types::TY_Object);

        // Extract the target triple for this binary
        llvm::Triple TT(SAI.first);
        // Extract the toolchain for this target triple
        auto SYCLDeviceTC = llvm::find_if(
            ToolChains, [&](auto &TC) { return TC->getTriple() == TT; });
        assert(SYCLDeviceTC != ToolChains.end() &&
               "No toolchain found for this AOT input");

        DA.add(*DeviceWrappingAction, **SYCLDeviceTC,
               /*BoundArch=*/nullptr, Action::OFK_SYCL);
      }
    }

    /// Initialize the GPU architecture list from arguments - this populates `GpuArchList` from
    /// `--cuda-gpu-arch` flags. Only relevant if compiling to CUDA. Return true if any
    /// initialization errors are found.
    bool initializeGpuArchMap() {
      const OptTable &Opts = C.getDriver().getOpts();
      for (auto *A : Args) {
        unsigned Index;

        if (A->getOption().matches(options::OPT_Xsycl_backend_EQ))
          // Passing device args: -Xsycl-target-backend=<triple> -opt=val.
          if (llvm::Triple(A->getValue(0)).isNVPTX())
            Index = Args.getBaseArgs().MakeIndex(A->getValue(1));
          else
            continue;
        else if (A->getOption().matches(options::OPT_Xsycl_backend))
          // Passing device args: -Xsycl-target-backend -opt=val.
          Index = Args.getBaseArgs().MakeIndex(A->getValue(0));
        else
          continue;

        A->claim();
        auto ParsedArg = Opts.ParseOneArg(Args, Index);
        // TODO: Support --no-cuda-gpu-arch, --{,no-}cuda-gpu-arch=all.
        if (ParsedArg &&
            ParsedArg->getOption().matches(options::OPT_offload_arch_EQ)) {
          ParsedArg->claim();
          GpuArchList.push_back(StringToCudaArch(ParsedArg->getValue(0)));
        }
      }

      // If there are no CUDA architectures provided then default to SM_50.
      if (GpuArchList.empty()) {
        GpuArchList.push_back(CudaArch::SM_50);
      }

      return false;
    }

    bool initialize() override {
      // Get the SYCL toolchains. If we don't get any, the action builder will
      // know there is nothing to do related to SYCL offloading.
      auto SYCLTCRange = C.getOffloadToolChains<Action::OFK_SYCL>();
      for (auto TI = SYCLTCRange.first, TE = SYCLTCRange.second; TI != TE;
           ++TI)
        ToolChains.push_back(TI->second);

      Arg *SYCLLinkTargets = Args.getLastArg(
                                  options::OPT_fsycl_link_targets_EQ);
      WrapDeviceOnlyBinary = Args.hasArg(options::OPT_fsycl_link_EQ);
      auto *DeviceCodeSplitArg =
          Args.getLastArg(options::OPT_fsycl_device_code_split_EQ);
      EnableDAE =
          Args.hasFlag(options::OPT_fsycl_dead_args_optimization,
                       options::OPT_fno_sycl_dead_args_optimization, false);
      // -fsycl-device-code-split is an alias to
      // -fsycl-device-code-split=per_source
      DeviceCodeSplit = DeviceCodeSplitArg &&
                        DeviceCodeSplitArg->getValue() != StringRef("off");
      // Device only compilation for -fsycl-link (no FPGA) and
      // -fsycl-link-targets
      CompileDeviceOnly =
          (SYCLLinkTargets ||
           (WrapDeviceOnlyBinary && !Args.hasArg(options::OPT_fintelfpga)));
      // Gather information about the SYCL Ahead of Time targets.  The targets
      // are determined on the SubArch values passed along in the triple.
      Arg *SYCLTargets =
              C.getInputArgs().getLastArg(options::OPT_fsycl_targets_EQ);
      Arg *SYCLAddTargets = Args.getLastArg(options::OPT_fsycl_add_targets_EQ);
      bool HasValidSYCLRuntime = C.getInputArgs().hasFlag(
          options::OPT_fsycl, options::OPT_fno_sycl, false);
      bool SYCLfpgaTriple = false;
      if (SYCLTargets || SYCLAddTargets) {
        if (SYCLTargets) {
          llvm::StringMap<StringRef> FoundNormalizedTriples;
          for (const char *Val : SYCLTargets->getValues()) {
            llvm::Triple TT(Val);
            std::string NormalizedName = TT.normalize();

            // Make sure we don't have a duplicate triple.
            auto Duplicate = FoundNormalizedTriples.find(NormalizedName);
            if (Duplicate != FoundNormalizedTriples.end())
              continue;

            // Store the current triple so that we can check for duplicates in
            // the following iterations.
            FoundNormalizedTriples[NormalizedName] = Val;

            SYCLTripleList.push_back(TT);
            if (TT.getSubArch() == llvm::Triple::SPIRSubArch_fpga)
              SYCLfpgaTriple = true;
          }
        }
        if (SYCLAddTargets) {
          for (StringRef Val : SYCLAddTargets->getValues()) {
            // Parse out the Triple and Input (triple:binary). At this point,
            // the format has already been validated at the Driver level.
            // Populate the pairs. Each of these will be wrapped and fed
            // into the final binary.
            std::pair<StringRef, StringRef> I = Val.split(':');
            llvm::Triple TT(I.first);
            const char *TF = C.getArgs().MakeArgString(I.second);

            // populate the AOT binary inputs vector.
            SYCLAOTInputs.push_back(std::make_pair(TT, TF));
          }
        }
      } else if (HasValidSYCLRuntime) {
        // -fsycl is provided without -fsycl-*targets.
        bool SYCLfpga = C.getInputArgs().hasArg(options::OPT_fintelfpga);
        // -fsycl -fintelfpga implies spir64_fpga
        const char *SYCLTargetArch = SYCLfpga ? "spir64_fpga" : "spir64";
        SYCLTripleList.push_back(
            C.getDriver().MakeSYCLDeviceTriple(SYCLTargetArch));
        if (SYCLfpga)
          SYCLfpgaTriple = true;
      }

      // Set the FPGA output type based on command line (-fsycl-link).
      if (auto * A = C.getInputArgs().getLastArg(options::OPT_fsycl_link_EQ))
        FPGAOutType = (A->getValue() == StringRef("early"))
                         ? types::TY_FPGA_AOCR : types::TY_FPGA_AOCX;

      // Populate FPGA static archives that could contain dep files to be
      // incorporated into the aoc compilation
      if (SYCLfpgaTriple) {
        SmallVector<const char *, 16> LinkArgs(getLinkerArgs(C, Args));
        for (StringRef LA : LinkArgs) {
          if (isStaticArchiveFile(LA) && hasOffloadSections(C, LA, Args)) {
            const llvm::opt::OptTable &Opts = C.getDriver().getOpts();
            Arg *InputArg = MakeInputArg(Args, Opts, Args.MakeArgString(LA));
            Action *Current =
                C.MakeAction<InputAction>(*InputArg, types::TY_Archive);
            FPGAArchiveInputs.push_back(Current);
          }
        }
      }

      DeviceLinkerInputs.resize(ToolChains.size());
      return initializeGpuArchMap();
    }

    bool canUseBundlerUnbundler() const override {
      // SYCL should use bundled files whenever possible.
      return true;
    }
  };

  ///
  /// TODO: Add the implementation for other specialized builders here.
  ///

  /// Specialized builders being used by this offloading action builder.
  SmallVector<DeviceActionBuilder *, 4> SpecializedBuilders;

  /// Flag set to true if all valid builders allow file bundling/unbundling.
  bool CanUseBundler;

public:
  OffloadingActionBuilder(Compilation &C, DerivedArgList &Args,
                          const Driver::InputList &Inputs)
      : C(C) {
    // Create a specialized builder for each device toolchain.

    IsValid = true;

    // Create a specialized builder for CUDA.
    SpecializedBuilders.push_back(new CudaActionBuilder(C, Args, Inputs));

    // Create a specialized builder for HIP.
    SpecializedBuilders.push_back(new HIPActionBuilder(C, Args, Inputs));

    // Create a specialized builder for OpenMP.
    SpecializedBuilders.push_back(new OpenMPActionBuilder(C, Args, Inputs));

    // Create a specialized builder for SYCL.
    SpecializedBuilders.push_back(new SYCLActionBuilder(C, Args, Inputs));

    //
    // TODO: Build other specialized builders here.
    //

    // Initialize all the builders, keeping track of errors. If all valid
    // builders agree that we can use bundling, set the flag to true.
    unsigned ValidBuilders = 0u;
    unsigned ValidBuildersSupportingBundling = 0u;
    for (auto *SB : SpecializedBuilders) {
      IsValid = IsValid && !SB->initialize();

      // Update the counters if the builder is valid.
      if (SB->isValid()) {
        ++ValidBuilders;
        if (SB->canUseBundlerUnbundler())
          ++ValidBuildersSupportingBundling;
      }
    }
    CanUseBundler =
        ValidBuilders && ValidBuilders == ValidBuildersSupportingBundling;
  }

  ~OffloadingActionBuilder() {
    for (auto *SB : SpecializedBuilders)
      delete SB;
  }

  /// Generate an action that adds device dependences (if any) to a host action.
  /// If no device dependence actions exist, just return the host action \a
  /// HostAction. If an error is found or if no builder requires the host action
  /// to be generated, return nullptr.
  Action *
  addDeviceDependencesToHostAction(Action *HostAction, const Arg *InputArg,
                                   phases::ID CurPhase, phases::ID FinalPhase,
                                   DeviceActionBuilder::PhasesTy &Phases) {
    if (!IsValid)
      return nullptr;

    if (SpecializedBuilders.empty())
      return HostAction;

    assert(HostAction && "Invalid host action!");

    OffloadAction::DeviceDependences DDeps;
    // Check if all the programming models agree we should not emit the host
    // action. Also, keep track of the offloading kinds employed.
    auto &OffloadKind = InputArgToOffloadKindMap[InputArg];
    unsigned InactiveBuilders = 0u;
    unsigned IgnoringBuilders = 0u;
    for (auto *SB : SpecializedBuilders) {
      if (!SB->isValid()) {
        ++InactiveBuilders;
        continue;
      }

      auto RetCode =
          SB->getDeviceDependences(DDeps, CurPhase, FinalPhase, Phases);

      // If the builder explicitly says the host action should be ignored,
      // we need to increment the variable that tracks the builders that request
      // the host object to be ignored.
      if (RetCode == DeviceActionBuilder::ABRT_Ignore_Host)
        ++IgnoringBuilders;

      // Unless the builder was inactive for this action, we have to record the
      // offload kind because the host will have to use it.
      if (RetCode != DeviceActionBuilder::ABRT_Inactive)
        OffloadKind |= SB->getAssociatedOffloadKind();
    }

    // If all builders agree that the host object should be ignored, just return
    // nullptr.
    if (IgnoringBuilders &&
        SpecializedBuilders.size() == (InactiveBuilders + IgnoringBuilders))
      return nullptr;

    if (DDeps.getActions().empty())
      return HostAction;

    // We have dependences we need to bundle together. We use an offload action
    // for that.
    OffloadAction::HostDependence HDep(
        *HostAction, *C.getSingleOffloadToolChain<Action::OFK_Host>(),
        /*BoundArch=*/nullptr, DDeps);
    return C.MakeAction<OffloadAction>(HDep, DDeps);
  }

  /// Generate an action that adds a host dependence to a device action. The
  /// results will be kept in this action builder. Return true if an error was
  /// found.
  bool addHostDependenceToDeviceActions(Action *&HostAction,
                                        const Arg *InputArg,
                                        DerivedArgList &Args) {
    if (!IsValid)
      return true;

    // An FPGA AOCX input does not have a host dependence to the unbundler
    if (HostAction->getType() == types::TY_FPGA_AOCX)
      return false;

    // If we are supporting bundling/unbundling and the current action is an
    // input action of non-source file, we replace the host action by the
    // unbundling action. The bundler tool has the logic to detect if an input
    // is a bundle or not and if the input is not a bundle it assumes it is a
    // host file. Therefore it is safe to create an unbundling action even if
    // the input is not a bundle.
    if (CanUseBundler && isa<InputAction>(HostAction) &&
        InputArg->getOption().getKind() == llvm::opt::Option::InputClass &&
<<<<<<< HEAD
        !InputArg->getOption().hasFlag(options::LinkerInput) &&
        !types::isSrcFile(HostAction->getType())) {
      std::string InputName = InputArg->getAsString(Args);
      ActionList HostActionList;
      Action *A(HostAction);
      // Only check for FPGA device information when using fpga SubArch.
      if (Args.hasArg(options::OPT_fintelfpga) &&
          !(HostAction->getType() == types::TY_Object &&
            isObjectFile(InputName))) {
        // Type FPGA aoco is a special case for -foffload-static-lib.
        if (HostAction->getType() == types::TY_FPGA_AOCO) {
          if (!hasFPGABinary(C, InputName, types::TY_FPGA_AOCO))
            return false;
          A = C.MakeAction<InputAction>(*InputArg, types::TY_FPGA_AOCO);
        } else if (hasFPGABinary(C, InputName, types::TY_FPGA_AOCX))
          A = C.MakeAction<InputAction>(*InputArg, types::TY_FPGA_AOCX);
        else if (hasFPGABinary(C, InputName, types::TY_FPGA_AOCR))
          A = C.MakeAction<InputAction>(*InputArg, types::TY_FPGA_AOCR);
      }
      auto UnbundlingHostAction = C.MakeAction<OffloadUnbundlingJobAction>(A);
=======
        (!types::isSrcFile(HostAction->getType()) ||
         HostAction->getType() == types::TY_PP_HIP)) {
      auto UnbundlingHostAction =
          C.MakeAction<OffloadUnbundlingJobAction>(HostAction);
>>>>>>> 4f14b808
      UnbundlingHostAction->registerDependentActionInfo(
          C.getSingleOffloadToolChain<Action::OFK_Host>(),
          /*BoundArch=*/StringRef(), Action::OFK_Host);
      HostAction = UnbundlingHostAction;
    }

    assert(HostAction && "Invalid host action!");

    // Register the offload kinds that are used.
    auto &OffloadKind = InputArgToOffloadKindMap[InputArg];
    for (auto *SB : SpecializedBuilders) {
      if (!SB->isValid())
        continue;

      auto RetCode = SB->addDeviceDepences(HostAction);

      // Host dependences for device actions are not compatible with that same
      // action being ignored.
      assert(RetCode != DeviceActionBuilder::ABRT_Ignore_Host &&
             "Host dependence not expected to be ignored.!");

      // Unless the builder was inactive for this action, we have to record the
      // offload kind because the host will have to use it.
      if (RetCode != DeviceActionBuilder::ABRT_Inactive)
        OffloadKind |= SB->getAssociatedOffloadKind();
    }

    // Do not use unbundler if the Host does not depend on device action.
    // Now that we have unbundled the object, when doing -fsycl-link we
    // want to continue the host link with the input object.
    // For unbundling of an FPGA AOCX binary, we want to link with the original
    // FPGA device archive.
    if ((OffloadKind == Action::OFK_None && CanUseBundler) ||
        (Args.hasArg(options::OPT_fintelfpga) &&
         ((Args.hasArg(options::OPT_fsycl_link_EQ) &&
          HostAction->getType() == types::TY_Object) ||
          HostAction->getType() == types::TY_FPGA_AOCX)))
      if (auto *UA = dyn_cast<OffloadUnbundlingJobAction>(HostAction))
        HostAction = UA->getInputs().back();

    return false;
  }

  /// Generate an action that adds a host dependence to an unbundling action.
  /// The results will be kept in this action builder. Return true if an error
  /// was found.
  bool addHostDependenceToUnbundlingAction(Action *&HostAction,
                                           ActionList &InputActionList,
                                           const Arg *InputArg) {
    if (!IsValid || InputActionList.empty())
      return true;

    auto *DeviceUnbundlingAction = C.MakeAction<OffloadUnbundlingJobAction>(
        InputActionList, types::TY_Object);
    DeviceUnbundlingAction->registerDependentActionInfo(
        C.getSingleOffloadToolChain<Action::OFK_Host>(),
        /*BoundArch=*/StringRef(), Action::OFK_Host);
    HostAction = DeviceUnbundlingAction;

    // Register the offload kinds that are used.
    auto &OffloadKind = InputArgToOffloadKindMap[InputArg];
    for (auto *SB : SpecializedBuilders) {
      if (!SB->isValid())
        continue;

      auto RetCode = SB->addDeviceDepences(HostAction);

      // Host dependences for device actions are not compatible with that same
      // action being ignored.
      assert(RetCode != DeviceActionBuilder::ABRT_Ignore_Host &&
             "Host dependence not expected to be ignored.!");

      // Unless the builder was inactive for this action, we have to record the
      // offload kind because the host will have to use it.
      if (RetCode != DeviceActionBuilder::ABRT_Inactive)
        OffloadKind |= SB->getAssociatedOffloadKind();
    }
    return false;
  }

  /// Add the offloading top level actions that are specific for unique
  /// linking situations where objects are used at only the device link
  /// with no intermedate steps.
  bool appendTopLevelLinkAction(ActionList &AL) {
    // Get the device actions to be appended.
    ActionList OffloadAL;
    for (auto *SB : SpecializedBuilders) {
      if (!SB->isValid())
        continue;
      SB->appendTopLevelLinkAction(OffloadAL);
    }
    // Append the device actions.
    AL.append(OffloadAL.begin(), OffloadAL.end());
    return false;
  }

  /// Add the offloading top level actions to the provided action list. This
  /// function can replace the host action by a bundling action if the
  /// programming models allow it.
  bool appendTopLevelActions(ActionList &AL, Action *HostAction,
                             const Arg *InputArg) {
    // Get the device actions to be appended.
    ActionList OffloadAL;
    for (auto *SB : SpecializedBuilders) {
      if (!SB->isValid())
        continue;
      SB->appendTopLevelActions(OffloadAL);
    }

    // If we can use the bundler, replace the host action by the bundling one in
    // the resulting list. Otherwise, just append the device actions. For
    // device only compilation, HostAction is a null pointer, therefore only do
    // this when HostAction is not a null pointer.
    if (CanUseBundler && HostAction &&
        HostAction->getType() != types::TY_Nothing && !OffloadAL.empty()) {
      // Add the host action to the list in order to create the bundling action.
      OffloadAL.push_back(HostAction);

      // We expect that the host action was just appended to the action list
      // before this method was called.
      assert(HostAction == AL.back() && "Host action not in the list??");
      HostAction = C.MakeAction<OffloadBundlingJobAction>(OffloadAL);
      AL.back() = HostAction;
    } else
      AL.append(OffloadAL.begin(), OffloadAL.end());

    // Propagate to the current host action (if any) the offload information
    // associated with the current input.
    if (HostAction)
      HostAction->propagateHostOffloadInfo(InputArgToOffloadKindMap[InputArg],
                                           /*BoundArch=*/nullptr);
    return false;
  }

  Action* makeHostLinkAction() {
    // Build a list of device linking actions.
    ActionList DeviceAL;
    for (DeviceActionBuilder *SB : SpecializedBuilders) {
      if (!SB->isValid())
        continue;
      SB->appendLinkDeviceActions(DeviceAL);
    }

    if (DeviceAL.empty())
      return nullptr;

    // Let builders add host linking actions.
    Action* HA;
    for (DeviceActionBuilder *SB : SpecializedBuilders) {
      if (!SB->isValid())
        continue;
      HA = SB->appendLinkHostActions(DeviceAL);
    }
    return HA;
  }

  /// Processes the host linker action. This currently consists of replacing it
  /// with an offload action if there are device link objects and propagate to
  /// the host action all the offload kinds used in the current compilation. The
  /// resulting action is returned.
  Action *processHostLinkAction(Action *HostAction) {
    // Add all the dependences from the device linking actions.
    OffloadAction::DeviceDependences DDeps;
    for (auto *SB : SpecializedBuilders) {
      if (!SB->isValid())
        continue;

      SB->appendLinkDependences(DDeps);
    }

    // Calculate all the offload kinds used in the current compilation.
    unsigned ActiveOffloadKinds = 0u;
    for (auto &I : InputArgToOffloadKindMap)
      ActiveOffloadKinds |= I.second;

    // If we don't have device dependencies, we don't have to create an offload
    // action.
    if (DDeps.getActions().empty()) {
      // Propagate all the active kinds to host action. Given that it is a link
      // action it is assumed to depend on all actions generated so far.
      HostAction->propagateHostOffloadInfo(ActiveOffloadKinds,
                                           /*BoundArch=*/nullptr);
      return HostAction;
    }

    // Create the offload action with all dependences. When an offload action
    // is created the kinds are propagated to the host action, so we don't have
    // to do that explicitly here.
    OffloadAction::HostDependence HDep(
        *HostAction, *C.getSingleOffloadToolChain<Action::OFK_Host>(),
        /*BoundArch*/ nullptr, ActiveOffloadKinds);
    return C.MakeAction<OffloadAction>(HDep, DDeps);
  }
};
} // anonymous namespace.

void Driver::handleArguments(Compilation &C, DerivedArgList &Args,
                             const InputList &Inputs,
                             ActionList &Actions) const {

  // Ignore /Yc/Yu if both /Yc and /Yu passed but with different filenames.
  Arg *YcArg = Args.getLastArg(options::OPT__SLASH_Yc);
  Arg *YuArg = Args.getLastArg(options::OPT__SLASH_Yu);
  if (YcArg && YuArg && strcmp(YcArg->getValue(), YuArg->getValue()) != 0) {
    Diag(clang::diag::warn_drv_ycyu_different_arg_clang_cl);
    Args.eraseArg(options::OPT__SLASH_Yc);
    Args.eraseArg(options::OPT__SLASH_Yu);
    YcArg = YuArg = nullptr;
  }
  if (YcArg && Inputs.size() > 1) {
    Diag(clang::diag::warn_drv_yc_multiple_inputs_clang_cl);
    Args.eraseArg(options::OPT__SLASH_Yc);
    YcArg = nullptr;
  }

  Arg *FinalPhaseArg;
  phases::ID FinalPhase = getFinalPhase(Args, &FinalPhaseArg);

  if (FinalPhase == phases::Link) {
    if (Args.hasArg(options::OPT_emit_llvm))
      Diag(clang::diag::err_drv_emit_llvm_link);
    if (IsCLMode() && LTOMode != LTOK_None &&
        !Args.getLastArgValue(options::OPT_fuse_ld_EQ).equals_lower("lld"))
      Diag(clang::diag::err_drv_lto_without_lld);
  }

  if (FinalPhase == phases::Preprocess || Args.hasArg(options::OPT__SLASH_Y_)) {
    // If only preprocessing or /Y- is used, all pch handling is disabled.
    // Rather than check for it everywhere, just remove clang-cl pch-related
    // flags here.
    Args.eraseArg(options::OPT__SLASH_Fp);
    Args.eraseArg(options::OPT__SLASH_Yc);
    Args.eraseArg(options::OPT__SLASH_Yu);
    YcArg = YuArg = nullptr;
  }

  unsigned LastPLSize = 0;
  for (auto &I : Inputs) {
    types::ID InputType = I.first;
    const Arg *InputArg = I.second;

    auto PL = types::getCompilationPhases(InputType);
    LastPLSize = PL.size();

    // If the first step comes after the final phase we are doing as part of
    // this compilation, warn the user about it.
    phases::ID InitialPhase = PL[0];
    if (InitialPhase > FinalPhase) {
      if (InputArg->isClaimed())
        continue;

      // Claim here to avoid the more general unused warning.
      InputArg->claim();

      // Suppress all unused style warnings with -Qunused-arguments
      if (Args.hasArg(options::OPT_Qunused_arguments))
        continue;

      // Special case when final phase determined by binary name, rather than
      // by a command-line argument with a corresponding Arg.
      if (CCCIsCPP())
        Diag(clang::diag::warn_drv_input_file_unused_by_cpp)
            << InputArg->getAsString(Args) << getPhaseName(InitialPhase);
      // Special case '-E' warning on a previously preprocessed file to make
      // more sense.
      else if (InitialPhase == phases::Compile &&
               (Args.getLastArg(options::OPT__SLASH_EP,
                                options::OPT__SLASH_P) ||
                Args.getLastArg(options::OPT_E) ||
                Args.getLastArg(options::OPT_M, options::OPT_MM)) &&
               getPreprocessedType(InputType) == types::TY_INVALID)
        Diag(clang::diag::warn_drv_preprocessed_input_file_unused)
            << InputArg->getAsString(Args) << !!FinalPhaseArg
            << (FinalPhaseArg ? FinalPhaseArg->getOption().getName() : "");
      else
        Diag(clang::diag::warn_drv_input_file_unused)
            << InputArg->getAsString(Args) << getPhaseName(InitialPhase)
            << !!FinalPhaseArg
            << (FinalPhaseArg ? FinalPhaseArg->getOption().getName() : "");
      continue;
    }

    if (YcArg) {
      // Add a separate precompile phase for the compile phase.
      if (FinalPhase >= phases::Compile) {
        const types::ID HeaderType = lookupHeaderTypeForSourceType(InputType);
        // Build the pipeline for the pch file.
        Action *ClangClPch = C.MakeAction<InputAction>(*InputArg, HeaderType);
        for (phases::ID Phase : types::getCompilationPhases(HeaderType))
          ClangClPch = ConstructPhaseAction(C, Args, Phase, ClangClPch);
        assert(ClangClPch);
        Actions.push_back(ClangClPch);
        // The driver currently exits after the first failed command.  This
        // relies on that behavior, to make sure if the pch generation fails,
        // the main compilation won't run.
        // FIXME: If the main compilation fails, the PCH generation should
        // probably not be considered successful either.
      }
    }
  }

  // If we are linking, claim any options which are obviously only used for
  // compilation.
  // FIXME: Understand why the last Phase List length is used here.
  if (FinalPhase == phases::Link && LastPLSize == 1) {
    Args.ClaimAllArgs(options::OPT_CompileOnly_Group);
    Args.ClaimAllArgs(options::OPT_cl_compile_Group);
  }
}

void Driver::BuildActions(Compilation &C, DerivedArgList &Args,
                          const InputList &Inputs, ActionList &Actions) const {
  llvm::PrettyStackTraceString CrashInfo("Building compilation actions");

  if (!SuppressMissingInputWarning && Inputs.empty()) {
    Diag(clang::diag::err_drv_no_input_files);
    return;
  }

  // Reject -Z* at the top level, these options should never have been exposed
  // by gcc.
  if (Arg *A = Args.getLastArg(options::OPT_Z_Joined))
    Diag(clang::diag::err_drv_use_of_Z_option) << A->getAsString(Args);

  // Diagnose misuse of /Fo.
  if (Arg *A = Args.getLastArg(options::OPT__SLASH_Fo)) {
    StringRef V = A->getValue();
    if (Inputs.size() > 1 && !V.empty() &&
        !llvm::sys::path::is_separator(V.back())) {
      // Check whether /Fo tries to name an output file for multiple inputs.
      Diag(clang::diag::err_drv_out_file_argument_with_multiple_sources)
          << A->getSpelling() << V;
      Args.eraseArg(options::OPT__SLASH_Fo);
    }
  }

  // Diagnose misuse of /Fa.
  if (Arg *A = Args.getLastArg(options::OPT__SLASH_Fa)) {
    StringRef V = A->getValue();
    if (Inputs.size() > 1 && !V.empty() &&
        !llvm::sys::path::is_separator(V.back())) {
      // Check whether /Fa tries to name an asm file for multiple inputs.
      Diag(clang::diag::err_drv_out_file_argument_with_multiple_sources)
          << A->getSpelling() << V;
      Args.eraseArg(options::OPT__SLASH_Fa);
    }
  }

  // Diagnose misuse of /o.
  if (Arg *A = Args.getLastArg(options::OPT__SLASH_o)) {
    if (A->getValue()[0] == '\0') {
      // It has to have a value.
      Diag(clang::diag::err_drv_missing_argument) << A->getSpelling() << 1;
      Args.eraseArg(options::OPT__SLASH_o);
    }
  }

  handleArguments(C, Args, Inputs, Actions);

  // Builder to be used to build offloading actions.
  OffloadingActionBuilder OffloadBuilder(C, Args, Inputs);

  // Construct the actions to perform.
  HeaderModulePrecompileJobAction *HeaderModuleAction = nullptr;
  ActionList LinkerInputs;
  ActionList MergerInputs;

  llvm::SmallVector<phases::ID, phases::MaxNumberOfPhases> PL;
  for (auto &I : Inputs) {
    types::ID InputType = I.first;
    const Arg *InputArg = I.second;

    PL = types::getCompilationPhases(*this, Args, InputType);
    if (PL.empty())
      continue;

    auto FullPL = types::getCompilationPhases(InputType);

    // Build the pipeline for this file.
    Action *Current = C.MakeAction<InputAction>(*InputArg, InputType);

    // Use the current host action in any of the offloading actions, if
    // required.
    if (OffloadBuilder.addHostDependenceToDeviceActions(Current, InputArg,
                                                        Args))
      break;

    for (phases::ID Phase : PL) {

      // Add any offload action the host action depends on.
      Current = OffloadBuilder.addDeviceDependencesToHostAction(
          Current, InputArg, Phase, PL.back(), FullPL);
      if (!Current)
        break;

      // Queue linker inputs.
      if (Phase == phases::Link) {
        assert(Phase == PL.back() && "linking must be final compilation step.");
        LinkerInputs.push_back(Current);
        Current = nullptr;
        break;
      }

      // TODO: Consider removing this because the merged may not end up being
      // the final Phase in the pipeline. Perhaps the merged could just merge
      // and then pass an artifact of some sort to the Link Phase.
      // Queue merger inputs.
      if (Phase == phases::IfsMerge) {
        assert(Phase == PL.back() && "merging must be final compilation step.");
        MergerInputs.push_back(Current);
        Current = nullptr;
        break;
      }

      // Each precompiled header file after a module file action is a module
      // header of that same module file, rather than being compiled to a
      // separate PCH.
      if (Phase == phases::Precompile && HeaderModuleAction &&
          getPrecompiledType(InputType) == types::TY_PCH) {
        HeaderModuleAction->addModuleHeaderInput(Current);
        Current = nullptr;
        break;
      }

      // FIXME: Should we include any prior module file outputs as inputs of
      // later actions in the same command line?

      // Otherwise construct the appropriate action.
      Action *NewCurrent = ConstructPhaseAction(C, Args, Phase, Current);

      // We didn't create a new action, so we will just move to the next phase.
      if (NewCurrent == Current)
        continue;

      if (auto *HMA = dyn_cast<HeaderModulePrecompileJobAction>(NewCurrent))
        HeaderModuleAction = HMA;

      Current = NewCurrent;

      // Use the current host action in any of the offloading actions, if
      // required.
      if (OffloadBuilder.addHostDependenceToDeviceActions(Current, InputArg,
                                                          Args))
        break;

      if (Current->getType() == types::TY_Nothing)
        break;
    }

    // If we ended with something, add to the output list.
    if (Current)
      Actions.push_back(Current);

    // Add any top level actions generated for offloading.
    OffloadBuilder.appendTopLevelActions(Actions, Current, InputArg);
  }

  OffloadBuilder.appendTopLevelLinkAction(Actions);

  // Go through all of the args, and create a Linker specific argument list.
  // When dealing with fat static archives each archive is individually
  // unbundled.
  SmallVector<const char *, 16> LinkArgs(getLinkerArgs(C, Args));
  const llvm::opt::OptTable &Opts = getOpts();
  auto unbundleStaticLib = [&](types::ID T, const StringRef &A) {
    Arg *InputArg = MakeInputArg(Args, Opts, Args.MakeArgString(A));
    Action *Current = C.MakeAction<InputAction>(*InputArg, T);
    OffloadBuilder.addHostDependenceToDeviceActions(Current, InputArg, Args);
    OffloadBuilder.addDeviceDependencesToHostAction(
        Current, InputArg, phases::Link, PL.back(), PL);
  };
  for (const StringRef &LA : LinkArgs) {
    // At this point, we will process the archives for FPGA AOCO and individual
    // archive unbundling for Windows.
    if (!isStaticArchiveFile(LA))
      continue;
    // FPGA AOCX files are archives, but we do not want to unbundle them here
    // as they have already been unbundled and processed for linking.
    if (hasFPGABinary(C, LA.str(), types::TY_FPGA_AOCX))
      continue;
    // For offload-static-libs we add an unbundling action for each static
    // archive which produces list files with extracted objects. Device lists
    // are then added to the appropriate device link actions and host list is
    // ignored since we are adding offload-static-libs as normal libraries to
    // the host link command.
    if (hasOffloadSections(C, LA, Args))
      unbundleStaticLib(types::TY_Archive, LA);
    // Pass along the static libraries to check if we need to add them for
    // unbundling for FPGA AOT static lib usage.  Uses FPGA aoco type to
    // differentiate if aoco unbundling is needed.
    if (Args.hasArg(options::OPT_fintelfpga))
      unbundleStaticLib(types::TY_FPGA_AOCO, LA);
  }

  // For an FPGA archive, we add the unbundling step above to take care of
  // the device side, but also unbundle here to extract the host side
  bool EarlyLink = false;
  if (const Arg *A = Args.getLastArg(options::OPT_fsycl_link_EQ))
    EarlyLink = A->getValue() == StringRef("early");
  for (auto &LI : LinkerInputs) {
    Action *UnbundlerInput = nullptr;
    auto wrapObject = [&] {
      if (EarlyLink && Args.hasArg(options::OPT_fintelfpga)) {
        // Only wrap the object with -fsycl-link=early
        auto *BC = C.MakeAction<OffloadWrapperJobAction>(LI, types::TY_LLVM_BC);
        auto *ASM = C.MakeAction<BackendJobAction>(BC, types::TY_PP_Asm);
        LI = C.MakeAction<AssembleJobAction>(ASM, types::TY_Object);
      }
    };
    if (auto *IA = dyn_cast<InputAction>(LI)) {
      if (IA->getType() == types::TY_FPGA_AOCR ||
          IA->getType() == types::TY_FPGA_AOCX) {
        // Add to unbundler.
        UnbundlerInput = LI;
      } else {
        std::string FileName = IA->getInputArg().getAsString(Args);
        if ((IA->getType() == types::TY_Object && !isObjectFile(FileName)) ||
            IA->getInputArg().getOption().hasFlag(options::LinkerInput))
          continue;
        wrapObject();
      }
    } else {
      wrapObject();
    }
    if (UnbundlerInput && !PL.empty()) {
      if (auto *IA = dyn_cast<InputAction>(UnbundlerInput)) {
        std::string FileName = IA->getInputArg().getAsString(Args);
        Arg *InputArg = MakeInputArg(Args, Opts, FileName);
        OffloadBuilder.addHostDependenceToDeviceActions(UnbundlerInput,
                                                        InputArg, Args);
        OffloadBuilder.addDeviceDependencesToHostAction(
            UnbundlerInput, InputArg, phases::Link, PL.back(), PL);
      }
    }
  }

  // Add a link action if necessary.
  if (!LinkerInputs.empty()) {
    if (Action *Wrapper = OffloadBuilder.makeHostLinkAction())
      LinkerInputs.push_back(Wrapper);
    types::ID LinkType(types::TY_Image);
    if (Args.hasArg(options::OPT_fsycl_link_EQ))
      LinkType = types::TY_Archive;
    Action *LA;
    // Check if this Linker Job should emit a static library.
    if (ShouldEmitStaticLibrary(Args)) {
      LA = C.MakeAction<StaticLibJobAction>(LinkerInputs, LinkType);
    } else {
      LA = C.MakeAction<LinkJobAction>(LinkerInputs, LinkType);
    }
    LA = OffloadBuilder.processHostLinkAction(LA);
    Actions.push_back(LA);
  }

  // Add an interface stubs merge action if necessary.
  if (!MergerInputs.empty())
    Actions.push_back(
        C.MakeAction<IfsMergeJobAction>(MergerInputs, types::TY_Image));

  if (Args.hasArg(options::OPT_emit_interface_stubs)) {
    auto PhaseList = types::getCompilationPhases(
        types::TY_IFS_CPP,
        Args.hasArg(options::OPT_c) ? phases::Compile : phases::LastPhase);

    ActionList MergerInputs;

    for (auto &I : Inputs) {
      types::ID InputType = I.first;
      const Arg *InputArg = I.second;

      // Currently clang and the llvm assembler do not support generating symbol
      // stubs from assembly, so we skip the input on asm files. For ifs files
      // we rely on the normal pipeline setup in the pipeline setup code above.
      if (InputType == types::TY_IFS || InputType == types::TY_PP_Asm ||
          InputType == types::TY_Asm)
        continue;

      Action *Current = C.MakeAction<InputAction>(*InputArg, InputType);

      for (auto Phase : PhaseList) {
        switch (Phase) {
        default:
          llvm_unreachable(
              "IFS Pipeline can only consist of Compile followed by IfsMerge.");
        case phases::Compile: {
          // Only IfsMerge (llvm-ifs) can handle .o files by looking for ifs
          // files where the .o file is located. The compile action can not
          // handle this.
          if (InputType == types::TY_Object)
            break;

          Current = C.MakeAction<CompileJobAction>(Current, types::TY_IFS_CPP);
          break;
        }
        case phases::IfsMerge: {
          assert(Phase == PhaseList.back() &&
                 "merging must be final compilation step.");
          MergerInputs.push_back(Current);
          Current = nullptr;
          break;
        }
        }
      }

      // If we ended with something, add to the output list.
      if (Current)
        Actions.push_back(Current);
    }

    // Add an interface stubs merge action if necessary.
    if (!MergerInputs.empty())
      Actions.push_back(
          C.MakeAction<IfsMergeJobAction>(MergerInputs, types::TY_Image));
  }

  // If --print-supported-cpus, -mcpu=? or -mtune=? is specified, build a custom
  // Compile phase that prints out supported cpu models and quits.
  if (Arg *A = Args.getLastArg(options::OPT_print_supported_cpus)) {
    // Use the -mcpu=? flag as the dummy input to cc1.
    Actions.clear();
    Action *InputAc = C.MakeAction<InputAction>(*A, types::TY_C);
    Actions.push_back(
        C.MakeAction<PrecompileJobAction>(InputAc, types::TY_Nothing));
    for (auto &I : Inputs)
      I.second->claim();
  }

  // Claim ignored clang-cl options.
  Args.ClaimAllArgs(options::OPT_cl_ignored_Group);

  // Claim --cuda-host-only and --cuda-compile-host-device, which may be passed
  // to non-CUDA compilations and should not trigger warnings there.
  Args.ClaimAllArgs(options::OPT_cuda_host_only);
  Args.ClaimAllArgs(options::OPT_cuda_compile_host_device);
}

Action *Driver::ConstructPhaseAction(
    Compilation &C, const ArgList &Args, phases::ID Phase, Action *Input,
    Action::OffloadKind TargetDeviceOffloadKind) const {
  llvm::PrettyStackTraceString CrashInfo("Constructing phase actions");

  // Some types skip the assembler phase (e.g., llvm-bc), but we can't
  // encode this in the steps because the intermediate type depends on
  // arguments. Just special case here.
  if (Phase == phases::Assemble && Input->getType() != types::TY_PP_Asm)
    return Input;

  // Build the appropriate action.
  switch (Phase) {
  case phases::Link:
    llvm_unreachable("link action invalid here.");
  case phases::IfsMerge:
    llvm_unreachable("ifsmerge action invalid here.");
  case phases::Preprocess: {
    types::ID OutputTy;
    // -M and -MM specify the dependency file name by altering the output type,
    // -if -MD and -MMD are not specified.
    if (Args.hasArg(options::OPT_M, options::OPT_MM) &&
        !Args.hasArg(options::OPT_MD, options::OPT_MMD)) {
      OutputTy = types::TY_Dependencies;
    } else {
      OutputTy = Input->getType();
      if (!Args.hasFlag(options::OPT_frewrite_includes,
                        options::OPT_fno_rewrite_includes, false) &&
          !Args.hasFlag(options::OPT_frewrite_imports,
                        options::OPT_fno_rewrite_imports, false) &&
          !CCGenDiagnostics)
        OutputTy = types::getPreprocessedType(OutputTy);
      assert(OutputTy != types::TY_INVALID &&
             "Cannot preprocess this input type!");
    }
    return C.MakeAction<PreprocessJobAction>(Input, OutputTy);
  }
  case phases::Precompile: {
    types::ID OutputTy = getPrecompiledType(Input->getType());
    assert(OutputTy != types::TY_INVALID &&
           "Cannot precompile this input type!");

    // If we're given a module name, precompile header file inputs as a
    // module, not as a precompiled header.
    const char *ModName = nullptr;
    if (OutputTy == types::TY_PCH) {
      if (Arg *A = Args.getLastArg(options::OPT_fmodule_name_EQ))
        ModName = A->getValue();
      if (ModName)
        OutputTy = types::TY_ModuleFile;
    }

    if (Args.hasArg(options::OPT_fsyntax_only)) {
      // Syntax checks should not emit a PCH file
      OutputTy = types::TY_Nothing;
    }

    if (ModName)
      return C.MakeAction<HeaderModulePrecompileJobAction>(Input, OutputTy,
                                                           ModName);
    return C.MakeAction<PrecompileJobAction>(Input, OutputTy);
  }
  case phases::Compile: {
    if (Args.hasArg(options::OPT_fsyntax_only))
      return C.MakeAction<CompileJobAction>(Input, types::TY_Nothing);
    if (Args.hasArg(options::OPT_rewrite_objc))
      return C.MakeAction<CompileJobAction>(Input, types::TY_RewrittenObjC);
    if (Args.hasArg(options::OPT_rewrite_legacy_objc))
      return C.MakeAction<CompileJobAction>(Input,
                                            types::TY_RewrittenLegacyObjC);
    if (Args.hasArg(options::OPT__analyze))
      return C.MakeAction<AnalyzeJobAction>(Input, types::TY_Plist);
    if (Args.hasArg(options::OPT__migrate))
      return C.MakeAction<MigrateJobAction>(Input, types::TY_Remap);
    if (Args.hasArg(options::OPT_emit_ast))
      return C.MakeAction<CompileJobAction>(Input, types::TY_AST);
    if (Args.hasArg(options::OPT_module_file_info))
      return C.MakeAction<CompileJobAction>(Input, types::TY_ModuleFile);
    if (Args.hasArg(options::OPT_verify_pch))
      return C.MakeAction<VerifyPCHJobAction>(Input, types::TY_Nothing);
    return C.MakeAction<CompileJobAction>(Input, types::TY_LLVM_BC);
  }
  case phases::Backend: {
    if (isUsingLTO() && TargetDeviceOffloadKind == Action::OFK_None) {
      types::ID Output =
          Args.hasArg(options::OPT_S) ? types::TY_LTO_IR : types::TY_LTO_BC;
      return C.MakeAction<BackendJobAction>(Input, Output);
    }
    if (Args.hasArg(options::OPT_emit_llvm) ||
        (TargetDeviceOffloadKind == Action::OFK_HIP &&
         Args.hasFlag(options::OPT_fgpu_rdc, options::OPT_fno_gpu_rdc,
                      false))) {
      types::ID Output =
          Args.hasArg(options::OPT_S) ? types::TY_LLVM_IR : types::TY_LLVM_BC;
      return C.MakeAction<BackendJobAction>(Input, Output);
    }
    return C.MakeAction<BackendJobAction>(Input, types::TY_PP_Asm);
  }
  case phases::Assemble:
    return C.MakeAction<AssembleJobAction>(std::move(Input), types::TY_Object);
  }

  llvm_unreachable("invalid phase in ConstructPhaseAction");
}

void Driver::BuildJobs(Compilation &C) const {
  llvm::PrettyStackTraceString CrashInfo("Building compilation jobs");

  Arg *FinalOutput = C.getArgs().getLastArg(options::OPT_o);

  // It is an error to provide a -o option if we are making multiple output
  // files. There are exceptions:
  //
  // IfsMergeJob: when generating interface stubs enabled we want to be able to
  // generate the stub file at the same time that we generate the real
  // library/a.out. So when a .o, .so, etc are the output, with clang interface
  // stubs there will also be a .ifs and .ifso at the same location.
  //
  // CompileJob of type TY_IFS_CPP: when generating interface stubs is enabled
  // and -c is passed, we still want to be able to generate a .ifs file while
  // we are also generating .o files. So we allow more than one output file in
  // this case as well.
  //
  if (FinalOutput) {
    unsigned NumOutputs = 0;
    unsigned NumIfsOutputs = 0;
    for (const Action *A : C.getActions())
      if (A->getType() != types::TY_Nothing &&
          !(A->getKind() == Action::IfsMergeJobClass ||
            (A->getType() == clang::driver::types::TY_IFS_CPP &&
             A->getKind() == clang::driver::Action::CompileJobClass &&
             0 == NumIfsOutputs++) ||
            (A->getKind() == Action::BindArchClass && A->getInputs().size() &&
             A->getInputs().front()->getKind() == Action::IfsMergeJobClass)))
        ++NumOutputs;

    if (NumOutputs > 1) {
      Diag(clang::diag::err_drv_output_argument_with_multiple_files);
      FinalOutput = nullptr;
    }
  }

  const llvm::Triple &RawTriple = C.getDefaultToolChain().getTriple();
  if (RawTriple.isOSAIX())
    if (Arg *A = C.getArgs().getLastArg(options::OPT_G))
      Diag(diag::err_drv_unsupported_opt_for_target)
          << A->getSpelling() << RawTriple.str();

  // Collect the list of architectures.
  llvm::StringSet<> ArchNames;
  if (RawTriple.isOSBinFormatMachO())
    for (const Arg *A : C.getArgs())
      if (A->getOption().matches(options::OPT_arch))
        ArchNames.insert(A->getValue());

  // Set of (Action, canonical ToolChain triple) pairs we've built jobs for.
  std::map<std::pair<const Action *, std::string>, InputInfo> CachedResults;
  for (Action *A : C.getActions()) {
    // If we are linking an image for multiple archs then the linker wants
    // -arch_multiple and -final_output <final image name>. Unfortunately, this
    // doesn't fit in cleanly because we have to pass this information down.
    //
    // FIXME: This is a hack; find a cleaner way to integrate this into the
    // process.
    const char *LinkingOutput = nullptr;
    if (isa<LipoJobAction>(A)) {
      if (FinalOutput)
        LinkingOutput = FinalOutput->getValue();
      else
        LinkingOutput = getDefaultImageName();
    }

    BuildJobsForAction(C, A, &C.getDefaultToolChain(),
                       /*BoundArch*/ StringRef(),
                       /*AtTopLevel*/ true,
                       /*MultipleArchs*/ ArchNames.size() > 1,
                       /*LinkingOutput*/ LinkingOutput, CachedResults,
                       /*TargetDeviceOffloadKind*/ Action::OFK_None);
  }

  StringRef StatReportFile;
  bool PrintProcessStat = false;
  if (const Arg *A = C.getArgs().getLastArg(options::OPT_fproc_stat_report_EQ))
    StatReportFile = A->getValue();
  if (C.getArgs().hasArg(options::OPT_fproc_stat_report))
    PrintProcessStat = true;

  // If we have more than one job, then disable integrated-cc1 for now. Do this
  // also when we need to report process execution statistics.
  if (C.getJobs().size() > 1 || !StatReportFile.empty() || PrintProcessStat)
    for (auto &J : C.getJobs())
      J.InProcess = false;

  if (!StatReportFile.empty() || PrintProcessStat) {
    C.setPostCallback([=](const Command &Cmd, int Res) {
      Optional<llvm::sys::ProcessStatistics> ProcStat =
          Cmd.getProcessStatistics();
      if (!ProcStat)
        return;
      if (PrintProcessStat) {
        using namespace llvm;
        // Human readable output.
        outs() << sys::path::filename(Cmd.getExecutable()) << ": "
               << "output=";
        if (Cmd.getOutputFilenames().empty())
          outs() << "\"\"";
        else
          outs() << Cmd.getOutputFilenames().front();
        outs() << ", total="
               << format("%.3f", ProcStat->TotalTime.count() / 1000.) << " ms"
               << ", user="
               << format("%.3f", ProcStat->UserTime.count() / 1000.) << " ms"
               << ", mem=" << ProcStat->PeakMemory << " Kb\n";
      }
      if (!StatReportFile.empty()) {
        // CSV format.
        std::string Buffer;
        llvm::raw_string_ostream Out(Buffer);
        llvm::sys::printArg(Out, llvm::sys::path::filename(Cmd.getExecutable()),
                            /*Quote*/ true);
        Out << ',';
        if (Cmd.getOutputFilenames().empty())
          Out << "\"\"";
        else
          llvm::sys::printArg(Out, Cmd.getOutputFilenames().front(), true);
        Out << ',' << ProcStat->TotalTime.count() << ','
            << ProcStat->UserTime.count() << ',' << ProcStat->PeakMemory
            << '\n';
        Out.flush();
        std::error_code EC;
        llvm::raw_fd_ostream OS(StatReportFile, EC, llvm::sys::fs::OF_Append);
        if (EC)
          return;
        auto L = OS.lock();
        if (!L) {
          llvm::errs() << "ERROR: Cannot lock file " << StatReportFile << ": "
                       << toString(L.takeError()) << "\n";
          return;
        }
        OS << Buffer;
      }
    });
  }

  // If the user passed -Qunused-arguments or there were errors, don't warn
  // about any unused arguments.
  if (Diags.hasErrorOccurred() ||
      C.getArgs().hasArg(options::OPT_Qunused_arguments))
    return;

  // Claim -### here.
  (void)C.getArgs().hasArg(options::OPT__HASH_HASH_HASH);

  // Claim --driver-mode, --rsp-quoting, it was handled earlier.
  (void)C.getArgs().hasArg(options::OPT_driver_mode);
  (void)C.getArgs().hasArg(options::OPT_rsp_quoting);

  for (Arg *A : C.getArgs()) {
    // FIXME: It would be nice to be able to send the argument to the
    // DiagnosticsEngine, so that extra values, position, and so on could be
    // printed.
    if (!A->isClaimed()) {
      if (A->getOption().hasFlag(options::NoArgumentUnused))
        continue;

      // Suppress the warning automatically if this is just a flag, and it is an
      // instance of an argument we already claimed.
      const Option &Opt = A->getOption();
      if (Opt.getKind() == Option::FlagClass) {
        bool DuplicateClaimed = false;

        for (const Arg *AA : C.getArgs().filtered(&Opt)) {
          if (AA->isClaimed()) {
            DuplicateClaimed = true;
            break;
          }
        }

        if (DuplicateClaimed)
          continue;
      }

      // In clang-cl, don't mention unknown arguments here since they have
      // already been warned about.
      if (!IsCLMode() || !A->getOption().matches(options::OPT_UNKNOWN))
        Diag(clang::diag::warn_drv_unused_argument)
            << A->getAsString(C.getArgs());
    }
  }
}

namespace {
/// Utility class to control the collapse of dependent actions and select the
/// tools accordingly.
class ToolSelector final {
  /// The tool chain this selector refers to.
  const ToolChain &TC;

  /// The compilation this selector refers to.
  const Compilation &C;

  /// The base action this selector refers to.
  const JobAction *BaseAction;

  /// Set to true if the current toolchain refers to host actions.
  bool IsHostSelector;

  /// Set to true if save-temps and embed-bitcode functionalities are active.
  bool SaveTemps;
  bool EmbedBitcode;

  /// Get previous dependent action or null if that does not exist. If
  /// \a CanBeCollapsed is false, that action must be legal to collapse or
  /// null will be returned.
  const JobAction *getPrevDependentAction(const ActionList &Inputs,
                                          ActionList &SavedOffloadAction,
                                          bool CanBeCollapsed = true) {
    // An option can be collapsed only if it has a single input.
    if (Inputs.size() != 1)
      return nullptr;

    Action *CurAction = *Inputs.begin();
    if (CanBeCollapsed &&
        !CurAction->isCollapsingWithNextDependentActionLegal())
      return nullptr;

    // If the input action is an offload action. Look through it and save any
    // offload action that can be dropped in the event of a collapse.
    if (auto *OA = dyn_cast<OffloadAction>(CurAction)) {
      // If the dependent action is a device action, we will attempt to collapse
      // only with other device actions. Otherwise, we would do the same but
      // with host actions only.
      if (!IsHostSelector) {
        if (OA->hasSingleDeviceDependence(/*DoNotConsiderHostActions=*/true)) {
          CurAction =
              OA->getSingleDeviceDependence(/*DoNotConsiderHostActions=*/true);
          if (CanBeCollapsed &&
              !CurAction->isCollapsingWithNextDependentActionLegal())
            return nullptr;
          SavedOffloadAction.push_back(OA);
          return dyn_cast<JobAction>(CurAction);
        }
      } else if (OA->hasHostDependence()) {
        CurAction = OA->getHostDependence();
        if (CanBeCollapsed &&
            !CurAction->isCollapsingWithNextDependentActionLegal())
          return nullptr;
        SavedOffloadAction.push_back(OA);
        return dyn_cast<JobAction>(CurAction);
      }
      return nullptr;
    }

    return dyn_cast<JobAction>(CurAction);
  }

  /// Return true if an assemble action can be collapsed.
  bool canCollapseAssembleAction() const {
    return TC.useIntegratedAs() && !SaveTemps &&
           !C.getArgs().hasArg(options::OPT_via_file_asm) &&
           !C.getArgs().hasArg(options::OPT__SLASH_FA) &&
           !C.getArgs().hasArg(options::OPT__SLASH_Fa);
  }

  /// Return true if a preprocessor action can be collapsed.
  bool canCollapsePreprocessorAction() const {
    return !C.getArgs().hasArg(options::OPT_no_integrated_cpp) &&
           !C.getArgs().hasArg(options::OPT_traditional_cpp) && !SaveTemps &&
           !C.getArgs().hasArg(options::OPT_rewrite_objc);
  }

  /// Struct that relates an action with the offload actions that would be
  /// collapsed with it.
  struct JobActionInfo final {
    /// The action this info refers to.
    const JobAction *JA = nullptr;
    /// The offload actions we need to take care off if this action is
    /// collapsed.
    ActionList SavedOffloadAction;
  };

  /// Append collapsed offload actions from the give nnumber of elements in the
  /// action info array.
  static void AppendCollapsedOffloadAction(ActionList &CollapsedOffloadAction,
                                           ArrayRef<JobActionInfo> &ActionInfo,
                                           unsigned ElementNum) {
    assert(ElementNum <= ActionInfo.size() && "Invalid number of elements.");
    for (unsigned I = 0; I < ElementNum; ++I)
      CollapsedOffloadAction.append(ActionInfo[I].SavedOffloadAction.begin(),
                                    ActionInfo[I].SavedOffloadAction.end());
  }

  /// Functions that attempt to perform the combining. They detect if that is
  /// legal, and if so they update the inputs \a Inputs and the offload action
  /// that were collapsed in \a CollapsedOffloadAction. A tool that deals with
  /// the combined action is returned. If the combining is not legal or if the
  /// tool does not exist, null is returned.
  /// Currently three kinds of collapsing are supported:
  ///  - Assemble + Backend + Compile;
  ///  - Assemble + Backend ;
  ///  - Backend + Compile.
  const Tool *
  combineAssembleBackendCompile(ArrayRef<JobActionInfo> ActionInfo,
                                ActionList &Inputs,
                                ActionList &CollapsedOffloadAction) {
    if (ActionInfo.size() < 3 || !canCollapseAssembleAction())
      return nullptr;
    auto *AJ = dyn_cast<AssembleJobAction>(ActionInfo[0].JA);
    auto *BJ = dyn_cast<BackendJobAction>(ActionInfo[1].JA);
    auto *CJ = dyn_cast<CompileJobAction>(ActionInfo[2].JA);
    if (!AJ || !BJ || !CJ)
      return nullptr;

    // Get compiler tool.
    const Tool *T = TC.SelectTool(*CJ);
    if (!T)
      return nullptr;

    // When using -fembed-bitcode, it is required to have the same tool (clang)
    // for both CompilerJA and BackendJA. Otherwise, combine two stages.
    if (EmbedBitcode) {
      const Tool *BT = TC.SelectTool(*BJ);
      if (BT == T)
        return nullptr;
    }

    if (!T->hasIntegratedAssembler())
      return nullptr;

    Inputs = CJ->getInputs();
    AppendCollapsedOffloadAction(CollapsedOffloadAction, ActionInfo,
                                 /*NumElements=*/3);
    return T;
  }
  const Tool *combineAssembleBackend(ArrayRef<JobActionInfo> ActionInfo,
                                     ActionList &Inputs,
                                     ActionList &CollapsedOffloadAction) {
    if (ActionInfo.size() < 2 || !canCollapseAssembleAction())
      return nullptr;
    auto *AJ = dyn_cast<AssembleJobAction>(ActionInfo[0].JA);
    auto *BJ = dyn_cast<BackendJobAction>(ActionInfo[1].JA);
    if (!AJ || !BJ)
      return nullptr;

    // Get backend tool.
    const Tool *T = TC.SelectTool(*BJ);
    if (!T)
      return nullptr;

    if (!T->hasIntegratedAssembler())
      return nullptr;

    Inputs = BJ->getInputs();
    AppendCollapsedOffloadAction(CollapsedOffloadAction, ActionInfo,
                                 /*NumElements=*/2);
    return T;
  }
  const Tool *combineBackendCompile(ArrayRef<JobActionInfo> ActionInfo,
                                    ActionList &Inputs,
                                    ActionList &CollapsedOffloadAction) {
    if (ActionInfo.size() < 2)
      return nullptr;
    auto *BJ = dyn_cast<BackendJobAction>(ActionInfo[0].JA);
    auto *CJ = dyn_cast<CompileJobAction>(ActionInfo[1].JA);
    if (!BJ || !CJ)
      return nullptr;

    // Check if the initial input (to the compile job or its predessor if one
    // exists) is LLVM bitcode. In that case, no preprocessor step is required
    // and we can still collapse the compile and backend jobs when we have
    // -save-temps. I.e. there is no need for a separate compile job just to
    // emit unoptimized bitcode.
    bool InputIsBitcode = true;
    for (size_t i = 1; i < ActionInfo.size(); i++)
      if (ActionInfo[i].JA->getType() != types::TY_LLVM_BC &&
          ActionInfo[i].JA->getType() != types::TY_LTO_BC) {
        InputIsBitcode = false;
        break;
      }
    if (!InputIsBitcode && !canCollapsePreprocessorAction())
      return nullptr;

    // Get compiler tool.
    const Tool *T = TC.SelectTool(*CJ);
    if (!T)
      return nullptr;

    if (T->canEmitIR() && ((SaveTemps && !InputIsBitcode) || EmbedBitcode))
      return nullptr;

    Inputs = CJ->getInputs();
    AppendCollapsedOffloadAction(CollapsedOffloadAction, ActionInfo,
                                 /*NumElements=*/2);
    return T;
  }

  /// Updates the inputs if the obtained tool supports combining with
  /// preprocessor action, and the current input is indeed a preprocessor
  /// action. If combining results in the collapse of offloading actions, those
  /// are appended to \a CollapsedOffloadAction.
  void combineWithPreprocessor(const Tool *T, ActionList &Inputs,
                               ActionList &CollapsedOffloadAction) {
    if (!T || !canCollapsePreprocessorAction() || !T->hasIntegratedCPP())
      return;

    // Attempt to get a preprocessor action dependence.
    ActionList PreprocessJobOffloadActions;
    ActionList NewInputs;
    for (Action *A : Inputs) {
      auto *PJ = getPrevDependentAction({A}, PreprocessJobOffloadActions);
      if (!PJ || !isa<PreprocessJobAction>(PJ)) {
        NewInputs.push_back(A);
        continue;
      }

      // This is legal to combine. Append any offload action we found and add the
      // current input to preprocessor inputs.
      CollapsedOffloadAction.append(PreprocessJobOffloadActions.begin(),
                                    PreprocessJobOffloadActions.end());
      NewInputs.append(PJ->input_begin(), PJ->input_end());
    }
    Inputs = NewInputs;
  }

public:
  ToolSelector(const JobAction *BaseAction, const ToolChain &TC,
               const Compilation &C, bool SaveTemps, bool EmbedBitcode)
      : TC(TC), C(C), BaseAction(BaseAction), SaveTemps(SaveTemps),
        EmbedBitcode(EmbedBitcode) {
    assert(BaseAction && "Invalid base action.");
    IsHostSelector = BaseAction->getOffloadingDeviceKind() == Action::OFK_None;
  }

  /// Check if a chain of actions can be combined and return the tool that can
  /// handle the combination of actions. The pointer to the current inputs \a
  /// Inputs and the list of offload actions \a CollapsedOffloadActions
  /// connected to collapsed actions are updated accordingly. The latter enables
  /// the caller of the selector to process them afterwards instead of just
  /// dropping them. If no suitable tool is found, null will be returned.
  const Tool *getTool(ActionList &Inputs,
                      ActionList &CollapsedOffloadAction) {
    //
    // Get the largest chain of actions that we could combine.
    //

    SmallVector<JobActionInfo, 5> ActionChain(1);
    ActionChain.back().JA = BaseAction;
    while (ActionChain.back().JA) {
      const Action *CurAction = ActionChain.back().JA;

      // Grow the chain by one element.
      ActionChain.resize(ActionChain.size() + 1);
      JobActionInfo &AI = ActionChain.back();

      // Attempt to fill it with the
      AI.JA =
          getPrevDependentAction(CurAction->getInputs(), AI.SavedOffloadAction);
    }

    // Pop the last action info as it could not be filled.
    ActionChain.pop_back();

    //
    // Attempt to combine actions. If all combining attempts failed, just return
    // the tool of the provided action. At the end we attempt to combine the
    // action with any preprocessor action it may depend on.
    //

    const Tool *T = combineAssembleBackendCompile(ActionChain, Inputs,
                                                  CollapsedOffloadAction);
    if (!T)
      T = combineAssembleBackend(ActionChain, Inputs, CollapsedOffloadAction);
    if (!T)
      T = combineBackendCompile(ActionChain, Inputs, CollapsedOffloadAction);
    if (!T) {
      Inputs = BaseAction->getInputs();
      T = TC.SelectTool(*BaseAction);
    }

    combineWithPreprocessor(T, Inputs, CollapsedOffloadAction);
    return T;
  }
};
}

/// Return a string that uniquely identifies the result of a job. The bound arch
/// is not necessarily represented in the toolchain's triple -- for example,
/// armv7 and armv7s both map to the same triple -- so we need both in our map.
/// Also, we need to add the offloading device kind, as the same tool chain can
/// be used for host and device for some programming models, e.g. OpenMP.
static std::string GetTriplePlusArchString(const ToolChain *TC,
                                           StringRef BoundArch,
                                           Action::OffloadKind OffloadKind) {
  std::string TriplePlusArch = TC->getTriple().normalize();
  if (!BoundArch.empty()) {
    TriplePlusArch += "-";
    TriplePlusArch += BoundArch;
  }
  TriplePlusArch += "-";
  TriplePlusArch += Action::GetOffloadKindName(OffloadKind);
  return TriplePlusArch;
}

InputInfo Driver::BuildJobsForAction(
    Compilation &C, const Action *A, const ToolChain *TC, StringRef BoundArch,
    bool AtTopLevel, bool MultipleArchs, const char *LinkingOutput,
    std::map<std::pair<const Action *, std::string>, InputInfo> &CachedResults,
    Action::OffloadKind TargetDeviceOffloadKind) const {
  std::pair<const Action *, std::string> ActionTC = {
      A, GetTriplePlusArchString(TC, BoundArch, TargetDeviceOffloadKind)};
  auto CachedResult = CachedResults.find(ActionTC);
  if (CachedResult != CachedResults.end()) {
    return CachedResult->second;
  }
  InputInfo Result = BuildJobsForActionNoCache(
      C, A, TC, BoundArch, AtTopLevel, MultipleArchs, LinkingOutput,
      CachedResults, TargetDeviceOffloadKind);
  CachedResults[ActionTC] = Result;
  return Result;
}

InputInfo Driver::BuildJobsForActionNoCache(
    Compilation &C, const Action *A, const ToolChain *TC, StringRef BoundArch,
    bool AtTopLevel, bool MultipleArchs, const char *LinkingOutput,
    std::map<std::pair<const Action *, std::string>, InputInfo> &CachedResults,
    Action::OffloadKind TargetDeviceOffloadKind) const {
  llvm::PrettyStackTraceString CrashInfo("Building compilation jobs");

  InputInfoList OffloadDependencesInputInfo;
  bool BuildingForOffloadDevice = TargetDeviceOffloadKind != Action::OFK_None;
  if (const OffloadAction *OA = dyn_cast<OffloadAction>(A)) {
    // The 'Darwin' toolchain is initialized only when its arguments are
    // computed. Get the default arguments for OFK_None to ensure that
    // initialization is performed before processing the offload action.
    // FIXME: Remove when darwin's toolchain is initialized during construction.
    C.getArgsForToolChain(TC, BoundArch, Action::OFK_None);

    // The offload action is expected to be used in four different situations.
    //
    // a) Set a toolchain/architecture/kind for a host action:
    //    Host Action 1 -> OffloadAction -> Host Action 2
    //
    // b) Set a toolchain/architecture/kind for a device action;
    //    Device Action 1 -> OffloadAction -> Device Action 2
    //
    // c) Specify a device dependence to a host action;
    //    Device Action 1  _
    //                      \
    //      Host Action 1  ---> OffloadAction -> Host Action 2
    //
    // d) Specify a host dependence to a device action.
    //      Host Action 1  _
    //                      \
    //    Device Action 1  ---> OffloadAction -> Device Action 2
    //
    // For a) and b), we just return the job generated for the dependence. For
    // c) and d) we override the current action with the host/device dependence
    // if the current toolchain is host/device and set the offload dependences
    // info with the jobs obtained from the device/host dependence(s).

    // If there is a single device option, just generate the job for it.
    if (OA->hasSingleDeviceDependence()) {
      InputInfo DevA;
      OA->doOnEachDeviceDependence([&](Action *DepA, const ToolChain *DepTC,
                                       const char *DepBoundArch) {
        DevA =
            BuildJobsForAction(C, DepA, DepTC, DepBoundArch, AtTopLevel,
                               /*MultipleArchs*/ !!DepBoundArch, LinkingOutput,
                               CachedResults, DepA->getOffloadingDeviceKind());
      });
      return DevA;
    }

    // If 'Action 2' is host, we generate jobs for the device dependences and
    // override the current action with the host dependence. Otherwise, we
    // generate the host dependences and override the action with the device
    // dependence. The dependences can't therefore be a top-level action.
    OA->doOnEachDependence(
        /*IsHostDependence=*/BuildingForOffloadDevice,
        [&](Action *DepA, const ToolChain *DepTC, const char *DepBoundArch) {
          OffloadDependencesInputInfo.push_back(BuildJobsForAction(
              C, DepA, DepTC, DepBoundArch, /*AtTopLevel=*/false,
              /*MultipleArchs*/ !!DepBoundArch, LinkingOutput, CachedResults,
              DepA->getOffloadingDeviceKind()));
        });

    A = BuildingForOffloadDevice
            ? OA->getSingleDeviceDependence(/*DoNotConsiderHostActions=*/true)
            : OA->getHostDependence();
  }

  if (const InputAction *IA = dyn_cast<InputAction>(A)) {
    // FIXME: It would be nice to not claim this here; maybe the old scheme of
    // just using Args was better?
    const Arg &Input = IA->getInputArg();
    Input.claim();
    if (Input.getOption().matches(options::OPT_INPUT)) {
      const char *Name = Input.getValue();
      return InputInfo(A, Name, /* _BaseInput = */ Name);
    }
    return InputInfo(A, &Input, /* _BaseInput = */ "");
  }

  if (const BindArchAction *BAA = dyn_cast<BindArchAction>(A)) {
    const ToolChain *TC;
    StringRef ArchName = BAA->getArchName();

    if (!ArchName.empty())
      TC = &getToolChain(C.getArgs(),
                         computeTargetTriple(*this, TargetTriple,
                                             C.getArgs(), ArchName));
    else
      TC = &C.getDefaultToolChain();

    return BuildJobsForAction(C, *BAA->input_begin(), TC, ArchName, AtTopLevel,
                              MultipleArchs, LinkingOutput, CachedResults,
                              TargetDeviceOffloadKind);
  }


  ActionList Inputs = A->getInputs();

  const JobAction *JA = cast<JobAction>(A);
  ActionList CollapsedOffloadActions;

  ToolSelector TS(JA, *TC, C, isSaveTempsEnabled(),
                  embedBitcodeInObject() && !isUsingLTO());
  const Tool *T = TS.getTool(Inputs, CollapsedOffloadActions);

  if (!T)
    return InputInfo();

  // If we've collapsed action list that contained OffloadAction we
  // need to build jobs for host/device-side inputs it may have held.
  for (const auto *OA : CollapsedOffloadActions)
    cast<OffloadAction>(OA)->doOnEachDependence(
        /*IsHostDependence=*/BuildingForOffloadDevice,
        [&](Action *DepA, const ToolChain *DepTC, const char *DepBoundArch) {
          OffloadDependencesInputInfo.push_back(BuildJobsForAction(
              C, DepA, DepTC, DepBoundArch, /* AtTopLevel */ false,
              /*MultipleArchs=*/!!DepBoundArch, LinkingOutput, CachedResults,
              DepA->getOffloadingDeviceKind()));
        });

  // Only use pipes when there is exactly one input.
  InputInfoList InputInfos;
  bool JobForPreprocessToStdout = false;
  for (const Action *Input : Inputs) {
    // Treat dsymutil and verify sub-jobs as being at the top-level too, they
    // shouldn't get temporary output names.
    // FIXME: Clean this up.
    bool SubJobAtTopLevel =
        AtTopLevel && (isa<DsymutilJobAction>(A) || isa<VerifyJobAction>(A));
    InputInfos.push_back(BuildJobsForAction(
        C, Input, TC, BoundArch, SubJobAtTopLevel, MultipleArchs, LinkingOutput,
        CachedResults, A->getOffloadingDeviceKind()));
  }
  // Check if we are in sub-work for preprocessing for host side. If so we will
  // add another job to print information to terminal later.
  if (!AtTopLevel && A->getKind() == Action::PreprocessJobClass &&
      C.getJobs().size() == 1)
    JobForPreprocessToStdout = true;

  // Always use the first input as the base input.
  const char *BaseInput = InputInfos[0].getBaseInput();

  // ... except dsymutil actions, which use their actual input as the base
  // input.
  if (JA->getType() == types::TY_dSYM)
    BaseInput = InputInfos[0].getFilename();

  // ... and in header module compilations, which use the module name.
  if (auto *ModuleJA = dyn_cast<HeaderModulePrecompileJobAction>(JA))
    BaseInput = ModuleJA->getModuleName();

  // Append outputs of offload device jobs to the input list
  if (!OffloadDependencesInputInfo.empty())
    InputInfos.append(OffloadDependencesInputInfo.begin(),
                      OffloadDependencesInputInfo.end());

  // Set the effective triple of the toolchain for the duration of this job.
  llvm::Triple EffectiveTriple;
  const ToolChain &ToolTC = T->getToolChain();
  const ArgList &Args =
      C.getArgsForToolChain(TC, BoundArch, A->getOffloadingDeviceKind());
  if (InputInfos.size() != 1) {
    EffectiveTriple = llvm::Triple(ToolTC.ComputeEffectiveClangTriple(Args));
  } else {
    // Pass along the input type if it can be unambiguously determined.
    EffectiveTriple = llvm::Triple(
        ToolTC.ComputeEffectiveClangTriple(Args, InputInfos[0].getType()));
  }
  RegisterEffectiveTriple TripleRAII(ToolTC, EffectiveTriple);

  // Determine the place to write output to, if any.
  InputInfo Result;
  InputInfo ResultForPreprocessToStdout;
  InputInfoList UnbundlingResults;
  if (auto *UA = dyn_cast<OffloadUnbundlingJobAction>(JA)) {
    // If we have an unbundling job, we need to create results for all the
    // outputs. We also update the results cache so that other actions using
    // this unbundling action can get the right results.
    for (auto &UI : UA->getDependentActionsInfo()) {
      assert(UI.DependentOffloadKind != Action::OFK_None &&
             "Unbundling with no offloading??");

      // Unbundling actions are never at the top level. When we generate the
      // offloading prefix, we also do that for the host file because the
      // unbundling action does not change the type of the output which can
      // cause a overwrite.
      InputInfo CurI;
      bool IsFPGAObjLink = (JA->getType() == types::TY_Object &&
          C.getInputArgs().hasArg(options::OPT_fintelfpga) &&
          C.getInputArgs().hasArg(options::OPT_fsycl_link_EQ));
      if (C.getDriver().getOffloadStaticLibSeen() &&
          JA->getType() == types::TY_Archive) {
        // Host part of the unbundled static archive is not used.
        if (UI.DependentOffloadKind == Action::OFK_Host)
          continue;
        // Host part of the unbundled object when -fintelfpga -fsycl-link is
        // enabled is not used
        if (UI.DependentOffloadKind == Action::OFK_Host && IsFPGAObjLink)
          continue;
        std::string TmpFileName = C.getDriver().GetTemporaryPath(
            llvm::sys::path::stem(BaseInput), "a");
        const char *TmpFile =
            C.addTempFile(C.getArgs().MakeArgString(TmpFileName));
        CurI = InputInfo(types::TY_Archive, TmpFile, TmpFile);
      } else if (types::isFPGA(JA->getType())) {
        std::string Ext(types::getTypeTempSuffix(JA->getType()));
        types::ID TI = types::TY_Object;
        if (EffectiveTriple.getSubArch() == llvm::Triple::SPIRSubArch_fpga) {
          // Output file from unbundle is FPGA device. Name the file
          // accordingly.
          if (UI.DependentOffloadKind == Action::OFK_Host) {
            // Do not add the current info for Host with FPGA device.  The host
            // side isn't used
            continue;
          }
          if (JA->getType() == types::TY_FPGA_AOCO) {
            TI = types::TY_TempAOCOfilelist;
            Ext = "txt";
          }
        } else if (EffectiveTriple.getSubArch() !=
                   llvm::Triple::SPIRSubArch_fpga) {
          if (UI.DependentOffloadKind == Action::OFK_SYCL) {
            // Do not add the current info for device with FPGA device.  The
            // device side isn't used
            continue;
          }
          TI = types::TY_Tempfilelist;
          Ext = "txt";
        }
        std::string TmpFileName = C.getDriver().GetTemporaryPath(
            llvm::sys::path::stem(BaseInput), Ext);
        const char *TmpFile =
                        C.addTempFile(C.getArgs().MakeArgString(TmpFileName));
        CurI = InputInfo(TI, TmpFile, TmpFile);
      } else {
        // Host part of the unbundled object is not used  when -fintelfpga
        // -fsycl-link is enabled
        if (UI.DependentOffloadKind == Action::OFK_Host && IsFPGAObjLink)
          continue;
        std::string OffloadingPrefix = Action::GetOffloadingFileNamePrefix(
          UI.DependentOffloadKind,
          UI.DependentToolChain->getTriple().normalize(),
          /*CreatePrefixForHost=*/true);
        CurI = InputInfo(
          UA,
          GetNamedOutputPath(C, *UA, BaseInput, UI.DependentBoundArch,
                             /*AtTopLevel=*/false,
                             MultipleArchs ||
                                 UI.DependentOffloadKind == Action::OFK_HIP,
                             OffloadingPrefix),
          BaseInput);
      }
      // Save the unbundling result.
      UnbundlingResults.push_back(CurI);

      // Get the unique string identifier for this dependence and cache the
      // result.
      StringRef Arch;
      if (TargetDeviceOffloadKind == Action::OFK_HIP) {
        if (UI.DependentOffloadKind == Action::OFK_Host)
          Arch = StringRef();
        else
          Arch = UI.DependentBoundArch;
      } else
        Arch = BoundArch;
      // When unbundling for SYCL and there is no Target offload, assume
      // Host as the dependent offload, as the host path has been stripped
      // in this instance
      Action::OffloadKind DependentOffloadKind;
      if (UI.DependentOffloadKind == Action::OFK_SYCL &&
          TargetDeviceOffloadKind == Action::OFK_None)
        DependentOffloadKind = Action::OFK_Host;
      else
        DependentOffloadKind = UI.DependentOffloadKind;

      CachedResults[{A, GetTriplePlusArchString(UI.DependentToolChain, Arch,
                                                DependentOffloadKind)}] =
          CurI;
    }
    // Do a check for a dependency file unbundle for FPGA.  This is out of line
    // from a regular unbundle, so just create and return the name of the
    // unbundled file.
    if (JA->getType() == types::TY_FPGA_Dependencies ||
        JA->getType() == types::TY_FPGA_Dependencies_List) {
      std::string Ext(types::getTypeTempSuffix(JA->getType()));
      std::string TmpFileName =
          C.getDriver().GetTemporaryPath(llvm::sys::path::stem(BaseInput), Ext);
      const char *TmpFile =
          C.addTempFile(C.getArgs().MakeArgString(TmpFileName));
      Result = InputInfo(JA->getType(), TmpFile, TmpFile);
      UnbundlingResults.push_back(Result);
    } else {
      // Now that we have all the results generated, select the one that should
      // be returned for the current depending action.
      std::pair<const Action *, std::string> ActionTC = {
          A, GetTriplePlusArchString(TC, BoundArch, TargetDeviceOffloadKind)};
      assert(CachedResults.find(ActionTC) != CachedResults.end() &&
             "Result does not exist??");
      Result = CachedResults[ActionTC];
    }
  } else if (JA->getType() == types::TY_Nothing)
    Result = InputInfo(A, BaseInput);
  else {
    std::string OffloadingPrefix;
    // When generating binaries with -fsycl-link-target or -fsycl-link, the
    // output file prefix is the triple arch only.  Do not add the arch when
    // compiling for host.
    if (!A->getOffloadingHostActiveKinds() &&
        (Args.getLastArg(options::OPT_fsycl_link_targets_EQ) ||
         Args.hasArg(options::OPT_fsycl_link_EQ))) {
      OffloadingPrefix = "-";
      OffloadingPrefix += TC->getTriple().getArchName();
    } else {
      // We only have to generate a prefix for the host if this is not a
      // top-level action.
      OffloadingPrefix = Action::GetOffloadingFileNamePrefix(
        A->getOffloadingDeviceKind(), TC->getTriple().normalize(),
        /*CreatePrefixForHost=*/!!A->getOffloadingHostActiveKinds() &&
            !AtTopLevel);
      if (isa<OffloadWrapperJobAction>(JA)) {
        OffloadingPrefix += "-wrapper";
        if (Arg *FinalOutput = C.getArgs().getLastArg(options::OPT_o))
          BaseInput = FinalOutput->getValue();
      }
    }
    Result = InputInfo(A, GetNamedOutputPath(C, *JA, BaseInput, BoundArch,
                                             AtTopLevel, MultipleArchs,
                                             OffloadingPrefix),
                       BaseInput);
    if (JobForPreprocessToStdout)
      ResultForPreprocessToStdout = InputInfo(A, "-", BaseInput);
  }

  if (CCCPrintBindings && !CCGenDiagnostics) {
    llvm::errs() << "# \"" << T->getToolChain().getTripleString() << '"'
                 << " - \"" << T->getName() << "\", inputs: [";
    for (unsigned i = 0, e = InputInfos.size(); i != e; ++i) {
      llvm::errs() << InputInfos[i].getAsString();
      if (i + 1 != e)
        llvm::errs() << ", ";
    }
    if (UnbundlingResults.empty())
      llvm::errs() << "], output: " << Result.getAsString() << "\n";
    else {
      llvm::errs() << "], outputs: [";
      for (unsigned i = 0, e = UnbundlingResults.size(); i != e; ++i) {
        llvm::errs() << UnbundlingResults[i].getAsString();
        if (i + 1 != e)
          llvm::errs() << ", ";
      }
      llvm::errs() << "] \n";
    }
  } else {
    if (UnbundlingResults.empty()) {
      T->ConstructJob(
          C, *JA, Result, InputInfos,
          C.getArgsForToolChain(TC, BoundArch, JA->getOffloadingDeviceKind()),
          LinkingOutput);
      // Add another job to print information to terminal for host side.
      if (JobForPreprocessToStdout) {
        T->ConstructJob(
            C, *JA, ResultForPreprocessToStdout, InputInfos,
            C.getArgsForToolChain(TC, BoundArch, JA->getOffloadingDeviceKind()),
            LinkingOutput);
      }
    } else
      T->ConstructJobMultipleOutputs(
          C, *JA, UnbundlingResults, InputInfos,
          C.getArgsForToolChain(TC, BoundArch, JA->getOffloadingDeviceKind()),
          LinkingOutput);
  }
  return Result;
}

const char *Driver::getDefaultImageName() const {
  llvm::Triple Target(llvm::Triple::normalize(TargetTriple));
  return Target.isOSWindows() ? "a.exe" : "a.out";
}

/// Create output filename based on ArgValue, which could either be a
/// full filename, filename without extension, or a directory. If ArgValue
/// does not provide a filename, then use BaseName, and use the extension
/// suitable for FileType.
static const char *MakeCLOutputFilename(const ArgList &Args, StringRef ArgValue,
                                        StringRef BaseName,
                                        types::ID FileType) {
  SmallString<128> Filename = ArgValue;

  if (ArgValue.empty()) {
    // If the argument is empty, output to BaseName in the current dir.
    Filename = BaseName;
  } else if (llvm::sys::path::is_separator(Filename.back())) {
    // If the argument is a directory, output to BaseName in that dir.
    llvm::sys::path::append(Filename, BaseName);
  }

  if (!llvm::sys::path::has_extension(ArgValue)) {
    // If the argument didn't provide an extension, then set it.
    const char *Extension = types::getTypeTempSuffix(FileType, true);

    if (FileType == types::TY_Image &&
        Args.hasArg(options::OPT__SLASH_LD, options::OPT__SLASH_LDd)) {
      // The output file is a dll.
      Extension = "dll";
    }

    llvm::sys::path::replace_extension(Filename, Extension);
  }

  return Args.MakeArgString(Filename.c_str());
}

static bool HasPreprocessOutput(const Action &JA) {
  if (isa<PreprocessJobAction>(JA))
    return true;
  if (isa<OffloadAction>(JA) && isa<PreprocessJobAction>(JA.getInputs()[0]))
    return true;
  if (isa<OffloadBundlingJobAction>(JA) &&
      HasPreprocessOutput(*(JA.getInputs()[0])))
    return true;
  return false;
}

const char *Driver::GetNamedOutputPath(Compilation &C, const JobAction &JA,
                                       const char *BaseInput,
                                       StringRef OrigBoundArch, bool AtTopLevel,
                                       bool MultipleArchs,
                                       StringRef OffloadingPrefix) const {
  std::string BoundArch = OrigBoundArch.str();
#if defined(_WIN32)
  // BoundArch may contains ':', which is invalid in file names on Windows,
  // therefore replace it with '%'.
  std::replace(BoundArch.begin(), BoundArch.end(), ':', '@');
#endif

  llvm::PrettyStackTraceString CrashInfo("Computing output path");
  // Output to a user requested destination?
  if (AtTopLevel && !isa<DsymutilJobAction>(JA) && !isa<VerifyJobAction>(JA)) {
    if (Arg *FinalOutput = C.getArgs().getLastArg(options::OPT_o))
      return C.addResultFile(FinalOutput->getValue(), &JA);
  }

  // For /P, preprocess to file named after BaseInput.
  if (C.getArgs().hasArg(options::OPT__SLASH_P) &&
      ((AtTopLevel && isa<PreprocessJobAction>(JA)) ||
       isa<OffloadBundlingJobAction>(JA))) {
    StringRef BaseName = llvm::sys::path::filename(BaseInput);
    StringRef NameArg;
    if (Arg *A = C.getArgs().getLastArg(options::OPT__SLASH_Fi))
      NameArg = A->getValue();
    return C.addResultFile(
        MakeCLOutputFilename(C.getArgs(), NameArg, BaseName, types::TY_PP_C),
        &JA);
  }

  // Default to writing to stdout?
  if (AtTopLevel && !CCGenDiagnostics && HasPreprocessOutput(JA)) {
    return "-";
  }

  // Is this the assembly listing for /FA?
  if (JA.getType() == types::TY_PP_Asm &&
      (C.getArgs().hasArg(options::OPT__SLASH_FA) ||
       C.getArgs().hasArg(options::OPT__SLASH_Fa))) {
    // Use /Fa and the input filename to determine the asm file name.
    StringRef BaseName = llvm::sys::path::filename(BaseInput);
    StringRef FaValue = C.getArgs().getLastArgValue(options::OPT__SLASH_Fa);
    return C.addResultFile(
        MakeCLOutputFilename(C.getArgs(), FaValue, BaseName, JA.getType()),
        &JA);
  }

  // Output to a temporary file?
  if ((!AtTopLevel && !isSaveTempsEnabled() &&
       (!C.getArgs().hasArg(options::OPT__SLASH_Fo) ||
        // FIXME - The use of /Fo is limited when offloading is enabled.  When
        // compiling to exe use of /Fo does not produce the named obj.  We also
        // should not use the named output when performing unbundling.
        (C.getArgs().hasArg(options::OPT__SLASH_Fo) &&
         (!JA.isOffloading(Action::OFK_None) ||
          isa<OffloadUnbundlingJobAction>(JA) ||
          JA.getOffloadingHostActiveKinds() > Action::OFK_Host)))) ||
      CCGenDiagnostics) {
    StringRef Name = llvm::sys::path::filename(BaseInput);
    std::pair<StringRef, StringRef> Split = Name.split('.');
    SmallString<128> TmpName;
    const char *Suffix = types::getTypeTempSuffix(JA.getType(), IsCLMode());
    Arg *A = C.getArgs().getLastArg(options::OPT_fcrash_diagnostics_dir);
    if (CCGenDiagnostics && A) {
      SmallString<128> CrashDirectory(A->getValue());
      if (!getVFS().exists(CrashDirectory))
        llvm::sys::fs::create_directories(CrashDirectory);
      llvm::sys::path::append(CrashDirectory, Split.first);
      const char *Middle = Suffix ? "-%%%%%%." : "-%%%%%%";
      std::error_code EC = llvm::sys::fs::createUniqueFile(
          CrashDirectory + Middle + Suffix, TmpName);
      if (EC) {
        Diag(clang::diag::err_unable_to_make_temp) << EC.message();
        return "";
      }
    } else {
      TmpName = GetTemporaryPath(Split.first, Suffix);
    }
    return C.addTempFile(C.getArgs().MakeArgString(TmpName), JA.getType());
  }

  SmallString<128> BasePath(BaseInput);
  SmallString<128> ExternalPath("");
  StringRef BaseName;

  // Dsymutil actions should use the full path.
  if (isa<DsymutilJobAction>(JA) && C.getArgs().hasArg(options::OPT_dsym_dir)) {
    ExternalPath += C.getArgs().getLastArg(options::OPT_dsym_dir)->getValue();
    // We use posix style here because the tests (specifically
    // darwin-dsymutil.c) demonstrate that posix style paths are acceptable
    // even on Windows and if we don't then the similar test covering this
    // fails.
    llvm::sys::path::append(ExternalPath, llvm::sys::path::Style::posix,
                            llvm::sys::path::filename(BasePath));
    BaseName = ExternalPath;
  } else if (isa<DsymutilJobAction>(JA) || isa<VerifyJobAction>(JA))
    BaseName = BasePath;
  else
    BaseName = llvm::sys::path::filename(BasePath);

  // Determine what the derived output name should be.
  const char *NamedOutput;

  if ((JA.getType() == types::TY_Object || JA.getType() == types::TY_LTO_BC ||
       JA.getType() == types::TY_Archive) &&
      C.getArgs().hasArg(options::OPT__SLASH_Fo, options::OPT__SLASH_o)) {
    // The /Fo or /o flag decides the object filename.
    StringRef Val =
        C.getArgs()
            .getLastArg(options::OPT__SLASH_Fo, options::OPT__SLASH_o)
            ->getValue();
    NamedOutput =
        MakeCLOutputFilename(C.getArgs(), Val, BaseName, types::TY_Object);
  } else if (JA.getType() == types::TY_Image &&
             C.getArgs().hasArg(options::OPT__SLASH_Fe,
                                options::OPT__SLASH_o)) {
    // The /Fe or /o flag names the linked file.
    StringRef Val =
        C.getArgs()
            .getLastArg(options::OPT__SLASH_Fe, options::OPT__SLASH_o)
            ->getValue();
    NamedOutput =
        MakeCLOutputFilename(C.getArgs(), Val, BaseName, types::TY_Image);
  } else if (JA.getType() == types::TY_Image) {
    if (IsCLMode()) {
      // clang-cl uses BaseName for the executable name.
      NamedOutput =
          MakeCLOutputFilename(C.getArgs(), "", BaseName, types::TY_Image);
    } else {
      SmallString<128> Output(getDefaultImageName());
      // HIP image for device compilation with -fno-gpu-rdc is per compilation
      // unit.
      bool IsHIPNoRDC = JA.getOffloadingDeviceKind() == Action::OFK_HIP &&
                        !C.getArgs().hasFlag(options::OPT_fgpu_rdc,
                                             options::OPT_fno_gpu_rdc, false);
      if (IsHIPNoRDC) {
        Output = BaseName;
        llvm::sys::path::replace_extension(Output, "");
      }
      Output += OffloadingPrefix;
      if (MultipleArchs && !BoundArch.empty()) {
        Output += "-";
        Output.append(BoundArch);
      }
      if (IsHIPNoRDC)
        Output += ".out";
      NamedOutput = C.getArgs().MakeArgString(Output.c_str());
    }
  } else if (JA.getType() == types::TY_PCH && IsCLMode()) {
    NamedOutput = C.getArgs().MakeArgString(GetClPchPath(C, BaseName));
  } else {
    const char *Suffix = types::getTypeTempSuffix(JA.getType(), IsCLMode());
    assert(Suffix && "All types used for output should have a suffix.");

    std::string::size_type End = std::string::npos;
    if (!types::appendSuffixForType(JA.getType()))
      End = BaseName.rfind('.');
    SmallString<128> Suffixed(BaseName.substr(0, End));
    Suffixed += OffloadingPrefix;
    if (MultipleArchs && !BoundArch.empty()) {
      Suffixed += "-";
      Suffixed.append(BoundArch);
    }
    // When using both -save-temps and -emit-llvm, use a ".tmp.bc" suffix for
    // the unoptimized bitcode so that it does not get overwritten by the ".bc"
    // optimized bitcode output.
    auto IsHIPRDCInCompilePhase = [](const JobAction &JA,
                                     const llvm::opt::DerivedArgList &Args) {
      // The relocatable compilation in HIP implies -emit-llvm. Similarly, use a
      // ".tmp.bc" suffix for the unoptimized bitcode (generated in the compile
      // phase.)
      return isa<CompileJobAction>(JA) &&
             JA.getOffloadingDeviceKind() == Action::OFK_HIP &&
             Args.hasFlag(options::OPT_fgpu_rdc, options::OPT_fno_gpu_rdc,
                          false);
    };
    if (!AtTopLevel && JA.getType() == types::TY_LLVM_BC &&
        (C.getArgs().hasArg(options::OPT_emit_llvm) ||
         IsHIPRDCInCompilePhase(JA, C.getArgs())))
      Suffixed += ".tmp";
    Suffixed += '.';
    Suffixed += Suffix;
    NamedOutput = C.getArgs().MakeArgString(Suffixed.c_str());
  }

  // Prepend object file path if -save-temps=obj
  if (!AtTopLevel && isSaveTempsObj() && C.getArgs().hasArg(options::OPT_o) &&
      JA.getType() != types::TY_PCH) {
    Arg *FinalOutput = C.getArgs().getLastArg(options::OPT_o);
    SmallString<128> TempPath(FinalOutput->getValue());
    llvm::sys::path::remove_filename(TempPath);
    StringRef OutputFileName = llvm::sys::path::filename(NamedOutput);
    llvm::sys::path::append(TempPath, OutputFileName);
    NamedOutput = C.getArgs().MakeArgString(TempPath.c_str());
  }

  if (isSaveTempsEnabled()) {
    // If we're saving temps and the temp file conflicts with any
    // input/resulting file, then avoid overwriting.
    if (!AtTopLevel) {
      bool SameFile = false;
      SmallString<256> Result;
      llvm::sys::fs::current_path(Result);
      llvm::sys::path::append(Result, BaseName);
      llvm::sys::fs::equivalent(BaseInput, Result.c_str(), SameFile);
      // Must share the same path to conflict.
      if (SameFile) {
        StringRef Name = llvm::sys::path::filename(BaseInput);
        std::pair<StringRef, StringRef> Split = Name.split('.');
        std::string TmpName = GetTemporaryPath(
            Split.first, types::getTypeTempSuffix(JA.getType(), IsCLMode()));
        return C.addTempFile(C.getArgs().MakeArgString(TmpName));
      }
    }

    const auto &ResultFiles = C.getResultFiles();
    const auto CollidingFilenameIt =
        llvm::find_if(ResultFiles, [NamedOutput](const auto &It) {
          return StringRef(NamedOutput).equals(It.second);
        });
    if (CollidingFilenameIt != ResultFiles.end()) {
      // Upon any collision, a unique hash will be appended to the filename,
      // similar to what is done for temporary files in the regular flow.
      StringRef CollidingName(CollidingFilenameIt->second);
      std::pair<StringRef, StringRef> Split = CollidingName.split('.');
      std::string UniqueName = GetUniquePath(
          Split.first, types::getTypeTempSuffix(JA.getType(), IsCLMode()));
      return C.addResultFile(C.getArgs().MakeArgString(UniqueName), &JA);
    }
  }

  // As an annoying special case, PCH generation doesn't strip the pathname.
  if (JA.getType() == types::TY_PCH && !IsCLMode()) {
    llvm::sys::path::remove_filename(BasePath);
    if (BasePath.empty())
      BasePath = NamedOutput;
    else
      llvm::sys::path::append(BasePath, NamedOutput);
    return C.addResultFile(C.getArgs().MakeArgString(BasePath.c_str()), &JA);
  } else {
    return C.addResultFile(NamedOutput, &JA);
  }
}

std::string Driver::GetFilePath(StringRef Name, const ToolChain &TC) const {
  // Search for Name in a list of paths.
  auto SearchPaths = [&](const llvm::SmallVectorImpl<std::string> &P)
      -> llvm::Optional<std::string> {
    // Respect a limited subset of the '-Bprefix' functionality in GCC by
    // attempting to use this prefix when looking for file paths.
    for (const auto &Dir : P) {
      if (Dir.empty())
        continue;
      SmallString<128> P(Dir[0] == '=' ? SysRoot + Dir.substr(1) : Dir);
      llvm::sys::path::append(P, Name);
      if (llvm::sys::fs::exists(Twine(P)))
        return std::string(P);
    }
    return None;
  };

  if (auto P = SearchPaths(PrefixDirs))
    return *P;

  SmallString<128> R(ResourceDir);
  llvm::sys::path::append(R, Name);
  if (llvm::sys::fs::exists(Twine(R)))
    return std::string(R.str());

  SmallString<128> P(TC.getCompilerRTPath());
  llvm::sys::path::append(P, Name);
  if (llvm::sys::fs::exists(Twine(P)))
    return std::string(P.str());

  SmallString<128> D(Dir);
  llvm::sys::path::append(D, "..", Name);
  if (llvm::sys::fs::exists(Twine(D)))
    return std::string(D.str());

  if (auto P = SearchPaths(TC.getLibraryPaths()))
    return *P;

  if (auto P = SearchPaths(TC.getFilePaths()))
    return *P;

  return std::string(Name);
}

void Driver::generatePrefixedToolNames(
    StringRef Tool, const ToolChain &TC,
    SmallVectorImpl<std::string> &Names) const {
  // FIXME: Needs a better variable than TargetTriple
  Names.emplace_back((TargetTriple + "-" + Tool).str());
  Names.emplace_back(Tool);

  // Allow the discovery of tools prefixed with LLVM's default target triple.
  std::string DefaultTargetTriple = llvm::sys::getDefaultTargetTriple();
  if (DefaultTargetTriple != TargetTriple)
    Names.emplace_back((DefaultTargetTriple + "-" + Tool).str());
}

static bool ScanDirForExecutable(SmallString<128> &Dir, StringRef Name) {
  llvm::sys::path::append(Dir, Name);
  if (llvm::sys::fs::can_execute(Twine(Dir)))
    return true;
  llvm::sys::path::remove_filename(Dir);
  return false;
}

std::string Driver::GetProgramPath(StringRef Name, const ToolChain &TC) const {
  SmallVector<std::string, 2> TargetSpecificExecutables;
  generatePrefixedToolNames(Name, TC, TargetSpecificExecutables);

  // Respect a limited subset of the '-Bprefix' functionality in GCC by
  // attempting to use this prefix when looking for program paths.
  for (const auto &PrefixDir : PrefixDirs) {
    if (llvm::sys::fs::is_directory(PrefixDir)) {
      SmallString<128> P(PrefixDir);
      if (ScanDirForExecutable(P, Name))
        return std::string(P.str());
    } else {
      SmallString<128> P((PrefixDir + Name).str());
      if (llvm::sys::fs::can_execute(Twine(P)))
        return std::string(P.str());
    }
  }

  const ToolChain::path_list &List = TC.getProgramPaths();
  for (const auto &TargetSpecificExecutable : TargetSpecificExecutables) {
    // For each possible name of the tool look for it in
    // program paths first, then the path.
    // Higher priority names will be first, meaning that
    // a higher priority name in the path will be found
    // instead of a lower priority name in the program path.
    // E.g. <triple>-gcc on the path will be found instead
    // of gcc in the program path
    for (const auto &Path : List) {
      SmallString<128> P(Path);
      if (ScanDirForExecutable(P, TargetSpecificExecutable))
        return std::string(P.str());
    }

    // Fall back to the path
    if (llvm::ErrorOr<std::string> P =
            llvm::sys::findProgramByName(TargetSpecificExecutable))
      return *P;
  }

  return std::string(Name);
}

std::string Driver::GetTemporaryPath(StringRef Prefix, StringRef Suffix) const {
  SmallString<128> Path;
  std::error_code EC = llvm::sys::fs::createTemporaryFile(Prefix, Suffix, Path);
  if (EC) {
    Diag(clang::diag::err_unable_to_make_temp) << EC.message();
    return "";
  }

  return std::string(Path.str());
}

std::string Driver::GetUniquePath(StringRef BaseName, StringRef Ext) const {
  SmallString<128> Path;
  std::error_code EC = llvm::sys::fs::createUniqueFile(
      Twine(BaseName) + Twine("-%%%%%%.") + Ext, Path);
  if (EC) {
    Diag(clang::diag::err_unable_to_make_temp) << EC.message();
    return "";
  }

  return std::string(Path.str());
}

std::string Driver::GetTemporaryDirectory(StringRef Prefix) const {
  SmallString<128> Path;
  std::error_code EC = llvm::sys::fs::createUniqueDirectory(Prefix, Path);
  if (EC) {
    Diag(clang::diag::err_unable_to_make_temp) << EC.message();
    return "";
  }

  return std::string(Path.str());
}

std::string Driver::GetClPchPath(Compilation &C, StringRef BaseName) const {
  SmallString<128> Output;
  if (Arg *FpArg = C.getArgs().getLastArg(options::OPT__SLASH_Fp)) {
    // FIXME: If anybody needs it, implement this obscure rule:
    // "If you specify a directory without a file name, the default file name
    // is VCx0.pch., where x is the major version of Visual C++ in use."
    Output = FpArg->getValue();

    // "If you do not specify an extension as part of the path name, an
    // extension of .pch is assumed. "
    if (!llvm::sys::path::has_extension(Output))
      Output += ".pch";
  } else {
    if (Arg *YcArg = C.getArgs().getLastArg(options::OPT__SLASH_Yc))
      Output = YcArg->getValue();
    if (Output.empty())
      Output = BaseName;
    llvm::sys::path::replace_extension(Output, ".pch");
  }
  return std::string(Output.str());
}

const ToolChain &Driver::getToolChain(const ArgList &Args,
                                      const llvm::Triple &Target) const {

  auto &TC = ToolChains[Target.str()];
  if (!TC) {
    switch (Target.getOS()) {
    case llvm::Triple::AIX:
      TC = std::make_unique<toolchains::AIX>(*this, Target, Args);
      break;
    case llvm::Triple::Haiku:
      TC = std::make_unique<toolchains::Haiku>(*this, Target, Args);
      break;
    case llvm::Triple::Ananas:
      TC = std::make_unique<toolchains::Ananas>(*this, Target, Args);
      break;
    case llvm::Triple::CloudABI:
      TC = std::make_unique<toolchains::CloudABI>(*this, Target, Args);
      break;
    case llvm::Triple::Darwin:
    case llvm::Triple::MacOSX:
    case llvm::Triple::IOS:
    case llvm::Triple::TvOS:
    case llvm::Triple::WatchOS:
      TC = std::make_unique<toolchains::DarwinClang>(*this, Target, Args);
      break;
    case llvm::Triple::DragonFly:
      TC = std::make_unique<toolchains::DragonFly>(*this, Target, Args);
      break;
    case llvm::Triple::OpenBSD:
      TC = std::make_unique<toolchains::OpenBSD>(*this, Target, Args);
      break;
    case llvm::Triple::NetBSD:
      TC = std::make_unique<toolchains::NetBSD>(*this, Target, Args);
      break;
    case llvm::Triple::FreeBSD:
      TC = std::make_unique<toolchains::FreeBSD>(*this, Target, Args);
      break;
    case llvm::Triple::Minix:
      TC = std::make_unique<toolchains::Minix>(*this, Target, Args);
      break;
    case llvm::Triple::Linux:
    case llvm::Triple::ELFIAMCU:
      if (Target.getArch() == llvm::Triple::hexagon)
        TC = std::make_unique<toolchains::HexagonToolChain>(*this, Target,
                                                             Args);
      else if ((Target.getVendor() == llvm::Triple::MipsTechnologies) &&
               !Target.hasEnvironment())
        TC = std::make_unique<toolchains::MipsLLVMToolChain>(*this, Target,
                                                              Args);
      else if (Target.getArch() == llvm::Triple::ppc ||
               Target.getArch() == llvm::Triple::ppc64 ||
               Target.getArch() == llvm::Triple::ppc64le)
        TC = std::make_unique<toolchains::PPCLinuxToolChain>(*this, Target,
                                                              Args);
      else if (Target.getArch() == llvm::Triple::ve)
        TC = std::make_unique<toolchains::VEToolChain>(*this, Target, Args);

      else
        TC = std::make_unique<toolchains::Linux>(*this, Target, Args);
      break;
    case llvm::Triple::NaCl:
      TC = std::make_unique<toolchains::NaClToolChain>(*this, Target, Args);
      break;
    case llvm::Triple::Fuchsia:
      TC = std::make_unique<toolchains::Fuchsia>(*this, Target, Args);
      break;
    case llvm::Triple::Solaris:
      TC = std::make_unique<toolchains::Solaris>(*this, Target, Args);
      break;
    case llvm::Triple::AMDHSA:
      TC = std::make_unique<toolchains::ROCMToolChain>(*this, Target, Args);
      break;
    case llvm::Triple::AMDPAL:
    case llvm::Triple::Mesa3D:
      TC = std::make_unique<toolchains::AMDGPUToolChain>(*this, Target, Args);
      break;
    case llvm::Triple::Win32:
      switch (Target.getEnvironment()) {
      default:
        if (Target.isOSBinFormatELF())
          TC = std::make_unique<toolchains::Generic_ELF>(*this, Target, Args);
        else if (Target.isOSBinFormatMachO())
          TC = std::make_unique<toolchains::MachO>(*this, Target, Args);
        else
          TC = std::make_unique<toolchains::Generic_GCC>(*this, Target, Args);
        break;
      case llvm::Triple::GNU:
        TC = std::make_unique<toolchains::MinGW>(*this, Target, Args);
        break;
      case llvm::Triple::Itanium:
        TC = std::make_unique<toolchains::CrossWindowsToolChain>(*this, Target,
                                                                  Args);
        break;
      case llvm::Triple::MSVC:
      case llvm::Triple::UnknownEnvironment:
      case llvm::Triple::SYCLDevice:
        if (Args.getLastArgValue(options::OPT_fuse_ld_EQ)
                .startswith_lower("bfd"))
          TC = std::make_unique<toolchains::CrossWindowsToolChain>(
              *this, Target, Args);
        else
          TC =
              std::make_unique<toolchains::MSVCToolChain>(*this, Target, Args);
        break;
      }
      break;
    case llvm::Triple::PS4:
      TC = std::make_unique<toolchains::PS4CPU>(*this, Target, Args);
      break;
    case llvm::Triple::Contiki:
      TC = std::make_unique<toolchains::Contiki>(*this, Target, Args);
      break;
    case llvm::Triple::Hurd:
      TC = std::make_unique<toolchains::Hurd>(*this, Target, Args);
      break;
    case llvm::Triple::ZOS:
      TC = std::make_unique<toolchains::ZOS>(*this, Target, Args);
      break;
    default:
      // Of these targets, Hexagon is the only one that might have
      // an OS of Linux, in which case it got handled above already.
      switch (Target.getArch()) {
      case llvm::Triple::tce:
        TC = std::make_unique<toolchains::TCEToolChain>(*this, Target, Args);
        break;
      case llvm::Triple::tcele:
        TC = std::make_unique<toolchains::TCELEToolChain>(*this, Target, Args);
        break;
      case llvm::Triple::hexagon:
        TC = std::make_unique<toolchains::HexagonToolChain>(*this, Target,
                                                             Args);
        break;
      case llvm::Triple::lanai:
        TC = std::make_unique<toolchains::LanaiToolChain>(*this, Target, Args);
        break;
      case llvm::Triple::xcore:
        TC = std::make_unique<toolchains::XCoreToolChain>(*this, Target, Args);
        break;
      case llvm::Triple::wasm32:
      case llvm::Triple::wasm64:
        TC = std::make_unique<toolchains::WebAssembly>(*this, Target, Args);
        break;
      case llvm::Triple::avr:
        TC = std::make_unique<toolchains::AVRToolChain>(*this, Target, Args);
        break;
      case llvm::Triple::msp430:
        TC =
            std::make_unique<toolchains::MSP430ToolChain>(*this, Target, Args);
        break;
      case llvm::Triple::riscv32:
      case llvm::Triple::riscv64:
        if (toolchains::RISCVToolChain::hasGCCToolchain(*this, Args))
          TC =
              std::make_unique<toolchains::RISCVToolChain>(*this, Target, Args);
        else
          TC = std::make_unique<toolchains::BareMetal>(*this, Target, Args);
        break;
      case llvm::Triple::ve:
        TC = std::make_unique<toolchains::VEToolChain>(*this, Target, Args);
        break;
      default:
        if (Target.getVendor() == llvm::Triple::Myriad)
          TC = std::make_unique<toolchains::MyriadToolChain>(*this, Target,
                                                              Args);
        else if (toolchains::BareMetal::handlesTarget(Target))
          TC = std::make_unique<toolchains::BareMetal>(*this, Target, Args);
        else if (Target.isOSBinFormatELF())
          TC = std::make_unique<toolchains::Generic_ELF>(*this, Target, Args);
        else if (Target.isOSBinFormatMachO())
          TC = std::make_unique<toolchains::MachO>(*this, Target, Args);
        else
          TC = std::make_unique<toolchains::Generic_GCC>(*this, Target, Args);
      }
    }
  }

  // Intentionally omitted from the switch above: llvm::Triple::CUDA.  CUDA
  // compiles always need two toolchains, the CUDA toolchain and the host
  // toolchain.  So the only valid way to create a CUDA toolchain is via
  // CreateOffloadingDeviceToolChains.

  return *TC;
}

const ToolChain &Driver::getOffloadingDeviceToolChain(const ArgList &Args,
                  const llvm::Triple &Target, const ToolChain &HostTC,
                  const Action::OffloadKind &TargetDeviceOffloadKind) const {
  // Use device / host triples as the key into the ToolChains map because the
  // device ToolChain we create depends on both.
  auto &TC = ToolChains[Target.str() + "/" + HostTC.getTriple().str()];
  if (!TC) {
    // Categorized by offload kind > arch rather than OS > arch like
    // the normal getToolChain call, as it seems a reasonable way to categorize
    // things.
    switch (TargetDeviceOffloadKind) {
      case Action::OFK_Cuda:
        TC = std::make_unique<toolchains::CudaToolChain>(
          *this, Target, HostTC, Args, TargetDeviceOffloadKind);
        break;
      case Action::OFK_HIP:
        TC = std::make_unique<toolchains::HIPToolChain>(
          *this, Target, HostTC, Args);
        break;
      case Action::OFK_OpenMP:
        // omp + nvptx
        TC = std::make_unique<toolchains::CudaToolChain>(
          *this, Target, HostTC, Args, TargetDeviceOffloadKind);
        break;
      case Action::OFK_SYCL:
        switch (Target.getArch()) {
          case llvm::Triple::spir:
          case llvm::Triple::spir64:
            TC = std::make_unique<toolchains::SYCLToolChain>(
              *this, Target, HostTC, Args);
            break;
          case llvm::Triple::nvptx:
          case llvm::Triple::nvptx64:
            TC = std::make_unique<toolchains::CudaToolChain>(
              *this, Target, HostTC, Args, TargetDeviceOffloadKind);
            break;
          default:
          break;
        }
      break;
      default:
      break;
    }
  }

  return *TC;
}

bool Driver::ShouldUseClangCompiler(const JobAction &JA) const {
  // Say "no" if there is not exactly one input of a type clang understands.
  if (JA.size() != 1 ||
      !types::isAcceptedByClang((*JA.input_begin())->getType()))
    return false;

  // And say "no" if this is not a kind of action clang understands.
  if (!isa<PreprocessJobAction>(JA) && !isa<PrecompileJobAction>(JA) &&
      !isa<CompileJobAction>(JA) && !isa<BackendJobAction>(JA))
    return false;

  return true;
}

bool Driver::ShouldUseFlangCompiler(const JobAction &JA) const {
  // Say "no" if there is not exactly one input of a type flang understands.
  if (JA.size() != 1 ||
      !types::isFortran((*JA.input_begin())->getType()))
    return false;

  // And say "no" if this is not a kind of action flang understands.
  if (!isa<PreprocessJobAction>(JA) && !isa<CompileJobAction>(JA) && !isa<BackendJobAction>(JA))
    return false;

  return true;
}

bool Driver::ShouldEmitStaticLibrary(const ArgList &Args) const {
  // Only emit static library if the flag is set explicitly.
  if (Args.hasArg(options::OPT_emit_static_lib))
    return true;
  return false;
}

/// GetReleaseVersion - Parse (([0-9]+)(.([0-9]+)(.([0-9]+)?))?)? and return the
/// grouped values as integers. Numbers which are not provided are set to 0.
///
/// \return True if the entire string was parsed (9.2), or all groups were
/// parsed (10.3.5extrastuff).
bool Driver::GetReleaseVersion(StringRef Str, unsigned &Major, unsigned &Minor,
                               unsigned &Micro, bool &HadExtra) {
  HadExtra = false;

  Major = Minor = Micro = 0;
  if (Str.empty())
    return false;

  if (Str.consumeInteger(10, Major))
    return false;
  if (Str.empty())
    return true;
  if (Str[0] != '.')
    return false;

  Str = Str.drop_front(1);

  if (Str.consumeInteger(10, Minor))
    return false;
  if (Str.empty())
    return true;
  if (Str[0] != '.')
    return false;
  Str = Str.drop_front(1);

  if (Str.consumeInteger(10, Micro))
    return false;
  if (!Str.empty())
    HadExtra = true;
  return true;
}

/// Parse digits from a string \p Str and fulfill \p Digits with
/// the parsed numbers. This method assumes that the max number of
/// digits to look for is equal to Digits.size().
///
/// \return True if the entire string was parsed and there are
/// no extra characters remaining at the end.
bool Driver::GetReleaseVersion(StringRef Str,
                               MutableArrayRef<unsigned> Digits) {
  if (Str.empty())
    return false;

  unsigned CurDigit = 0;
  while (CurDigit < Digits.size()) {
    unsigned Digit;
    if (Str.consumeInteger(10, Digit))
      return false;
    Digits[CurDigit] = Digit;
    if (Str.empty())
      return true;
    if (Str[0] != '.')
      return false;
    Str = Str.drop_front(1);
    CurDigit++;
  }

  // More digits than requested, bail out...
  return false;
}

std::pair<unsigned, unsigned>
Driver::getIncludeExcludeOptionFlagMasks(bool IsClCompatMode) const {
  unsigned IncludedFlagsBitmask = 0;
  unsigned ExcludedFlagsBitmask = options::NoDriverOption;

  if (IsClCompatMode) {
    // Include CL and Core options.
    IncludedFlagsBitmask |= options::CLOption;
    IncludedFlagsBitmask |= options::CoreOption;
  } else {
    ExcludedFlagsBitmask |= options::CLOption;
  }

  return std::make_pair(IncludedFlagsBitmask, ExcludedFlagsBitmask);
}

bool clang::driver::isOptimizationLevelFast(const ArgList &Args) {
  return Args.hasFlag(options::OPT_Ofast, options::OPT_O_Group, false);
}

bool clang::driver::isObjectFile(std::string FileName) {
  if (!llvm::sys::path::has_extension(FileName))
    // Any file with no extension should be considered an Object. Take into
    // account -lsomelib library filenames.
    return FileName.rfind("-l", 0) != 0;
  std::string Ext(llvm::sys::path::extension(FileName).drop_front());
  // We cannot rely on lookupTypeForExtension solely as that has 'lib'
  // marked as an object.
  return (Ext != "lib" &&
          types::lookupTypeForExtension(Ext) == types::TY_Object);
}

bool clang::driver::isStaticArchiveFile(const StringRef &FileName) {
  if (!llvm::sys::path::has_extension(FileName))
    // Any file with no extension should not be considered an Archive.
    return false;
  StringRef Ext(llvm::sys::path::extension(FileName).drop_front());
  llvm::file_magic Magic;
  llvm::identify_magic(FileName, Magic);
  // Only .lib and archive files are to be considered.
  return (Ext == "lib" || Magic == llvm::file_magic::archive);
}

bool clang::driver::willEmitRemarks(const ArgList &Args) {
  // -fsave-optimization-record enables it.
  if (Args.hasFlag(options::OPT_fsave_optimization_record,
                   options::OPT_fno_save_optimization_record, false))
    return true;

  // -fsave-optimization-record=<format> enables it as well.
  if (Args.hasFlag(options::OPT_fsave_optimization_record_EQ,
                   options::OPT_fno_save_optimization_record, false))
    return true;

  // -foptimization-record-file alone enables it too.
  if (Args.hasFlag(options::OPT_foptimization_record_file_EQ,
                   options::OPT_fno_save_optimization_record, false))
    return true;

  // -foptimization-record-passes alone enables it too.
  if (Args.hasFlag(options::OPT_foptimization_record_passes_EQ,
                   options::OPT_fno_save_optimization_record, false))
    return true;
  return false;
}<|MERGE_RESOLUTION|>--- conflicted
+++ resolved
@@ -4625,9 +4625,9 @@
     // the input is not a bundle.
     if (CanUseBundler && isa<InputAction>(HostAction) &&
         InputArg->getOption().getKind() == llvm::opt::Option::InputClass &&
-<<<<<<< HEAD
         !InputArg->getOption().hasFlag(options::LinkerInput) &&
-        !types::isSrcFile(HostAction->getType())) {
+        (!types::isSrcFile(HostAction->getType()) ||
+         HostAction->getType() == types::TY_PP_HIP)) {
       std::string InputName = InputArg->getAsString(Args);
       ActionList HostActionList;
       Action *A(HostAction);
@@ -4646,12 +4646,6 @@
           A = C.MakeAction<InputAction>(*InputArg, types::TY_FPGA_AOCR);
       }
       auto UnbundlingHostAction = C.MakeAction<OffloadUnbundlingJobAction>(A);
-=======
-        (!types::isSrcFile(HostAction->getType()) ||
-         HostAction->getType() == types::TY_PP_HIP)) {
-      auto UnbundlingHostAction =
-          C.MakeAction<OffloadUnbundlingJobAction>(HostAction);
->>>>>>> 4f14b808
       UnbundlingHostAction->registerDependentActionInfo(
           C.getSingleOffloadToolChain<Action::OFK_Host>(),
           /*BoundArch=*/StringRef(), Action::OFK_Host);
