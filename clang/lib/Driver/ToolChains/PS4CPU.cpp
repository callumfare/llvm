//===--- PS4CPU.cpp - PS4CPU ToolChain Implementations ----------*- C++ -*-===//
//
// Part of the LLVM Project, under the Apache License v2.0 with LLVM Exceptions.
// See https://llvm.org/LICENSE.txt for license information.
// SPDX-License-Identifier: Apache-2.0 WITH LLVM-exception
//
//===----------------------------------------------------------------------===//

#include "PS4CPU.h"
#include "CommonArgs.h"
#include "clang/Config/config.h"
#include "clang/Driver/Compilation.h"
#include "clang/Driver/Driver.h"
#include "clang/Driver/DriverDiagnostic.h"
#include "clang/Driver/Options.h"
#include "clang/Driver/SanitizerArgs.h"
#include "llvm/Option/ArgList.h"
#include "llvm/Support/FileSystem.h"
#include "llvm/Support/Path.h"
#include <cstdlib> // ::getenv

using namespace clang::driver;
using namespace clang;
using namespace llvm::opt;

// Helper to paste bits of an option together and return a saved string.
static const char *makeArgString(const ArgList &Args, const char *Prefix,
                                 const char *Base, const char *Suffix) {
  // Basically "Prefix + Base + Suffix" all converted to Twine then saved.
  return Args.MakeArgString(Twine(StringRef(Prefix), Base) + Suffix);
}

void tools::PScpu::addProfileRTArgs(const ToolChain &TC, const ArgList &Args,
                                    ArgStringList &CmdArgs) {
  assert(TC.getTriple().isPS());
  auto &PSTC = static_cast<const toolchains::PS4PS5Base &>(TC);

  if ((Args.hasFlag(options::OPT_fprofile_arcs, options::OPT_fno_profile_arcs,
                    false) ||
       Args.hasFlag(options::OPT_fprofile_generate,
                    options::OPT_fno_profile_generate, false) ||
       Args.hasFlag(options::OPT_fprofile_generate_EQ,
                    options::OPT_fno_profile_generate, false) ||
       Args.hasFlag(options::OPT_fprofile_instr_generate,
                    options::OPT_fno_profile_instr_generate, false) ||
       Args.hasFlag(options::OPT_fprofile_instr_generate_EQ,
                    options::OPT_fno_profile_instr_generate, false) ||
       Args.hasFlag(options::OPT_fcs_profile_generate,
                    options::OPT_fno_profile_generate, false) ||
       Args.hasFlag(options::OPT_fcs_profile_generate_EQ,
                    options::OPT_fno_profile_generate, false) ||
       Args.hasArg(options::OPT_fcreate_profile) ||
       Args.hasArg(options::OPT_coverage)))
    CmdArgs.push_back(makeArgString(
        Args, "--dependent-lib=", PSTC.getProfileRTLibName(), ""));
}

void tools::PScpu::Assembler::ConstructJob(Compilation &C, const JobAction &JA,
                                           const InputInfo &Output,
                                           const InputInfoList &Inputs,
                                           const ArgList &Args,
                                           const char *LinkingOutput) const {
  auto &TC = static_cast<const toolchains::PS4PS5Base &>(getToolChain());
  claimNoWarnArgs(Args);
  ArgStringList CmdArgs;

  Args.AddAllArgValues(CmdArgs, options::OPT_Wa_COMMA, options::OPT_Xassembler);

  CmdArgs.push_back("-o");
  CmdArgs.push_back(Output.getFilename());

  assert(Inputs.size() == 1 && "Unexpected number of inputs.");
  const InputInfo &Input = Inputs[0];
  assert(Input.isFilename() && "Invalid input.");
  CmdArgs.push_back(Input.getFilename());

  std::string AsName = TC.qualifyPSCmdName("as");
  const char *Exec = Args.MakeArgString(TC.GetProgramPath(AsName.c_str()));
  C.addCommand(std::make_unique<Command>(JA, *this,
                                         ResponseFileSupport::AtFileUTF8(),
                                         Exec, CmdArgs, Inputs, Output));
}

void tools::PScpu::addSanitizerArgs(const ToolChain &TC, const ArgList &Args,
                                    ArgStringList &CmdArgs) {
  assert(TC.getTriple().isPS());
  auto &PSTC = static_cast<const toolchains::PS4PS5Base &>(TC);
  PSTC.addSanitizerArgs(Args, CmdArgs, "--dependent-lib=lib", ".a");
}

void toolchains::PS4CPU::addSanitizerArgs(const ArgList &Args,
                                          ArgStringList &CmdArgs,
                                          const char *Prefix,
                                          const char *Suffix) const {
  auto arg = [&](const char *Name) -> const char * {
    return makeArgString(Args, Prefix, Name, Suffix);
  };
  const SanitizerArgs &SanArgs = getSanitizerArgs(Args);
  if (SanArgs.needsUbsanRt())
    CmdArgs.push_back(arg("SceDbgUBSanitizer_stub_weak"));
  if (SanArgs.needsAsanRt())
    CmdArgs.push_back(arg("SceDbgAddressSanitizer_stub_weak"));
}

void toolchains::PS5CPU::addSanitizerArgs(const ArgList &Args,
                                          ArgStringList &CmdArgs,
                                          const char *Prefix,
                                          const char *Suffix) const {
  auto arg = [&](const char *Name) -> const char * {
    return makeArgString(Args, Prefix, Name, Suffix);
  };
  const SanitizerArgs &SanArgs = getSanitizerArgs(Args);
  if (SanArgs.needsUbsanRt())
    CmdArgs.push_back(arg("SceUBSanitizer_nosubmission_stub_weak"));
  if (SanArgs.needsAsanRt())
    CmdArgs.push_back(arg("SceAddressSanitizer_nosubmission_stub_weak"));
  if (SanArgs.needsTsanRt())
    CmdArgs.push_back(arg("SceThreadSanitizer_nosubmission_stub_weak"));
}

void tools::PScpu::Linker::ConstructJob(Compilation &C, const JobAction &JA,
                                        const InputInfo &Output,
                                        const InputInfoList &Inputs,
                                        const ArgList &Args,
                                        const char *LinkingOutput) const {
  auto &TC = static_cast<const toolchains::PS4PS5Base &>(getToolChain());
  const Driver &D = TC.getDriver();
  ArgStringList CmdArgs;

  // Silence warning for "clang -g foo.o -o foo"
  Args.ClaimAllArgs(options::OPT_g_Group);
  // and "clang -emit-llvm foo.o -o foo"
  Args.ClaimAllArgs(options::OPT_emit_llvm);
  // and for "clang -w foo.o -o foo". Other warning options are already
  // handled somewhere else.
  Args.ClaimAllArgs(options::OPT_w);

  if (!D.SysRoot.empty())
    CmdArgs.push_back(Args.MakeArgString("--sysroot=" + D.SysRoot));

  if (Args.hasArg(options::OPT_pie))
    CmdArgs.push_back("-pie");

  if (Args.hasArg(options::OPT_rdynamic))
    CmdArgs.push_back("-export-dynamic");
  if (Args.hasArg(options::OPT_shared))
    CmdArgs.push_back("--shared");

  if (Output.isFilename()) {
    CmdArgs.push_back("-o");
    CmdArgs.push_back(Output.getFilename());
  } else {
    assert(Output.isNothing() && "Invalid output.");
  }

  const bool UseLTO = D.isUsingLTO();
  const bool UseJMC =
      Args.hasFlag(options::OPT_fjmc, options::OPT_fno_jmc, false);
  const bool IsPS4 = TC.getTriple().isPS4();
  const bool IsPS5 = TC.getTriple().isPS5();
  assert(IsPS4 || IsPS5);

  const char *PS4LTOArgs = "";
  auto AddCodeGenFlag = [&](Twine Flag) {
    if (IsPS4)
      PS4LTOArgs = Args.MakeArgString(Twine(PS4LTOArgs) + " " + Flag);
    else if (IsPS5)
      CmdArgs.push_back(Args.MakeArgString(Twine("-plugin-opt=") + Flag));
  };

  if (UseLTO) {
    // We default to creating the arange section, but LTO does not. Enable it
    // here.
    AddCodeGenFlag("-generate-arange-section");

    // This tells LTO to perform JustMyCode instrumentation.
    if (UseJMC)
      AddCodeGenFlag("-enable-jmc-instrument");

    if (Arg *A = Args.getLastArg(options::OPT_fcrash_diagnostics_dir))
      AddCodeGenFlag(Twine("-crash-diagnostics-dir=") + A->getValue());
<<<<<<< HEAD

    if (IsPS4) {
      const char *Prefix = nullptr;
      if (D.getLTOMode() == LTOK_Thin)
        Prefix = "-lto-thin-debug-options=";
      else if (D.getLTOMode() == LTOK_Full)
        Prefix = "-lto-debug-options=";
      else
        llvm_unreachable("new LTO mode?");

      CmdArgs.push_back(Args.MakeArgString(Twine(Prefix) + PS4LTOArgs));
    }
  }
=======
>>>>>>> 16592a3e

    StringRef Parallelism = getLTOParallelism(Args, D);
    if (!Parallelism.empty()) {
      if (IsPS4)
        AddCodeGenFlag(Twine("-threads=") + Parallelism);
      else
        CmdArgs.push_back(Args.MakeArgString(Twine("-plugin-opt=jobs=") + Parallelism));
    }

    if (IsPS4) {
      const char *Prefix = nullptr;
      if (D.getLTOMode() == LTOK_Thin)
        Prefix = "-lto-thin-debug-options=";
      else if (D.getLTOMode() == LTOK_Full)
        Prefix = "-lto-debug-options=";
      else
        llvm_unreachable("new LTO mode?");

      CmdArgs.push_back(Args.MakeArgString(Twine(Prefix) + PS4LTOArgs));
    }
  }

  if (!Args.hasArg(options::OPT_nostdlib, options::OPT_nodefaultlibs))
    TC.addSanitizerArgs(Args, CmdArgs, "-l", "");

  Args.AddAllArgs(CmdArgs, options::OPT_L);
  Args.AddAllArgs(CmdArgs, options::OPT_T_Group);
  Args.AddAllArgs(CmdArgs, options::OPT_e);
  Args.AddAllArgs(CmdArgs, options::OPT_s);
  Args.AddAllArgs(CmdArgs, options::OPT_t);
  Args.AddAllArgs(CmdArgs, options::OPT_r);

  if (Args.hasArg(options::OPT_Z_Xlinker__no_demangle))
    CmdArgs.push_back("--no-demangle");

  AddLinkerInputs(TC, Inputs, Args, CmdArgs, JA);

  if (Args.hasArg(options::OPT_pthread)) {
    CmdArgs.push_back("-lpthread");
  }

  if (UseJMC) {
    CmdArgs.push_back("--whole-archive");
    if (IsPS4)
      CmdArgs.push_back("-lSceDbgJmc");
    else
      CmdArgs.push_back("-lSceJmc_nosubmission");
    CmdArgs.push_back("--no-whole-archive");
  }

  if (Args.hasArg(options::OPT_fuse_ld_EQ)) {
    D.Diag(diag::err_drv_unsupported_opt_for_target)
        << "-fuse-ld" << TC.getTriple().str();
  }

  std::string LdName = TC.qualifyPSCmdName(TC.getLinkerBaseName());
  const char *Exec = Args.MakeArgString(TC.GetProgramPath(LdName.c_str()));

  C.addCommand(std::make_unique<Command>(JA, *this,
                                         ResponseFileSupport::AtFileUTF8(),
                                         Exec, CmdArgs, Inputs, Output));
}

toolchains::PS4PS5Base::PS4PS5Base(const Driver &D, const llvm::Triple &Triple,
                                   const ArgList &Args, StringRef Platform,
                                   const char *EnvVar)
    : Generic_ELF(D, Triple, Args) {
  if (Args.hasArg(clang::driver::options::OPT_static))
    D.Diag(clang::diag::err_drv_unsupported_opt_for_target)
        << "-static" << Platform;

  // Determine where to find the PS4/PS5 libraries. We use the EnvVar
  // if it exists; otherwise use the driver's installation path, which
  // should be <SDK_DIR>/host_tools/bin.

  SmallString<512> SDKDir;
  if (const char *EnvValue = getenv(EnvVar)) {
    if (!llvm::sys::fs::exists(EnvValue))
      D.Diag(clang::diag::warn_drv_ps_sdk_dir) << EnvVar << EnvValue;
    SDKDir = EnvValue;
  } else {
    SDKDir = D.Dir;
    llvm::sys::path::append(SDKDir, "/../../");
  }

  // By default, the driver won't report a warning if it can't find the
  // SDK include or lib directories. This behavior could be changed if
  // -Weverything or -Winvalid-or-nonexistent-directory options are passed.
  // If -isysroot was passed, use that as the SDK base path.
  if (const Arg *A = Args.getLastArg(options::OPT_isysroot)) {
    SDKRootDir = A->getValue();
    if (!llvm::sys::fs::exists(SDKRootDir))
      D.Diag(clang::diag::warn_missing_sysroot) << SDKRootDir;
  } else
    SDKRootDir = std::string(SDKDir.str());

  SmallString<512> SDKIncludeDir(SDKRootDir);
  llvm::sys::path::append(SDKIncludeDir, "target/include");
  if (!Args.hasArg(options::OPT_nostdinc) &&
      !Args.hasArg(options::OPT_nostdlibinc) &&
      !Args.hasArg(options::OPT_isysroot) &&
      !Args.hasArg(options::OPT__sysroot_EQ) &&
      !llvm::sys::fs::exists(SDKIncludeDir)) {
    D.Diag(clang::diag::warn_drv_unable_to_find_directory_expected)
        << Twine(Platform, " system headers").str() << SDKIncludeDir;
  }

  SmallString<512> SDKLibDir(SDKRootDir);
  llvm::sys::path::append(SDKLibDir, "target/lib");
  if (!Args.hasArg(options::OPT_nostdlib) &&
      !Args.hasArg(options::OPT_nodefaultlibs) &&
      !Args.hasArg(options::OPT__sysroot_EQ) && !Args.hasArg(options::OPT_E) &&
      !Args.hasArg(options::OPT_c) && !Args.hasArg(options::OPT_S) &&
      !Args.hasArg(options::OPT_emit_ast) &&
      !llvm::sys::fs::exists(SDKLibDir)) {
    D.Diag(clang::diag::warn_drv_unable_to_find_directory_expected)
        << Twine(Platform, " system libraries").str() << SDKLibDir;
    return;
  }
  getFilePaths().push_back(std::string(SDKLibDir.str()));
}

void toolchains::PS4PS5Base::AddClangSystemIncludeArgs(
    const ArgList &DriverArgs,
    ArgStringList &CC1Args) const {
  const Driver &D = getDriver();

  if (DriverArgs.hasArg(options::OPT_nostdinc))
    return;

  if (!DriverArgs.hasArg(options::OPT_nobuiltininc)) {
    SmallString<128> Dir(D.ResourceDir);
    llvm::sys::path::append(Dir, "include");
    addSystemInclude(DriverArgs, CC1Args, Dir.str());
  }

  if (DriverArgs.hasArg(options::OPT_nostdlibinc))
    return;

  addExternCSystemInclude(DriverArgs, CC1Args,
                          SDKRootDir + "/target/include");
  addExternCSystemInclude(DriverArgs, CC1Args,
                          SDKRootDir + "/target/include_common");
}

Tool *toolchains::PS4CPU::buildAssembler() const {
  return new tools::PScpu::Assembler(*this);
}

Tool *toolchains::PS5CPU::buildAssembler() const {
  // PS5 does not support an external assembler.
  getDriver().Diag(clang::diag::err_no_external_assembler);
  return nullptr;
}

Tool *toolchains::PS4PS5Base::buildLinker() const {
  return new tools::PScpu::Linker(*this);
}

SanitizerMask toolchains::PS4PS5Base::getSupportedSanitizers() const {
  SanitizerMask Res = ToolChain::getSupportedSanitizers();
  Res |= SanitizerKind::Address;
  Res |= SanitizerKind::PointerCompare;
  Res |= SanitizerKind::PointerSubtract;
  Res |= SanitizerKind::Vptr;
  return Res;
}

SanitizerMask toolchains::PS5CPU::getSupportedSanitizers() const {
  SanitizerMask Res = PS4PS5Base::getSupportedSanitizers();
  Res |= SanitizerKind::Thread;
  return Res;
}

void toolchains::PS4PS5Base::addClangTargetOptions(
    const ArgList &DriverArgs, ArgStringList &CC1Args,
    Action::OffloadKind DeviceOffloadingKind) const {
  // PS4/PS5 do not use init arrays.
  if (DriverArgs.hasArg(options::OPT_fuse_init_array)) {
    Arg *A = DriverArgs.getLastArg(options::OPT_fuse_init_array);
    getDriver().Diag(clang::diag::err_drv_unsupported_opt_for_target)
        << A->getAsString(DriverArgs) << getTriple().str();
  }

  CC1Args.push_back("-fno-use-init-array");

  const Arg *A =
      DriverArgs.getLastArg(options::OPT_fvisibility_from_dllstorageclass,
                            options::OPT_fno_visibility_from_dllstorageclass);
  if (!A ||
      A->getOption().matches(options::OPT_fvisibility_from_dllstorageclass)) {
    CC1Args.push_back("-fvisibility-from-dllstorageclass");

    if (DriverArgs.hasArg(options::OPT_fvisibility_dllexport_EQ))
      DriverArgs.AddLastArg(CC1Args, options::OPT_fvisibility_dllexport_EQ);
    else
      CC1Args.push_back("-fvisibility-dllexport=protected");

    if (DriverArgs.hasArg(options::OPT_fvisibility_nodllstorageclass_EQ))
      DriverArgs.AddLastArg(CC1Args,
                            options::OPT_fvisibility_nodllstorageclass_EQ);
    else
      CC1Args.push_back("-fvisibility-nodllstorageclass=hidden");

    if (DriverArgs.hasArg(options::OPT_fvisibility_externs_dllimport_EQ))
      DriverArgs.AddLastArg(CC1Args,
                            options::OPT_fvisibility_externs_dllimport_EQ);
    else
      CC1Args.push_back("-fvisibility-externs-dllimport=default");

    if (DriverArgs.hasArg(
            options::OPT_fvisibility_externs_nodllstorageclass_EQ))
      DriverArgs.AddLastArg(
          CC1Args, options::OPT_fvisibility_externs_nodllstorageclass_EQ);
    else
      CC1Args.push_back("-fvisibility-externs-nodllstorageclass=default");
  }
}

// PS4 toolchain.
toolchains::PS4CPU::PS4CPU(const Driver &D, const llvm::Triple &Triple,
                           const llvm::opt::ArgList &Args)
    : PS4PS5Base(D, Triple, Args, "PS4", "SCE_ORBIS_SDK_DIR") {}

// PS5 toolchain.
toolchains::PS5CPU::PS5CPU(const Driver &D, const llvm::Triple &Triple,
                           const llvm::opt::ArgList &Args)
    : PS4PS5Base(D, Triple, Args, "PS5", "SCE_PROSPERO_SDK_DIR") {}<|MERGE_RESOLUTION|>--- conflicted
+++ resolved
@@ -179,22 +179,6 @@
 
     if (Arg *A = Args.getLastArg(options::OPT_fcrash_diagnostics_dir))
       AddCodeGenFlag(Twine("-crash-diagnostics-dir=") + A->getValue());
-<<<<<<< HEAD
-
-    if (IsPS4) {
-      const char *Prefix = nullptr;
-      if (D.getLTOMode() == LTOK_Thin)
-        Prefix = "-lto-thin-debug-options=";
-      else if (D.getLTOMode() == LTOK_Full)
-        Prefix = "-lto-debug-options=";
-      else
-        llvm_unreachable("new LTO mode?");
-
-      CmdArgs.push_back(Args.MakeArgString(Twine(Prefix) + PS4LTOArgs));
-    }
-  }
-=======
->>>>>>> 16592a3e
 
     StringRef Parallelism = getLTOParallelism(Args, D);
     if (!Parallelism.empty()) {
