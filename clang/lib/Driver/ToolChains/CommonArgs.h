--- conflicted
+++ resolved
@@ -143,12 +143,9 @@
 
 unsigned getAMDGPUCodeObjectVersion(const Driver &D,
                                     const llvm::opt::ArgList &Args);
-<<<<<<< HEAD
-=======
 
 bool haveAMDGPUCodeObjectVersionArgument(const Driver &D,
                                          const llvm::opt::ArgList &Args);
->>>>>>> 11299179
 
 void addMachineOutlinerArgs(const Driver &D, const llvm::opt::ArgList &Args,
                             llvm::opt::ArgStringList &CmdArgs,
