//===--- CommonArgs.cpp - Args handling for multiple toolchains -*- C++ -*-===//
//
// Part of the LLVM Project, under the Apache License v2.0 with LLVM Exceptions.
// See https://llvm.org/LICENSE.txt for license information.
// SPDX-License-Identifier: Apache-2.0 WITH LLVM-exception
//
//===----------------------------------------------------------------------===//

#include "CommonArgs.h"
#include "Arch/AArch64.h"
#include "Arch/ARM.h"
#include "Arch/CSKY.h"
#include "Arch/LoongArch.h"
#include "Arch/M68k.h"
#include "Arch/Mips.h"
#include "Arch/PPC.h"
#include "Arch/RISCV.h"
#include "Arch/Sparc.h"
#include "Arch/SystemZ.h"
#include "Arch/VE.h"
#include "Arch/X86.h"
#include "HIPAMD.h"
#include "Hexagon.h"
#include "MSP430.h"
#include "Solaris.h"
#include "clang/Basic/CharInfo.h"
#include "clang/Basic/CodeGenOptions.h"
#include "clang/Basic/LangOptions.h"
#include "clang/Basic/ObjCRuntime.h"
#include "clang/Basic/Version.h"
#include "clang/Config/config.h"
#include "clang/Driver/Action.h"
#include "clang/Driver/Compilation.h"
#include "clang/Driver/Driver.h"
#include "clang/Driver/DriverDiagnostic.h"
#include "clang/Driver/InputInfo.h"
#include "clang/Driver/Job.h"
#include "clang/Driver/Options.h"
#include "clang/Driver/SanitizerArgs.h"
#include "clang/Driver/ToolChain.h"
#include "clang/Driver/Util.h"
#include "clang/Driver/XRayArgs.h"
#include "llvm/ADT/STLExtras.h"
#include "llvm/ADT/SmallSet.h"
#include "llvm/ADT/SmallString.h"
#include "llvm/ADT/StringExtras.h"
#include "llvm/ADT/StringSwitch.h"
#include "llvm/ADT/Twine.h"
#include "llvm/BinaryFormat/Magic.h"
#include "llvm/Config/llvm-config.h"
#include "llvm/Option/Arg.h"
#include "llvm/Option/ArgList.h"
#include "llvm/Option/Option.h"
#include "llvm/Support/CodeGen.h"
#include "llvm/Support/Compression.h"
#include "llvm/Support/Debug.h"
#include "llvm/Support/ErrorHandling.h"
#include "llvm/Support/FileSystem.h"
#include "llvm/Support/Path.h"
#include "llvm/Support/Process.h"
#include "llvm/Support/Program.h"
#include "llvm/Support/ScopedPrinter.h"
#include "llvm/Support/Threading.h"
#include "llvm/Support/VirtualFileSystem.h"
#include "llvm/Support/YAMLParser.h"
#include "llvm/TargetParser/Host.h"
#include "llvm/TargetParser/PPCTargetParser.h"
#include "llvm/TargetParser/TargetParser.h"
#include <optional>

using namespace clang::driver;
using namespace clang::driver::tools;
using namespace clang;
using namespace llvm::opt;

static bool useFramePointerForTargetByDefault(const llvm::opt::ArgList &Args,
                                              const llvm::Triple &Triple) {
  if (Args.hasArg(clang::driver::options::OPT_pg) &&
      !Args.hasArg(clang::driver::options::OPT_mfentry))
    return true;

  if (Triple.isAndroid())
    return true;

  switch (Triple.getArch()) {
  case llvm::Triple::xcore:
  case llvm::Triple::wasm32:
  case llvm::Triple::wasm64:
  case llvm::Triple::msp430:
    // XCore never wants frame pointers, regardless of OS.
    // WebAssembly never wants frame pointers.
    return false;
  case llvm::Triple::ppc:
  case llvm::Triple::ppcle:
  case llvm::Triple::ppc64:
  case llvm::Triple::ppc64le:
  case llvm::Triple::riscv32:
  case llvm::Triple::riscv64:
  case llvm::Triple::sparc:
  case llvm::Triple::sparcel:
  case llvm::Triple::sparcv9:
  case llvm::Triple::amdgcn:
  case llvm::Triple::r600:
  case llvm::Triple::csky:
  case llvm::Triple::loongarch32:
  case llvm::Triple::loongarch64:
  case llvm::Triple::m68k:
    return !clang::driver::tools::areOptimizationsEnabled(Args);
  default:
    break;
  }

  if (Triple.isOSFuchsia() || Triple.isOSNetBSD()) {
    return !clang::driver::tools::areOptimizationsEnabled(Args);
  }

  if (Triple.isOSLinux() || Triple.isOSHurd()) {
    switch (Triple.getArch()) {
    // Don't use a frame pointer on linux if optimizing for certain targets.
    case llvm::Triple::arm:
    case llvm::Triple::armeb:
    case llvm::Triple::thumb:
    case llvm::Triple::thumbeb:
    case llvm::Triple::mips64:
    case llvm::Triple::mips64el:
    case llvm::Triple::mips:
    case llvm::Triple::mipsel:
    case llvm::Triple::systemz:
    case llvm::Triple::x86:
    case llvm::Triple::x86_64:
      return !clang::driver::tools::areOptimizationsEnabled(Args);
    default:
      return true;
    }
  }

  if (Triple.isOSWindows()) {
    switch (Triple.getArch()) {
    case llvm::Triple::x86:
      return !clang::driver::tools::areOptimizationsEnabled(Args);
    case llvm::Triple::x86_64:
      return Triple.isOSBinFormatMachO();
    case llvm::Triple::arm:
    case llvm::Triple::thumb:
      // Windows on ARM builds with FPO disabled to aid fast stack walking
      return true;
    default:
      // All other supported Windows ISAs use xdata unwind information, so frame
      // pointers are not generally useful.
      return false;
    }
  }

  return true;
}

static bool useLeafFramePointerForTargetByDefault(const llvm::Triple &Triple) {
  if (Triple.isAArch64() || Triple.isPS() || Triple.isVE() ||
      (Triple.isAndroid() && !Triple.isARM()))
    return false;

  return true;
}

static bool mustUseNonLeafFramePointerForTarget(const llvm::Triple &Triple) {
  switch (Triple.getArch()) {
  default:
    return false;
  case llvm::Triple::arm:
  case llvm::Triple::thumb:
    // ARM Darwin targets require a frame pointer to be always present to aid
    // offline debugging via backtraces.
    return Triple.isOSDarwin();
  }
}

// True if a target-specific option requires the frame chain to be preserved,
// even if new frame records are not created.
static bool mustMaintainValidFrameChain(const llvm::opt::ArgList &Args,
                                        const llvm::Triple &Triple) {
  if (Triple.isARM() || Triple.isThumb()) {
    // For 32-bit Arm, the -mframe-chain=aapcs and -mframe-chain=aapcs+leaf
    // options require the frame pointer register to be reserved (or point to a
    // new AAPCS-compilant frame record), even with	-fno-omit-frame-pointer.
    if (Arg *A = Args.getLastArg(options::OPT_mframe_chain)) {
      StringRef V = A->getValue();
      return V != "none";
    }
    return false;
  }
  return false;
}

// True if a target-specific option causes -fno-omit-frame-pointer to also
// cause frame records to be created in leaf functions.
static bool framePointerImpliesLeafFramePointer(const llvm::opt::ArgList &Args,
                                                const llvm::Triple &Triple) {
  if (Triple.isARM() || Triple.isThumb()) {
    // For 32-bit Arm, the -mframe-chain=aapcs+leaf option causes the
    // -fno-omit-frame-pointer optiion to imply -mno-omit-leaf-frame-pointer,
    // but does not by itself imply either option.
    if (Arg *A = Args.getLastArg(options::OPT_mframe_chain)) {
      StringRef V = A->getValue();
      return V == "aapcs+leaf";
    }
    return false;
  }
  return false;
}

clang::CodeGenOptions::FramePointerKind
getFramePointerKind(const llvm::opt::ArgList &Args,
                    const llvm::Triple &Triple) {
  // There are three things to consider here:
  // * Should a frame record be created for non-leaf functions?
  // * Should a frame record be created for leaf functions?
  // * Is the frame pointer register reserved, i.e. must it always point to
  //   either a new, valid frame record or be un-modified?
  //
  //  Not all combinations of these are valid:
  //  * It's not useful to have leaf frame records without non-leaf ones.
  //  * It's not useful to have frame records without reserving the frame
  //    pointer.
  //
  // | Non-leaf | Leaf | Reserved |
  // | N        | N    | N        | FramePointerKind::None
  // | N        | N    | Y        | FramePointerKind::Reserved
  // | N        | Y    | N        | Invalid
  // | N        | Y    | Y        | Invalid
  // | Y        | N    | N        | Invalid
  // | Y        | N    | Y        | FramePointerKind::NonLeaf
  // | Y        | Y    | N        | Invalid
  // | Y        | Y    | Y        | FramePointerKind::All
  //
  // The FramePointerKind::Reserved case is currently only reachable for Arm,
  // which has the -mframe-chain= option which can (in combination with
  // -fno-omit-frame-pointer) specify that the frame chain must be valid,
  // without requiring new frame records to be created.

  bool DefaultFP = useFramePointerForTargetByDefault(Args, Triple);
  bool EnableFP =
      mustUseNonLeafFramePointerForTarget(Triple) ||
      Args.hasFlag(clang::driver::options::OPT_fno_omit_frame_pointer,
                   clang::driver::options::OPT_fomit_frame_pointer, DefaultFP);

  bool DefaultLeafFP =
      useLeafFramePointerForTargetByDefault(Triple) ||
      (EnableFP && framePointerImpliesLeafFramePointer(Args, Triple));
  bool EnableLeafFP = Args.hasFlag(
      clang::driver::options::OPT_mno_omit_leaf_frame_pointer,
      clang::driver::options::OPT_momit_leaf_frame_pointer, DefaultLeafFP);

  bool FPRegReserved = EnableFP || mustMaintainValidFrameChain(Args, Triple);

  if (EnableFP) {
    if (EnableLeafFP)
      return clang::CodeGenOptions::FramePointerKind::All;
    return clang::CodeGenOptions::FramePointerKind::NonLeaf;
  }
  if (FPRegReserved)
    return clang::CodeGenOptions::FramePointerKind::Reserved;
  return clang::CodeGenOptions::FramePointerKind::None;
}

static void renderRpassOptions(const ArgList &Args, ArgStringList &CmdArgs,
                               const StringRef PluginOptPrefix) {
  if (const Arg *A = Args.getLastArg(options::OPT_Rpass_EQ))
    CmdArgs.push_back(Args.MakeArgString(Twine(PluginOptPrefix) +
                                         "-pass-remarks=" + A->getValue()));

  if (const Arg *A = Args.getLastArg(options::OPT_Rpass_missed_EQ))
    CmdArgs.push_back(Args.MakeArgString(
        Twine(PluginOptPrefix) + "-pass-remarks-missed=" + A->getValue()));

  if (const Arg *A = Args.getLastArg(options::OPT_Rpass_analysis_EQ))
    CmdArgs.push_back(Args.MakeArgString(
        Twine(PluginOptPrefix) + "-pass-remarks-analysis=" + A->getValue()));
}

static void renderRemarksOptions(const ArgList &Args, ArgStringList &CmdArgs,
                                 const llvm::Triple &Triple,
                                 const InputInfo &Input,
                                 const InputInfo &Output,
                                 const StringRef PluginOptPrefix) {
  StringRef Format = "yaml";
  if (const Arg *A = Args.getLastArg(options::OPT_fsave_optimization_record_EQ))
    Format = A->getValue();

  SmallString<128> F;
  const Arg *A = Args.getLastArg(options::OPT_foptimization_record_file_EQ);
  if (A)
    F = A->getValue();
  else if (Output.isFilename())
    F = Output.getFilename();

  assert(!F.empty() && "Cannot determine remarks output name.");
  // Append "opt.ld.<format>" to the end of the file name.
  CmdArgs.push_back(Args.MakeArgString(Twine(PluginOptPrefix) +
                                       "opt-remarks-filename=" + F +
                                       ".opt.ld." + Format));

  if (const Arg *A =
          Args.getLastArg(options::OPT_foptimization_record_passes_EQ))
    CmdArgs.push_back(Args.MakeArgString(
        Twine(PluginOptPrefix) + "opt-remarks-passes=" + A->getValue()));

  CmdArgs.push_back(Args.MakeArgString(Twine(PluginOptPrefix) +
                                       "opt-remarks-format=" + Format.data()));
}

static void renderRemarksHotnessOptions(const ArgList &Args,
                                        ArgStringList &CmdArgs,
                                        const StringRef PluginOptPrefix) {
  if (Args.hasFlag(options::OPT_fdiagnostics_show_hotness,
                   options::OPT_fno_diagnostics_show_hotness, false))
    CmdArgs.push_back(Args.MakeArgString(Twine(PluginOptPrefix) +
                                         "opt-remarks-with-hotness"));

  if (const Arg *A =
          Args.getLastArg(options::OPT_fdiagnostics_hotness_threshold_EQ))
    CmdArgs.push_back(
        Args.MakeArgString(Twine(PluginOptPrefix) +
                           "opt-remarks-hotness-threshold=" + A->getValue()));
}

static bool shouldIgnoreUnsupportedTargetFeature(const Arg &TargetFeatureArg,
                                                 llvm::Triple T,
                                                 StringRef Processor) {
  // Warn no-cumode for AMDGCN processors not supporing WGP mode.
  if (!T.isAMDGPU())
    return false;
  auto GPUKind = T.isAMDGCN() ? llvm::AMDGPU::parseArchAMDGCN(Processor)
                              : llvm::AMDGPU::parseArchR600(Processor);
  auto GPUFeatures = T.isAMDGCN() ? llvm::AMDGPU::getArchAttrAMDGCN(GPUKind)
                                  : llvm::AMDGPU::getArchAttrR600(GPUKind);
  if (GPUFeatures & llvm::AMDGPU::FEATURE_WGP)
    return false;
  return TargetFeatureArg.getOption().matches(options::OPT_mno_cumode);
}

void tools::addPathIfExists(const Driver &D, const Twine &Path,
                            ToolChain::path_list &Paths) {
  if (D.getVFS().exists(Path))
    Paths.push_back(Path.str());
}

void tools::handleTargetFeaturesGroup(const Driver &D,
                                      const llvm::Triple &Triple,
                                      const ArgList &Args,
                                      std::vector<StringRef> &Features,
                                      OptSpecifier Group) {
  std::set<StringRef> Warned;
  for (const Arg *A : Args.filtered(Group)) {
    StringRef Name = A->getOption().getName();
    A->claim();

    // Skip over "-m".
    assert(Name.starts_with("m") && "Invalid feature name.");
    Name = Name.substr(1);

    auto Proc = getCPUName(D, Args, Triple);
    if (shouldIgnoreUnsupportedTargetFeature(*A, Triple, Proc)) {
      if (Warned.count(Name) == 0) {
        D.getDiags().Report(
            clang::diag::warn_drv_unsupported_option_for_processor)
            << A->getAsString(Args) << Proc;
        Warned.insert(Name);
      }
      continue;
    }

    bool IsNegative = Name.consume_front("no-");

    Features.push_back(Args.MakeArgString((IsNegative ? "-" : "+") + Name));
  }
}

SmallVector<StringRef>
tools::unifyTargetFeatures(ArrayRef<StringRef> Features) {
  // Only add a feature if it hasn't been seen before starting from the end.
  SmallVector<StringRef> UnifiedFeatures;
  llvm::DenseSet<StringRef> UsedFeatures;
  for (StringRef Feature : llvm::reverse(Features)) {
    if (UsedFeatures.insert(Feature.drop_front()).second)
      UnifiedFeatures.insert(UnifiedFeatures.begin(), Feature);
  }

  return UnifiedFeatures;
}

void tools::addDirectoryList(const ArgList &Args, ArgStringList &CmdArgs,
                             const char *ArgName, const char *EnvVar) {
  const char *DirList = ::getenv(EnvVar);
  bool CombinedArg = false;

  if (!DirList)
    return; // Nothing to do.

  StringRef Name(ArgName);
  if (Name == "-I" || Name == "-L" || Name.empty())
    CombinedArg = true;

  StringRef Dirs(DirList);
  if (Dirs.empty()) // Empty string should not add '.'.
    return;

  StringRef::size_type Delim;
  while ((Delim = Dirs.find(llvm::sys::EnvPathSeparator)) != StringRef::npos) {
    if (Delim == 0) { // Leading colon.
      if (CombinedArg) {
        CmdArgs.push_back(Args.MakeArgString(std::string(ArgName) + "."));
      } else {
        CmdArgs.push_back(ArgName);
        CmdArgs.push_back(".");
      }
    } else {
      if (CombinedArg) {
        CmdArgs.push_back(
            Args.MakeArgString(std::string(ArgName) + Dirs.substr(0, Delim)));
      } else {
        CmdArgs.push_back(ArgName);
        CmdArgs.push_back(Args.MakeArgString(Dirs.substr(0, Delim)));
      }
    }
    Dirs = Dirs.substr(Delim + 1);
  }

  if (Dirs.empty()) { // Trailing colon.
    if (CombinedArg) {
      CmdArgs.push_back(Args.MakeArgString(std::string(ArgName) + "."));
    } else {
      CmdArgs.push_back(ArgName);
      CmdArgs.push_back(".");
    }
  } else { // Add the last path.
    if (CombinedArg) {
      CmdArgs.push_back(Args.MakeArgString(std::string(ArgName) + Dirs));
    } else {
      CmdArgs.push_back(ArgName);
      CmdArgs.push_back(Args.MakeArgString(Dirs));
    }
  }
}

void tools::AddLinkerInputs(const ToolChain &TC, const InputInfoList &Inputs,
                            const ArgList &Args, ArgStringList &CmdArgs,
                            const JobAction &JA) {
  const Driver &D = TC.getDriver();

  // Add extra linker input arguments which are not treated as inputs
  // (constructed via -Xarch_).
  Args.AddAllArgValues(CmdArgs, options::OPT_Zlinker_input);

  // LIBRARY_PATH are included before user inputs and only supported on native
  // toolchains.
  if (!TC.isCrossCompiling())
    addDirectoryList(Args, CmdArgs, "-L", "LIBRARY_PATH");

  for (const auto &II : Inputs) {
    // If the current tool chain refers to an OpenMP offloading host, we
    // should ignore inputs that refer to OpenMP offloading devices -
    // they will be embedded according to a proper linker script.
    if (auto *IA = II.getAction())
      if ((JA.isHostOffloading(Action::OFK_OpenMP) &&
           IA->isDeviceOffloading(Action::OFK_OpenMP)))
        continue;

    if (!TC.HasNativeLLVMSupport() && types::isLLVMIR(II.getType()))
      // Don't try to pass LLVM inputs unless we have native support.
      D.Diag(diag::err_drv_no_linker_llvm_support) << TC.getTripleString();

    if (II.getType() == types::TY_Tempfilelist) {
      // Take the list file and pass it in with '@'.
      std::string FileName(II.getFilename());
      const char *ArgFile = Args.MakeArgString("@" + FileName);
      CmdArgs.push_back(ArgFile);
      continue;
    }

    // Add filenames immediately.
    if (II.isFilename()) {
      CmdArgs.push_back(II.getFilename());
      continue;
    }

    // In some error cases, the input could be Nothing; skip those.
    if (II.isNothing())
      continue;

    // Otherwise, this is a linker input argument.
    const Arg &A = II.getInputArg();

    // Handle reserved library options.
    if (A.getOption().matches(options::OPT_Z_reserved_lib_stdcxx))
      TC.AddCXXStdlibLibArgs(Args, CmdArgs);
    else if (A.getOption().matches(options::OPT_Z_reserved_lib_cckext))
      TC.AddCCKextLibArgs(Args, CmdArgs);
    else
      A.renderAsInput(Args, CmdArgs);
  }
}

void tools::addLinkerCompressDebugSectionsOption(
    const ToolChain &TC, const llvm::opt::ArgList &Args,
    llvm::opt::ArgStringList &CmdArgs) {
  // GNU ld supports --compress-debug-sections=none|zlib|zlib-gnu|zlib-gabi
  // whereas zlib is an alias to zlib-gabi and zlib-gnu is obsoleted. Therefore
  // -gz=none|zlib are translated to --compress-debug-sections=none|zlib. -gz
  // is not translated since ld --compress-debug-sections option requires an
  // argument.
  if (const Arg *A = Args.getLastArg(options::OPT_gz_EQ)) {
    StringRef V = A->getValue();
    if (V == "none" || V == "zlib" || V == "zstd")
      CmdArgs.push_back(Args.MakeArgString("--compress-debug-sections=" + V));
    else
      TC.getDriver().Diag(diag::err_drv_unsupported_option_argument)
          << A->getSpelling() << V;
  }
}

void tools::addGPULibraries(const ToolChain &TC, const llvm::opt::ArgList &Args,
                            llvm::opt::ArgStringList &CmdArgs) {
  if (Args.hasArg(options::OPT_nostdlib, options::OPT_r,
                  options::OPT_nodefaultlibs, options::OPT_nolibc,
                  options::OPT_nogpulibc))
    return;

  // If the user's toolchain has the 'include/<triple>/` path, we assume it
  // supports the standard C libraries for the GPU and include them.
  bool HasLibC = TC.getStdlibIncludePath().has_value();
  if (HasLibC) {
    CmdArgs.push_back("-lc");
    CmdArgs.push_back("-lm");
  }
}

void tools::AddTargetFeature(const ArgList &Args,
                             std::vector<StringRef> &Features,
                             OptSpecifier OnOpt, OptSpecifier OffOpt,
                             StringRef FeatureName) {
  if (Arg *A = Args.getLastArg(OnOpt, OffOpt)) {
    if (A->getOption().matches(OnOpt))
      Features.push_back(Args.MakeArgString("+" + FeatureName));
    else
      Features.push_back(Args.MakeArgString("-" + FeatureName));
  }
}

/// Get the (LLVM) name of the AMDGPU gpu we are targeting.
static std::string getAMDGPUTargetGPU(const llvm::Triple &T,
                                      const ArgList &Args) {
  Arg *MArch = Args.getLastArg(options::OPT_march_EQ);
  if (Arg *A = Args.getLastArg(options::OPT_mcpu_EQ)) {
    auto GPUName = getProcessorFromTargetID(T, A->getValue());
    return llvm::StringSwitch<std::string>(GPUName)
        .Cases("rv630", "rv635", "r600")
        .Cases("rv610", "rv620", "rs780", "rs880")
        .Case("rv740", "rv770")
        .Case("palm", "cedar")
        .Cases("sumo", "sumo2", "sumo")
        .Case("hemlock", "cypress")
        .Case("aruba", "cayman")
        .Default(GPUName.str());
  }
  if (MArch)
    return getProcessorFromTargetID(T, MArch->getValue()).str();
  return "";
}

static std::string getLanaiTargetCPU(const ArgList &Args) {
  if (Arg *A = Args.getLastArg(options::OPT_mcpu_EQ)) {
    return A->getValue();
  }
  return "";
}

/// Get the (LLVM) name of the WebAssembly cpu we are targeting.
static StringRef getWebAssemblyTargetCPU(const ArgList &Args) {
  // If we have -mcpu=, use that.
  if (Arg *A = Args.getLastArg(options::OPT_mcpu_EQ)) {
    StringRef CPU = A->getValue();

#ifdef __wasm__
    // Handle "native" by examining the host. "native" isn't meaningful when
    // cross compiling, so only support this when the host is also WebAssembly.
    if (CPU == "native")
      return llvm::sys::getHostCPUName();
#endif

    return CPU;
  }

  return "generic";
}

std::string tools::getCPUName(const Driver &D, const ArgList &Args,
                              const llvm::Triple &T, bool FromAs) {
  Arg *A;

  switch (T.getArch()) {
  default:
    return "";

  case llvm::Triple::aarch64:
  case llvm::Triple::aarch64_32:
  case llvm::Triple::aarch64_be:
    return aarch64::getAArch64TargetCPU(Args, T, A);

  case llvm::Triple::arm:
  case llvm::Triple::armeb:
  case llvm::Triple::thumb:
  case llvm::Triple::thumbeb: {
    StringRef MArch, MCPU;
    arm::getARMArchCPUFromArgs(Args, MArch, MCPU, FromAs);
    return arm::getARMTargetCPU(MCPU, MArch, T);
  }

  case llvm::Triple::avr:
    if (const Arg *A = Args.getLastArg(options::OPT_mmcu_EQ))
      return A->getValue();
    return "";

  case llvm::Triple::m68k:
    return m68k::getM68kTargetCPU(Args);

  case llvm::Triple::mips:
  case llvm::Triple::mipsel:
  case llvm::Triple::mips64:
  case llvm::Triple::mips64el: {
    StringRef CPUName;
    StringRef ABIName;
    mips::getMipsCPUAndABI(Args, T, CPUName, ABIName);
    return std::string(CPUName);
  }

  case llvm::Triple::nvptx:
  case llvm::Triple::nvptx64:
    if (const Arg *A = Args.getLastArg(options::OPT_march_EQ))
      return A->getValue();
    return "";

  case llvm::Triple::ppc:
  case llvm::Triple::ppcle:
  case llvm::Triple::ppc64:
  case llvm::Triple::ppc64le:
    if (Arg *A = Args.getLastArg(clang::driver::options::OPT_mcpu_EQ))
      return std::string(
          llvm::PPC::getNormalizedPPCTargetCPU(T, A->getValue()));
    return std::string(llvm::PPC::getNormalizedPPCTargetCPU(T));

  case llvm::Triple::csky:
    if (const Arg *A = Args.getLastArg(options::OPT_mcpu_EQ))
      return A->getValue();
    else if (const Arg *A = Args.getLastArg(options::OPT_march_EQ))
      return A->getValue();
    else
      return "ck810";
  case llvm::Triple::riscv32:
  case llvm::Triple::riscv64:
    return riscv::getRISCVTargetCPU(Args, T);

  case llvm::Triple::bpfel:
  case llvm::Triple::bpfeb:
    if (const Arg *A = Args.getLastArg(options::OPT_mcpu_EQ))
      return A->getValue();
    return "";

  case llvm::Triple::sparc:
  case llvm::Triple::sparcel:
  case llvm::Triple::sparcv9:
    return sparc::getSparcTargetCPU(D, Args, T);

  case llvm::Triple::x86:
  case llvm::Triple::x86_64:
    return x86::getX86TargetCPU(D, Args, T);

  case llvm::Triple::hexagon:
    return "hexagon" +
           toolchains::HexagonToolChain::GetTargetCPUVersion(Args).str();

  case llvm::Triple::lanai:
    return getLanaiTargetCPU(Args);

  case llvm::Triple::systemz:
    return systemz::getSystemZTargetCPU(Args);

  case llvm::Triple::r600:
  case llvm::Triple::amdgcn:
    return getAMDGPUTargetGPU(T, Args);

  case llvm::Triple::wasm32:
  case llvm::Triple::wasm64:
    return std::string(getWebAssemblyTargetCPU(Args));

  case llvm::Triple::loongarch32:
  case llvm::Triple::loongarch64:
    return loongarch::getLoongArchTargetCPU(Args, T);
  }
}

static void getWebAssemblyTargetFeatures(const Driver &D,
                                         const llvm::Triple &Triple,
                                         const ArgList &Args,
                                         std::vector<StringRef> &Features) {
  handleTargetFeaturesGroup(D, Triple, Args, Features,
                            options::OPT_m_wasm_Features_Group);
}

void tools::getTargetFeatures(const Driver &D, const llvm::Triple &Triple,
                              const ArgList &Args, ArgStringList &CmdArgs,
                              bool ForAS, bool IsAux) {
  std::vector<StringRef> Features;
  switch (Triple.getArch()) {
  default:
    break;
  case llvm::Triple::mips:
  case llvm::Triple::mipsel:
  case llvm::Triple::mips64:
  case llvm::Triple::mips64el:
    mips::getMIPSTargetFeatures(D, Triple, Args, Features);
    break;
  case llvm::Triple::arm:
  case llvm::Triple::armeb:
  case llvm::Triple::thumb:
  case llvm::Triple::thumbeb:
    arm::getARMTargetFeatures(D, Triple, Args, Features, ForAS);
    break;
  case llvm::Triple::ppc:
  case llvm::Triple::ppcle:
  case llvm::Triple::ppc64:
  case llvm::Triple::ppc64le:
    ppc::getPPCTargetFeatures(D, Triple, Args, Features);
    break;
  case llvm::Triple::riscv32:
  case llvm::Triple::riscv64:
    riscv::getRISCVTargetFeatures(D, Triple, Args, Features);
    break;
  case llvm::Triple::systemz:
    systemz::getSystemZTargetFeatures(D, Args, Features);
    break;
  case llvm::Triple::aarch64:
  case llvm::Triple::aarch64_32:
  case llvm::Triple::aarch64_be:
    aarch64::getAArch64TargetFeatures(D, Triple, Args, Features, ForAS);
    break;
  case llvm::Triple::x86:
  case llvm::Triple::x86_64:
    x86::getX86TargetFeatures(D, Triple, Args, Features);
    break;
  case llvm::Triple::hexagon:
    hexagon::getHexagonTargetFeatures(D, Triple, Args, Features);
    break;
  case llvm::Triple::wasm32:
  case llvm::Triple::wasm64:
    getWebAssemblyTargetFeatures(D, Triple, Args, Features);
    break;
  case llvm::Triple::sparc:
  case llvm::Triple::sparcel:
  case llvm::Triple::sparcv9:
    sparc::getSparcTargetFeatures(D, Args, Features);
    break;
  case llvm::Triple::r600:
  case llvm::Triple::amdgcn:
    amdgpu::getAMDGPUTargetFeatures(D, Triple, Args, Features);
    break;
  case llvm::Triple::nvptx:
  case llvm::Triple::nvptx64:
    NVPTX::getNVPTXTargetFeatures(D, Triple, Args, Features);
    break;
  case llvm::Triple::m68k:
    m68k::getM68kTargetFeatures(D, Triple, Args, Features);
    break;
  case llvm::Triple::msp430:
    msp430::getMSP430TargetFeatures(D, Args, Features);
    break;
  case llvm::Triple::ve:
    ve::getVETargetFeatures(D, Args, Features);
    break;
  case llvm::Triple::csky:
    csky::getCSKYTargetFeatures(D, Triple, Args, CmdArgs, Features);
    break;
  case llvm::Triple::loongarch32:
  case llvm::Triple::loongarch64:
    loongarch::getLoongArchTargetFeatures(D, Triple, Args, Features);
    break;
  }

  for (auto Feature : unifyTargetFeatures(Features)) {
    CmdArgs.push_back(IsAux ? "-aux-target-feature" : "-target-feature");
    CmdArgs.push_back(Feature.data());
  }
}

llvm::StringRef tools::getLTOParallelism(const ArgList &Args, const Driver &D) {
  Arg *LtoJobsArg = Args.getLastArg(options::OPT_flto_jobs_EQ);
  if (!LtoJobsArg)
    return {};
  if (!llvm::get_threadpool_strategy(LtoJobsArg->getValue()))
    D.Diag(diag::err_drv_invalid_int_value)
        << LtoJobsArg->getAsString(Args) << LtoJobsArg->getValue();
  return LtoJobsArg->getValue();
}

// PS4/PS5 uses -ffunction-sections and -fdata-sections by default.
bool tools::isUseSeparateSections(const llvm::Triple &Triple) {
  return Triple.isPS();
}

bool tools::isTLSDESCEnabled(const ToolChain &TC,
                             const llvm::opt::ArgList &Args) {
  const llvm::Triple &Triple = TC.getEffectiveTriple();
  Arg *A = Args.getLastArg(options::OPT_mtls_dialect_EQ);
  if (!A)
    return Triple.hasDefaultTLSDESC();
  StringRef V = A->getValue();
  bool SupportedArgument = false, EnableTLSDESC = false;
  bool Unsupported = !Triple.isOSBinFormatELF();
  if (Triple.isLoongArch() || Triple.isRISCV()) {
    SupportedArgument = V == "desc" || V == "trad";
    EnableTLSDESC = V == "desc";
  } else if (Triple.isX86()) {
    SupportedArgument = V == "gnu" || V == "gnu2";
    EnableTLSDESC = V == "gnu2";
  } else {
    Unsupported = true;
  }
  if (Unsupported) {
    TC.getDriver().Diag(diag::err_drv_unsupported_opt_for_target)
        << A->getSpelling() << Triple.getTriple();
  } else if (!SupportedArgument) {
    TC.getDriver().Diag(diag::err_drv_unsupported_option_argument_for_target)
        << A->getSpelling() << V << Triple.getTriple();
  }
  return EnableTLSDESC;
}

void tools::addLTOOptions(const ToolChain &ToolChain, const ArgList &Args,
                          ArgStringList &CmdArgs, const InputInfo &Output,
                          const InputInfo &Input, bool IsThinLTO) {
  const llvm::Triple &Triple = ToolChain.getTriple();
  const bool IsOSAIX = Triple.isOSAIX();
  const bool IsAMDGCN = Triple.isAMDGCN();
  const char *Linker = Args.MakeArgString(ToolChain.GetLinkerPath());
  const Driver &D = ToolChain.getDriver();
  const bool IsFatLTO = Args.hasArg(options::OPT_ffat_lto_objects);
  const bool IsUnifiedLTO = Args.hasArg(options::OPT_funified_lto);
  if (llvm::sys::path::filename(Linker) != "ld.lld" &&
      llvm::sys::path::stem(Linker) != "ld.lld" && !Triple.isOSOpenBSD()) {
    // Tell the linker to load the plugin. This has to come before
    // AddLinkerInputs as gold requires -plugin and AIX ld requires -bplugin to
    // come before any -plugin-opt/-bplugin_opt that -Wl might forward.
    const char *PluginPrefix = IsOSAIX ? "-bplugin:" : "";
    const char *PluginName = IsOSAIX ? "/libLTO" : "/LLVMgold";

    if (!IsOSAIX)
      CmdArgs.push_back("-plugin");

#if defined(_WIN32)
    const char *Suffix = ".dll";
#elif defined(__APPLE__)
    const char *Suffix = ".dylib";
#else
    const char *Suffix = ".so";
#endif

    SmallString<1024> Plugin;
    llvm::sys::path::native(Twine(D.Dir) +
                                "/../" CLANG_INSTALL_LIBDIR_BASENAME +
                                PluginName + Suffix,
                            Plugin);
    CmdArgs.push_back(Args.MakeArgString(Twine(PluginPrefix) + Plugin));
  } else {
    // Tell LLD to find and use .llvm.lto section in regular relocatable object
    // files
    if (IsFatLTO)
      CmdArgs.push_back("--fat-lto-objects");
  }

  const char *PluginOptPrefix = IsOSAIX ? "-bplugin_opt:" : "-plugin-opt=";
  const char *ExtraDash = IsOSAIX ? "-" : "";
  const char *ParallelismOpt = IsOSAIX ? "-threads=" : "jobs=";

  // Note, this solution is far from perfect, better to encode it into IR
  // metadata, but this may not be worth it, since it looks like aranges is on
  // the way out.
  if (Args.hasArg(options::OPT_gdwarf_aranges)) {
    CmdArgs.push_back(Args.MakeArgString(Twine(PluginOptPrefix) +
                                         "-generate-arange-section"));
  }

  // Pass vector library arguments to LTO.
  Arg *ArgVecLib = Args.getLastArg(options::OPT_fveclib);
  if (ArgVecLib && ArgVecLib->getNumValues() == 1) {
    // Map the vector library names from clang front-end to opt front-end. The
    // values are taken from the TargetLibraryInfo class command line options.
    std::optional<StringRef> OptVal =
        llvm::StringSwitch<std::optional<StringRef>>(ArgVecLib->getValue())
            .Case("Accelerate", "Accelerate")
            .Case("LIBMVEC", "LIBMVEC-X86")
            .Case("MASSV", "MASSV")
            .Case("SVML", "SVML")
            .Case("SLEEF", "sleefgnuabi")
            .Case("Darwin_libsystem_m", "Darwin_libsystem_m")
            .Case("ArmPL", "ArmPL")
            .Case("none", "none")
            .Default(std::nullopt);

    if (OptVal)
      CmdArgs.push_back(Args.MakeArgString(
          Twine(PluginOptPrefix) + "-vector-library=" + OptVal.value()));
  }

  // Try to pass driver level flags relevant to LTO code generation down to
  // the plugin.

  // Handle flags for selecting CPU variants.
  std::string CPU = getCPUName(D, Args, Triple);
  if (!CPU.empty())
    CmdArgs.push_back(
        Args.MakeArgString(Twine(PluginOptPrefix) + ExtraDash + "mcpu=" + CPU));

  if (Arg *A = Args.getLastArg(options::OPT_O_Group)) {
    // The optimization level matches
    // CompilerInvocation.cpp:getOptimizationLevel().
    StringRef OOpt;
    if (A->getOption().matches(options::OPT_O4) ||
        A->getOption().matches(options::OPT_Ofast))
      OOpt = "3";
    else if (A->getOption().matches(options::OPT_O)) {
      OOpt = A->getValue();
      if (OOpt == "g")
        OOpt = "1";
      else if (OOpt == "s" || OOpt == "z")
        OOpt = "2";
    } else if (A->getOption().matches(options::OPT_O0))
      OOpt = "0";
    if (!OOpt.empty()) {
      CmdArgs.push_back(
          Args.MakeArgString(Twine(PluginOptPrefix) + ExtraDash + "O" + OOpt));
      if (IsAMDGCN)
        CmdArgs.push_back(Args.MakeArgString(Twine("--lto-CGO") + OOpt));
    }
  }

  if (Args.hasArg(options::OPT_gsplit_dwarf))
    CmdArgs.push_back(Args.MakeArgString(
        Twine(PluginOptPrefix) + "dwo_dir=" + Output.getFilename() + "_dwo"));

  if (IsThinLTO && !IsOSAIX)
    CmdArgs.push_back(Args.MakeArgString(Twine(PluginOptPrefix) + "thinlto"));
  else if (IsThinLTO && IsOSAIX)
    CmdArgs.push_back(Args.MakeArgString(Twine("-bdbg:thinlto")));

  // Matrix intrinsic lowering happens at link time with ThinLTO. Enable
  // LowerMatrixIntrinsicsPass, which is transitively called by
  // buildThinLTODefaultPipeline under EnableMatrix.
  if ((IsThinLTO || IsFatLTO || IsUnifiedLTO) &&
        Args.hasArg(options::OPT_fenable_matrix))
    CmdArgs.push_back(
        Args.MakeArgString(Twine(PluginOptPrefix) + "-enable-matrix"));

  StringRef Parallelism = getLTOParallelism(Args, D);
  if (!Parallelism.empty())
    CmdArgs.push_back(Args.MakeArgString(Twine(PluginOptPrefix) +
                                         ParallelismOpt + Parallelism));

  // Pass down GlobalISel options.
  if (Arg *A = Args.getLastArg(options::OPT_fglobal_isel,
                               options::OPT_fno_global_isel)) {
    // Parsing -fno-global-isel explicitly gives architectures that enable GISel
    // by default a chance to disable it.
    CmdArgs.push_back(Args.MakeArgString(
        Twine(PluginOptPrefix) + "-global-isel=" +
        (A->getOption().matches(options::OPT_fglobal_isel) ? "1" : "0")));
  }

  // If an explicit debugger tuning argument appeared, pass it along.
  if (Arg *A =
          Args.getLastArg(options::OPT_gTune_Group, options::OPT_ggdbN_Group)) {
    if (A->getOption().matches(options::OPT_glldb))
      CmdArgs.push_back(
          Args.MakeArgString(Twine(PluginOptPrefix) + "-debugger-tune=lldb"));
    else if (A->getOption().matches(options::OPT_gsce))
      CmdArgs.push_back(
          Args.MakeArgString(Twine(PluginOptPrefix) + "-debugger-tune=sce"));
    else if (A->getOption().matches(options::OPT_gdbx))
      CmdArgs.push_back(
          Args.MakeArgString(Twine(PluginOptPrefix) + "-debugger-tune=dbx"));
    else
      CmdArgs.push_back(
          Args.MakeArgString(Twine(PluginOptPrefix) + "-debugger-tune=gdb"));
  }

  if (IsOSAIX) {
    if (!ToolChain.useIntegratedAs())
      CmdArgs.push_back(
          Args.MakeArgString(Twine(PluginOptPrefix) + "-no-integrated-as=1"));

    // On AIX, clang assumes strict-dwarf is true if any debug option is
    // specified, unless it is told explicitly not to assume so.
    Arg *A = Args.getLastArg(options::OPT_g_Group);
    bool EnableDebugInfo = A && !A->getOption().matches(options::OPT_g0) &&
                           !A->getOption().matches(options::OPT_ggdb0);
    if (EnableDebugInfo && Args.hasFlag(options::OPT_gstrict_dwarf,
                                        options::OPT_gno_strict_dwarf, true))
      CmdArgs.push_back(
          Args.MakeArgString(Twine(PluginOptPrefix) + "-strict-dwarf=true"));

    for (const Arg *A : Args.filtered_reverse(options::OPT_mabi_EQ)) {
      StringRef V = A->getValue();
      if (V == "vec-default")
        break;
      if (V == "vec-extabi") {
        CmdArgs.push_back(
            Args.MakeArgString(Twine(PluginOptPrefix) + "-vec-extabi"));
        break;
      }
    }
  }

  bool UseSeparateSections =
      isUseSeparateSections(ToolChain.getEffectiveTriple());

  if (Args.hasFlag(options::OPT_ffunction_sections,
                   options::OPT_fno_function_sections, UseSeparateSections))
    CmdArgs.push_back(
        Args.MakeArgString(Twine(PluginOptPrefix) + "-function-sections=1"));
  else if (Args.hasArg(options::OPT_fno_function_sections))
    CmdArgs.push_back(
        Args.MakeArgString(Twine(PluginOptPrefix) + "-function-sections=0"));

  bool DataSectionsTurnedOff = false;
  if (Args.hasFlag(options::OPT_fdata_sections, options::OPT_fno_data_sections,
                   UseSeparateSections)) {
    CmdArgs.push_back(
        Args.MakeArgString(Twine(PluginOptPrefix) + "-data-sections=1"));
  } else if (Args.hasArg(options::OPT_fno_data_sections)) {
    DataSectionsTurnedOff = true;
    CmdArgs.push_back(
        Args.MakeArgString(Twine(PluginOptPrefix) + "-data-sections=0"));
  }

  if (Args.hasArg(options::OPT_mxcoff_roptr) ||
      Args.hasArg(options::OPT_mno_xcoff_roptr)) {
    bool HasRoptr = Args.hasFlag(options::OPT_mxcoff_roptr,
                                 options::OPT_mno_xcoff_roptr, false);
    StringRef OptStr = HasRoptr ? "-mxcoff-roptr" : "-mno-xcoff-roptr";
    if (!IsOSAIX)
      D.Diag(diag::err_drv_unsupported_opt_for_target)
          << OptStr << Triple.str();

    if (HasRoptr) {
      // The data sections option is on by default on AIX. We only need to error
      // out when -fno-data-sections is specified explicitly to turn off data
      // sections.
      if (DataSectionsTurnedOff)
        D.Diag(diag::err_roptr_requires_data_sections);

      CmdArgs.push_back(
          Args.MakeArgString(Twine(PluginOptPrefix) + "-mxcoff-roptr"));
    }
  }

  // Pass an option to enable split machine functions.
  if (auto *A = Args.getLastArg(options::OPT_fsplit_machine_functions,
                                options::OPT_fno_split_machine_functions)) {
    if (A->getOption().matches(options::OPT_fsplit_machine_functions))
      CmdArgs.push_back(Args.MakeArgString(Twine(PluginOptPrefix) +
                                           "-split-machine-functions"));
  }

  if (Arg *A = getLastProfileSampleUseArg(Args)) {
    StringRef FName = A->getValue();
    if (!llvm::sys::fs::exists(FName))
      D.Diag(diag::err_drv_no_such_file) << FName;
    else
      CmdArgs.push_back(Args.MakeArgString(Twine(PluginOptPrefix) +
                                           "sample-profile=" + FName));
  }

  if (auto *CSPGOGenerateArg = getLastCSProfileGenerateArg(Args)) {
    CmdArgs.push_back(Args.MakeArgString(Twine(PluginOptPrefix) + ExtraDash +
                                         "cs-profile-generate"));
    if (CSPGOGenerateArg->getOption().matches(
            options::OPT_fcs_profile_generate_EQ)) {
      SmallString<128> Path(CSPGOGenerateArg->getValue());
      llvm::sys::path::append(Path, "default_%m.profraw");
      CmdArgs.push_back(Args.MakeArgString(Twine(PluginOptPrefix) + ExtraDash +
                                           "cs-profile-path=" + Path));
    } else
      CmdArgs.push_back(
          Args.MakeArgString(Twine(PluginOptPrefix) + ExtraDash +
                             "cs-profile-path=default_%m.profraw"));
  } else if (auto *ProfileUseArg = getLastProfileUseArg(Args)) {
    SmallString<128> Path(
        ProfileUseArg->getNumValues() == 0 ? "" : ProfileUseArg->getValue());
    if (Path.empty() || llvm::sys::fs::is_directory(Path))
      llvm::sys::path::append(Path, "default.profdata");
    CmdArgs.push_back(Args.MakeArgString(Twine(PluginOptPrefix) + ExtraDash +
                                         "cs-profile-path=" + Path));
  }

  // This controls whether or not we perform JustMyCode instrumentation.
  if (Args.hasFlag(options::OPT_fjmc, options::OPT_fno_jmc, false)) {
    if (ToolChain.getEffectiveTriple().isOSBinFormatELF())
      CmdArgs.push_back(Args.MakeArgString(Twine(PluginOptPrefix) +
                                           "-enable-jmc-instrument"));
    else
      D.Diag(clang::diag::warn_drv_fjmc_for_elf_only);
  }

  if (Args.hasFlag(options::OPT_femulated_tls, options::OPT_fno_emulated_tls,
                   Triple.hasDefaultEmulatedTLS())) {
    CmdArgs.push_back(
        Args.MakeArgString(Twine(PluginOptPrefix) + "-emulated-tls"));
  }
  if (isTLSDESCEnabled(ToolChain, Args))
    CmdArgs.push_back(
        Args.MakeArgString(Twine(PluginOptPrefix) + "-enable-tlsdesc"));

  if (Args.hasFlag(options::OPT_fstack_size_section,
                   options::OPT_fno_stack_size_section, false))
    CmdArgs.push_back(
        Args.MakeArgString(Twine(PluginOptPrefix) + "-stack-size-section"));

  // Setup statistics file output.
  SmallString<128> StatsFile = getStatsFileName(Args, Output, Input, D);
  if (!StatsFile.empty())
    CmdArgs.push_back(
        Args.MakeArgString(Twine(PluginOptPrefix) + "stats-file=" + StatsFile));

  // Setup crash diagnostics dir.
  if (Arg *A = Args.getLastArg(options::OPT_fcrash_diagnostics_dir))
    CmdArgs.push_back(Args.MakeArgString(
        Twine(PluginOptPrefix) + "-crash-diagnostics-dir=" + A->getValue()));

  addX86AlignBranchArgs(D, Args, CmdArgs, /*IsLTO=*/true, PluginOptPrefix);

  // Handle remark diagnostics on screen options: '-Rpass-*'.
  renderRpassOptions(Args, CmdArgs, PluginOptPrefix);

  // Handle serialized remarks options: '-fsave-optimization-record'
  // and '-foptimization-record-*'.
  if (willEmitRemarks(Args))
    renderRemarksOptions(Args, CmdArgs, ToolChain.getEffectiveTriple(), Input,
                         Output, PluginOptPrefix);

  // Handle remarks hotness/threshold related options.
  renderRemarksHotnessOptions(Args, CmdArgs, PluginOptPrefix);

  addMachineOutlinerArgs(D, Args, CmdArgs, ToolChain.getEffectiveTriple(),
                         /*IsLTO=*/true, PluginOptPrefix);
<<<<<<< HEAD

  for (const Arg *A : Args.filtered(options::OPT_Wa_COMMA)) {
    bool Crel = false;
    for (StringRef V : A->getValues()) {
      if (V == "--crel")
        Crel = true;
      else if (V == "--no-crel")
        Crel = false;
      else
        continue;
      A->claim();
    }
    if (Crel) {
      if (Triple.isOSBinFormatELF() && !Triple.isMIPS()) {
        CmdArgs.push_back(Args.MakeArgString(Twine(PluginOptPrefix) + "-crel"));
      } else {
        D.Diag(diag::err_drv_unsupported_opt_for_target)
            << "-Wa,--crel" << D.getTargetTriple();
      }
    }
  }
}

/// Adds the '-lcgpu' and '-lmgpu' libraries to the compilation to include the
/// LLVM C library for GPUs.
static void addOpenMPDeviceLibC(const Compilation &C, const ArgList &Args,
                                ArgStringList &CmdArgs) {
  if (Args.hasArg(options::OPT_nogpulib) || Args.hasArg(options::OPT_nolibc))
    return;

  // Check the resource directory for the LLVM libc GPU declarations. If it's
  // found we can assume that LLVM was built with support for the GPU libc.
  SmallString<256> LibCDecls(C.getDriver().ResourceDir);
  llvm::sys::path::append(LibCDecls, "include", "llvm_libc_wrappers",
                          "llvm-libc-decls");
  bool HasLibC = llvm::sys::fs::exists(LibCDecls) &&
                 llvm::sys::fs::is_directory(LibCDecls);
  if (!Args.hasFlag(options::OPT_gpulibc, options::OPT_nogpulibc, HasLibC))
    return;
=======
>>>>>>> 9c4aab8c

  for (const Arg *A : Args.filtered(options::OPT_Wa_COMMA)) {
    bool Crel = false;
    for (StringRef V : A->getValues()) {
      if (V == "--crel")
        Crel = true;
      else if (V == "--no-crel")
        Crel = false;
      else
        continue;
      A->claim();
    }
    if (Crel) {
      if (Triple.isOSBinFormatELF() && !Triple.isMIPS()) {
        CmdArgs.push_back(Args.MakeArgString(Twine(PluginOptPrefix) + "-crel"));
      } else {
        D.Diag(diag::err_drv_unsupported_opt_for_target)
            << "-Wa,--crel" << D.getTargetTriple();
      }
    }
  }
}

void tools::addOpenMPRuntimeLibraryPath(const ToolChain &TC,
                                        const ArgList &Args,
                                        ArgStringList &CmdArgs) {
  // Default to clang lib / lib64 folder, i.e. the same location as device
  // runtime.
  SmallString<256> DefaultLibPath =
      llvm::sys::path::parent_path(TC.getDriver().Dir);
  llvm::sys::path::append(DefaultLibPath, CLANG_INSTALL_LIBDIR_BASENAME);
  CmdArgs.push_back(Args.MakeArgString("-L" + DefaultLibPath));
}

void tools::addArchSpecificRPath(const ToolChain &TC, const ArgList &Args,
                                 ArgStringList &CmdArgs) {
  if (!Args.hasFlag(options::OPT_frtlib_add_rpath,
                    options::OPT_fno_rtlib_add_rpath, false))
    return;

  SmallVector<std::string> CandidateRPaths(TC.getArchSpecificLibPaths());
  if (const auto CandidateRPath = TC.getStdlibPath())
    CandidateRPaths.emplace_back(*CandidateRPath);

  for (const auto &CandidateRPath : CandidateRPaths) {
    if (TC.getVFS().exists(CandidateRPath)) {
      CmdArgs.push_back("-rpath");
      CmdArgs.push_back(Args.MakeArgString(CandidateRPath));
    }
  }
}

bool tools::addOpenMPRuntime(const Compilation &C, ArgStringList &CmdArgs,
                             const ToolChain &TC, const ArgList &Args,
                             bool ForceStaticHostRuntime, bool IsOffloadingHost,
                             bool GompNeedsRT) {
  if (!Args.hasFlag(options::OPT_fopenmp, options::OPT_fopenmp_EQ,
                    options::OPT_fno_openmp, false))
    return false;

  Driver::OpenMPRuntimeKind RTKind = TC.getDriver().getOpenMPRuntime(Args);

  if (RTKind == Driver::OMPRT_Unknown)
    // Already diagnosed.
    return false;

  if (ForceStaticHostRuntime)
    CmdArgs.push_back("-Bstatic");

  switch (RTKind) {
  case Driver::OMPRT_OMP:
    CmdArgs.push_back("-lomp");
    break;
  case Driver::OMPRT_GOMP:
    CmdArgs.push_back("-lgomp");
    break;
  case Driver::OMPRT_IOMP5:
    CmdArgs.push_back("-liomp5");
    break;
  }

  if (ForceStaticHostRuntime)
    CmdArgs.push_back("-Bdynamic");

  if (RTKind == Driver::OMPRT_GOMP && GompNeedsRT)
      CmdArgs.push_back("-lrt");

  if (IsOffloadingHost)
    CmdArgs.push_back("-lomptarget");

  if (IsOffloadingHost && !Args.hasArg(options::OPT_nogpulib))
    CmdArgs.push_back("-lomptarget.devicertl");

  addArchSpecificRPath(TC, Args, CmdArgs);

  addOpenMPRuntimeLibraryPath(TC, Args, CmdArgs);

  return true;
}

void tools::addOpenMPHostOffloadingArgs(const Compilation &C,
                                        const JobAction &JA,
                                        const llvm::opt::ArgList &Args,
                                        llvm::opt::ArgStringList &CmdArgs) {
  if (!JA.isHostOffloading(Action::OFK_OpenMP))
    return;

  // For all the host OpenMP offloading compile jobs we need to pass the targets
  // information using -fopenmp-targets= option.
  constexpr llvm::StringLiteral Targets("-fopenmp-targets=");

  SmallVector<std::string> Triples;
  auto TCRange = C.getOffloadToolChains<Action::OFK_OpenMP>();
  std::transform(TCRange.first, TCRange.second, std::back_inserter(Triples),
                 [](auto TC) { return TC.second->getTripleString(); });
  CmdArgs.push_back(
      Args.MakeArgString(Twine(Targets) + llvm::join(Triples, ",")));
}

/// Add Fortran runtime libs
void tools::addFortranRuntimeLibs(const ToolChain &TC, const ArgList &Args,
                                  llvm::opt::ArgStringList &CmdArgs) {
  // Link FortranRuntime and FortranDecimal
  // These are handled earlier on Windows by telling the frontend driver to
  // add the correct libraries to link against as dependents in the object
  // file.
  if (!TC.getTriple().isKnownWindowsMSVCEnvironment()) {
    StringRef F128LibName = TC.getDriver().getFlangF128MathLibrary();
    F128LibName.consume_front_insensitive("lib");
    if (!F128LibName.empty()) {
      bool AsNeeded = !TC.getTriple().isOSAIX();
      CmdArgs.push_back("-lFortranFloat128Math");
      if (AsNeeded)
        addAsNeededOption(TC, Args, CmdArgs, /*as_needed=*/true);
      CmdArgs.push_back(Args.MakeArgString("-l" + F128LibName));
      if (AsNeeded)
        addAsNeededOption(TC, Args, CmdArgs, /*as_needed=*/false);
    }
    CmdArgs.push_back("-lFortranRuntime");
    CmdArgs.push_back("-lFortranDecimal");
  }
}

void tools::addFortranRuntimeLibraryPath(const ToolChain &TC,
                                         const llvm::opt::ArgList &Args,
                                         ArgStringList &CmdArgs) {
  // Default to the <driver-path>/../lib directory. This works fine on the
  // platforms that we have tested so far. We will probably have to re-fine
  // this in the future. In particular, on some platforms, we may need to use
  // lib64 instead of lib.
  SmallString<256> DefaultLibPath =
      llvm::sys::path::parent_path(TC.getDriver().Dir);
  llvm::sys::path::append(DefaultLibPath, "lib");
  if (TC.getTriple().isKnownWindowsMSVCEnvironment())
    CmdArgs.push_back(Args.MakeArgString("-libpath:" + DefaultLibPath));
  else
    CmdArgs.push_back(Args.MakeArgString("-L" + DefaultLibPath));
}

static void addSanitizerRuntime(const ToolChain &TC, const ArgList &Args,
                                ArgStringList &CmdArgs, StringRef Sanitizer,
                                bool IsShared, bool IsWhole) {
  // Wrap any static runtimes that must be forced into executable in
  // whole-archive.
  if (IsWhole) CmdArgs.push_back("--whole-archive");
  CmdArgs.push_back(TC.getCompilerRTArgString(
      Args, Sanitizer, IsShared ? ToolChain::FT_Shared : ToolChain::FT_Static));
  if (IsWhole) CmdArgs.push_back("--no-whole-archive");

  if (IsShared) {
    addArchSpecificRPath(TC, Args, CmdArgs);
  }
}

// Tries to use a file with the list of dynamic symbols that need to be exported
// from the runtime library. Returns true if the file was found.
static bool addSanitizerDynamicList(const ToolChain &TC, const ArgList &Args,
                                    ArgStringList &CmdArgs,
                                    StringRef Sanitizer) {
  bool LinkerIsGnuLd = solaris::isLinkerGnuLd(TC, Args);

  // Solaris ld defaults to --export-dynamic behaviour but doesn't support
  // the option, so don't try to pass it.
  if (TC.getTriple().isOSSolaris() && !LinkerIsGnuLd)
    return true;
  SmallString<128> SanRT(TC.getCompilerRT(Args, Sanitizer));
  if (llvm::sys::fs::exists(SanRT + ".syms")) {
    CmdArgs.push_back(Args.MakeArgString("--dynamic-list=" + SanRT + ".syms"));
    return true;
  }
  return false;
}

void tools::addAsNeededOption(const ToolChain &TC,
                              const llvm::opt::ArgList &Args,
                              llvm::opt::ArgStringList &CmdArgs,
                              bool as_needed) {
  assert(!TC.getTriple().isOSAIX() &&
         "AIX linker does not support any form of --as-needed option yet.");
  bool LinkerIsGnuLd = solaris::isLinkerGnuLd(TC, Args);

  // While the Solaris 11.2 ld added --as-needed/--no-as-needed as aliases
  // for the native forms -z ignore/-z record, they are missing in Illumos,
  // so always use the native form.
  // GNU ld doesn't support -z ignore/-z record, so don't use them even on
  // Solaris.
  if (TC.getTriple().isOSSolaris() && !LinkerIsGnuLd) {
    CmdArgs.push_back("-z");
    CmdArgs.push_back(as_needed ? "ignore" : "record");
  } else {
    CmdArgs.push_back(as_needed ? "--as-needed" : "--no-as-needed");
  }
}

void tools::linkSanitizerRuntimeDeps(const ToolChain &TC,
                                     const llvm::opt::ArgList &Args,
                                     ArgStringList &CmdArgs) {
  // Force linking against the system libraries sanitizers depends on
  // (see PR15823 why this is necessary).
  addAsNeededOption(TC, Args, CmdArgs, false);
  // There's no libpthread or librt on RTEMS & Android.
  if (TC.getTriple().getOS() != llvm::Triple::RTEMS &&
      !TC.getTriple().isAndroid() && !TC.getTriple().isOHOSFamily()) {
    CmdArgs.push_back("-lpthread");
    if (!TC.getTriple().isOSOpenBSD())
      CmdArgs.push_back("-lrt");
  }
  CmdArgs.push_back("-lm");
  // There's no libdl on all OSes.
  if (!TC.getTriple().isOSFreeBSD() && !TC.getTriple().isOSNetBSD() &&
      !TC.getTriple().isOSOpenBSD() &&
      TC.getTriple().getOS() != llvm::Triple::RTEMS)
    CmdArgs.push_back("-ldl");
  // Required for backtrace on some OSes
  if (TC.getTriple().isOSFreeBSD() ||
      TC.getTriple().isOSNetBSD() ||
      TC.getTriple().isOSOpenBSD())
    CmdArgs.push_back("-lexecinfo");
  // There is no libresolv on Android, FreeBSD, OpenBSD, etc. On musl
  // libresolv.a, even if exists, is an empty archive to satisfy POSIX -lresolv
  // requirement.
  if (TC.getTriple().isOSLinux() && !TC.getTriple().isAndroid() &&
      !TC.getTriple().isMusl())
    CmdArgs.push_back("-lresolv");
}

static void
collectSanitizerRuntimes(const ToolChain &TC, const ArgList &Args,
                         SmallVectorImpl<StringRef> &SharedRuntimes,
                         SmallVectorImpl<StringRef> &StaticRuntimes,
                         SmallVectorImpl<StringRef> &NonWholeStaticRuntimes,
                         SmallVectorImpl<StringRef> &HelperStaticRuntimes,
                         SmallVectorImpl<StringRef> &RequiredSymbols) {
  const SanitizerArgs &SanArgs = TC.getSanitizerArgs(Args);
  // Collect shared runtimes.
  if (SanArgs.needsSharedRt()) {
    if (SanArgs.needsAsanRt()) {
      SharedRuntimes.push_back("asan");
      if (!Args.hasArg(options::OPT_shared) && !TC.getTriple().isAndroid())
        HelperStaticRuntimes.push_back("asan-preinit");
    }
    if (SanArgs.needsMemProfRt()) {
      SharedRuntimes.push_back("memprof");
      if (!Args.hasArg(options::OPT_shared) && !TC.getTriple().isAndroid())
        HelperStaticRuntimes.push_back("memprof-preinit");
    }
    if (SanArgs.needsNsanRt())
      SharedRuntimes.push_back("nsan");
    if (SanArgs.needsUbsanRt()) {
      if (SanArgs.requiresMinimalRuntime())
        SharedRuntimes.push_back("ubsan_minimal");
      else
        SharedRuntimes.push_back("ubsan_standalone");
    }
    if (SanArgs.needsScudoRt()) {
      SharedRuntimes.push_back("scudo_standalone");
    }
    if (SanArgs.needsTsanRt())
      SharedRuntimes.push_back("tsan");
    if (SanArgs.needsHwasanRt()) {
      if (SanArgs.needsHwasanAliasesRt())
        SharedRuntimes.push_back("hwasan_aliases");
      else
        SharedRuntimes.push_back("hwasan");
      if (!Args.hasArg(options::OPT_shared))
        HelperStaticRuntimes.push_back("hwasan-preinit");
    }
  }

  // The stats_client library is also statically linked into DSOs.
  if (SanArgs.needsStatsRt())
    StaticRuntimes.push_back("stats_client");

  // Always link the static runtime regardless of DSO or executable.
  if (SanArgs.needsAsanRt())
    HelperStaticRuntimes.push_back("asan_static");

  // Collect static runtimes.
  if (Args.hasArg(options::OPT_shared)) {
    // Don't link static runtimes into DSOs.
    return;
  }

  // Each static runtime that has a DSO counterpart above is excluded below,
  // but runtimes that exist only as static are not affected by needsSharedRt.

  if (!SanArgs.needsSharedRt() && SanArgs.needsAsanRt()) {
    StaticRuntimes.push_back("asan");
    if (SanArgs.linkCXXRuntimes())
      StaticRuntimes.push_back("asan_cxx");
  }

  if (!SanArgs.needsSharedRt() && SanArgs.needsMemProfRt()) {
    StaticRuntimes.push_back("memprof");
    if (SanArgs.linkCXXRuntimes())
      StaticRuntimes.push_back("memprof_cxx");
  }

  if (!SanArgs.needsSharedRt() && SanArgs.needsHwasanRt()) {
    if (SanArgs.needsHwasanAliasesRt()) {
      StaticRuntimes.push_back("hwasan_aliases");
      if (SanArgs.linkCXXRuntimes())
        StaticRuntimes.push_back("hwasan_aliases_cxx");
    } else {
      StaticRuntimes.push_back("hwasan");
      if (SanArgs.linkCXXRuntimes())
        StaticRuntimes.push_back("hwasan_cxx");
    }
  }
  if (SanArgs.needsDfsanRt())
    StaticRuntimes.push_back("dfsan");
  if (SanArgs.needsLsanRt())
    StaticRuntimes.push_back("lsan");
  if (SanArgs.needsMsanRt()) {
    StaticRuntimes.push_back("msan");
    if (SanArgs.linkCXXRuntimes())
      StaticRuntimes.push_back("msan_cxx");
  }
  if (!SanArgs.needsSharedRt() && SanArgs.needsNsanRt())
    StaticRuntimes.push_back("nsan");
  if (!SanArgs.needsSharedRt() && SanArgs.needsTsanRt()) {
    StaticRuntimes.push_back("tsan");
    if (SanArgs.linkCXXRuntimes())
      StaticRuntimes.push_back("tsan_cxx");
  }
  if (!SanArgs.needsSharedRt() && SanArgs.needsUbsanRt()) {
    if (SanArgs.requiresMinimalRuntime()) {
      StaticRuntimes.push_back("ubsan_minimal");
    } else {
      StaticRuntimes.push_back("ubsan_standalone");
      if (SanArgs.linkCXXRuntimes())
        StaticRuntimes.push_back("ubsan_standalone_cxx");
    }
  }
  if (SanArgs.needsSafeStackRt()) {
    NonWholeStaticRuntimes.push_back("safestack");
    RequiredSymbols.push_back("__safestack_init");
  }
  if (!(SanArgs.needsSharedRt() && SanArgs.needsUbsanRt())) {
    if (SanArgs.needsCfiRt())
      StaticRuntimes.push_back("cfi");
    if (SanArgs.needsCfiDiagRt()) {
      StaticRuntimes.push_back("cfi_diag");
      if (SanArgs.linkCXXRuntimes())
        StaticRuntimes.push_back("ubsan_standalone_cxx");
    }
  }
  if (SanArgs.needsStatsRt()) {
    NonWholeStaticRuntimes.push_back("stats");
    RequiredSymbols.push_back("__sanitizer_stats_register");
  }
  if (!SanArgs.needsSharedRt() && SanArgs.needsScudoRt()) {
    StaticRuntimes.push_back("scudo_standalone");
    if (SanArgs.linkCXXRuntimes())
      StaticRuntimes.push_back("scudo_standalone_cxx");
  }
}

// Should be called before we add system libraries (C++ ABI, libstdc++/libc++,
// C runtime, etc). Returns true if sanitizer system deps need to be linked in.
bool tools::addSanitizerRuntimes(const ToolChain &TC, const ArgList &Args,
                                 ArgStringList &CmdArgs) {
  const SanitizerArgs &SanArgs = TC.getSanitizerArgs(Args);
  SmallVector<StringRef, 4> SharedRuntimes, StaticRuntimes,
      NonWholeStaticRuntimes, HelperStaticRuntimes, RequiredSymbols;
  if (SanArgs.linkRuntimes()) {
    collectSanitizerRuntimes(TC, Args, SharedRuntimes, StaticRuntimes,
                             NonWholeStaticRuntimes, HelperStaticRuntimes,
                             RequiredSymbols);
  }

  // -u options must be added before the runtime libs that resolve them.
  for (auto S : RequiredSymbols) {
    CmdArgs.push_back("-u");
    CmdArgs.push_back(Args.MakeArgString(S));
  }

  // Inject libfuzzer dependencies.
  if (SanArgs.needsFuzzer() && SanArgs.linkRuntimes() &&
      !Args.hasArg(options::OPT_shared)) {

    addSanitizerRuntime(TC, Args, CmdArgs, "fuzzer", false, true);
    if (SanArgs.needsFuzzerInterceptors())
      addSanitizerRuntime(TC, Args, CmdArgs, "fuzzer_interceptors", false,
                          true);
    if (!Args.hasArg(clang::driver::options::OPT_nostdlibxx)) {
      bool OnlyLibstdcxxStatic = Args.hasArg(options::OPT_static_libstdcxx) &&
                                 !Args.hasArg(options::OPT_static);
      if (OnlyLibstdcxxStatic)
        CmdArgs.push_back("-Bstatic");
      TC.AddCXXStdlibLibArgs(Args, CmdArgs);
      if (OnlyLibstdcxxStatic)
        CmdArgs.push_back("-Bdynamic");
    }
  }

  for (auto RT : SharedRuntimes)
    addSanitizerRuntime(TC, Args, CmdArgs, RT, true, false);
  for (auto RT : HelperStaticRuntimes)
    addSanitizerRuntime(TC, Args, CmdArgs, RT, false, true);
  bool AddExportDynamic = false;
  for (auto RT : StaticRuntimes) {
    addSanitizerRuntime(TC, Args, CmdArgs, RT, false, true);
    AddExportDynamic |= !addSanitizerDynamicList(TC, Args, CmdArgs, RT);
  }
  for (auto RT : NonWholeStaticRuntimes) {
    addSanitizerRuntime(TC, Args, CmdArgs, RT, false, false);
    AddExportDynamic |= !addSanitizerDynamicList(TC, Args, CmdArgs, RT);
  }
  // If there is a static runtime with no dynamic list, force all the symbols
  // to be dynamic to be sure we export sanitizer interface functions.
  if (AddExportDynamic)
    CmdArgs.push_back("--export-dynamic");

  if (SanArgs.hasCrossDsoCfi() && !AddExportDynamic)
    CmdArgs.push_back("--export-dynamic-symbol=__cfi_check");

  if (SanArgs.hasMemTag()) {
    if (!TC.getTriple().isAndroid()) {
      TC.getDriver().Diag(diag::err_drv_unsupported_opt_for_target)
          << "-fsanitize=memtag*" << TC.getTriple().str();
    }
    CmdArgs.push_back(
        Args.MakeArgString("--android-memtag-mode=" + SanArgs.getMemtagMode()));
    if (SanArgs.hasMemtagHeap())
      CmdArgs.push_back("--android-memtag-heap");
    if (SanArgs.hasMemtagStack())
      CmdArgs.push_back("--android-memtag-stack");
  }

  return !StaticRuntimes.empty() || !NonWholeStaticRuntimes.empty();
}

bool tools::addXRayRuntime(const ToolChain&TC, const ArgList &Args, ArgStringList &CmdArgs) {
  if (Args.hasArg(options::OPT_shared))
    return false;

  if (TC.getXRayArgs().needsXRayRt()) {
    CmdArgs.push_back("--whole-archive");
    CmdArgs.push_back(TC.getCompilerRTArgString(Args, "xray"));
    for (const auto &Mode : TC.getXRayArgs().modeList())
      CmdArgs.push_back(TC.getCompilerRTArgString(Args, Mode));
    CmdArgs.push_back("--no-whole-archive");
    return true;
  }

  return false;
}

void tools::linkXRayRuntimeDeps(const ToolChain &TC,
                                const llvm::opt::ArgList &Args,
                                ArgStringList &CmdArgs) {
  addAsNeededOption(TC, Args, CmdArgs, false);
  CmdArgs.push_back("-lpthread");
  if (!TC.getTriple().isOSOpenBSD())
    CmdArgs.push_back("-lrt");
  CmdArgs.push_back("-lm");

  if (!TC.getTriple().isOSFreeBSD() &&
      !TC.getTriple().isOSNetBSD() &&
      !TC.getTriple().isOSOpenBSD())
    CmdArgs.push_back("-ldl");
}

bool tools::areOptimizationsEnabled(const ArgList &Args) {
  // Find the last -O arg and see if it is non-zero.
  if (Arg *A = Args.getLastArg(options::OPT_O_Group))
    return !A->getOption().matches(options::OPT_O0);
  // Defaults to -O0.
  return false;
}

bool tools::isDependentLibAdded(const ArgList &Args, StringRef Lib) {
  // Check if given Lib is added via --dependent-lib
  SmallString<64> DepLib("--dependent-lib=");
  DepLib += Lib;
  return llvm::any_of(Args.getAllArgValues(options::OPT_Xclang),
                      [&DepLib](StringRef Option) { return Option == DepLib; });
}

const char *tools::SplitDebugName(const JobAction &JA, const ArgList &Args,
                                  const InputInfo &Input,
                                  const InputInfo &Output) {
  auto AddPostfix = [JA](auto &F) {
    if (JA.getOffloadingDeviceKind() == Action::OFK_HIP)
      F += (Twine("_") + JA.getOffloadingArch()).str();
    F += ".dwo";
  };
  if (Arg *A = Args.getLastArg(options::OPT_gsplit_dwarf_EQ))
    if (StringRef(A->getValue()) == "single" && Output.isFilename())
      return Args.MakeArgString(Output.getFilename());

  SmallString<128> T;
  if (const Arg *A = Args.getLastArg(options::OPT_dumpdir)) {
    T = A->getValue();
  } else {
    Arg *FinalOutput = Args.getLastArg(options::OPT_o, options::OPT__SLASH_o);
    if (FinalOutput && Args.hasArg(options::OPT_c)) {
      T = FinalOutput->getValue();
      llvm::sys::path::remove_filename(T);
      llvm::sys::path::append(T,
                              llvm::sys::path::stem(FinalOutput->getValue()));
      AddPostfix(T);
      return Args.MakeArgString(T);
    }
  }

  T += llvm::sys::path::stem(Input.getBaseInput());
  AddPostfix(T);
  return Args.MakeArgString(T);
}

void tools::SplitDebugInfo(const ToolChain &TC, Compilation &C, const Tool &T,
                           const JobAction &JA, const ArgList &Args,
                           const InputInfo &Output, const char *OutFile) {
  ArgStringList ExtractArgs;
  ExtractArgs.push_back("--extract-dwo");

  ArgStringList StripArgs;
  StripArgs.push_back("--strip-dwo");

  // Grabbing the output of the earlier compile step.
  StripArgs.push_back(Output.getFilename());
  ExtractArgs.push_back(Output.getFilename());
  ExtractArgs.push_back(OutFile);

  const char *Exec =
      Args.MakeArgString(TC.GetProgramPath(CLANG_DEFAULT_OBJCOPY));
  InputInfo II(types::TY_Object, Output.getFilename(), Output.getFilename());

  // First extract the dwo sections.
  C.addCommand(std::make_unique<Command>(JA, T,
                                         ResponseFileSupport::AtFileCurCP(),
                                         Exec, ExtractArgs, II, Output));

  // Then remove them from the original .o file.
  C.addCommand(std::make_unique<Command>(
      JA, T, ResponseFileSupport::AtFileCurCP(), Exec, StripArgs, II, Output));
}

// Claim options we don't want to warn if they are unused. We do this for
// options that build systems might add but are unused when assembling or only
// running the preprocessor for example.
void tools::claimNoWarnArgs(const ArgList &Args) {
  // Don't warn about unused -f(no-)?lto.  This can happen when we're
  // preprocessing, precompiling or assembling.
  Args.ClaimAllArgs(options::OPT_flto_EQ);
  Args.ClaimAllArgs(options::OPT_flto);
  Args.ClaimAllArgs(options::OPT_fno_lto);
}

Arg *tools::getLastCSProfileGenerateArg(const ArgList &Args) {
  auto *CSPGOGenerateArg = Args.getLastArg(options::OPT_fcs_profile_generate,
                                           options::OPT_fcs_profile_generate_EQ,
                                           options::OPT_fno_profile_generate);
  if (CSPGOGenerateArg &&
      CSPGOGenerateArg->getOption().matches(options::OPT_fno_profile_generate))
    CSPGOGenerateArg = nullptr;

  return CSPGOGenerateArg;
}

Arg *tools::getLastProfileUseArg(const ArgList &Args) {
  auto *ProfileUseArg = Args.getLastArg(
      options::OPT_fprofile_instr_use, options::OPT_fprofile_instr_use_EQ,
      options::OPT_fprofile_use, options::OPT_fprofile_use_EQ,
      options::OPT_fno_profile_instr_use);

  if (ProfileUseArg &&
      ProfileUseArg->getOption().matches(options::OPT_fno_profile_instr_use))
    ProfileUseArg = nullptr;

  return ProfileUseArg;
}

Arg *tools::getLastProfileSampleUseArg(const ArgList &Args) {
  auto *ProfileSampleUseArg = Args.getLastArg(
      options::OPT_fprofile_sample_use, options::OPT_fprofile_sample_use_EQ,
      options::OPT_fauto_profile, options::OPT_fauto_profile_EQ,
      options::OPT_fno_profile_sample_use, options::OPT_fno_auto_profile);

  if (ProfileSampleUseArg &&
      (ProfileSampleUseArg->getOption().matches(
           options::OPT_fno_profile_sample_use) ||
       ProfileSampleUseArg->getOption().matches(options::OPT_fno_auto_profile)))
    return nullptr;

  return Args.getLastArg(options::OPT_fprofile_sample_use_EQ,
                         options::OPT_fauto_profile_EQ);
}

const char *tools::RelocationModelName(llvm::Reloc::Model Model) {
  switch (Model) {
  case llvm::Reloc::Static:
    return "static";
  case llvm::Reloc::PIC_:
    return "pic";
  case llvm::Reloc::DynamicNoPIC:
    return "dynamic-no-pic";
  case llvm::Reloc::ROPI:
    return "ropi";
  case llvm::Reloc::RWPI:
    return "rwpi";
  case llvm::Reloc::ROPI_RWPI:
    return "ropi-rwpi";
  }
  llvm_unreachable("Unknown Reloc::Model kind");
}

/// Parses the various -fpic/-fPIC/-fpie/-fPIE arguments.  Then,
/// smooshes them together with platform defaults, to decide whether
/// this compile should be using PIC mode or not. Returns a tuple of
/// (RelocationModel, PICLevel, IsPIE).
std::tuple<llvm::Reloc::Model, unsigned, bool>
tools::ParsePICArgs(const ToolChain &ToolChain, const ArgList &Args) {
  const llvm::Triple &EffectiveTriple = ToolChain.getEffectiveTriple();
  const llvm::Triple &Triple = ToolChain.getTriple();

  bool PIE = ToolChain.isPIEDefault(Args);
  bool PIC = PIE || ToolChain.isPICDefault();
  // The Darwin/MachO default to use PIC does not apply when using -static.
  if (Triple.isOSBinFormatMachO() && Args.hasArg(options::OPT_static))
    PIE = PIC = false;
  bool IsPICLevelTwo = PIC;

  bool KernelOrKext =
      Args.hasArg(options::OPT_mkernel, options::OPT_fapple_kext);

  // Android-specific defaults for PIC/PIE
  if (Triple.isAndroid()) {
    switch (Triple.getArch()) {
    case llvm::Triple::arm:
    case llvm::Triple::armeb:
    case llvm::Triple::thumb:
    case llvm::Triple::thumbeb:
    case llvm::Triple::aarch64:
    case llvm::Triple::mips:
    case llvm::Triple::mipsel:
    case llvm::Triple::mips64:
    case llvm::Triple::mips64el:
      PIC = true; // "-fpic"
      break;

    case llvm::Triple::x86:
    case llvm::Triple::x86_64:
      PIC = true; // "-fPIC"
      IsPICLevelTwo = true;
      break;

    default:
      break;
    }
  }

  // OHOS-specific defaults for PIC/PIE
  if (Triple.isOHOSFamily() && Triple.getArch() == llvm::Triple::aarch64)
    PIC = true;

  // OpenBSD-specific defaults for PIE
  if (Triple.isOSOpenBSD()) {
    switch (ToolChain.getArch()) {
    case llvm::Triple::arm:
    case llvm::Triple::aarch64:
    case llvm::Triple::mips64:
    case llvm::Triple::mips64el:
    case llvm::Triple::x86:
    case llvm::Triple::x86_64:
      IsPICLevelTwo = false; // "-fpie"
      break;

    case llvm::Triple::ppc:
    case llvm::Triple::sparcv9:
      IsPICLevelTwo = true; // "-fPIE"
      break;

    default:
      break;
    }
  }

  // The last argument relating to either PIC or PIE wins, and no
  // other argument is used. If the last argument is any flavor of the
  // '-fno-...' arguments, both PIC and PIE are disabled. Any PIE
  // option implicitly enables PIC at the same level.
  Arg *LastPICArg = Args.getLastArg(options::OPT_fPIC, options::OPT_fno_PIC,
                                    options::OPT_fpic, options::OPT_fno_pic,
                                    options::OPT_fPIE, options::OPT_fno_PIE,
                                    options::OPT_fpie, options::OPT_fno_pie);
  if (Triple.isOSWindows() && !Triple.isOSCygMing() && LastPICArg &&
      LastPICArg == Args.getLastArg(options::OPT_fPIC, options::OPT_fpic,
                                    options::OPT_fPIE, options::OPT_fpie)) {
    ToolChain.getDriver().Diag(diag::err_drv_unsupported_opt_for_target)
        << LastPICArg->getSpelling() << Triple.str();
    if (Triple.getArch() == llvm::Triple::x86_64)
      return std::make_tuple(llvm::Reloc::PIC_, 2U, false);
    return std::make_tuple(llvm::Reloc::Static, 0U, false);
  }

  // Check whether the tool chain trumps the PIC-ness decision. If the PIC-ness
  // is forced, then neither PIC nor PIE flags will have no effect.
  if (!ToolChain.isPICDefaultForced()) {
    if (LastPICArg) {
      Option O = LastPICArg->getOption();
      if (O.matches(options::OPT_fPIC) || O.matches(options::OPT_fpic) ||
          O.matches(options::OPT_fPIE) || O.matches(options::OPT_fpie)) {
        PIE = O.matches(options::OPT_fPIE) || O.matches(options::OPT_fpie);
        PIC =
            PIE || O.matches(options::OPT_fPIC) || O.matches(options::OPT_fpic);
        IsPICLevelTwo =
            O.matches(options::OPT_fPIE) || O.matches(options::OPT_fPIC);
      } else {
        PIE = PIC = false;
        if (EffectiveTriple.isPS()) {
          Arg *ModelArg = Args.getLastArg(options::OPT_mcmodel_EQ);
          StringRef Model = ModelArg ? ModelArg->getValue() : "";
          if (Model != "kernel") {
            PIC = true;
            ToolChain.getDriver().Diag(diag::warn_drv_ps_force_pic)
                << LastPICArg->getSpelling()
                << (EffectiveTriple.isPS4() ? "PS4" : "PS5");
          }
        }
      }
    }
  }

  // Introduce a Darwin and PS4/PS5-specific hack. If the default is PIC, but
  // the PIC level would've been set to level 1, force it back to level 2 PIC
  // instead.
  if (PIC && (Triple.isOSDarwin() || EffectiveTriple.isPS()))
    IsPICLevelTwo |= ToolChain.isPICDefault();

  // This kernel flags are a trump-card: they will disable PIC/PIE
  // generation, independent of the argument order.
  if (KernelOrKext &&
      ((!EffectiveTriple.isiOS() || EffectiveTriple.isOSVersionLT(6)) &&
       !EffectiveTriple.isWatchOS() && !EffectiveTriple.isDriverKit()))
    PIC = PIE = false;

  if (Arg *A = Args.getLastArg(options::OPT_mdynamic_no_pic)) {
    // This is a very special mode. It trumps the other modes, almost no one
    // uses it, and it isn't even valid on any OS but Darwin.
    if (!Triple.isOSDarwin())
      ToolChain.getDriver().Diag(diag::err_drv_unsupported_opt_for_target)
          << A->getSpelling() << Triple.str();

    // FIXME: Warn when this flag trumps some other PIC or PIE flag.

    // Only a forced PIC mode can cause the actual compile to have PIC defines
    // etc., no flags are sufficient. This behavior was selected to closely
    // match that of llvm-gcc and Apple GCC before that.
    PIC = ToolChain.isPICDefault() && ToolChain.isPICDefaultForced();

    return std::make_tuple(llvm::Reloc::DynamicNoPIC, PIC ? 2U : 0U, false);
  }

  bool EmbeddedPISupported;
  switch (Triple.getArch()) {
    case llvm::Triple::arm:
    case llvm::Triple::armeb:
    case llvm::Triple::thumb:
    case llvm::Triple::thumbeb:
      EmbeddedPISupported = true;
      break;
    default:
      EmbeddedPISupported = false;
      break;
  }

  bool ROPI = false, RWPI = false;
  Arg* LastROPIArg = Args.getLastArg(options::OPT_fropi, options::OPT_fno_ropi);
  if (LastROPIArg && LastROPIArg->getOption().matches(options::OPT_fropi)) {
    if (!EmbeddedPISupported)
      ToolChain.getDriver().Diag(diag::err_drv_unsupported_opt_for_target)
          << LastROPIArg->getSpelling() << Triple.str();
    ROPI = true;
  }
  Arg *LastRWPIArg = Args.getLastArg(options::OPT_frwpi, options::OPT_fno_rwpi);
  if (LastRWPIArg && LastRWPIArg->getOption().matches(options::OPT_frwpi)) {
    if (!EmbeddedPISupported)
      ToolChain.getDriver().Diag(diag::err_drv_unsupported_opt_for_target)
          << LastRWPIArg->getSpelling() << Triple.str();
    RWPI = true;
  }

  // ROPI and RWPI are not compatible with PIC or PIE.
  if ((ROPI || RWPI) && (PIC || PIE))
    ToolChain.getDriver().Diag(diag::err_drv_ropi_rwpi_incompatible_with_pic);

  if (Triple.isMIPS()) {
    StringRef CPUName;
    StringRef ABIName;
    mips::getMipsCPUAndABI(Args, Triple, CPUName, ABIName);
    // When targeting the N64 ABI, PIC is the default, except in the case
    // when the -mno-abicalls option is used. In that case we exit
    // at next check regardless of PIC being set below.
    if (ABIName == "n64")
      PIC = true;
    // When targettng MIPS with -mno-abicalls, it's always static.
    if(Args.hasArg(options::OPT_mno_abicalls))
      return std::make_tuple(llvm::Reloc::Static, 0U, false);
    // Unlike other architectures, MIPS, even with -fPIC/-mxgot/multigot,
    // does not use PIC level 2 for historical reasons.
    IsPICLevelTwo = false;
  }

  if (PIC)
    return std::make_tuple(llvm::Reloc::PIC_, IsPICLevelTwo ? 2U : 1U, PIE);

  llvm::Reloc::Model RelocM = llvm::Reloc::Static;
  if (ROPI && RWPI)
    RelocM = llvm::Reloc::ROPI_RWPI;
  else if (ROPI)
    RelocM = llvm::Reloc::ROPI;
  else if (RWPI)
    RelocM = llvm::Reloc::RWPI;

  return std::make_tuple(RelocM, 0U, false);
}

// `-falign-functions` indicates that the functions should be aligned to the
// backend's preferred alignment.
//
// `-falign-functions=1` is the same as `-fno-align-functions`.
//
// The scalar `n` in `-falign-functions=n` must be an integral value between
// [0, 65536].  If the value is not a power-of-two, it will be rounded up to
// the nearest power-of-two.
//
// If we return `0`, the frontend will default to the backend's preferred
// alignment.
//
// NOTE: icc only allows values between [0, 4096].  icc uses `-falign-functions`
// to mean `-falign-functions=16`.  GCC defaults to the backend's preferred
// alignment.  For unaligned functions, we default to the backend's preferred
// alignment.
unsigned tools::ParseFunctionAlignment(const ToolChain &TC,
                                       const ArgList &Args) {
  const Arg *A = Args.getLastArg(options::OPT_falign_functions,
                                 options::OPT_falign_functions_EQ,
                                 options::OPT_fno_align_functions);
  if (!A || A->getOption().matches(options::OPT_fno_align_functions))
    return 0;

  if (A->getOption().matches(options::OPT_falign_functions))
    return 0;

  unsigned Value = 0;
  if (StringRef(A->getValue()).getAsInteger(10, Value) || Value > 65536)
    TC.getDriver().Diag(diag::err_drv_invalid_int_value)
        << A->getAsString(Args) << A->getValue();
  return Value ? llvm::Log2_32_Ceil(std::min(Value, 65536u)) : Value;
}

void tools::addDebugInfoKind(
    ArgStringList &CmdArgs, llvm::codegenoptions::DebugInfoKind DebugInfoKind) {
  switch (DebugInfoKind) {
  case llvm::codegenoptions::DebugDirectivesOnly:
    CmdArgs.push_back("-debug-info-kind=line-directives-only");
    break;
  case llvm::codegenoptions::DebugLineTablesOnly:
    CmdArgs.push_back("-debug-info-kind=line-tables-only");
    break;
  case llvm::codegenoptions::DebugInfoConstructor:
    CmdArgs.push_back("-debug-info-kind=constructor");
    break;
  case llvm::codegenoptions::LimitedDebugInfo:
    CmdArgs.push_back("-debug-info-kind=limited");
    break;
  case llvm::codegenoptions::FullDebugInfo:
    CmdArgs.push_back("-debug-info-kind=standalone");
    break;
  case llvm::codegenoptions::UnusedTypeInfo:
    CmdArgs.push_back("-debug-info-kind=unused-types");
    break;
  default:
    break;
  }
}

// Convert an arg of the form "-gN" or "-ggdbN" or one of their aliases
// to the corresponding DebugInfoKind.
llvm::codegenoptions::DebugInfoKind tools::debugLevelToInfoKind(const Arg &A) {
  assert(A.getOption().matches(options::OPT_gN_Group) &&
         "Not a -g option that specifies a debug-info level");
  if (A.getOption().matches(options::OPT_g0) ||
      A.getOption().matches(options::OPT_ggdb0))
    return llvm::codegenoptions::NoDebugInfo;
  if (A.getOption().matches(options::OPT_gline_tables_only) ||
      A.getOption().matches(options::OPT_ggdb1))
    return llvm::codegenoptions::DebugLineTablesOnly;
  if (A.getOption().matches(options::OPT_gline_directives_only))
    return llvm::codegenoptions::DebugDirectivesOnly;
  return llvm::codegenoptions::DebugInfoConstructor;
}

static unsigned ParseDebugDefaultVersion(const ToolChain &TC,
                                         const ArgList &Args) {
  const Arg *A = Args.getLastArg(options::OPT_fdebug_default_version);

  if (!A)
    return 0;

  unsigned Value = 0;
  if (StringRef(A->getValue()).getAsInteger(10, Value) || Value > 5 ||
      Value < 2)
    TC.getDriver().Diag(diag::err_drv_invalid_int_value)
        << A->getAsString(Args) << A->getValue();
  return Value;
}

unsigned tools::DwarfVersionNum(StringRef ArgValue) {
  return llvm::StringSwitch<unsigned>(ArgValue)
      .Case("-gdwarf-2", 2)
      .Case("-gdwarf-3", 3)
      .Case("-gdwarf-4", 4)
      .Case("-gdwarf-5", 5)
      .Default(0);
}

const Arg *tools::getDwarfNArg(const ArgList &Args) {
  return Args.getLastArg(options::OPT_gdwarf_2, options::OPT_gdwarf_3,
                         options::OPT_gdwarf_4, options::OPT_gdwarf_5,
                         options::OPT_gdwarf);
}

unsigned tools::getDwarfVersion(const ToolChain &TC,
                                const llvm::opt::ArgList &Args) {
  unsigned DwarfVersion = ParseDebugDefaultVersion(TC, Args);
  if (const Arg *GDwarfN = getDwarfNArg(Args))
    if (int N = DwarfVersionNum(GDwarfN->getSpelling())) {
      DwarfVersion = N;
      if (DwarfVersion == 5 && TC.getTriple().isOSAIX())
        TC.getDriver().Diag(diag::err_drv_unsupported_opt_for_target)
            << GDwarfN->getSpelling() << TC.getTriple().str();
    }
  if (DwarfVersion == 0) {
    DwarfVersion = TC.GetDefaultDwarfVersion();
    assert(DwarfVersion && "toolchain default DWARF version must be nonzero");
  }
  return DwarfVersion;
}

void tools::AddAssemblerKPIC(const ToolChain &ToolChain, const ArgList &Args,
                             ArgStringList &CmdArgs) {
  llvm::Reloc::Model RelocationModel;
  unsigned PICLevel;
  bool IsPIE;
  std::tie(RelocationModel, PICLevel, IsPIE) = ParsePICArgs(ToolChain, Args);

  if (RelocationModel != llvm::Reloc::Static)
    CmdArgs.push_back("-KPIC");
}

/// Determine whether Objective-C automated reference counting is
/// enabled.
bool tools::isObjCAutoRefCount(const ArgList &Args) {
  return Args.hasFlag(options::OPT_fobjc_arc, options::OPT_fno_objc_arc, false);
}

enum class LibGccType { UnspecifiedLibGcc, StaticLibGcc, SharedLibGcc };

static LibGccType getLibGccType(const ToolChain &TC, const Driver &D,
                                const ArgList &Args) {
  if (Args.hasArg(options::OPT_static_libgcc) ||
      Args.hasArg(options::OPT_static) || Args.hasArg(options::OPT_static_pie) ||
      // The Android NDK only provides libunwind.a, not libunwind.so.
      TC.getTriple().isAndroid())
    return LibGccType::StaticLibGcc;
  if (Args.hasArg(options::OPT_shared_libgcc))
    return LibGccType::SharedLibGcc;
  return LibGccType::UnspecifiedLibGcc;
}

// Gcc adds libgcc arguments in various ways:
//
// gcc <none>:     -lgcc --as-needed -lgcc_s --no-as-needed
// g++ <none>:                       -lgcc_s               -lgcc
// gcc shared:                       -lgcc_s               -lgcc
// g++ shared:                       -lgcc_s               -lgcc
// gcc static:     -lgcc             -lgcc_eh
// g++ static:     -lgcc             -lgcc_eh
// gcc static-pie: -lgcc             -lgcc_eh
// g++ static-pie: -lgcc             -lgcc_eh
//
// Also, certain targets need additional adjustments.

static void AddUnwindLibrary(const ToolChain &TC, const Driver &D,
                             ArgStringList &CmdArgs, const ArgList &Args) {
  ToolChain::UnwindLibType UNW = TC.GetUnwindLibType(Args);
  // By default OHOS binaries are linked statically to libunwind.
  if (TC.getTriple().isOHOSFamily() && UNW == ToolChain::UNW_CompilerRT) {
    CmdArgs.push_back("-l:libunwind.a");
    return;
  }

  // Targets that don't use unwind libraries.
  if ((TC.getTriple().isAndroid() && UNW == ToolChain::UNW_Libgcc) ||
      TC.getTriple().isOSIAMCU() || TC.getTriple().isOSBinFormatWasm() ||
      TC.getTriple().isWindowsMSVCEnvironment() || UNW == ToolChain::UNW_None)
    return;

  LibGccType LGT = getLibGccType(TC, D, Args);
  bool AsNeeded = LGT == LibGccType::UnspecifiedLibGcc &&
                  (UNW == ToolChain::UNW_CompilerRT || !D.CCCIsCXX()) &&
                  !TC.getTriple().isAndroid() &&
                  !TC.getTriple().isOSCygMing() && !TC.getTriple().isOSAIX();
  if (AsNeeded)
    addAsNeededOption(TC, Args, CmdArgs, true);

  switch (UNW) {
  case ToolChain::UNW_Libgcc: {
    if (LGT == LibGccType::StaticLibGcc)
      CmdArgs.push_back("-lgcc_eh");
    else
      CmdArgs.push_back("-lgcc_s");
    break;
  }
  case ToolChain::UNW_CompilerRT:
    if (TC.getTriple().isOSAIX()) {
      // AIX only has libunwind as a shared library. So do not pass
      // anything in if -static is specified.
      if (LGT != LibGccType::StaticLibGcc)
        CmdArgs.push_back("-lunwind");
    } else if (LGT == LibGccType::StaticLibGcc) {
      CmdArgs.push_back("-l:libunwind.a");
    } else if (LGT == LibGccType::SharedLibGcc) {
      if (TC.getTriple().isOSCygMing())
        CmdArgs.push_back("-l:libunwind.dll.a");
      else
        CmdArgs.push_back("-l:libunwind.so");
    } else {
      // Let the linker choose between libunwind.so and libunwind.a
      // depending on what's available, and depending on the -static flag
      CmdArgs.push_back("-lunwind");
    }
    break;
  }

  if (AsNeeded)
    addAsNeededOption(TC, Args, CmdArgs, false);
}

static void AddLibgcc(const ToolChain &TC, const Driver &D,
                      ArgStringList &CmdArgs, const ArgList &Args) {
  LibGccType LGT = getLibGccType(TC, D, Args);
  if (LGT == LibGccType::StaticLibGcc ||
      (LGT == LibGccType::UnspecifiedLibGcc && !D.CCCIsCXX()))
    CmdArgs.push_back("-lgcc");
  AddUnwindLibrary(TC, D, CmdArgs, Args);
  if (LGT == LibGccType::SharedLibGcc ||
      (LGT == LibGccType::UnspecifiedLibGcc && D.CCCIsCXX()))
    CmdArgs.push_back("-lgcc");
}

void tools::AddRunTimeLibs(const ToolChain &TC, const Driver &D,
                           ArgStringList &CmdArgs, const ArgList &Args) {
  // Make use of compiler-rt if --rtlib option is used
  ToolChain::RuntimeLibType RLT = TC.GetRuntimeLibType(Args);

  switch (RLT) {
  case ToolChain::RLT_CompilerRT:
    CmdArgs.push_back(TC.getCompilerRTArgString(Args, "builtins"));
    AddUnwindLibrary(TC, D, CmdArgs, Args);
    break;
  case ToolChain::RLT_Libgcc:
    // Make sure libgcc is not used under MSVC environment by default
    if (TC.getTriple().isKnownWindowsMSVCEnvironment()) {
      // Issue error diagnostic if libgcc is explicitly specified
      // through command line as --rtlib option argument.
      Arg *A = Args.getLastArg(options::OPT_rtlib_EQ);
      if (A && A->getValue() != StringRef("platform")) {
        TC.getDriver().Diag(diag::err_drv_unsupported_rtlib_for_platform)
            << A->getValue() << "MSVC";
      }
    } else
      AddLibgcc(TC, D, CmdArgs, Args);
    break;
  }

  // On Android, the unwinder uses dl_iterate_phdr (or one of
  // dl_unwind_find_exidx/__gnu_Unwind_Find_exidx on arm32) from libdl.so. For
  // statically-linked executables, these functions come from libc.a instead.
  if (TC.getTriple().isAndroid() && !Args.hasArg(options::OPT_static) &&
      !Args.hasArg(options::OPT_static_pie))
    CmdArgs.push_back("-ldl");
}

SmallString<128> tools::getStatsFileName(const llvm::opt::ArgList &Args,
                                         const InputInfo &Output,
                                         const InputInfo &Input,
                                         const Driver &D) {
  const Arg *A = Args.getLastArg(options::OPT_save_stats_EQ);
  if (!A && !D.CCPrintInternalStats)
    return {};

  SmallString<128> StatsFile;
  if (A) {
    StringRef SaveStats = A->getValue();
    if (SaveStats == "obj" && Output.isFilename()) {
      StatsFile.assign(Output.getFilename());
      llvm::sys::path::remove_filename(StatsFile);
    } else if (SaveStats != "cwd") {
      D.Diag(diag::err_drv_invalid_value) << A->getAsString(Args) << SaveStats;
      return {};
    }

    StringRef BaseName = llvm::sys::path::filename(Input.getBaseInput());
    llvm::sys::path::append(StatsFile, BaseName);
    llvm::sys::path::replace_extension(StatsFile, "stats");
  } else {
    assert(D.CCPrintInternalStats);
    StatsFile.assign(D.CCPrintInternalStatReportFilename.empty()
                         ? "-"
                         : D.CCPrintInternalStatReportFilename);
  }
  return StatsFile;
}

void tools::addMultilibFlag(bool Enabled, const StringRef Flag,
                            Multilib::flags_list &Flags) {
  assert(Flag.front() == '-');
  if (Enabled) {
    Flags.push_back(Flag.str());
  } else {
    Flags.push_back(("!" + Flag.substr(1)).str());
  }
}

void tools::addX86AlignBranchArgs(const Driver &D, const ArgList &Args,
                                  ArgStringList &CmdArgs, bool IsLTO,
                                  const StringRef PluginOptPrefix) {
  auto addArg = [&, IsLTO](const Twine &Arg) {
    if (IsLTO) {
      assert(!PluginOptPrefix.empty() && "Cannot have empty PluginOptPrefix!");
      CmdArgs.push_back(Args.MakeArgString(Twine(PluginOptPrefix) + Arg));
    } else {
      CmdArgs.push_back("-mllvm");
      CmdArgs.push_back(Args.MakeArgString(Arg));
    }
  };

  if (Args.hasArg(options::OPT_mbranches_within_32B_boundaries)) {
    addArg(Twine("-x86-branches-within-32B-boundaries"));
  }
  if (const Arg *A = Args.getLastArg(options::OPT_malign_branch_boundary_EQ)) {
    StringRef Value = A->getValue();
    unsigned Boundary;
    if (Value.getAsInteger(10, Boundary) || Boundary < 16 ||
        !llvm::isPowerOf2_64(Boundary)) {
      D.Diag(diag::err_drv_invalid_argument_to_option)
          << Value << A->getOption().getName();
    } else {
      addArg("-x86-align-branch-boundary=" + Twine(Boundary));
    }
  }
  if (const Arg *A = Args.getLastArg(options::OPT_malign_branch_EQ)) {
    std::string AlignBranch;
    for (StringRef T : A->getValues()) {
      if (T != "fused" && T != "jcc" && T != "jmp" && T != "call" &&
          T != "ret" && T != "indirect")
        D.Diag(diag::err_drv_invalid_malign_branch_EQ)
            << T << "fused, jcc, jmp, call, ret, indirect";
      if (!AlignBranch.empty())
        AlignBranch += '+';
      AlignBranch += T;
    }
    addArg("-x86-align-branch=" + Twine(AlignBranch));
  }
  if (const Arg *A = Args.getLastArg(options::OPT_mpad_max_prefix_size_EQ)) {
    StringRef Value = A->getValue();
    unsigned PrefixSize;
    if (Value.getAsInteger(10, PrefixSize)) {
      D.Diag(diag::err_drv_invalid_argument_to_option)
          << Value << A->getOption().getName();
    } else {
      addArg("-x86-pad-max-prefix-size=" + Twine(PrefixSize));
    }
  }
}

/// SDLSearch: Search for Static Device Library
/// The search for SDL bitcode files is consistent with how static host
/// libraries are discovered. That is, the -l option triggers a search for
/// files in a set of directories called the LINKPATH. The host library search
/// procedure looks for a specific filename in the LINKPATH.  The filename for
/// a host library is lib<libname>.a or lib<libname>.so. For SDLs, there is an
/// ordered-set of filenames that are searched. We call this ordered-set of
/// filenames as SEARCH-ORDER. Since an SDL can either be device-type specific,
/// architecture specific, or generic across all architectures, a naming
/// convention and search order is used where the file name embeds the
/// architecture name <arch-name> (nvptx or amdgcn) and the GPU device type
/// <device-name> such as sm_30 and gfx906. <device-name> is absent in case of
/// device-independent SDLs. To reduce congestion in host library directories,
/// the search first looks for files in the “libdevice” subdirectory. SDLs that
/// are bc files begin with the prefix “lib”.
///
/// Machine-code SDLs can also be managed as an archive (*.a file). The
/// convention has been to use the prefix “lib”. To avoid confusion with host
/// archive libraries, we use prefix "libbc-" for the bitcode SDL archives.
///
static bool SDLSearch(const Driver &D, const llvm::opt::ArgList &DriverArgs,
                      llvm::opt::ArgStringList &CC1Args,
                      const SmallVectorImpl<std::string> &LibraryPaths,
                      StringRef Lib, StringRef Arch, StringRef Target,
                      bool isBitCodeSDL) {
  SmallVector<std::string, 12> SDLs;

  std::string LibDeviceLoc = "/libdevice";
  std::string LibBcPrefix = "/libbc-";
  std::string LibPrefix = "/lib";

  if (isBitCodeSDL) {
    // SEARCH-ORDER for Bitcode SDLs:
    //       libdevice/libbc-<libname>-<arch-name>-<device-type>.a
    //       libbc-<libname>-<arch-name>-<device-type>.a
    //       libdevice/libbc-<libname>-<arch-name>.a
    //       libbc-<libname>-<arch-name>.a
    //       libdevice/libbc-<libname>.a
    //       libbc-<libname>.a
    //       libdevice/lib<libname>-<arch-name>-<device-type>.bc
    //       lib<libname>-<arch-name>-<device-type>.bc
    //       libdevice/lib<libname>-<arch-name>.bc
    //       lib<libname>-<arch-name>.bc
    //       libdevice/lib<libname>.bc
    //       lib<libname>.bc

    for (StringRef Base : {LibBcPrefix, LibPrefix}) {
      const auto *Ext = Base.contains(LibBcPrefix) ? ".a" : ".bc";

      for (auto Suffix : {Twine(Lib + "-" + Arch + "-" + Target).str(),
                          Twine(Lib + "-" + Arch).str(), Twine(Lib).str()}) {
        SDLs.push_back(Twine(LibDeviceLoc + Base + Suffix + Ext).str());
        SDLs.push_back(Twine(Base + Suffix + Ext).str());
      }
    }
  } else {
    // SEARCH-ORDER for Machine-code SDLs:
    //    libdevice/lib<libname>-<arch-name>-<device-type>.a
    //    lib<libname>-<arch-name>-<device-type>.a
    //    libdevice/lib<libname>-<arch-name>.a
    //    lib<libname>-<arch-name>.a

    const auto *Ext = ".a";

    for (auto Suffix : {Twine(Lib + "-" + Arch + "-" + Target).str(),
                        Twine(Lib + "-" + Arch).str()}) {
      SDLs.push_back(Twine(LibDeviceLoc + LibPrefix + Suffix + Ext).str());
      SDLs.push_back(Twine(LibPrefix + Suffix + Ext).str());
    }
  }

  // The CUDA toolchain does not use a global device llvm-link before the LLVM
  // backend generates ptx. So currently, the use of bitcode SDL for nvptx is
  // only possible with post-clang-cc1 linking. Clang cc1 has a feature that
  // will link libraries after clang compilation while the LLVM IR is still in
  // memory. This utilizes a clang cc1 option called “-mlink-builtin-bitcode”.
  // This is a clang -cc1 option that is generated by the clang driver. The
  // option value must a full path to an existing file.
  bool FoundSDL = false;
  for (auto LPath : LibraryPaths) {
    for (auto SDL : SDLs) {
      auto FullName = Twine(LPath + SDL).str();
      if (llvm::sys::fs::exists(FullName)) {
        CC1Args.push_back(DriverArgs.MakeArgString(FullName));
        FoundSDL = true;
        break;
      }
    }
    if (FoundSDL)
      break;
  }
  return FoundSDL;
}

/// Search if a user provided archive file lib<libname>.a exists in any of
/// the library paths. If so, add a new command to clang-offload-bundler to
/// unbundle this archive and create a temporary device specific archive. Name
/// of this SDL is passed to the llvm-link (for amdgcn) or to the
/// clang-nvlink-wrapper (for nvptx) commands by the driver.
static void GetSDLFromOffloadArchive(
    Compilation &C, const Driver &D, const Tool &T, const JobAction &JA,
    const InputInfoList &Inputs, const llvm::opt::ArgList &DriverArgs,
    llvm::opt::ArgStringList &CC1Args,
    const SmallVectorImpl<std::string> &LibraryPaths, StringRef Lib,
    StringRef Arch, StringRef Target, bool isBitCodeSDL) {

  // We don't support bitcode archive bundles for nvptx
  if (isBitCodeSDL && Arch.contains("nvptx"))
    return;

  bool FoundAOB = false;
  std::string ArchiveOfBundles;

  llvm::Triple Triple(D.getTargetTriple());
  bool IsMSVC = Triple.isWindowsMSVCEnvironment();
  auto Ext = IsMSVC ? ".lib" : ".a";
  if (!Lib.starts_with(":") && !Lib.starts_with("-l")) {
    if (llvm::sys::fs::exists(Lib)) {
      ArchiveOfBundles = Lib;
      FoundAOB = true;
    }
  } else {
    Lib.consume_front("-l");
    for (auto LPath : LibraryPaths) {
      ArchiveOfBundles.clear();
      auto LibFile = (Lib.starts_with(":") ? Lib.drop_front()
                      : IsMSVC             ? Lib + Ext
                                           : "lib" + Lib + Ext)
                         .str();
      for (auto Prefix : {"/libdevice/", "/"}) {
        auto AOB = Twine(LPath + Prefix + LibFile).str();
        if (llvm::sys::fs::exists(AOB)) {
          ArchiveOfBundles = AOB;
          FoundAOB = true;
          break;
        }
      }
      if (FoundAOB)
        break;
    }
  }

  if (!FoundAOB)
    return;

  llvm::file_magic Magic;
  auto EC = llvm::identify_magic(ArchiveOfBundles, Magic);
  if (EC || Magic != llvm::file_magic::archive)
    return;

  StringRef Prefix = isBitCodeSDL ? "libbc-" : "lib";
  std::string OutputLib =
      D.GetTemporaryPath(Twine(Prefix + llvm::sys::path::filename(Lib) + "-" +
                               Arch + "-" + Target)
                             .str(),
                         "a");

  C.addTempFile(C.getArgs().MakeArgString(OutputLib));

  ArgStringList CmdArgs;
  SmallString<128> DeviceTriple;
  DeviceTriple += Action::GetOffloadKindName(JA.getOffloadingDeviceKind());
  DeviceTriple += '-';
  std::string NormalizedTriple = T.getToolChain().getTriple().normalize();
  DeviceTriple += NormalizedTriple;
  if (!Target.empty()) {
    DeviceTriple += '-';
    DeviceTriple += Target;
  }

  std::string UnbundleArg("-unbundle");
  std::string TypeArg("-type=a");
  std::string InputArg("-input=" + ArchiveOfBundles);
  std::string OffloadArg("-targets=" + std::string(DeviceTriple));
  std::string OutputArg("-output=" + OutputLib);

  const char *UBProgram = DriverArgs.MakeArgString(
      T.getToolChain().GetProgramPath("clang-offload-bundler"));

  ArgStringList UBArgs;
  UBArgs.push_back(C.getArgs().MakeArgString(UnbundleArg));
  UBArgs.push_back(C.getArgs().MakeArgString(TypeArg));
  UBArgs.push_back(C.getArgs().MakeArgString(InputArg));
  UBArgs.push_back(C.getArgs().MakeArgString(OffloadArg));
  UBArgs.push_back(C.getArgs().MakeArgString(OutputArg));

  // Add this flag to not exit from clang-offload-bundler if no compatible
  // code object is found in heterogenous archive library.
  std::string AdditionalArgs("-allow-missing-bundles");
  UBArgs.push_back(C.getArgs().MakeArgString(AdditionalArgs));

  // Add this flag to treat hip and hipv4 offload kinds as compatible with
  // openmp offload kind while extracting code objects from a heterogenous
  // archive library. Vice versa is also considered compatible.
  std::string HipCompatibleArgs("-hip-openmp-compatible");
  UBArgs.push_back(C.getArgs().MakeArgString(HipCompatibleArgs));

  C.addCommand(std::make_unique<Command>(
      JA, T, ResponseFileSupport::AtFileCurCP(), UBProgram, UBArgs, Inputs,
      InputInfo(&JA, C.getArgs().MakeArgString(OutputLib))));

  CC1Args.push_back(DriverArgs.MakeArgString(OutputLib));

  return;
}

// Wrapper function used by driver for adding SDLs during link phase.
void tools::AddStaticDeviceLibsLinking(Compilation &C, const Tool &T,
                                       const JobAction &JA,
                                       const InputInfoList &Inputs,
                                       const llvm::opt::ArgList &DriverArgs,
                                       llvm::opt::ArgStringList &CC1Args,
                                       StringRef Arch, StringRef Target,
                                       bool isBitCodeSDL) {
  AddStaticDeviceLibs(&C, &T, &JA, &Inputs, C.getDriver(), DriverArgs, CC1Args,
                      Arch, Target, isBitCodeSDL);
}

// Wrapper function used for post clang linking of bitcode SDLS for nvptx by
// the CUDA toolchain.
void tools::AddStaticDeviceLibsPostLinking(const Driver &D,
                                const llvm::opt::ArgList &DriverArgs,
                                llvm::opt::ArgStringList &CC1Args,
                                StringRef Arch, StringRef Target,
                                bool isBitCodeSDL, bool postClangLink) {
  AddStaticDeviceLibs(nullptr, nullptr, nullptr, nullptr, D, DriverArgs,
                      CC1Args, Arch, Target, isBitCodeSDL);
}

// User defined Static Device Libraries(SDLs) can be passed to clang for
// offloading GPU compilers. Like static host libraries, the use of a SDL is
// specified with the -l command line option. The primary difference between
// host and SDLs is the filenames for SDLs (refer SEARCH-ORDER for Bitcode SDLs
// and SEARCH-ORDER for Machine-code SDLs for the naming convention).
// SDLs are of following types:
//
// * Bitcode SDLs: They can either be a *.bc file or an archive of *.bc files.
//           For NVPTX, these libraries are post-clang linked following each
//           compilation. For AMDGPU, these libraries are linked one time
//           during the application link phase.
//
// * Machine-code SDLs: They are archive files. For NVPTX, the archive members
//           contain cubin for Nvidia GPUs and are linked one time during the
//           link phase by the CUDA SDK linker called nvlink.	For AMDGPU, the
//           process for machine code SDLs is still in development. But they
//           will be linked by the LLVM tool lld.
//
// * Bundled objects that contain both host and device codes: Bundled objects
//           may also contain library code compiled from source. For NVPTX, the
//           bundle contains cubin. For AMDGPU, the bundle contains bitcode.
//
// For Bitcode and Machine-code SDLs, current compiler toolchains hardcode the
// inclusion of specific SDLs such as math libraries and the OpenMP device
// library libomptarget.
void tools::AddStaticDeviceLibs(Compilation *C, const Tool *T,
                                const JobAction *JA,
                                const InputInfoList *Inputs, const Driver &D,
                                const llvm::opt::ArgList &DriverArgs,
                                llvm::opt::ArgStringList &CC1Args,
                                StringRef Arch, StringRef Target,
                                bool isBitCodeSDL) {

  SmallVector<std::string, 8> LibraryPaths;
  // Add search directories from LIBRARY_PATH env variable
  std::optional<std::string> LibPath =
      llvm::sys::Process::GetEnv("LIBRARY_PATH");
  if (LibPath) {
    SmallVector<StringRef, 8> Frags;
    const char EnvPathSeparatorStr[] = {llvm::sys::EnvPathSeparator, '\0'};
    llvm::SplitString(*LibPath, Frags, EnvPathSeparatorStr);
    for (StringRef Path : Frags)
      LibraryPaths.emplace_back(Path.trim());
  }

  // Add directories from user-specified -L options
  for (std::string Search_Dir : DriverArgs.getAllArgValues(options::OPT_L))
    LibraryPaths.emplace_back(Search_Dir);

  // Add path to lib-debug folders
  SmallString<256> DefaultLibPath = llvm::sys::path::parent_path(D.Dir);
  llvm::sys::path::append(DefaultLibPath, CLANG_INSTALL_LIBDIR_BASENAME);
  LibraryPaths.emplace_back(DefaultLibPath.c_str());

  // Build list of Static Device Libraries SDLs specified by -l option
  llvm::SmallSet<std::string, 16> SDLNames;
  static const StringRef HostOnlyArchives[] = {
      "omp", "cudart", "m", "gcc", "gcc_s", "pthread", "hip_hcc"};
  for (auto SDLName : DriverArgs.getAllArgValues(options::OPT_l)) {
    if (!llvm::is_contained(HostOnlyArchives, SDLName)) {
      SDLNames.insert(std::string("-l") + SDLName);
    }
  }

  for (auto Input : DriverArgs.getAllArgValues(options::OPT_INPUT)) {
    auto FileName = StringRef(Input);
    // Clang treats any unknown file types as archives and passes them to the
    // linker. Files with extension 'lib' are classified as TY_Object by clang
    // but they are usually archives. It is OK if the file is not really an
    // archive since GetSDLFromOffloadArchive will check the magic of the file
    // and only unbundle it if it is really an archive.
    const StringRef LibFileExt = ".lib";
    if (!llvm::sys::path::has_extension(FileName) ||
        types::lookupTypeForExtension(
            llvm::sys::path::extension(FileName).drop_front()) ==
            types::TY_INVALID ||
        llvm::sys::path::extension(FileName) == LibFileExt)
      SDLNames.insert(Input);
  }

  // The search stops as soon as an SDL file is found. The driver then provides
  // the full filename of the SDL to the llvm-link or clang-nvlink-wrapper
  // command. If no SDL is found after searching each LINKPATH with
  // SEARCH-ORDER, it is possible that an archive file lib<libname>.a exists
  // and may contain bundled object files.
  for (auto SDLName : SDLNames) {
    // This is the only call to SDLSearch
    if (!SDLSearch(D, DriverArgs, CC1Args, LibraryPaths, SDLName, Arch, Target,
                   isBitCodeSDL)) {
      GetSDLFromOffloadArchive(*C, D, *T, *JA, *Inputs, DriverArgs, CC1Args,
                               LibraryPaths, SDLName, Arch, Target,
                               isBitCodeSDL);
    }
  }
}

static llvm::opt::Arg *
getAMDGPUCodeObjectArgument(const Driver &D, const llvm::opt::ArgList &Args) {
  return Args.getLastArg(options::OPT_mcode_object_version_EQ);
}

void tools::checkAMDGPUCodeObjectVersion(const Driver &D,
                                         const llvm::opt::ArgList &Args) {
  const unsigned MinCodeObjVer = 4;
  const unsigned MaxCodeObjVer = 6;

  if (auto *CodeObjArg = getAMDGPUCodeObjectArgument(D, Args)) {
    if (CodeObjArg->getOption().getID() ==
        options::OPT_mcode_object_version_EQ) {
      unsigned CodeObjVer = MaxCodeObjVer;
      auto Remnant =
          StringRef(CodeObjArg->getValue()).getAsInteger(0, CodeObjVer);
      if (Remnant || CodeObjVer < MinCodeObjVer || CodeObjVer > MaxCodeObjVer)
        D.Diag(diag::err_drv_invalid_int_value)
            << CodeObjArg->getAsString(Args) << CodeObjArg->getValue();

      // COV6 is only supported by LLVM at the time of writing this, and it's
      // expected to take some time before all ROCm components fully
      // support it. In the meantime, make sure users are aware of this.
      if (CodeObjVer == 6)
        D.Diag(diag::warn_drv_amdgpu_cov6);
    }
  }
}

unsigned tools::getAMDGPUCodeObjectVersion(const Driver &D,
                                           const llvm::opt::ArgList &Args) {
  unsigned CodeObjVer = 4; // default
  if (auto *CodeObjArg = getAMDGPUCodeObjectArgument(D, Args))
    StringRef(CodeObjArg->getValue()).getAsInteger(0, CodeObjVer);
  return CodeObjVer;
}

bool tools::haveAMDGPUCodeObjectVersionArgument(
    const Driver &D, const llvm::opt::ArgList &Args) {
  return getAMDGPUCodeObjectArgument(D, Args) != nullptr;
}

void tools::addMachineOutlinerArgs(const Driver &D,
                                   const llvm::opt::ArgList &Args,
                                   llvm::opt::ArgStringList &CmdArgs,
                                   const llvm::Triple &Triple, bool IsLTO,
                                   const StringRef PluginOptPrefix) {
  auto addArg = [&, IsLTO](const Twine &Arg) {
    if (IsLTO) {
      assert(!PluginOptPrefix.empty() && "Cannot have empty PluginOptPrefix!");
      CmdArgs.push_back(Args.MakeArgString(Twine(PluginOptPrefix) + Arg));
    } else {
      CmdArgs.push_back("-mllvm");
      CmdArgs.push_back(Args.MakeArgString(Arg));
    }
  };

  if (Arg *A = Args.getLastArg(options::OPT_moutline,
                               options::OPT_mno_outline)) {
    if (A->getOption().matches(options::OPT_moutline)) {
      // We only support -moutline in AArch64 and ARM targets right now. If
      // we're not compiling for these, emit a warning and ignore the flag.
      // Otherwise, add the proper mllvm flags.
      if (!(Triple.isARM() || Triple.isThumb() || Triple.isAArch64())) {
        D.Diag(diag::warn_drv_moutline_unsupported_opt) << Triple.getArchName();
      } else {
        addArg(Twine("-enable-machine-outliner"));
      }
    } else {
      // Disable all outlining behaviour.
      addArg(Twine("-enable-machine-outliner=never"));
    }
  }
}

void tools::addOpenMPDeviceRTL(const Driver &D,
                               const llvm::opt::ArgList &DriverArgs,
                               llvm::opt::ArgStringList &CC1Args,
                               StringRef BitcodeSuffix,
                               const llvm::Triple &Triple,
                               const ToolChain &HostTC) {
  SmallVector<StringRef, 8> LibraryPaths;

  // Add user defined library paths from LIBRARY_PATH.
  std::optional<std::string> LibPath =
      llvm::sys::Process::GetEnv("LIBRARY_PATH");
  if (LibPath) {
    SmallVector<StringRef, 8> Frags;
    const char EnvPathSeparatorStr[] = {llvm::sys::EnvPathSeparator, '\0'};
    llvm::SplitString(*LibPath, Frags, EnvPathSeparatorStr);
    for (StringRef Path : Frags)
      LibraryPaths.emplace_back(Path.trim());
  }

  // Check all of the standard library search paths used by the compiler.
  for (const auto &LibPath : HostTC.getFilePaths())
    LibraryPaths.emplace_back(LibPath);

  OptSpecifier LibomptargetBCPathOpt =
      Triple.isAMDGCN() ? options::OPT_libomptarget_amdgpu_bc_path_EQ
                        : options::OPT_libomptarget_nvptx_bc_path_EQ;

  StringRef ArchPrefix = Triple.isAMDGCN() ? "amdgpu" : "nvptx";
  std::string LibOmpTargetName =
      ("libomptarget-" + ArchPrefix + "-" + BitcodeSuffix + ".bc").str();

  // First check whether user specifies bc library
  if (const Arg *A = DriverArgs.getLastArg(LibomptargetBCPathOpt)) {
    SmallString<128> LibOmpTargetFile(A->getValue());
    if (llvm::sys::fs::exists(LibOmpTargetFile) &&
        llvm::sys::fs::is_directory(LibOmpTargetFile)) {
      llvm::sys::path::append(LibOmpTargetFile, LibOmpTargetName);
    }

    if (llvm::sys::fs::exists(LibOmpTargetFile)) {
      CC1Args.push_back("-mlink-builtin-bitcode");
      CC1Args.push_back(DriverArgs.MakeArgString(LibOmpTargetFile));
    } else {
      D.Diag(diag::err_drv_omp_offload_target_bcruntime_not_found)
          << LibOmpTargetFile;
    }
  } else {
    bool FoundBCLibrary = false;

    for (StringRef LibraryPath : LibraryPaths) {
      SmallString<128> LibOmpTargetFile(LibraryPath);
      llvm::sys::path::append(LibOmpTargetFile, LibOmpTargetName);
      if (llvm::sys::fs::exists(LibOmpTargetFile)) {
        CC1Args.push_back("-mlink-builtin-bitcode");
        CC1Args.push_back(DriverArgs.MakeArgString(LibOmpTargetFile));
        FoundBCLibrary = true;
        break;
      }
    }

    if (!FoundBCLibrary)
      D.Diag(diag::err_drv_omp_offload_target_missingbcruntime)
          << LibOmpTargetName << ArchPrefix;
  }
}
void tools::addHIPRuntimeLibArgs(const ToolChain &TC, Compilation &C,
                                 const llvm::opt::ArgList &Args,
                                 llvm::opt::ArgStringList &CmdArgs) {
  if ((C.getActiveOffloadKinds() & Action::OFK_HIP) &&
      !Args.hasArg(options::OPT_nostdlib) &&
      !Args.hasArg(options::OPT_no_hip_rt) && !Args.hasArg(options::OPT_r)) {
    TC.AddHIPRuntimeLibArgs(Args, CmdArgs);
  } else {
    // Claim "no HIP libraries" arguments if any
    for (auto *Arg : Args.filtered(options::OPT_no_hip_rt)) {
      Arg->claim();
    }
  }
}

void tools::addOutlineAtomicsArgs(const Driver &D, const ToolChain &TC,
                                  const llvm::opt::ArgList &Args,
                                  llvm::opt::ArgStringList &CmdArgs,
                                  const llvm::Triple &Triple) {
  if (Arg *A = Args.getLastArg(options::OPT_moutline_atomics,
                               options::OPT_mno_outline_atomics)) {
    // Option -moutline-atomics supported for AArch64 target only.
    if (!Triple.isAArch64()) {
      D.Diag(diag::warn_drv_moutline_atomics_unsupported_opt)
          << Triple.getArchName() << A->getOption().getName();
    } else {
      if (A->getOption().matches(options::OPT_moutline_atomics)) {
        CmdArgs.push_back("-target-feature");
        CmdArgs.push_back("+outline-atomics");
      } else {
        CmdArgs.push_back("-target-feature");
        CmdArgs.push_back("-outline-atomics");
      }
    }
  } else if (Triple.isAArch64() && TC.IsAArch64OutlineAtomicsDefault(Args)) {
    CmdArgs.push_back("-target-feature");
    CmdArgs.push_back("+outline-atomics");
  }
}

void tools::addOffloadCompressArgs(const llvm::opt::ArgList &TCArgs,
                                   llvm::opt::ArgStringList &CmdArgs) {
  if (TCArgs.hasFlag(options::OPT_offload_compress,
                     options::OPT_no_offload_compress, false))
    CmdArgs.push_back("-compress");
  if (TCArgs.hasArg(options::OPT_v))
    CmdArgs.push_back("-verbose");
  if (auto *Arg = TCArgs.getLastArg(options::OPT_offload_compression_level_EQ))
    CmdArgs.push_back(
        TCArgs.MakeArgString(Twine("-compression-level=") + Arg->getValue()));
}

void tools::addMCModel(const Driver &D, const llvm::opt::ArgList &Args,
                       const llvm::Triple &Triple,
                       const llvm::Reloc::Model &RelocationModel,
                       llvm::opt::ArgStringList &CmdArgs) {
  if (Arg *A = Args.getLastArg(options::OPT_mcmodel_EQ)) {
    StringRef CM = A->getValue();
    bool Ok = false;
    if (Triple.isOSAIX() && CM == "medium")
      CM = "large";
    if (Triple.isAArch64(64)) {
      Ok = CM == "tiny" || CM == "small" || CM == "large";
      if (CM == "large" && !Triple.isOSBinFormatMachO() &&
          RelocationModel != llvm::Reloc::Static)
        D.Diag(diag::err_drv_argument_only_allowed_with)
            << A->getAsString(Args) << "-fno-pic";
    } else if (Triple.isLoongArch()) {
      if (CM == "extreme" &&
          Args.hasFlagNoClaim(options::OPT_fplt, options::OPT_fno_plt, false))
        D.Diag(diag::err_drv_argument_not_allowed_with)
            << A->getAsString(Args) << "-fplt";
      Ok = CM == "normal" || CM == "medium" || CM == "extreme";
      // Convert to LLVM recognizable names.
      if (Ok)
        CM = llvm::StringSwitch<StringRef>(CM)
                 .Case("normal", "small")
                 .Case("extreme", "large")
                 .Default(CM);
    } else if (Triple.isPPC64() || Triple.isOSAIX()) {
      Ok = CM == "small" || CM == "medium" || CM == "large";
    } else if (Triple.isRISCV()) {
      if (CM == "medlow")
        CM = "small";
      else if (CM == "medany")
        CM = "medium";
      Ok = CM == "small" || CM == "medium";
    } else if (Triple.getArch() == llvm::Triple::x86_64) {
      Ok = llvm::is_contained({"small", "kernel", "medium", "large", "tiny"},
                              CM);
    } else if (Triple.isNVPTX() || Triple.isAMDGPU() || Triple.isSPIRV()) {
      // NVPTX/AMDGPU/SPIRV does not care about the code model and will accept
      // whatever works for the host.
      Ok = true;
    } else if (Triple.isSPARC64()) {
      if (CM == "medlow")
        CM = "small";
      else if (CM == "medmid")
        CM = "medium";
      else if (CM == "medany")
        CM = "large";
      Ok = CM == "small" || CM == "medium" || CM == "large";
    }
    if (Ok) {
      CmdArgs.push_back(Args.MakeArgString("-mcmodel=" + CM));
    } else {
      D.Diag(diag::err_drv_unsupported_option_argument_for_target)
          << A->getSpelling() << CM << Triple.getTriple();
    }
  }

  if (Triple.getArch() == llvm::Triple::x86_64) {
    bool IsMediumCM = false;
    bool IsLargeCM = false;
    if (Arg *A = Args.getLastArg(options::OPT_mcmodel_EQ)) {
      IsMediumCM = StringRef(A->getValue()) == "medium";
      IsLargeCM = StringRef(A->getValue()) == "large";
    }
    if (Arg *A = Args.getLastArg(options::OPT_mlarge_data_threshold_EQ)) {
      if (!IsMediumCM && !IsLargeCM) {
        D.Diag(diag::warn_drv_large_data_threshold_invalid_code_model)
            << A->getOption().getRenderName();
      } else {
        A->render(Args, CmdArgs);
      }
    } else if (IsMediumCM) {
      CmdArgs.push_back("-mlarge-data-threshold=65536");
    } else if (IsLargeCM) {
      CmdArgs.push_back("-mlarge-data-threshold=0");
    }
  }
}<|MERGE_RESOLUTION|>--- conflicted
+++ resolved
@@ -1150,48 +1150,6 @@
 
   addMachineOutlinerArgs(D, Args, CmdArgs, ToolChain.getEffectiveTriple(),
                          /*IsLTO=*/true, PluginOptPrefix);
-<<<<<<< HEAD
-
-  for (const Arg *A : Args.filtered(options::OPT_Wa_COMMA)) {
-    bool Crel = false;
-    for (StringRef V : A->getValues()) {
-      if (V == "--crel")
-        Crel = true;
-      else if (V == "--no-crel")
-        Crel = false;
-      else
-        continue;
-      A->claim();
-    }
-    if (Crel) {
-      if (Triple.isOSBinFormatELF() && !Triple.isMIPS()) {
-        CmdArgs.push_back(Args.MakeArgString(Twine(PluginOptPrefix) + "-crel"));
-      } else {
-        D.Diag(diag::err_drv_unsupported_opt_for_target)
-            << "-Wa,--crel" << D.getTargetTriple();
-      }
-    }
-  }
-}
-
-/// Adds the '-lcgpu' and '-lmgpu' libraries to the compilation to include the
-/// LLVM C library for GPUs.
-static void addOpenMPDeviceLibC(const Compilation &C, const ArgList &Args,
-                                ArgStringList &CmdArgs) {
-  if (Args.hasArg(options::OPT_nogpulib) || Args.hasArg(options::OPT_nolibc))
-    return;
-
-  // Check the resource directory for the LLVM libc GPU declarations. If it's
-  // found we can assume that LLVM was built with support for the GPU libc.
-  SmallString<256> LibCDecls(C.getDriver().ResourceDir);
-  llvm::sys::path::append(LibCDecls, "include", "llvm_libc_wrappers",
-                          "llvm-libc-decls");
-  bool HasLibC = llvm::sys::fs::exists(LibCDecls) &&
-                 llvm::sys::fs::is_directory(LibCDecls);
-  if (!Args.hasFlag(options::OPT_gpulibc, options::OPT_nogpulibc, HasLibC))
-    return;
-=======
->>>>>>> 9c4aab8c
 
   for (const Arg *A : Args.filtered(options::OPT_Wa_COMMA)) {
     bool Crel = false;
