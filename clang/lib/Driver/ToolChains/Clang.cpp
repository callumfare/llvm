//===-- Clang.cpp - Clang+LLVM ToolChain Implementations --------*- C++ -*-===//
//
// Part of the LLVM Project, under the Apache License v2.0 with LLVM Exceptions.
// See https://llvm.org/LICENSE.txt for license information.
// SPDX-License-Identifier: Apache-2.0 WITH LLVM-exception
//
//===----------------------------------------------------------------------===//

#include "Clang.h"
#include "AMDGPU.h"
#include "Arch/AArch64.h"
#include "Arch/ARM.h"
#include "Arch/M68k.h"
#include "Arch/Mips.h"
#include "Arch/PPC.h"
#include "Arch/RISCV.h"
#include "Arch/Sparc.h"
#include "Arch/SystemZ.h"
#include "Arch/VE.h"
#include "Arch/X86.h"
#include "CommonArgs.h"
#include "Hexagon.h"
#include "InputInfo.h"
#include "MSP430.h"
#include "PS4CPU.h"
#include "SYCL.h"
#include "clang/Basic/CharInfo.h"
#include "clang/Basic/CodeGenOptions.h"
#include "clang/Basic/LangOptions.h"
#include "clang/Basic/LangStandard.h"
#include "clang/Basic/ObjCRuntime.h"
#include "clang/Basic/Version.h"
#include "clang/Driver/Distro.h"
#include "clang/Driver/DriverDiagnostic.h"
#include "clang/Driver/Options.h"
#include "clang/Driver/SanitizerArgs.h"
#include "clang/Driver/XRayArgs.h"
#include "llvm/ADT/StringExtras.h"
#include "llvm/Config/llvm-config.h"
#include "llvm/Option/ArgList.h"
#include "llvm/Support/Casting.h"
#include "llvm/Support/CodeGen.h"
#include "llvm/Support/CommandLine.h"
#include "llvm/Support/Compiler.h"
#include "llvm/Support/Compression.h"
#include "llvm/Support/FileSystem.h"
#include "llvm/Support/Host.h"
#include "llvm/Support/Path.h"
#include "llvm/Support/Process.h"
#include "llvm/Support/TargetParser.h"
#include "llvm/Support/YAMLParser.h"

using namespace clang::driver;
using namespace clang::driver::tools;
using namespace clang;
using namespace llvm::opt;

static void CheckPreprocessingOptions(const Driver &D, const ArgList &Args) {
  if (Arg *A =
          Args.getLastArg(clang::driver::options::OPT_C, options::OPT_CC)) {
    if (!Args.hasArg(options::OPT_E) && !Args.hasArg(options::OPT__SLASH_P) &&
        !Args.hasArg(options::OPT__SLASH_EP) && !D.CCCIsCPP()) {
      D.Diag(clang::diag::err_drv_argument_only_allowed_with)
          << A->getBaseArg().getAsString(Args)
          << (D.IsCLMode() ? "/E, /P or /EP" : "-E");
    }
  }
}

static void CheckCodeGenerationOptions(const Driver &D, const ArgList &Args) {
  // In gcc, only ARM checks this, but it seems reasonable to check universally.
  if (Args.hasArg(options::OPT_static))
    if (const Arg *A =
            Args.getLastArg(options::OPT_dynamic, options::OPT_mdynamic_no_pic))
      D.Diag(diag::err_drv_argument_not_allowed_with) << A->getAsString(Args)
                                                      << "-static";
}

// Add backslashes to escape spaces and other backslashes.
// This is used for the space-separated argument list specified with
// the -dwarf-debug-flags option.
static void EscapeSpacesAndBackslashes(const char *Arg,
                                       SmallVectorImpl<char> &Res) {
  for (; *Arg; ++Arg) {
    switch (*Arg) {
    default:
      break;
    case ' ':
    case '\\':
      Res.push_back('\\');
      break;
    }
    Res.push_back(*Arg);
  }
}

// Quote target names for inclusion in GNU Make dependency files.
// Only the characters '$', '#', ' ', '\t' are quoted.
static void QuoteTarget(StringRef Target, SmallVectorImpl<char> &Res) {
  for (unsigned i = 0, e = Target.size(); i != e; ++i) {
    switch (Target[i]) {
    case ' ':
    case '\t':
      // Escape the preceding backslashes
      for (int j = i - 1; j >= 0 && Target[j] == '\\'; --j)
        Res.push_back('\\');

      // Escape the space/tab
      Res.push_back('\\');
      break;
    case '$':
      Res.push_back('$');
      break;
    case '#':
      Res.push_back('\\');
      break;
    default:
      break;
    }

    Res.push_back(Target[i]);
  }
}

/// Apply \a Work on the current tool chain \a RegularToolChain and any other
/// offloading tool chain that is associated with the current action \a JA.
static void
forAllAssociatedToolChains(Compilation &C, const JobAction &JA,
                           const ToolChain &RegularToolChain,
                           llvm::function_ref<void(const ToolChain &)> Work) {
  // Apply Work on the current/regular tool chain.
  Work(RegularToolChain);

  // Apply Work on all the offloading tool chains associated with the current
  // action.
  if (JA.isHostOffloading(Action::OFK_Cuda))
    Work(*C.getSingleOffloadToolChain<Action::OFK_Cuda>());
  else if (JA.isDeviceOffloading(Action::OFK_Cuda))
    Work(*C.getSingleOffloadToolChain<Action::OFK_Host>());
  else if (JA.isHostOffloading(Action::OFK_HIP))
    Work(*C.getSingleOffloadToolChain<Action::OFK_HIP>());
  else if (JA.isDeviceOffloading(Action::OFK_HIP))
    Work(*C.getSingleOffloadToolChain<Action::OFK_Host>());

  if (JA.isHostOffloading(Action::OFK_OpenMP)) {
    auto TCs = C.getOffloadToolChains<Action::OFK_OpenMP>();
    for (auto II = TCs.first, IE = TCs.second; II != IE; ++II)
      Work(*II->second);
  } else if (JA.isDeviceOffloading(Action::OFK_OpenMP))
    Work(*C.getSingleOffloadToolChain<Action::OFK_Host>());

  if (JA.isHostOffloading(Action::OFK_SYCL)) {
    auto TCs = C.getOffloadToolChains<Action::OFK_SYCL>();
    for (auto II = TCs.first, IE = TCs.second; II != IE; ++II)
      Work(*II->second);
  } else if (JA.isDeviceOffloading(Action::OFK_SYCL))
    Work(*C.getSingleOffloadToolChain<Action::OFK_Host>());

  //
  // TODO: Add support for other offloading programming models here.
  //
}

/// This is a helper function for validating the optional refinement step
/// parameter in reciprocal argument strings. Return false if there is an error
/// parsing the refinement step. Otherwise, return true and set the Position
/// of the refinement step in the input string.
static bool getRefinementStep(StringRef In, const Driver &D,
                              const Arg &A, size_t &Position) {
  const char RefinementStepToken = ':';
  Position = In.find(RefinementStepToken);
  if (Position != StringRef::npos) {
    StringRef Option = A.getOption().getName();
    StringRef RefStep = In.substr(Position + 1);
    // Allow exactly one numeric character for the additional refinement
    // step parameter. This is reasonable for all currently-supported
    // operations and architectures because we would expect that a larger value
    // of refinement steps would cause the estimate "optimization" to
    // under-perform the native operation. Also, if the estimate does not
    // converge quickly, it probably will not ever converge, so further
    // refinement steps will not produce a better answer.
    if (RefStep.size() != 1) {
      D.Diag(diag::err_drv_invalid_value) << Option << RefStep;
      return false;
    }
    char RefStepChar = RefStep[0];
    if (RefStepChar < '0' || RefStepChar > '9') {
      D.Diag(diag::err_drv_invalid_value) << Option << RefStep;
      return false;
    }
  }
  return true;
}

/// The -mrecip flag requires processing of many optional parameters.
static void ParseMRecip(const Driver &D, const ArgList &Args,
                        ArgStringList &OutStrings) {
  StringRef DisabledPrefixIn = "!";
  StringRef DisabledPrefixOut = "!";
  StringRef EnabledPrefixOut = "";
  StringRef Out = "-mrecip=";

  Arg *A = Args.getLastArg(options::OPT_mrecip, options::OPT_mrecip_EQ);
  if (!A)
    return;

  unsigned NumOptions = A->getNumValues();
  if (NumOptions == 0) {
    // No option is the same as "all".
    OutStrings.push_back(Args.MakeArgString(Out + "all"));
    return;
  }

  // Pass through "all", "none", or "default" with an optional refinement step.
  if (NumOptions == 1) {
    StringRef Val = A->getValue(0);
    size_t RefStepLoc;
    if (!getRefinementStep(Val, D, *A, RefStepLoc))
      return;
    StringRef ValBase = Val.slice(0, RefStepLoc);
    if (ValBase == "all" || ValBase == "none" || ValBase == "default") {
      OutStrings.push_back(Args.MakeArgString(Out + Val));
      return;
    }
  }

  // Each reciprocal type may be enabled or disabled individually.
  // Check each input value for validity, concatenate them all back together,
  // and pass through.

  llvm::StringMap<bool> OptionStrings;
  OptionStrings.insert(std::make_pair("divd", false));
  OptionStrings.insert(std::make_pair("divf", false));
  OptionStrings.insert(std::make_pair("vec-divd", false));
  OptionStrings.insert(std::make_pair("vec-divf", false));
  OptionStrings.insert(std::make_pair("sqrtd", false));
  OptionStrings.insert(std::make_pair("sqrtf", false));
  OptionStrings.insert(std::make_pair("vec-sqrtd", false));
  OptionStrings.insert(std::make_pair("vec-sqrtf", false));

  for (unsigned i = 0; i != NumOptions; ++i) {
    StringRef Val = A->getValue(i);

    bool IsDisabled = Val.startswith(DisabledPrefixIn);
    // Ignore the disablement token for string matching.
    if (IsDisabled)
      Val = Val.substr(1);

    size_t RefStep;
    if (!getRefinementStep(Val, D, *A, RefStep))
      return;

    StringRef ValBase = Val.slice(0, RefStep);
    llvm::StringMap<bool>::iterator OptionIter = OptionStrings.find(ValBase);
    if (OptionIter == OptionStrings.end()) {
      // Try again specifying float suffix.
      OptionIter = OptionStrings.find(ValBase.str() + 'f');
      if (OptionIter == OptionStrings.end()) {
        // The input name did not match any known option string.
        D.Diag(diag::err_drv_unknown_argument) << Val;
        return;
      }
      // The option was specified without a float or double suffix.
      // Make sure that the double entry was not already specified.
      // The float entry will be checked below.
      if (OptionStrings[ValBase.str() + 'd']) {
        D.Diag(diag::err_drv_invalid_value) << A->getOption().getName() << Val;
        return;
      }
    }

    if (OptionIter->second == true) {
      // Duplicate option specified.
      D.Diag(diag::err_drv_invalid_value) << A->getOption().getName() << Val;
      return;
    }

    // Mark the matched option as found. Do not allow duplicate specifiers.
    OptionIter->second = true;

    // If the precision was not specified, also mark the double entry as found.
    if (ValBase.back() != 'f' && ValBase.back() != 'd')
      OptionStrings[ValBase.str() + 'd'] = true;

    // Build the output string.
    StringRef Prefix = IsDisabled ? DisabledPrefixOut : EnabledPrefixOut;
    Out = Args.MakeArgString(Out + Prefix + Val);
    if (i != NumOptions - 1)
      Out = Args.MakeArgString(Out + ",");
  }

  OutStrings.push_back(Args.MakeArgString(Out));
}

/// The -mprefer-vector-width option accepts either a positive integer
/// or the string "none".
static void ParseMPreferVectorWidth(const Driver &D, const ArgList &Args,
                                    ArgStringList &CmdArgs) {
  Arg *A = Args.getLastArg(options::OPT_mprefer_vector_width_EQ);
  if (!A)
    return;

  StringRef Value = A->getValue();
  if (Value == "none") {
    CmdArgs.push_back("-mprefer-vector-width=none");
  } else {
    unsigned Width;
    if (Value.getAsInteger(10, Width)) {
      D.Diag(diag::err_drv_invalid_value) << A->getOption().getName() << Value;
      return;
    }
    CmdArgs.push_back(Args.MakeArgString("-mprefer-vector-width=" + Value));
  }
}

static void getWebAssemblyTargetFeatures(const ArgList &Args,
                                         std::vector<StringRef> &Features) {
  handleTargetFeaturesGroup(Args, Features, options::OPT_m_wasm_Features_Group);
}

static void getTargetFeatures(const Driver &D, const llvm::Triple &Triple,
                              const ArgList &Args, ArgStringList &CmdArgs,
                              bool ForAS, bool IsAux = false) {
  std::vector<StringRef> Features;
  switch (Triple.getArch()) {
  default:
    break;
  case llvm::Triple::mips:
  case llvm::Triple::mipsel:
  case llvm::Triple::mips64:
  case llvm::Triple::mips64el:
    mips::getMIPSTargetFeatures(D, Triple, Args, Features);
    break;

  case llvm::Triple::arm:
  case llvm::Triple::armeb:
  case llvm::Triple::thumb:
  case llvm::Triple::thumbeb:
    arm::getARMTargetFeatures(D, Triple, Args, CmdArgs, Features, ForAS);
    break;

  case llvm::Triple::ppc:
  case llvm::Triple::ppcle:
  case llvm::Triple::ppc64:
  case llvm::Triple::ppc64le:
    ppc::getPPCTargetFeatures(D, Triple, Args, Features);
    break;
  case llvm::Triple::riscv32:
  case llvm::Triple::riscv64:
    riscv::getRISCVTargetFeatures(D, Triple, Args, Features);
    break;
  case llvm::Triple::systemz:
    systemz::getSystemZTargetFeatures(D, Args, Features);
    break;
  case llvm::Triple::aarch64:
  case llvm::Triple::aarch64_32:
  case llvm::Triple::aarch64_be:
    aarch64::getAArch64TargetFeatures(D, Triple, Args, Features, ForAS);
    break;
  case llvm::Triple::x86:
  case llvm::Triple::x86_64:
    x86::getX86TargetFeatures(D, Triple, Args, Features);
    break;
  case llvm::Triple::hexagon:
    hexagon::getHexagonTargetFeatures(D, Args, Features);
    break;
  case llvm::Triple::wasm32:
  case llvm::Triple::wasm64:
    getWebAssemblyTargetFeatures(Args, Features);
    break;
  case llvm::Triple::sparc:
  case llvm::Triple::sparcel:
  case llvm::Triple::sparcv9:
    sparc::getSparcTargetFeatures(D, Args, Features);
    break;
  case llvm::Triple::r600:
  case llvm::Triple::amdgcn:
    amdgpu::getAMDGPUTargetFeatures(D, Triple, Args, Features);
    break;
  case llvm::Triple::m68k:
    m68k::getM68kTargetFeatures(D, Triple, Args, Features);
    break;
  case llvm::Triple::msp430:
    msp430::getMSP430TargetFeatures(D, Args, Features);
    break;
  case llvm::Triple::ve:
    ve::getVETargetFeatures(D, Args, Features);
    break;
  }

  for (auto Feature : unifyTargetFeatures(Features)) {
    CmdArgs.push_back(IsAux ? "-aux-target-feature" : "-target-feature");
    CmdArgs.push_back(Feature.data());
  }
}

static bool
shouldUseExceptionTablesForObjCExceptions(const ObjCRuntime &runtime,
                                          const llvm::Triple &Triple) {
  // We use the zero-cost exception tables for Objective-C if the non-fragile
  // ABI is enabled or when compiling for x86_64 and ARM on Snow Leopard and
  // later.
  if (runtime.isNonFragile())
    return true;

  if (!Triple.isMacOSX())
    return false;

  return (!Triple.isMacOSXVersionLT(10, 5) &&
          (Triple.getArch() == llvm::Triple::x86_64 ||
           Triple.getArch() == llvm::Triple::arm));
}

/// Adds exception related arguments to the driver command arguments. There's a
/// master flag, -fexceptions and also language specific flags to enable/disable
/// C++ and Objective-C exceptions. This makes it possible to for example
/// disable C++ exceptions but enable Objective-C exceptions.
static bool addExceptionArgs(const ArgList &Args, types::ID InputType,
                             const ToolChain &TC, bool KernelOrKext,
                             const ObjCRuntime &objcRuntime,
                             ArgStringList &CmdArgs) {
  const llvm::Triple &Triple = TC.getTriple();

  if (KernelOrKext) {
    // -mkernel and -fapple-kext imply no exceptions, so claim exception related
    // arguments now to avoid warnings about unused arguments.
    Args.ClaimAllArgs(options::OPT_fexceptions);
    Args.ClaimAllArgs(options::OPT_fno_exceptions);
    Args.ClaimAllArgs(options::OPT_fobjc_exceptions);
    Args.ClaimAllArgs(options::OPT_fno_objc_exceptions);
    Args.ClaimAllArgs(options::OPT_fcxx_exceptions);
    Args.ClaimAllArgs(options::OPT_fno_cxx_exceptions);
    Args.ClaimAllArgs(options::OPT_fasync_exceptions);
    Args.ClaimAllArgs(options::OPT_fno_async_exceptions);
    return false;
  }

  // See if the user explicitly enabled exceptions.
  bool EH = Args.hasFlag(options::OPT_fexceptions, options::OPT_fno_exceptions,
                         false);

  bool EHa = Args.hasFlag(options::OPT_fasync_exceptions,
                          options::OPT_fno_async_exceptions, false);
  if (EHa) {
    CmdArgs.push_back("-fasync-exceptions");
    EH = true;
  }

  // Obj-C exceptions are enabled by default, regardless of -fexceptions. This
  // is not necessarily sensible, but follows GCC.
  if (types::isObjC(InputType) &&
      Args.hasFlag(options::OPT_fobjc_exceptions,
                   options::OPT_fno_objc_exceptions, true)) {
    CmdArgs.push_back("-fobjc-exceptions");

    EH |= shouldUseExceptionTablesForObjCExceptions(objcRuntime, Triple);
  }

  if (types::isCXX(InputType)) {
    // Disable C++ EH by default on XCore and PS4.
    bool CXXExceptionsEnabled =
        Triple.getArch() != llvm::Triple::xcore && !Triple.isPS4CPU();
    Arg *ExceptionArg = Args.getLastArg(
        options::OPT_fcxx_exceptions, options::OPT_fno_cxx_exceptions,
        options::OPT_fexceptions, options::OPT_fno_exceptions);
    if (ExceptionArg)
      CXXExceptionsEnabled =
          ExceptionArg->getOption().matches(options::OPT_fcxx_exceptions) ||
          ExceptionArg->getOption().matches(options::OPT_fexceptions);

    if (CXXExceptionsEnabled) {
      CmdArgs.push_back("-fcxx-exceptions");

      EH = true;
    }
  }

  // OPT_fignore_exceptions means exception could still be thrown,
  // but no clean up or catch would happen in current module.
  // So we do not set EH to false.
  Args.AddLastArg(CmdArgs, options::OPT_fignore_exceptions);

  if (EH)
    CmdArgs.push_back("-fexceptions");
  return EH;
}

static bool ShouldEnableAutolink(const ArgList &Args, const ToolChain &TC,
                                 const JobAction &JA) {
  bool Default = true;
  if (TC.getTriple().isOSDarwin()) {
    // The native darwin assembler doesn't support the linker_option directives,
    // so we disable them if we think the .s file will be passed to it.
    Default = TC.useIntegratedAs();
  }
  // The linker_option directives are intended for host compilation.
  if (JA.isDeviceOffloading(Action::OFK_Cuda) ||
      JA.isDeviceOffloading(Action::OFK_HIP))
    Default = false;
  return Args.hasFlag(options::OPT_fautolink, options::OPT_fno_autolink,
                      Default);
}

static bool ShouldDisableDwarfDirectory(const ArgList &Args,
                                        const ToolChain &TC) {
  bool UseDwarfDirectory =
      Args.hasFlag(options::OPT_fdwarf_directory_asm,
                   options::OPT_fno_dwarf_directory_asm, TC.useIntegratedAs());
  return !UseDwarfDirectory;
}

// Convert an arg of the form "-gN" or "-ggdbN" or one of their aliases
// to the corresponding DebugInfoKind.
static codegenoptions::DebugInfoKind DebugLevelToInfoKind(const Arg &A) {
  assert(A.getOption().matches(options::OPT_gN_Group) &&
         "Not a -g option that specifies a debug-info level");
  if (A.getOption().matches(options::OPT_g0) ||
      A.getOption().matches(options::OPT_ggdb0))
    return codegenoptions::NoDebugInfo;
  if (A.getOption().matches(options::OPT_gline_tables_only) ||
      A.getOption().matches(options::OPT_ggdb1))
    return codegenoptions::DebugLineTablesOnly;
  if (A.getOption().matches(options::OPT_gline_directives_only))
    return codegenoptions::DebugDirectivesOnly;
  return codegenoptions::LimitedDebugInfo;
}

static bool mustUseNonLeafFramePointerForTarget(const llvm::Triple &Triple) {
  switch (Triple.getArch()){
  default:
    return false;
  case llvm::Triple::arm:
  case llvm::Triple::thumb:
    // ARM Darwin targets require a frame pointer to be always present to aid
    // offline debugging via backtraces.
    return Triple.isOSDarwin();
  }
}

static bool useFramePointerForTargetByDefault(const ArgList &Args,
                                              const llvm::Triple &Triple) {
  if (Args.hasArg(options::OPT_pg) && !Args.hasArg(options::OPT_mfentry))
    return true;

  switch (Triple.getArch()) {
  case llvm::Triple::xcore:
  case llvm::Triple::wasm32:
  case llvm::Triple::wasm64:
  case llvm::Triple::msp430:
    // XCore never wants frame pointers, regardless of OS.
    // WebAssembly never wants frame pointers.
    return false;
  case llvm::Triple::ppc:
  case llvm::Triple::ppcle:
  case llvm::Triple::ppc64:
  case llvm::Triple::ppc64le:
  case llvm::Triple::riscv32:
  case llvm::Triple::riscv64:
  case llvm::Triple::amdgcn:
  case llvm::Triple::r600:
    return !areOptimizationsEnabled(Args);
  default:
    break;
  }

  if (Triple.isOSNetBSD()) {
    return !areOptimizationsEnabled(Args);
  }

  if (Triple.isOSLinux() || Triple.getOS() == llvm::Triple::CloudABI ||
      Triple.isOSHurd()) {
    switch (Triple.getArch()) {
    // Don't use a frame pointer on linux if optimizing for certain targets.
    case llvm::Triple::arm:
    case llvm::Triple::armeb:
    case llvm::Triple::thumb:
    case llvm::Triple::thumbeb:
      if (Triple.isAndroid())
        return true;
      LLVM_FALLTHROUGH;
    case llvm::Triple::mips64:
    case llvm::Triple::mips64el:
    case llvm::Triple::mips:
    case llvm::Triple::mipsel:
    case llvm::Triple::systemz:
    case llvm::Triple::x86:
    case llvm::Triple::x86_64:
      return !areOptimizationsEnabled(Args);
    default:
      return true;
    }
  }

  if (Triple.isOSWindows()) {
    switch (Triple.getArch()) {
    case llvm::Triple::x86:
      return !areOptimizationsEnabled(Args);
    case llvm::Triple::x86_64:
      return Triple.isOSBinFormatMachO();
    case llvm::Triple::arm:
    case llvm::Triple::thumb:
      // Windows on ARM builds with FPO disabled to aid fast stack walking
      return true;
    default:
      // All other supported Windows ISAs use xdata unwind information, so frame
      // pointers are not generally useful.
      return false;
    }
  }

  return true;
}

static CodeGenOptions::FramePointerKind
getFramePointerKind(const ArgList &Args, const llvm::Triple &Triple) {
  // We have 4 states:
  //
  //  00) leaf retained, non-leaf retained
  //  01) leaf retained, non-leaf omitted (this is invalid)
  //  10) leaf omitted, non-leaf retained
  //      (what -momit-leaf-frame-pointer was designed for)
  //  11) leaf omitted, non-leaf omitted
  //
  //  "omit" options taking precedence over "no-omit" options is the only way
  //  to make 3 valid states representable
  Arg *A = Args.getLastArg(options::OPT_fomit_frame_pointer,
                           options::OPT_fno_omit_frame_pointer);
  bool OmitFP = A && A->getOption().matches(options::OPT_fomit_frame_pointer);
  bool NoOmitFP =
      A && A->getOption().matches(options::OPT_fno_omit_frame_pointer);
  bool OmitLeafFP = Args.hasFlag(options::OPT_momit_leaf_frame_pointer,
                                 options::OPT_mno_omit_leaf_frame_pointer,
                                 Triple.isAArch64() || Triple.isPS4CPU());
  if (NoOmitFP || mustUseNonLeafFramePointerForTarget(Triple) ||
      (!OmitFP && useFramePointerForTargetByDefault(Args, Triple))) {
    if (OmitLeafFP)
      return CodeGenOptions::FramePointerKind::NonLeaf;
    return CodeGenOptions::FramePointerKind::All;
  }
  return CodeGenOptions::FramePointerKind::None;
}

/// Add a CC1 option to specify the debug compilation directory.
static void addDebugCompDirArg(const ArgList &Args, ArgStringList &CmdArgs,
                               const llvm::vfs::FileSystem &VFS) {
  if (Arg *A = Args.getLastArg(options::OPT_ffile_compilation_dir_EQ,
                               options::OPT_fdebug_compilation_dir_EQ)) {
    if (A->getOption().matches(options::OPT_ffile_compilation_dir_EQ))
      CmdArgs.push_back(Args.MakeArgString(Twine("-fdebug-compilation-dir=") +
                                           A->getValue()));
    else
      A->render(Args, CmdArgs);
  } else if (llvm::ErrorOr<std::string> CWD =
                 VFS.getCurrentWorkingDirectory()) {
    CmdArgs.push_back(Args.MakeArgString("-fdebug-compilation-dir=" + *CWD));
  }
}

/// Add a CC1 and CC1AS option to specify the debug file path prefix map.
static void addDebugPrefixMapArg(const Driver &D, const ArgList &Args, ArgStringList &CmdArgs) {
  for (const Arg *A : Args.filtered(options::OPT_ffile_prefix_map_EQ,
                                    options::OPT_fdebug_prefix_map_EQ)) {
    StringRef Map = A->getValue();
    if (Map.find('=') == StringRef::npos)
      D.Diag(diag::err_drv_invalid_argument_to_option)
          << Map << A->getOption().getName();
    else
      CmdArgs.push_back(Args.MakeArgString("-fdebug-prefix-map=" + Map));
    A->claim();
  }
}

/// Add a CC1 and CC1AS option to specify the macro file path prefix map.
static void addMacroPrefixMapArg(const Driver &D, const ArgList &Args,
                                 ArgStringList &CmdArgs) {
  for (const Arg *A : Args.filtered(options::OPT_ffile_prefix_map_EQ,
                                    options::OPT_fmacro_prefix_map_EQ)) {
    StringRef Map = A->getValue();
    if (Map.find('=') == StringRef::npos)
      D.Diag(diag::err_drv_invalid_argument_to_option)
          << Map << A->getOption().getName();
    else
      CmdArgs.push_back(Args.MakeArgString("-fmacro-prefix-map=" + Map));
    A->claim();
  }
}

/// Add a CC1 and CC1AS option to specify the coverage file path prefix map.
static void addCoveragePrefixMapArg(const Driver &D, const ArgList &Args,
                                   ArgStringList &CmdArgs) {
  for (const Arg *A : Args.filtered(options::OPT_ffile_prefix_map_EQ,
                                    options::OPT_fcoverage_prefix_map_EQ)) {
    StringRef Map = A->getValue();
    if (Map.find('=') == StringRef::npos)
      D.Diag(diag::err_drv_invalid_argument_to_option)
          << Map << A->getOption().getName();
    else
      CmdArgs.push_back(Args.MakeArgString("-fcoverage-prefix-map=" + Map));
    A->claim();
  }
}

/// Vectorize at all optimization levels greater than 1 except for -Oz.
/// For -Oz the loop vectorizer is disabled, while the slp vectorizer is
/// enabled.
static bool shouldEnableVectorizerAtOLevel(const ArgList &Args, bool isSlpVec) {
  if (Arg *A = Args.getLastArg(options::OPT_O_Group)) {
    if (A->getOption().matches(options::OPT_O4) ||
        A->getOption().matches(options::OPT_Ofast))
      return true;

    if (A->getOption().matches(options::OPT_O0))
      return false;

    assert(A->getOption().matches(options::OPT_O) && "Must have a -O flag");

    // Vectorize -Os.
    StringRef S(A->getValue());
    if (S == "s")
      return true;

    // Don't vectorize -Oz, unless it's the slp vectorizer.
    if (S == "z")
      return isSlpVec;

    unsigned OptLevel = 0;
    if (S.getAsInteger(10, OptLevel))
      return false;

    return OptLevel > 1;
  }

  return false;
}

/// Add -x lang to \p CmdArgs for \p Input.
static void addDashXForInput(const ArgList &Args, const InputInfo &Input,
                             ArgStringList &CmdArgs) {
  // When using -verify-pch, we don't want to provide the type
  // 'precompiled-header' if it was inferred from the file extension
  if (Args.hasArg(options::OPT_verify_pch) && Input.getType() == types::TY_PCH)
    return;

  CmdArgs.push_back("-x");
  if (Args.hasArg(options::OPT_rewrite_objc))
    CmdArgs.push_back(types::getTypeName(types::TY_PP_ObjCXX));
  else {
    // Map the driver type to the frontend type. This is mostly an identity
    // mapping, except that the distinction between module interface units
    // and other source files does not exist at the frontend layer.
    const char *ClangType;
    switch (Input.getType()) {
    case types::TY_CXXModule:
      ClangType = "c++";
      break;
    case types::TY_PP_CXXModule:
      ClangType = "c++-cpp-output";
      break;
    default:
      ClangType = types::getTypeName(Input.getType());
      break;
    }
    CmdArgs.push_back(ClangType);
  }
}

static void addPGOAndCoverageFlags(const ToolChain &TC, Compilation &C,
                                   const Driver &D, const InputInfo &Output,
                                   const ArgList &Args,
                                   ArgStringList &CmdArgs) {

  auto *PGOGenerateArg = Args.getLastArg(options::OPT_fprofile_generate,
                                         options::OPT_fprofile_generate_EQ,
                                         options::OPT_fno_profile_generate);
  if (PGOGenerateArg &&
      PGOGenerateArg->getOption().matches(options::OPT_fno_profile_generate))
    PGOGenerateArg = nullptr;

  auto *CSPGOGenerateArg = Args.getLastArg(options::OPT_fcs_profile_generate,
                                           options::OPT_fcs_profile_generate_EQ,
                                           options::OPT_fno_profile_generate);
  if (CSPGOGenerateArg &&
      CSPGOGenerateArg->getOption().matches(options::OPT_fno_profile_generate))
    CSPGOGenerateArg = nullptr;

  auto *ProfileGenerateArg = Args.getLastArg(
      options::OPT_fprofile_instr_generate,
      options::OPT_fprofile_instr_generate_EQ,
      options::OPT_fno_profile_instr_generate);
  if (ProfileGenerateArg &&
      ProfileGenerateArg->getOption().matches(
          options::OPT_fno_profile_instr_generate))
    ProfileGenerateArg = nullptr;

  if (PGOGenerateArg && ProfileGenerateArg)
    D.Diag(diag::err_drv_argument_not_allowed_with)
        << PGOGenerateArg->getSpelling() << ProfileGenerateArg->getSpelling();

  auto *ProfileUseArg = getLastProfileUseArg(Args);

  if (PGOGenerateArg && ProfileUseArg)
    D.Diag(diag::err_drv_argument_not_allowed_with)
        << ProfileUseArg->getSpelling() << PGOGenerateArg->getSpelling();

  if (ProfileGenerateArg && ProfileUseArg)
    D.Diag(diag::err_drv_argument_not_allowed_with)
        << ProfileGenerateArg->getSpelling() << ProfileUseArg->getSpelling();

  if (CSPGOGenerateArg && PGOGenerateArg) {
    D.Diag(diag::err_drv_argument_not_allowed_with)
        << CSPGOGenerateArg->getSpelling() << PGOGenerateArg->getSpelling();
    PGOGenerateArg = nullptr;
  }

  if (TC.getTriple().isOSAIX()) {
    if (PGOGenerateArg)
      if (!D.isUsingLTO(false /*IsDeviceOffloadAction */) ||
          D.getLTOMode() != LTOK_Full)
        D.Diag(clang::diag::err_drv_argument_only_allowed_with)
            << PGOGenerateArg->getSpelling() << "-flto";
    if (ProfileGenerateArg)
      D.Diag(diag::err_drv_unsupported_opt_for_target)
          << ProfileGenerateArg->getSpelling() << TC.getTriple().str();
    if (Arg *ProfileSampleUseArg = getLastProfileSampleUseArg(Args))
      D.Diag(diag::err_drv_unsupported_opt_for_target)
          << ProfileSampleUseArg->getSpelling() << TC.getTriple().str();
  }

  if (ProfileGenerateArg) {
    if (ProfileGenerateArg->getOption().matches(
            options::OPT_fprofile_instr_generate_EQ))
      CmdArgs.push_back(Args.MakeArgString(Twine("-fprofile-instrument-path=") +
                                           ProfileGenerateArg->getValue()));
    // The default is to use Clang Instrumentation.
    CmdArgs.push_back("-fprofile-instrument=clang");
    if (TC.getTriple().isWindowsMSVCEnvironment()) {
      // Add dependent lib for clang_rt.profile
      CmdArgs.push_back(Args.MakeArgString(
          "--dependent-lib=" + TC.getCompilerRTBasename(Args, "profile")));
    }
  }

  Arg *PGOGenArg = nullptr;
  if (PGOGenerateArg) {
    assert(!CSPGOGenerateArg);
    PGOGenArg = PGOGenerateArg;
    CmdArgs.push_back("-fprofile-instrument=llvm");
  }
  if (CSPGOGenerateArg) {
    assert(!PGOGenerateArg);
    PGOGenArg = CSPGOGenerateArg;
    CmdArgs.push_back("-fprofile-instrument=csllvm");
  }
  if (PGOGenArg) {
    if (TC.getTriple().isWindowsMSVCEnvironment()) {
      // Add dependent lib for clang_rt.profile
      CmdArgs.push_back(Args.MakeArgString(
          "--dependent-lib=" + TC.getCompilerRTBasename(Args, "profile")));
    }
    if (PGOGenArg->getOption().matches(
            PGOGenerateArg ? options::OPT_fprofile_generate_EQ
                           : options::OPT_fcs_profile_generate_EQ)) {
      SmallString<128> Path(PGOGenArg->getValue());
      llvm::sys::path::append(Path, "default_%m.profraw");
      CmdArgs.push_back(
          Args.MakeArgString(Twine("-fprofile-instrument-path=") + Path));
    }
  }

  if (ProfileUseArg) {
    if (ProfileUseArg->getOption().matches(options::OPT_fprofile_instr_use_EQ))
      CmdArgs.push_back(Args.MakeArgString(
          Twine("-fprofile-instrument-use-path=") + ProfileUseArg->getValue()));
    else if ((ProfileUseArg->getOption().matches(
                  options::OPT_fprofile_use_EQ) ||
              ProfileUseArg->getOption().matches(
                  options::OPT_fprofile_instr_use))) {
      SmallString<128> Path(
          ProfileUseArg->getNumValues() == 0 ? "" : ProfileUseArg->getValue());
      if (Path.empty() || llvm::sys::fs::is_directory(Path))
        llvm::sys::path::append(Path, "default.profdata");
      CmdArgs.push_back(
          Args.MakeArgString(Twine("-fprofile-instrument-use-path=") + Path));
    }
  }

  bool EmitCovNotes = Args.hasFlag(options::OPT_ftest_coverage,
                                   options::OPT_fno_test_coverage, false) ||
                      Args.hasArg(options::OPT_coverage);
  bool EmitCovData = TC.needsGCovInstrumentation(Args);
  if (EmitCovNotes)
    CmdArgs.push_back("-ftest-coverage");
  if (EmitCovData)
    CmdArgs.push_back("-fprofile-arcs");

  if (Args.hasFlag(options::OPT_fcoverage_mapping,
                   options::OPT_fno_coverage_mapping, false)) {
    if (!ProfileGenerateArg)
      D.Diag(clang::diag::err_drv_argument_only_allowed_with)
          << "-fcoverage-mapping"
          << "-fprofile-instr-generate";

    CmdArgs.push_back("-fcoverage-mapping");
  }

  if (Arg *A = Args.getLastArg(options::OPT_ffile_compilation_dir_EQ,
                               options::OPT_fcoverage_compilation_dir_EQ)) {
    if (A->getOption().matches(options::OPT_ffile_compilation_dir_EQ))
      CmdArgs.push_back(Args.MakeArgString(
          Twine("-fcoverage-compilation-dir=") + A->getValue()));
    else
      A->render(Args, CmdArgs);
  } else if (llvm::ErrorOr<std::string> CWD =
                 D.getVFS().getCurrentWorkingDirectory()) {
    CmdArgs.push_back(Args.MakeArgString("-fcoverage-compilation-dir=" + *CWD));
  }

  if (Args.hasArg(options::OPT_fprofile_exclude_files_EQ)) {
    auto *Arg = Args.getLastArg(options::OPT_fprofile_exclude_files_EQ);
    if (!Args.hasArg(options::OPT_coverage))
      D.Diag(clang::diag::err_drv_argument_only_allowed_with)
          << "-fprofile-exclude-files="
          << "--coverage";

    StringRef v = Arg->getValue();
    CmdArgs.push_back(
        Args.MakeArgString(Twine("-fprofile-exclude-files=" + v)));
  }

  if (Args.hasArg(options::OPT_fprofile_filter_files_EQ)) {
    auto *Arg = Args.getLastArg(options::OPT_fprofile_filter_files_EQ);
    if (!Args.hasArg(options::OPT_coverage))
      D.Diag(clang::diag::err_drv_argument_only_allowed_with)
          << "-fprofile-filter-files="
          << "--coverage";

    StringRef v = Arg->getValue();
    CmdArgs.push_back(Args.MakeArgString(Twine("-fprofile-filter-files=" + v)));
  }

  if (const auto *A = Args.getLastArg(options::OPT_fprofile_update_EQ)) {
    StringRef Val = A->getValue();
    if (Val == "atomic" || Val == "prefer-atomic")
      CmdArgs.push_back("-fprofile-update=atomic");
    else if (Val != "single")
      D.Diag(diag::err_drv_unsupported_option_argument)
          << A->getOption().getName() << Val;
  } else if (TC.getSanitizerArgs().needsTsanRt()) {
    CmdArgs.push_back("-fprofile-update=atomic");
  }

  // Leave -fprofile-dir= an unused argument unless .gcda emission is
  // enabled. To be polite, with '-fprofile-arcs -fno-profile-arcs' consider
  // the flag used. There is no -fno-profile-dir, so the user has no
  // targeted way to suppress the warning.
  Arg *FProfileDir = nullptr;
  if (Args.hasArg(options::OPT_fprofile_arcs) ||
      Args.hasArg(options::OPT_coverage))
    FProfileDir = Args.getLastArg(options::OPT_fprofile_dir);

  // Put the .gcno and .gcda files (if needed) next to the object file or
  // bitcode file in the case of LTO.
  // FIXME: There should be a simpler way to find the object file for this
  // input, and this code probably does the wrong thing for commands that
  // compile and link all at once.
  if ((Args.hasArg(options::OPT_c) || Args.hasArg(options::OPT_S)) &&
      (EmitCovNotes || EmitCovData) && Output.isFilename()) {
    SmallString<128> OutputFilename;
    if (Arg *FinalOutput = C.getArgs().getLastArg(options::OPT__SLASH_Fo))
      OutputFilename = FinalOutput->getValue();
    else if (Arg *FinalOutput = C.getArgs().getLastArg(options::OPT_o))
      OutputFilename = FinalOutput->getValue();
    else
      OutputFilename = llvm::sys::path::filename(Output.getBaseInput());
    SmallString<128> CoverageFilename = OutputFilename;
    if (llvm::sys::path::is_relative(CoverageFilename))
      (void)D.getVFS().makeAbsolute(CoverageFilename);
    llvm::sys::path::replace_extension(CoverageFilename, "gcno");

    CmdArgs.push_back("-coverage-notes-file");
    CmdArgs.push_back(Args.MakeArgString(CoverageFilename));

    if (EmitCovData) {
      if (FProfileDir) {
        CoverageFilename = FProfileDir->getValue();
        llvm::sys::path::append(CoverageFilename, OutputFilename);
      }
      llvm::sys::path::replace_extension(CoverageFilename, "gcda");
      CmdArgs.push_back("-coverage-data-file");
      CmdArgs.push_back(Args.MakeArgString(CoverageFilename));
    }
  }
}

/// Check whether the given input tree contains any compilation actions.
static bool ContainsCompileAction(const Action *A) {
  if (isa<CompileJobAction>(A) || isa<BackendJobAction>(A))
    return true;

  for (const auto &AI : A->inputs())
    if (ContainsCompileAction(AI))
      return true;

  return false;
}

/// Check if -relax-all should be passed to the internal assembler.
/// This is done by default when compiling non-assembler source with -O0.
static bool UseRelaxAll(Compilation &C, const ArgList &Args) {
  bool RelaxDefault = true;

  if (Arg *A = Args.getLastArg(options::OPT_O_Group))
    RelaxDefault = A->getOption().matches(options::OPT_O0);

  if (RelaxDefault) {
    RelaxDefault = false;
    for (const auto &Act : C.getActions()) {
      if (ContainsCompileAction(Act)) {
        RelaxDefault = true;
        break;
      }
    }
  }

  return Args.hasFlag(options::OPT_mrelax_all, options::OPT_mno_relax_all,
                      RelaxDefault);
}

// Extract the integer N from a string spelled "-dwarf-N", returning 0
// on mismatch. The StringRef input (rather than an Arg) allows
// for use by the "-Xassembler" option parser.
static unsigned DwarfVersionNum(StringRef ArgValue) {
  return llvm::StringSwitch<unsigned>(ArgValue)
      .Case("-gdwarf-2", 2)
      .Case("-gdwarf-3", 3)
      .Case("-gdwarf-4", 4)
      .Case("-gdwarf-5", 5)
      .Default(0);
}

// Find a DWARF format version option.
// This function is a complementary for DwarfVersionNum().
static const Arg *getDwarfNArg(const ArgList &Args) {
  return Args.getLastArg(options::OPT_gdwarf_2, options::OPT_gdwarf_3,
                         options::OPT_gdwarf_4, options::OPT_gdwarf_5,
                         options::OPT_gdwarf);
}

static void RenderDebugEnablingArgs(const ArgList &Args, ArgStringList &CmdArgs,
                                    codegenoptions::DebugInfoKind DebugInfoKind,
                                    unsigned DwarfVersion,
                                    llvm::DebuggerKind DebuggerTuning) {
  switch (DebugInfoKind) {
  case codegenoptions::DebugDirectivesOnly:
    CmdArgs.push_back("-debug-info-kind=line-directives-only");
    break;
  case codegenoptions::DebugLineTablesOnly:
    CmdArgs.push_back("-debug-info-kind=line-tables-only");
    break;
  case codegenoptions::DebugInfoConstructor:
    CmdArgs.push_back("-debug-info-kind=constructor");
    break;
  case codegenoptions::LimitedDebugInfo:
    CmdArgs.push_back("-debug-info-kind=limited");
    break;
  case codegenoptions::FullDebugInfo:
    CmdArgs.push_back("-debug-info-kind=standalone");
    break;
  case codegenoptions::UnusedTypeInfo:
    CmdArgs.push_back("-debug-info-kind=unused-types");
    break;
  default:
    break;
  }
  if (DwarfVersion > 0)
    CmdArgs.push_back(
        Args.MakeArgString("-dwarf-version=" + Twine(DwarfVersion)));
  switch (DebuggerTuning) {
  case llvm::DebuggerKind::GDB:
    CmdArgs.push_back("-debugger-tuning=gdb");
    break;
  case llvm::DebuggerKind::LLDB:
    CmdArgs.push_back("-debugger-tuning=lldb");
    break;
  case llvm::DebuggerKind::SCE:
    CmdArgs.push_back("-debugger-tuning=sce");
    break;
  case llvm::DebuggerKind::DBX:
    CmdArgs.push_back("-debugger-tuning=dbx");
    break;
  default:
    break;
  }
}

static bool checkDebugInfoOption(const Arg *A, const ArgList &Args,
                                 const Driver &D, const ToolChain &TC) {
  assert(A && "Expected non-nullptr argument.");
  if (TC.supportsDebugInfoOption(A))
    return true;
  D.Diag(diag::warn_drv_unsupported_debug_info_opt_for_target)
      << A->getAsString(Args) << TC.getTripleString();
  return false;
}

static void RenderDebugInfoCompressionArgs(const ArgList &Args,
                                           ArgStringList &CmdArgs,
                                           const Driver &D,
                                           const ToolChain &TC) {
  const Arg *A = Args.getLastArg(options::OPT_gz_EQ);
  if (!A)
    return;
  if (checkDebugInfoOption(A, Args, D, TC)) {
    StringRef Value = A->getValue();
    if (Value == "none") {
      CmdArgs.push_back("--compress-debug-sections=none");
    } else if (Value == "zlib" || Value == "zlib-gnu") {
      if (llvm::zlib::isAvailable()) {
        CmdArgs.push_back(
            Args.MakeArgString("--compress-debug-sections=" + Twine(Value)));
      } else {
        D.Diag(diag::warn_debug_compression_unavailable);
      }
    } else {
      D.Diag(diag::err_drv_unsupported_option_argument)
          << A->getOption().getName() << Value;
    }
  }
}

static const char *RelocationModelName(llvm::Reloc::Model Model) {
  switch (Model) {
  case llvm::Reloc::Static:
    return "static";
  case llvm::Reloc::PIC_:
    return "pic";
  case llvm::Reloc::DynamicNoPIC:
    return "dynamic-no-pic";
  case llvm::Reloc::ROPI:
    return "ropi";
  case llvm::Reloc::RWPI:
    return "rwpi";
  case llvm::Reloc::ROPI_RWPI:
    return "ropi-rwpi";
  }
  llvm_unreachable("Unknown Reloc::Model kind");
}
static void handleAMDGPUCodeObjectVersionOptions(const Driver &D,
                                                 const ArgList &Args,
                                                 ArgStringList &CmdArgs) {
  // If no version was requested by the user, use the default value from the
  // back end. This is consistent with the value returned from
  // getAMDGPUCodeObjectVersion. This lets clang emit IR for amdgpu without
  // requiring the corresponding llvm to have the AMDGPU target enabled,
  // provided the user (e.g. front end tests) can use the default.
  if (haveAMDGPUCodeObjectVersionArgument(D, Args)) {
    unsigned CodeObjVer = getAMDGPUCodeObjectVersion(D, Args);
    CmdArgs.insert(CmdArgs.begin() + 1,
                   Args.MakeArgString(Twine("--amdhsa-code-object-version=") +
                                      Twine(CodeObjVer)));
    CmdArgs.insert(CmdArgs.begin() + 1, "-mllvm");
  }
}

/// Check whether the given input tree contains any append footer actions
static bool ContainsAppendFooterAction(const Action *A) {
  if (isa<AppendFooterJobAction>(A))
    return true;
  for (const auto &AI : A->inputs())
    if (ContainsAppendFooterAction(AI))
      return true;

  return false;
}

void Clang::AddPreprocessingOptions(Compilation &C, const JobAction &JA,
                                    const Driver &D, const ArgList &Args,
                                    ArgStringList &CmdArgs,
                                    const InputInfo &Output,
                                    const InputInfoList &Inputs) const {
  const bool IsIAMCU = getToolChain().getTriple().isOSIAMCU();
  const bool IsIntelFPGA = Args.hasArg(options::OPT_fintelfpga);

  CheckPreprocessingOptions(D, Args);

  Args.AddLastArg(CmdArgs, options::OPT_C);
  Args.AddLastArg(CmdArgs, options::OPT_CC);

  // When preprocessing using the integration footer, add the comments
  // to the first preprocessing step.
  if (JA.isOffloading(Action::OFK_SYCL) && !ContainsAppendFooterAction(&JA) &&
      !Args.hasArg(options::OPT_fno_sycl_use_footer) &&
      JA.isDeviceOffloading(Action::OFK_None))
    CmdArgs.push_back("-C");

  // Handle dependency file generation.
  Arg *ArgM = Args.getLastArg(options::OPT_MM);
  if (!ArgM)
    ArgM = Args.getLastArg(options::OPT_M);
  Arg *ArgMD = Args.getLastArg(options::OPT_MMD);
  if (!ArgMD)
    ArgMD = Args.getLastArg(options::OPT_MD);

  // -M and -MM imply -w.
  if (ArgM)
    CmdArgs.push_back("-w");
  else
    ArgM = ArgMD;

  auto createFPGATempDepFile = [&](const char *&DepFile) {
    // Generate dependency files as temporary. These will be used for the
    // aoc call/bundled during fat object creation
    std::string BaseName(Clang::getBaseInputName(Args, Inputs[0]));
    std::string DepTmpName =
        C.getDriver().GetTemporaryPath(llvm::sys::path::stem(BaseName), "d");
    DepFile = C.addTempFile(C.getArgs().MakeArgString(DepTmpName));
    C.getDriver().addFPGATempDepFile(DepFile, BaseName);
  };

  if (ArgM) {
    // Determine the output location.
    const char *DepFile;
    if (Arg *MF = Args.getLastArg(options::OPT_MF)) {
      DepFile = MF->getValue();
      C.addFailureResultFile(DepFile, &JA);
      // Populate the named dependency file to be used in the bundle
      // or passed to the offline compilation.
      if (IsIntelFPGA && JA.isDeviceOffloading(Action::OFK_SYCL))
        C.getDriver().addFPGATempDepFile(
            DepFile, Clang::getBaseInputName(Args, Inputs[0]));
    } else if (Output.getType() == types::TY_Dependencies) {
      DepFile = Output.getFilename();
    } else if (!ArgMD) {
      DepFile = "-";
    } else if (IsIntelFPGA && JA.isDeviceOffloading(Action::OFK_SYCL)) {
      createFPGATempDepFile(DepFile);
    } else {
      DepFile = getDependencyFileName(Args, Inputs);
      C.addFailureResultFile(DepFile, &JA);
    }
    CmdArgs.push_back("-dependency-file");
    CmdArgs.push_back(DepFile);

    bool HasTarget = false;
    for (const Arg *A : Args.filtered(options::OPT_MT, options::OPT_MQ)) {
      HasTarget = true;
      A->claim();
      if (A->getOption().matches(options::OPT_MT)) {
        A->render(Args, CmdArgs);
      } else {
        CmdArgs.push_back("-MT");
        SmallString<128> Quoted;
        QuoteTarget(A->getValue(), Quoted);
        CmdArgs.push_back(Args.MakeArgString(Quoted));
      }
    }

    // Add a default target if one wasn't specified.
    if (!HasTarget) {
      const char *DepTarget;

      // If user provided -o, that is the dependency target, except
      // when we are only generating a dependency file.
      Arg *OutputOpt = Args.getLastArg(options::OPT_o);
      if (OutputOpt && Output.getType() != types::TY_Dependencies) {
        DepTarget = OutputOpt->getValue();
      } else {
        // Otherwise derive from the base input.
        //
        // FIXME: This should use the computed output file location.
        SmallString<128> P(Inputs[0].getBaseInput());
        llvm::sys::path::replace_extension(P, "o");
        DepTarget = Args.MakeArgString(llvm::sys::path::filename(P));
      }

      CmdArgs.push_back("-MT");
      SmallString<128> Quoted;
      QuoteTarget(DepTarget, Quoted);
      CmdArgs.push_back(Args.MakeArgString(Quoted));
    }

    if (ArgM->getOption().matches(options::OPT_M) ||
        ArgM->getOption().matches(options::OPT_MD))
      CmdArgs.push_back("-sys-header-deps");
    if ((isa<PrecompileJobAction>(JA) &&
         !Args.hasArg(options::OPT_fno_module_file_deps)) ||
        Args.hasArg(options::OPT_fmodule_file_deps))
      CmdArgs.push_back("-module-file-deps");
  }

  if (!ArgM && IsIntelFPGA && JA.isDeviceOffloading(Action::OFK_SYCL)) {
    // No dep generation option was provided, add all of the needed options
    // to ensure a successful dep generation.
    const char *DepFile;
    createFPGATempDepFile(DepFile);
    CmdArgs.push_back("-dependency-file");
    CmdArgs.push_back(DepFile);
    CmdArgs.push_back("-MT");
    SmallString<128> P(Inputs[0].getBaseInput());
    llvm::sys::path::replace_extension(P, "o");
    SmallString<128> Quoted;
    QuoteTarget(llvm::sys::path::filename(P), Quoted);
    CmdArgs.push_back(Args.MakeArgString(Quoted));
  }

  if (Args.hasArg(options::OPT_MG)) {
    if (!ArgM || ArgM->getOption().matches(options::OPT_MD) ||
        ArgM->getOption().matches(options::OPT_MMD))
      D.Diag(diag::err_drv_mg_requires_m_or_mm);
    CmdArgs.push_back("-MG");
  }

  Args.AddLastArg(CmdArgs, options::OPT_MP);
  Args.AddLastArg(CmdArgs, options::OPT_MV);

  // Add offload include arguments specific for CUDA/HIP.  This must happen
  // before we -I or -include anything else, because we must pick up the
  // CUDA/HIP headers from the particular CUDA/ROCm installation, rather than
  // from e.g. /usr/local/include.
  if (JA.isOffloading(Action::OFK_Cuda))
    getToolChain().AddCudaIncludeArgs(Args, CmdArgs);
  if (JA.isOffloading(Action::OFK_HIP))
    getToolChain().AddHIPIncludeArgs(Args, CmdArgs);

  if (JA.isOffloading(Action::OFK_SYCL))
    toolchains::SYCLToolChain::AddSYCLIncludeArgs(D, Args, CmdArgs);

  // If we are offloading to a target via OpenMP we need to include the
  // openmp_wrappers folder which contains alternative system headers.
  if (JA.isDeviceOffloading(Action::OFK_OpenMP) &&
      getToolChain().getTriple().isNVPTX()){
    if (!Args.hasArg(options::OPT_nobuiltininc)) {
      // Add openmp_wrappers/* to our system include path.  This lets us wrap
      // standard library headers.
      SmallString<128> P(D.ResourceDir);
      llvm::sys::path::append(P, "include");
      llvm::sys::path::append(P, "openmp_wrappers");
      CmdArgs.push_back("-internal-isystem");
      CmdArgs.push_back(Args.MakeArgString(P));
    }

    CmdArgs.push_back("-include");
    CmdArgs.push_back("__clang_openmp_device_functions.h");
  }

  // Add -i* options, and automatically translate to
  // -include-pch/-include-pth for transparent PCH support. It's
  // wonky, but we include looking for .gch so we can support seamless
  // replacement into a build system already set up to be generating
  // .gch files.

  if (getToolChain().getDriver().IsCLMode()) {
    const Arg *YcArg = Args.getLastArg(options::OPT__SLASH_Yc);
    const Arg *YuArg = Args.getLastArg(options::OPT__SLASH_Yu);
    if (YcArg && JA.getKind() >= Action::PrecompileJobClass &&
        JA.getKind() <= Action::AssembleJobClass) {
      CmdArgs.push_back(Args.MakeArgString("-building-pch-with-obj"));
      // -fpch-instantiate-templates is the default when creating
      // precomp using /Yc
      if (Args.hasFlag(options::OPT_fpch_instantiate_templates,
                       options::OPT_fno_pch_instantiate_templates, true))
        CmdArgs.push_back(Args.MakeArgString("-fpch-instantiate-templates"));
    }
    if (YcArg || YuArg) {
      StringRef ThroughHeader = YcArg ? YcArg->getValue() : YuArg->getValue();
      if (!isa<PrecompileJobAction>(JA)) {
        CmdArgs.push_back("-include-pch");
        CmdArgs.push_back(Args.MakeArgString(D.GetClPchPath(
            C, !ThroughHeader.empty()
                   ? ThroughHeader
                   : llvm::sys::path::filename(Inputs[0].getBaseInput()))));
      }

      if (ThroughHeader.empty()) {
        CmdArgs.push_back(Args.MakeArgString(
            Twine("-pch-through-hdrstop-") + (YcArg ? "create" : "use")));
      } else {
        CmdArgs.push_back(
            Args.MakeArgString(Twine("-pch-through-header=") + ThroughHeader));
      }
    }
  }

  bool RenderedImplicitInclude = false;
  for (const Arg *A : Args.filtered(options::OPT_clang_i_Group)) {
    if (A->getOption().matches(options::OPT_include)) {
      // Handling of gcc-style gch precompiled headers.
      bool IsFirstImplicitInclude = !RenderedImplicitInclude;
      RenderedImplicitInclude = true;

      bool FoundPCH = false;
      SmallString<128> P(A->getValue());
      // We want the files to have a name like foo.h.pch. Add a dummy extension
      // so that replace_extension does the right thing.
      P += ".dummy";
      llvm::sys::path::replace_extension(P, "pch");
      if (llvm::sys::fs::exists(P))
        FoundPCH = true;

      if (!FoundPCH) {
        llvm::sys::path::replace_extension(P, "gch");
        if (llvm::sys::fs::exists(P)) {
          FoundPCH = true;
        }
      }

      if (FoundPCH) {
        if (IsFirstImplicitInclude) {
          A->claim();
          CmdArgs.push_back("-include-pch");
          CmdArgs.push_back(Args.MakeArgString(P));
          continue;
        } else {
          // Ignore the PCH if not first on command line and emit warning.
          D.Diag(diag::warn_drv_pch_not_first_include) << P
                                                       << A->getAsString(Args);
        }
      }
      // Do not render -include when performing the compilation that occurs
      // after the the integration footer has been appended.  This has already
      // been preprocessed and should not be included again.
      if (ContainsAppendFooterAction(&JA))
        continue;
    } else if (A->getOption().matches(options::OPT_isystem_after)) {
      // Handling of paths which must come late.  These entries are handled by
      // the toolchain itself after the resource dir is inserted in the right
      // search order.
      // Do not claim the argument so that the use of the argument does not
      // silently go unnoticed on toolchains which do not honour the option.
      continue;
    } else if (A->getOption().matches(options::OPT_stdlibxx_isystem)) {
      // Translated to -internal-isystem by the driver, no need to pass to cc1.
      continue;
    }

    // Not translated, render as usual.
    A->claim();
    A->render(Args, CmdArgs);
  }

  Args.AddAllArgs(CmdArgs,
                  {options::OPT_D, options::OPT_U, options::OPT_I_Group,
                   options::OPT_F, options::OPT_index_header_map});

  // Add -Wp, and -Xpreprocessor if using the preprocessor.

  // FIXME: There is a very unfortunate problem here, some troubled
  // souls abuse -Wp, to pass preprocessor options in gcc syntax. To
  // really support that we would have to parse and then translate
  // those options. :(
  Args.AddAllArgValues(CmdArgs, options::OPT_Wp_COMMA,
                       options::OPT_Xpreprocessor);

  // -I- is a deprecated GCC feature, reject it.
  if (Arg *A = Args.getLastArg(options::OPT_I_))
    D.Diag(diag::err_drv_I_dash_not_supported) << A->getAsString(Args);

  // If we have a --sysroot, and don't have an explicit -isysroot flag, add an
  // -isysroot to the CC1 invocation.
  StringRef sysroot = C.getSysRoot();
  if (sysroot != "") {
    if (!Args.hasArg(options::OPT_isysroot)) {
      CmdArgs.push_back("-isysroot");
      CmdArgs.push_back(C.getArgs().MakeArgString(sysroot));
    }
  }

  // Parse additional include paths from environment variables.
  // FIXME: We should probably sink the logic for handling these from the
  // frontend into the driver. It will allow deleting 4 otherwise unused flags.
  // CPATH - included following the user specified includes (but prior to
  // builtin and standard includes).
  addDirectoryList(Args, CmdArgs, "-I", "CPATH");
  // C_INCLUDE_PATH - system includes enabled when compiling C.
  addDirectoryList(Args, CmdArgs, "-c-isystem", "C_INCLUDE_PATH");
  // CPLUS_INCLUDE_PATH - system includes enabled when compiling C++.
  addDirectoryList(Args, CmdArgs, "-cxx-isystem", "CPLUS_INCLUDE_PATH");
  // OBJC_INCLUDE_PATH - system includes enabled when compiling ObjC.
  addDirectoryList(Args, CmdArgs, "-objc-isystem", "OBJC_INCLUDE_PATH");
  // OBJCPLUS_INCLUDE_PATH - system includes enabled when compiling ObjC++.
  addDirectoryList(Args, CmdArgs, "-objcxx-isystem", "OBJCPLUS_INCLUDE_PATH");

  // While adding the include arguments, we also attempt to retrieve the
  // arguments of related offloading toolchains or arguments that are specific
  // of an offloading programming model.

  // Add C++ include arguments, if needed.
  if (types::isCXX(Inputs[0].getType())) {
    bool HasStdlibxxIsystem = Args.hasArg(options::OPT_stdlibxx_isystem);
    forAllAssociatedToolChains(
        C, JA, getToolChain(),
        [&Args, &CmdArgs, HasStdlibxxIsystem](const ToolChain &TC) {
          HasStdlibxxIsystem ? TC.AddClangCXXStdlibIsystemArgs(Args, CmdArgs)
                             : TC.AddClangCXXStdlibIncludeArgs(Args, CmdArgs);
        });
  }

  // Add system include arguments for all targets but IAMCU.
  if (!IsIAMCU)
    forAllAssociatedToolChains(C, JA, getToolChain(),
                               [&Args, &CmdArgs](const ToolChain &TC) {
                                 TC.AddClangSystemIncludeArgs(Args, CmdArgs);
                               });
  else {
    // For IAMCU add special include arguments.
    getToolChain().AddIAMCUIncludeArgs(Args, CmdArgs);
  }

  addMacroPrefixMapArg(D, Args, CmdArgs);
  addCoveragePrefixMapArg(D, Args, CmdArgs);
}

// FIXME: Move to target hook.
static bool isSignedCharDefault(const llvm::Triple &Triple) {
  switch (Triple.getArch()) {
  default:
    return true;

  case llvm::Triple::aarch64:
  case llvm::Triple::aarch64_32:
  case llvm::Triple::aarch64_be:
  case llvm::Triple::arm:
  case llvm::Triple::armeb:
  case llvm::Triple::thumb:
  case llvm::Triple::thumbeb:
    if (Triple.isOSDarwin() || Triple.isOSWindows())
      return true;
    return false;

  case llvm::Triple::ppc:
  case llvm::Triple::ppc64:
    if (Triple.isOSDarwin())
      return true;
    return false;

  case llvm::Triple::hexagon:
  case llvm::Triple::ppcle:
  case llvm::Triple::ppc64le:
  case llvm::Triple::riscv32:
  case llvm::Triple::riscv64:
  case llvm::Triple::systemz:
  case llvm::Triple::xcore:
    return false;
  }
}

static bool hasMultipleInvocations(const llvm::Triple &Triple,
                                   const ArgList &Args) {
  // Supported only on Darwin where we invoke the compiler multiple times
  // followed by an invocation to lipo.
  if (!Triple.isOSDarwin())
    return false;
  // If more than one "-arch <arch>" is specified, we're targeting multiple
  // architectures resulting in a fat binary.
  return Args.getAllArgValues(options::OPT_arch).size() > 1;
}

static bool checkRemarksOptions(const Driver &D, const ArgList &Args,
                                const llvm::Triple &Triple) {
  // When enabling remarks, we need to error if:
  // * The remark file is specified but we're targeting multiple architectures,
  // which means more than one remark file is being generated.
  bool hasMultipleInvocations = ::hasMultipleInvocations(Triple, Args);
  bool hasExplicitOutputFile =
      Args.getLastArg(options::OPT_foptimization_record_file_EQ);
  if (hasMultipleInvocations && hasExplicitOutputFile) {
    D.Diag(diag::err_drv_invalid_output_with_multiple_archs)
        << "-foptimization-record-file";
    return false;
  }
  return true;
}

static void renderRemarksOptions(const ArgList &Args, ArgStringList &CmdArgs,
                                 const llvm::Triple &Triple,
                                 const InputInfo &Input,
                                 const InputInfo &Output, const JobAction &JA) {
  StringRef Format = "yaml";
  if (const Arg *A = Args.getLastArg(options::OPT_fsave_optimization_record_EQ))
    Format = A->getValue();

  CmdArgs.push_back("-opt-record-file");

  const Arg *A = Args.getLastArg(options::OPT_foptimization_record_file_EQ);
  if (A) {
    CmdArgs.push_back(A->getValue());
  } else {
    bool hasMultipleArchs =
        Triple.isOSDarwin() && // Only supported on Darwin platforms.
        Args.getAllArgValues(options::OPT_arch).size() > 1;

    SmallString<128> F;

    if (Args.hasArg(options::OPT_c) || Args.hasArg(options::OPT_S)) {
      if (Arg *FinalOutput = Args.getLastArg(options::OPT_o))
        F = FinalOutput->getValue();
    } else {
      if (Format != "yaml" && // For YAML, keep the original behavior.
          Triple.isOSDarwin() && // Enable this only on darwin, since it's the only platform supporting .dSYM bundles.
          Output.isFilename())
        F = Output.getFilename();
    }

    if (F.empty()) {
      // Use the input filename.
      F = llvm::sys::path::stem(Input.getBaseInput());

      // If we're compiling for an offload architecture (i.e. a CUDA device),
      // we need to make the file name for the device compilation different
      // from the host compilation.
      if (!JA.isDeviceOffloading(Action::OFK_None) &&
          !JA.isDeviceOffloading(Action::OFK_Host)) {
        llvm::sys::path::replace_extension(F, "");
        F += Action::GetOffloadingFileNamePrefix(JA.getOffloadingDeviceKind(),
                                                 Triple.normalize());
        F += "-";
        F += JA.getOffloadingArch();
      }
    }

    // If we're having more than one "-arch", we should name the files
    // differently so that every cc1 invocation writes to a different file.
    // We're doing that by appending "-<arch>" with "<arch>" being the arch
    // name from the triple.
    if (hasMultipleArchs) {
      // First, remember the extension.
      SmallString<64> OldExtension = llvm::sys::path::extension(F);
      // then, remove it.
      llvm::sys::path::replace_extension(F, "");
      // attach -<arch> to it.
      F += "-";
      F += Triple.getArchName();
      // put back the extension.
      llvm::sys::path::replace_extension(F, OldExtension);
    }

    SmallString<32> Extension;
    Extension += "opt.";
    Extension += Format;

    llvm::sys::path::replace_extension(F, Extension);
    CmdArgs.push_back(Args.MakeArgString(F));
  }

  if (const Arg *A =
          Args.getLastArg(options::OPT_foptimization_record_passes_EQ)) {
    CmdArgs.push_back("-opt-record-passes");
    CmdArgs.push_back(A->getValue());
  }

  if (!Format.empty()) {
    CmdArgs.push_back("-opt-record-format");
    CmdArgs.push_back(Format.data());
  }
}

void AddAAPCSVolatileBitfieldArgs(const ArgList &Args, ArgStringList &CmdArgs) {
  if (!Args.hasFlag(options::OPT_faapcs_bitfield_width,
                    options::OPT_fno_aapcs_bitfield_width, true))
    CmdArgs.push_back("-fno-aapcs-bitfield-width");

  if (Args.getLastArg(options::OPT_ForceAAPCSBitfieldLoad))
    CmdArgs.push_back("-faapcs-bitfield-load");
}

namespace {
void RenderARMABI(const llvm::Triple &Triple, const ArgList &Args,
                  ArgStringList &CmdArgs) {
  // Select the ABI to use.
  // FIXME: Support -meabi.
  // FIXME: Parts of this are duplicated in the backend, unify this somehow.
  const char *ABIName = nullptr;
  if (Arg *A = Args.getLastArg(options::OPT_mabi_EQ)) {
    ABIName = A->getValue();
  } else {
    std::string CPU = getCPUName(Args, Triple, /*FromAs*/ false);
    ABIName = llvm::ARM::computeDefaultTargetABI(Triple, CPU).data();
  }

  CmdArgs.push_back("-target-abi");
  CmdArgs.push_back(ABIName);
}
}

void Clang::AddARMTargetArgs(const llvm::Triple &Triple, const ArgList &Args,
                             ArgStringList &CmdArgs, bool KernelOrKext) const {
  RenderARMABI(Triple, Args, CmdArgs);

  // Determine floating point ABI from the options & target defaults.
  arm::FloatABI ABI = arm::getARMFloatABI(getToolChain(), Args);
  if (ABI == arm::FloatABI::Soft) {
    // Floating point operations and argument passing are soft.
    // FIXME: This changes CPP defines, we need -target-soft-float.
    CmdArgs.push_back("-msoft-float");
    CmdArgs.push_back("-mfloat-abi");
    CmdArgs.push_back("soft");
  } else if (ABI == arm::FloatABI::SoftFP) {
    // Floating point operations are hard, but argument passing is soft.
    CmdArgs.push_back("-mfloat-abi");
    CmdArgs.push_back("soft");
  } else {
    // Floating point operations and argument passing are hard.
    assert(ABI == arm::FloatABI::Hard && "Invalid float abi!");
    CmdArgs.push_back("-mfloat-abi");
    CmdArgs.push_back("hard");
  }

  // Forward the -mglobal-merge option for explicit control over the pass.
  if (Arg *A = Args.getLastArg(options::OPT_mglobal_merge,
                               options::OPT_mno_global_merge)) {
    CmdArgs.push_back("-mllvm");
    if (A->getOption().matches(options::OPT_mno_global_merge))
      CmdArgs.push_back("-arm-global-merge=false");
    else
      CmdArgs.push_back("-arm-global-merge=true");
  }

  if (!Args.hasFlag(options::OPT_mimplicit_float,
                    options::OPT_mno_implicit_float, true))
    CmdArgs.push_back("-no-implicit-float");

  if (Args.getLastArg(options::OPT_mcmse))
    CmdArgs.push_back("-mcmse");

  AddAAPCSVolatileBitfieldArgs(Args, CmdArgs);
}

void Clang::RenderTargetOptions(const llvm::Triple &EffectiveTriple,
                                const ArgList &Args, bool KernelOrKext,
                                ArgStringList &CmdArgs) const {
  const ToolChain &TC = getToolChain();

  // Add the target features
  getTargetFeatures(TC.getDriver(), EffectiveTriple, Args, CmdArgs, false);

  // Add target specific flags.
  switch (TC.getArch()) {
  default:
    break;

  case llvm::Triple::arm:
  case llvm::Triple::armeb:
  case llvm::Triple::thumb:
  case llvm::Triple::thumbeb:
    // Use the effective triple, which takes into account the deployment target.
    AddARMTargetArgs(EffectiveTriple, Args, CmdArgs, KernelOrKext);
    CmdArgs.push_back("-fallow-half-arguments-and-returns");
    break;

  case llvm::Triple::aarch64:
  case llvm::Triple::aarch64_32:
  case llvm::Triple::aarch64_be:
    AddAArch64TargetArgs(Args, CmdArgs);
    CmdArgs.push_back("-fallow-half-arguments-and-returns");
    break;

  case llvm::Triple::mips:
  case llvm::Triple::mipsel:
  case llvm::Triple::mips64:
  case llvm::Triple::mips64el:
    AddMIPSTargetArgs(Args, CmdArgs);
    break;

  case llvm::Triple::ppc:
  case llvm::Triple::ppcle:
  case llvm::Triple::ppc64:
  case llvm::Triple::ppc64le:
    AddPPCTargetArgs(Args, CmdArgs);
    break;

  case llvm::Triple::riscv32:
  case llvm::Triple::riscv64:
    AddRISCVTargetArgs(Args, CmdArgs);
    break;

  case llvm::Triple::sparc:
  case llvm::Triple::sparcel:
  case llvm::Triple::sparcv9:
    AddSparcTargetArgs(Args, CmdArgs);
    break;

  case llvm::Triple::systemz:
    AddSystemZTargetArgs(Args, CmdArgs);
    break;

  case llvm::Triple::x86:
  case llvm::Triple::x86_64:
    AddX86TargetArgs(Args, CmdArgs);
    break;

  case llvm::Triple::lanai:
    AddLanaiTargetArgs(Args, CmdArgs);
    break;

  case llvm::Triple::hexagon:
    AddHexagonTargetArgs(Args, CmdArgs);
    break;

  case llvm::Triple::wasm32:
  case llvm::Triple::wasm64:
    AddWebAssemblyTargetArgs(Args, CmdArgs);
    break;

  case llvm::Triple::ve:
    AddVETargetArgs(Args, CmdArgs);
    break;
  }
}

namespace {
void RenderAArch64ABI(const llvm::Triple &Triple, const ArgList &Args,
                      ArgStringList &CmdArgs) {
  const char *ABIName = nullptr;
  if (Arg *A = Args.getLastArg(options::OPT_mabi_EQ))
    ABIName = A->getValue();
  else if (Triple.isOSDarwin())
    ABIName = "darwinpcs";
  else
    ABIName = "aapcs";

  CmdArgs.push_back("-target-abi");
  CmdArgs.push_back(ABIName);
}
}

void Clang::AddAArch64TargetArgs(const ArgList &Args,
                                 ArgStringList &CmdArgs) const {
  const llvm::Triple &Triple = getToolChain().getEffectiveTriple();

  if (!Args.hasFlag(options::OPT_mred_zone, options::OPT_mno_red_zone, true) ||
      Args.hasArg(options::OPT_mkernel) ||
      Args.hasArg(options::OPT_fapple_kext))
    CmdArgs.push_back("-disable-red-zone");

  if (!Args.hasFlag(options::OPT_mimplicit_float,
                    options::OPT_mno_implicit_float, true))
    CmdArgs.push_back("-no-implicit-float");

  RenderAArch64ABI(Triple, Args, CmdArgs);

  if (Arg *A = Args.getLastArg(options::OPT_mfix_cortex_a53_835769,
                               options::OPT_mno_fix_cortex_a53_835769)) {
    CmdArgs.push_back("-mllvm");
    if (A->getOption().matches(options::OPT_mfix_cortex_a53_835769))
      CmdArgs.push_back("-aarch64-fix-cortex-a53-835769=1");
    else
      CmdArgs.push_back("-aarch64-fix-cortex-a53-835769=0");
  } else if (Triple.isAndroid()) {
    // Enabled A53 errata (835769) workaround by default on android
    CmdArgs.push_back("-mllvm");
    CmdArgs.push_back("-aarch64-fix-cortex-a53-835769=1");
  }

  // Forward the -mglobal-merge option for explicit control over the pass.
  if (Arg *A = Args.getLastArg(options::OPT_mglobal_merge,
                               options::OPT_mno_global_merge)) {
    CmdArgs.push_back("-mllvm");
    if (A->getOption().matches(options::OPT_mno_global_merge))
      CmdArgs.push_back("-aarch64-enable-global-merge=false");
    else
      CmdArgs.push_back("-aarch64-enable-global-merge=true");
  }

  // Enable/disable return address signing and indirect branch targets.
  if (Arg *A = Args.getLastArg(options::OPT_msign_return_address_EQ,
                               options::OPT_mbranch_protection_EQ)) {

    const Driver &D = getToolChain().getDriver();

    StringRef Scope, Key;
    bool IndirectBranches;

    if (A->getOption().matches(options::OPT_msign_return_address_EQ)) {
      Scope = A->getValue();
      if (!Scope.equals("none") && !Scope.equals("non-leaf") &&
          !Scope.equals("all"))
        D.Diag(diag::err_invalid_branch_protection)
            << Scope << A->getAsString(Args);
      Key = "a_key";
      IndirectBranches = false;
    } else {
      StringRef Err;
      llvm::AArch64::ParsedBranchProtection PBP;
      if (!llvm::AArch64::parseBranchProtection(A->getValue(), PBP, Err))
        D.Diag(diag::err_invalid_branch_protection)
            << Err << A->getAsString(Args);
      Scope = PBP.Scope;
      Key = PBP.Key;
      IndirectBranches = PBP.BranchTargetEnforcement;
    }

    CmdArgs.push_back(
        Args.MakeArgString(Twine("-msign-return-address=") + Scope));
    CmdArgs.push_back(
        Args.MakeArgString(Twine("-msign-return-address-key=") + Key));
    if (IndirectBranches)
      CmdArgs.push_back("-mbranch-target-enforce");
  }

  // Handle -msve_vector_bits=<bits>
  if (Arg *A = Args.getLastArg(options::OPT_msve_vector_bits_EQ)) {
    StringRef Val = A->getValue();
    const Driver &D = getToolChain().getDriver();
    if (Val.equals("128") || Val.equals("256") || Val.equals("512") ||
        Val.equals("1024") || Val.equals("2048"))
      CmdArgs.push_back(
          Args.MakeArgString(llvm::Twine("-msve-vector-bits=") + Val));
    // Silently drop requests for vector-length agnostic code as it's implied.
    else if (!Val.equals("scalable"))
      // Handle the unsupported values passed to msve-vector-bits.
      D.Diag(diag::err_drv_unsupported_option_argument)
          << A->getOption().getName() << Val;
  }

  AddAAPCSVolatileBitfieldArgs(Args, CmdArgs);
}

void Clang::AddMIPSTargetArgs(const ArgList &Args,
                              ArgStringList &CmdArgs) const {
  const Driver &D = getToolChain().getDriver();
  StringRef CPUName;
  StringRef ABIName;
  const llvm::Triple &Triple = getToolChain().getTriple();
  mips::getMipsCPUAndABI(Args, Triple, CPUName, ABIName);

  CmdArgs.push_back("-target-abi");
  CmdArgs.push_back(ABIName.data());

  mips::FloatABI ABI = mips::getMipsFloatABI(D, Args, Triple);
  if (ABI == mips::FloatABI::Soft) {
    // Floating point operations and argument passing are soft.
    CmdArgs.push_back("-msoft-float");
    CmdArgs.push_back("-mfloat-abi");
    CmdArgs.push_back("soft");
  } else {
    // Floating point operations and argument passing are hard.
    assert(ABI == mips::FloatABI::Hard && "Invalid float abi!");
    CmdArgs.push_back("-mfloat-abi");
    CmdArgs.push_back("hard");
  }

  if (Arg *A = Args.getLastArg(options::OPT_mldc1_sdc1,
                               options::OPT_mno_ldc1_sdc1)) {
    if (A->getOption().matches(options::OPT_mno_ldc1_sdc1)) {
      CmdArgs.push_back("-mllvm");
      CmdArgs.push_back("-mno-ldc1-sdc1");
    }
  }

  if (Arg *A = Args.getLastArg(options::OPT_mcheck_zero_division,
                               options::OPT_mno_check_zero_division)) {
    if (A->getOption().matches(options::OPT_mno_check_zero_division)) {
      CmdArgs.push_back("-mllvm");
      CmdArgs.push_back("-mno-check-zero-division");
    }
  }

  if (Arg *A = Args.getLastArg(options::OPT_G)) {
    StringRef v = A->getValue();
    CmdArgs.push_back("-mllvm");
    CmdArgs.push_back(Args.MakeArgString("-mips-ssection-threshold=" + v));
    A->claim();
  }

  Arg *GPOpt = Args.getLastArg(options::OPT_mgpopt, options::OPT_mno_gpopt);
  Arg *ABICalls =
      Args.getLastArg(options::OPT_mabicalls, options::OPT_mno_abicalls);

  // -mabicalls is the default for many MIPS environments, even with -fno-pic.
  // -mgpopt is the default for static, -fno-pic environments but these two
  // options conflict. We want to be certain that -mno-abicalls -mgpopt is
  // the only case where -mllvm -mgpopt is passed.
  // NOTE: We need a warning here or in the backend to warn when -mgpopt is
  //       passed explicitly when compiling something with -mabicalls
  //       (implictly) in affect. Currently the warning is in the backend.
  //
  // When the ABI in use is  N64, we also need to determine the PIC mode that
  // is in use, as -fno-pic for N64 implies -mno-abicalls.
  bool NoABICalls =
      ABICalls && ABICalls->getOption().matches(options::OPT_mno_abicalls);

  llvm::Reloc::Model RelocationModel;
  unsigned PICLevel;
  bool IsPIE;
  std::tie(RelocationModel, PICLevel, IsPIE) =
      ParsePICArgs(getToolChain(), Args);

  NoABICalls = NoABICalls ||
               (RelocationModel == llvm::Reloc::Static && ABIName == "n64");

  bool WantGPOpt = GPOpt && GPOpt->getOption().matches(options::OPT_mgpopt);
  // We quietly ignore -mno-gpopt as the backend defaults to -mno-gpopt.
  if (NoABICalls && (!GPOpt || WantGPOpt)) {
    CmdArgs.push_back("-mllvm");
    CmdArgs.push_back("-mgpopt");

    Arg *LocalSData = Args.getLastArg(options::OPT_mlocal_sdata,
                                      options::OPT_mno_local_sdata);
    Arg *ExternSData = Args.getLastArg(options::OPT_mextern_sdata,
                                       options::OPT_mno_extern_sdata);
    Arg *EmbeddedData = Args.getLastArg(options::OPT_membedded_data,
                                        options::OPT_mno_embedded_data);
    if (LocalSData) {
      CmdArgs.push_back("-mllvm");
      if (LocalSData->getOption().matches(options::OPT_mlocal_sdata)) {
        CmdArgs.push_back("-mlocal-sdata=1");
      } else {
        CmdArgs.push_back("-mlocal-sdata=0");
      }
      LocalSData->claim();
    }

    if (ExternSData) {
      CmdArgs.push_back("-mllvm");
      if (ExternSData->getOption().matches(options::OPT_mextern_sdata)) {
        CmdArgs.push_back("-mextern-sdata=1");
      } else {
        CmdArgs.push_back("-mextern-sdata=0");
      }
      ExternSData->claim();
    }

    if (EmbeddedData) {
      CmdArgs.push_back("-mllvm");
      if (EmbeddedData->getOption().matches(options::OPT_membedded_data)) {
        CmdArgs.push_back("-membedded-data=1");
      } else {
        CmdArgs.push_back("-membedded-data=0");
      }
      EmbeddedData->claim();
    }

  } else if ((!ABICalls || (!NoABICalls && ABICalls)) && WantGPOpt)
    D.Diag(diag::warn_drv_unsupported_gpopt) << (ABICalls ? 0 : 1);

  if (GPOpt)
    GPOpt->claim();

  if (Arg *A = Args.getLastArg(options::OPT_mcompact_branches_EQ)) {
    StringRef Val = StringRef(A->getValue());
    if (mips::hasCompactBranches(CPUName)) {
      if (Val == "never" || Val == "always" || Val == "optimal") {
        CmdArgs.push_back("-mllvm");
        CmdArgs.push_back(Args.MakeArgString("-mips-compact-branches=" + Val));
      } else
        D.Diag(diag::err_drv_unsupported_option_argument)
            << A->getOption().getName() << Val;
    } else
      D.Diag(diag::warn_target_unsupported_compact_branches) << CPUName;
  }

  if (Arg *A = Args.getLastArg(options::OPT_mrelax_pic_calls,
                               options::OPT_mno_relax_pic_calls)) {
    if (A->getOption().matches(options::OPT_mno_relax_pic_calls)) {
      CmdArgs.push_back("-mllvm");
      CmdArgs.push_back("-mips-jalr-reloc=0");
    }
  }
}

void Clang::AddPPCTargetArgs(const ArgList &Args,
                             ArgStringList &CmdArgs) const {
  // Select the ABI to use.
  const char *ABIName = nullptr;
  const llvm::Triple &T = getToolChain().getTriple();
  if (T.isOSBinFormatELF()) {
    switch (getToolChain().getArch()) {
    case llvm::Triple::ppc64: {
      if ((T.isOSFreeBSD() && T.getOSMajorVersion() >= 13) ||
          T.isOSOpenBSD() || T.isMusl())
        ABIName = "elfv2";
      else
        ABIName = "elfv1";
      break;
    }
    case llvm::Triple::ppc64le:
      ABIName = "elfv2";
      break;
    default:
      break;
    }
  }

  bool IEEELongDouble = false;
  for (const Arg *A : Args.filtered(options::OPT_mabi_EQ)) {
    StringRef V = A->getValue();
    if (V == "ieeelongdouble")
      IEEELongDouble = true;
    else if (V == "ibmlongdouble")
      IEEELongDouble = false;
    else if (V != "altivec")
      // The ppc64 linux abis are all "altivec" abis by default. Accept and ignore
      // the option if given as we don't have backend support for any targets
      // that don't use the altivec abi.
      ABIName = A->getValue();
  }
  if (IEEELongDouble)
    CmdArgs.push_back("-mabi=ieeelongdouble");

  ppc::FloatABI FloatABI =
      ppc::getPPCFloatABI(getToolChain().getDriver(), Args);

  if (FloatABI == ppc::FloatABI::Soft) {
    // Floating point operations and argument passing are soft.
    CmdArgs.push_back("-msoft-float");
    CmdArgs.push_back("-mfloat-abi");
    CmdArgs.push_back("soft");
  } else {
    // Floating point operations and argument passing are hard.
    assert(FloatABI == ppc::FloatABI::Hard && "Invalid float abi!");
    CmdArgs.push_back("-mfloat-abi");
    CmdArgs.push_back("hard");
  }

  if (ABIName) {
    CmdArgs.push_back("-target-abi");
    CmdArgs.push_back(ABIName);
  }
}

static void SetRISCVSmallDataLimit(const ToolChain &TC, const ArgList &Args,
                                   ArgStringList &CmdArgs) {
  const Driver &D = TC.getDriver();
  const llvm::Triple &Triple = TC.getTriple();
  // Default small data limitation is eight.
  const char *SmallDataLimit = "8";
  // Get small data limitation.
  if (Args.getLastArg(options::OPT_shared, options::OPT_fpic,
                      options::OPT_fPIC)) {
    // Not support linker relaxation for PIC.
    SmallDataLimit = "0";
    if (Args.hasArg(options::OPT_G)) {
      D.Diag(diag::warn_drv_unsupported_sdata);
    }
  } else if (Args.getLastArgValue(options::OPT_mcmodel_EQ)
                 .equals_insensitive("large") &&
             (Triple.getArch() == llvm::Triple::riscv64)) {
    // Not support linker relaxation for RV64 with large code model.
    SmallDataLimit = "0";
    if (Args.hasArg(options::OPT_G)) {
      D.Diag(diag::warn_drv_unsupported_sdata);
    }
  } else if (Arg *A = Args.getLastArg(options::OPT_G)) {
    SmallDataLimit = A->getValue();
  }
  // Forward the -msmall-data-limit= option.
  CmdArgs.push_back("-msmall-data-limit");
  CmdArgs.push_back(SmallDataLimit);
}

void Clang::AddRISCVTargetArgs(const ArgList &Args,
                               ArgStringList &CmdArgs) const {
  const llvm::Triple &Triple = getToolChain().getTriple();
  StringRef ABIName = riscv::getRISCVABI(Args, Triple);

  CmdArgs.push_back("-target-abi");
  CmdArgs.push_back(ABIName.data());

  SetRISCVSmallDataLimit(getToolChain(), Args, CmdArgs);

  std::string TuneCPU;

  if (const Arg *A = Args.getLastArg(clang::driver::options::OPT_mtune_EQ)) {
    StringRef Name = A->getValue();

    Name = llvm::RISCV::resolveTuneCPUAlias(Name, Triple.isArch64Bit());
    TuneCPU = std::string(Name);
  }

  if (!TuneCPU.empty()) {
    CmdArgs.push_back("-tune-cpu");
    CmdArgs.push_back(Args.MakeArgString(TuneCPU));
  }
}

void Clang::AddSparcTargetArgs(const ArgList &Args,
                               ArgStringList &CmdArgs) const {
  sparc::FloatABI FloatABI =
      sparc::getSparcFloatABI(getToolChain().getDriver(), Args);

  if (FloatABI == sparc::FloatABI::Soft) {
    // Floating point operations and argument passing are soft.
    CmdArgs.push_back("-msoft-float");
    CmdArgs.push_back("-mfloat-abi");
    CmdArgs.push_back("soft");
  } else {
    // Floating point operations and argument passing are hard.
    assert(FloatABI == sparc::FloatABI::Hard && "Invalid float abi!");
    CmdArgs.push_back("-mfloat-abi");
    CmdArgs.push_back("hard");
  }
}

void Clang::AddSystemZTargetArgs(const ArgList &Args,
                                 ArgStringList &CmdArgs) const {
  bool HasBackchain = Args.hasFlag(options::OPT_mbackchain,
                                   options::OPT_mno_backchain, false);
  bool HasPackedStack = Args.hasFlag(options::OPT_mpacked_stack,
                                     options::OPT_mno_packed_stack, false);
  systemz::FloatABI FloatABI =
      systemz::getSystemZFloatABI(getToolChain().getDriver(), Args);
  bool HasSoftFloat = (FloatABI == systemz::FloatABI::Soft);
  if (HasBackchain && HasPackedStack && !HasSoftFloat) {
    const Driver &D = getToolChain().getDriver();
    D.Diag(diag::err_drv_unsupported_opt)
      << "-mpacked-stack -mbackchain -mhard-float";
  }
  if (HasBackchain)
    CmdArgs.push_back("-mbackchain");
  if (HasPackedStack)
    CmdArgs.push_back("-mpacked-stack");
  if (HasSoftFloat) {
    // Floating point operations and argument passing are soft.
    CmdArgs.push_back("-msoft-float");
    CmdArgs.push_back("-mfloat-abi");
    CmdArgs.push_back("soft");
  }
}

void Clang::AddX86TargetArgs(const ArgList &Args,
                             ArgStringList &CmdArgs) const {
  const Driver &D = getToolChain().getDriver();
  addX86AlignBranchArgs(D, Args, CmdArgs, /*IsLTO=*/false);

  if (!Args.hasFlag(options::OPT_mred_zone, options::OPT_mno_red_zone, true) ||
      Args.hasArg(options::OPT_mkernel) ||
      Args.hasArg(options::OPT_fapple_kext))
    CmdArgs.push_back("-disable-red-zone");

  if (!Args.hasFlag(options::OPT_mtls_direct_seg_refs,
                    options::OPT_mno_tls_direct_seg_refs, true))
    CmdArgs.push_back("-mno-tls-direct-seg-refs");

  // Default to avoid implicit floating-point for kernel/kext code, but allow
  // that to be overridden with -mno-soft-float.
  bool NoImplicitFloat = (Args.hasArg(options::OPT_mkernel) ||
                          Args.hasArg(options::OPT_fapple_kext));
  if (Arg *A = Args.getLastArg(
          options::OPT_msoft_float, options::OPT_mno_soft_float,
          options::OPT_mimplicit_float, options::OPT_mno_implicit_float)) {
    const Option &O = A->getOption();
    NoImplicitFloat = (O.matches(options::OPT_mno_implicit_float) ||
                       O.matches(options::OPT_msoft_float));
  }
  if (NoImplicitFloat)
    CmdArgs.push_back("-no-implicit-float");

  if (Arg *A = Args.getLastArg(options::OPT_masm_EQ)) {
    StringRef Value = A->getValue();
    if (Value == "intel" || Value == "att") {
      CmdArgs.push_back("-mllvm");
      CmdArgs.push_back(Args.MakeArgString("-x86-asm-syntax=" + Value));
    } else {
      D.Diag(diag::err_drv_unsupported_option_argument)
          << A->getOption().getName() << Value;
    }
  } else if (D.IsCLMode()) {
    CmdArgs.push_back("-mllvm");
    CmdArgs.push_back("-x86-asm-syntax=intel");
  }

  // Set flags to support MCU ABI.
  if (Args.hasFlag(options::OPT_miamcu, options::OPT_mno_iamcu, false)) {
    CmdArgs.push_back("-mfloat-abi");
    CmdArgs.push_back("soft");
    CmdArgs.push_back("-mstack-alignment=4");
  }

  // Handle -mtune.

  // Default to "generic" unless -march is present or targetting the PS4.
  std::string TuneCPU;
  if (!Args.hasArg(clang::driver::options::OPT_march_EQ) &&
      !getToolChain().getTriple().isPS4CPU())
    TuneCPU = "generic";

  // Override based on -mtune.
  if (const Arg *A = Args.getLastArg(clang::driver::options::OPT_mtune_EQ)) {
    StringRef Name = A->getValue();

    if (Name == "native") {
      Name = llvm::sys::getHostCPUName();
      if (!Name.empty())
        TuneCPU = std::string(Name);
    } else
      TuneCPU = std::string(Name);
  }

  if (!TuneCPU.empty()) {
    CmdArgs.push_back("-tune-cpu");
    CmdArgs.push_back(Args.MakeArgString(TuneCPU));
  }
}

void Clang::AddHexagonTargetArgs(const ArgList &Args,
                                 ArgStringList &CmdArgs) const {
  CmdArgs.push_back("-mqdsp6-compat");
  CmdArgs.push_back("-Wreturn-type");

  if (auto G = toolchains::HexagonToolChain::getSmallDataThreshold(Args)) {
    CmdArgs.push_back("-mllvm");
    CmdArgs.push_back(Args.MakeArgString("-hexagon-small-data-threshold=" +
                                         Twine(G.getValue())));
  }

  if (!Args.hasArg(options::OPT_fno_short_enums))
    CmdArgs.push_back("-fshort-enums");
  if (Args.getLastArg(options::OPT_mieee_rnd_near)) {
    CmdArgs.push_back("-mllvm");
    CmdArgs.push_back("-enable-hexagon-ieee-rnd-near");
  }
  CmdArgs.push_back("-mllvm");
  CmdArgs.push_back("-machine-sink-split=0");
}

void Clang::AddLanaiTargetArgs(const ArgList &Args,
                               ArgStringList &CmdArgs) const {
  if (Arg *A = Args.getLastArg(options::OPT_mcpu_EQ)) {
    StringRef CPUName = A->getValue();

    CmdArgs.push_back("-target-cpu");
    CmdArgs.push_back(Args.MakeArgString(CPUName));
  }
  if (Arg *A = Args.getLastArg(options::OPT_mregparm_EQ)) {
    StringRef Value = A->getValue();
    // Only support mregparm=4 to support old usage. Report error for all other
    // cases.
    int Mregparm;
    if (Value.getAsInteger(10, Mregparm)) {
      if (Mregparm != 4) {
        getToolChain().getDriver().Diag(
            diag::err_drv_unsupported_option_argument)
            << A->getOption().getName() << Value;
      }
    }
  }
}

void Clang::AddWebAssemblyTargetArgs(const ArgList &Args,
                                     ArgStringList &CmdArgs) const {
  // Default to "hidden" visibility.
  if (!Args.hasArg(options::OPT_fvisibility_EQ,
                   options::OPT_fvisibility_ms_compat)) {
    CmdArgs.push_back("-fvisibility");
    CmdArgs.push_back("hidden");
  }
}

void Clang::AddVETargetArgs(const ArgList &Args, ArgStringList &CmdArgs) const {
  // Floating point operations and argument passing are hard.
  CmdArgs.push_back("-mfloat-abi");
  CmdArgs.push_back("hard");
}

void Clang::DumpCompilationDatabase(Compilation &C, StringRef Filename,
                                    StringRef Target, const InputInfo &Output,
                                    const InputInfo &Input, const ArgList &Args) const {
  // If this is a dry run, do not create the compilation database file.
  if (C.getArgs().hasArg(options::OPT__HASH_HASH_HASH))
    return;

  using llvm::yaml::escape;
  const Driver &D = getToolChain().getDriver();

  if (!CompilationDatabase) {
    std::error_code EC;
    auto File = std::make_unique<llvm::raw_fd_ostream>(
        Filename, EC, llvm::sys::fs::OF_TextWithCRLF);
    if (EC) {
      D.Diag(clang::diag::err_drv_compilationdatabase) << Filename
                                                       << EC.message();
      return;
    }
    CompilationDatabase = std::move(File);
  }
  auto &CDB = *CompilationDatabase;
  auto CWD = D.getVFS().getCurrentWorkingDirectory();
  if (!CWD)
    CWD = ".";
  CDB << "{ \"directory\": \"" << escape(*CWD) << "\"";
  CDB << ", \"file\": \"" << escape(Input.getFilename()) << "\"";
  CDB << ", \"output\": \"" << escape(Output.getFilename()) << "\"";
  CDB << ", \"arguments\": [\"" << escape(D.ClangExecutable) << "\"";
  SmallString<128> Buf;
  Buf = "-x";
  Buf += types::getTypeName(Input.getType());
  CDB << ", \"" << escape(Buf) << "\"";
  if (!D.SysRoot.empty() && !Args.hasArg(options::OPT__sysroot_EQ)) {
    Buf = "--sysroot=";
    Buf += D.SysRoot;
    CDB << ", \"" << escape(Buf) << "\"";
  }
  CDB << ", \"" << escape(Input.getFilename()) << "\"";
  for (auto &A: Args) {
    auto &O = A->getOption();
    // Skip language selection, which is positional.
    if (O.getID() == options::OPT_x)
      continue;
    // Skip writing dependency output and the compilation database itself.
    if (O.getGroup().isValid() && O.getGroup().getID() == options::OPT_M_Group)
      continue;
    if (O.getID() == options::OPT_gen_cdb_fragment_path)
      continue;
    // Skip inputs.
    if (O.getKind() == Option::InputClass)
      continue;
    // All other arguments are quoted and appended.
    ArgStringList ASL;
    A->render(Args, ASL);
    for (auto &it: ASL)
      CDB << ", \"" << escape(it) << "\"";
  }
  Buf = "--target=";
  Buf += Target;
  CDB << ", \"" << escape(Buf) << "\"]},\n";
}

void Clang::DumpCompilationDatabaseFragmentToDir(
    StringRef Dir, Compilation &C, StringRef Target, const InputInfo &Output,
    const InputInfo &Input, const llvm::opt::ArgList &Args) const {
  // If this is a dry run, do not create the compilation database file.
  if (C.getArgs().hasArg(options::OPT__HASH_HASH_HASH))
    return;

  if (CompilationDatabase)
    DumpCompilationDatabase(C, "", Target, Output, Input, Args);

  SmallString<256> Path = Dir;
  const auto &Driver = C.getDriver();
  Driver.getVFS().makeAbsolute(Path);
  auto Err = llvm::sys::fs::create_directory(Path, /*IgnoreExisting=*/true);
  if (Err) {
    Driver.Diag(diag::err_drv_compilationdatabase) << Dir << Err.message();
    return;
  }

  llvm::sys::path::append(
      Path,
      Twine(llvm::sys::path::filename(Input.getFilename())) + ".%%%%.json");
  int FD;
  SmallString<256> TempPath;
  Err = llvm::sys::fs::createUniqueFile(Path, FD, TempPath,
                                        llvm::sys::fs::OF_Text);
  if (Err) {
    Driver.Diag(diag::err_drv_compilationdatabase) << Path << Err.message();
    return;
  }
  CompilationDatabase =
      std::make_unique<llvm::raw_fd_ostream>(FD, /*shouldClose=*/true);
  DumpCompilationDatabase(C, "", Target, Output, Input, Args);
}

static bool CheckARMImplicitITArg(StringRef Value) {
  return Value == "always" || Value == "never" || Value == "arm" ||
         Value == "thumb";
}

static void AddARMImplicitITArgs(const ArgList &Args, ArgStringList &CmdArgs,
                                 StringRef Value) {
  CmdArgs.push_back("-mllvm");
  CmdArgs.push_back(Args.MakeArgString("-arm-implicit-it=" + Value));
}

static void CollectArgsForIntegratedAssembler(Compilation &C,
                                              const ArgList &Args,
                                              ArgStringList &CmdArgs,
                                              const Driver &D) {
  if (UseRelaxAll(C, Args))
    CmdArgs.push_back("-mrelax-all");

  // Only default to -mincremental-linker-compatible if we think we are
  // targeting the MSVC linker.
  bool DefaultIncrementalLinkerCompatible =
      C.getDefaultToolChain().getTriple().isWindowsMSVCEnvironment();
  if (Args.hasFlag(options::OPT_mincremental_linker_compatible,
                   options::OPT_mno_incremental_linker_compatible,
                   DefaultIncrementalLinkerCompatible))
    CmdArgs.push_back("-mincremental-linker-compatible");

  // If you add more args here, also add them to the block below that
  // starts with "// If CollectArgsForIntegratedAssembler() isn't called below".

  // When passing -I arguments to the assembler we sometimes need to
  // unconditionally take the next argument.  For example, when parsing
  // '-Wa,-I -Wa,foo' we need to accept the -Wa,foo arg after seeing the
  // -Wa,-I arg and when parsing '-Wa,-I,foo' we need to accept the 'foo'
  // arg after parsing the '-I' arg.
  bool TakeNextArg = false;

  bool UseRelaxRelocations = C.getDefaultToolChain().useRelaxRelocations();
  bool UseNoExecStack = C.getDefaultToolChain().isNoExecStackDefault();
  const char *MipsTargetFeature = nullptr;
  StringRef ImplicitIt;
  for (const Arg *A :
       Args.filtered(options::OPT_Wa_COMMA, options::OPT_Xassembler,
                     options::OPT_mimplicit_it_EQ)) {
    A->claim();

    if (A->getOption().getID() == options::OPT_mimplicit_it_EQ) {
      switch (C.getDefaultToolChain().getArch()) {
      case llvm::Triple::arm:
      case llvm::Triple::armeb:
      case llvm::Triple::thumb:
      case llvm::Triple::thumbeb:
        // Only store the value; the last value set takes effect.
        ImplicitIt = A->getValue();
        if (!CheckARMImplicitITArg(ImplicitIt))
          D.Diag(diag::err_drv_unsupported_option_argument)
              << A->getOption().getName() << ImplicitIt;
        continue;
      default:
        break;
      }
    }

    for (StringRef Value : A->getValues()) {
      if (TakeNextArg) {
        CmdArgs.push_back(Value.data());
        TakeNextArg = false;
        continue;
      }

      if (C.getDefaultToolChain().getTriple().isOSBinFormatCOFF() &&
          Value == "-mbig-obj")
        continue; // LLVM handles bigobj automatically

      switch (C.getDefaultToolChain().getArch()) {
      default:
        break;
      case llvm::Triple::thumb:
      case llvm::Triple::thumbeb:
      case llvm::Triple::arm:
      case llvm::Triple::armeb:
        if (Value.startswith("-mimplicit-it=")) {
          // Only store the value; the last value set takes effect.
          ImplicitIt = Value.split("=").second;
          if (CheckARMImplicitITArg(ImplicitIt))
            continue;
        }
        if (Value == "-mthumb")
          // -mthumb has already been processed in ComputeLLVMTriple()
          // recognize but skip over here.
          continue;
        break;
      case llvm::Triple::mips:
      case llvm::Triple::mipsel:
      case llvm::Triple::mips64:
      case llvm::Triple::mips64el:
        if (Value == "--trap") {
          CmdArgs.push_back("-target-feature");
          CmdArgs.push_back("+use-tcc-in-div");
          continue;
        }
        if (Value == "--break") {
          CmdArgs.push_back("-target-feature");
          CmdArgs.push_back("-use-tcc-in-div");
          continue;
        }
        if (Value.startswith("-msoft-float")) {
          CmdArgs.push_back("-target-feature");
          CmdArgs.push_back("+soft-float");
          continue;
        }
        if (Value.startswith("-mhard-float")) {
          CmdArgs.push_back("-target-feature");
          CmdArgs.push_back("-soft-float");
          continue;
        }

        MipsTargetFeature = llvm::StringSwitch<const char *>(Value)
                                .Case("-mips1", "+mips1")
                                .Case("-mips2", "+mips2")
                                .Case("-mips3", "+mips3")
                                .Case("-mips4", "+mips4")
                                .Case("-mips5", "+mips5")
                                .Case("-mips32", "+mips32")
                                .Case("-mips32r2", "+mips32r2")
                                .Case("-mips32r3", "+mips32r3")
                                .Case("-mips32r5", "+mips32r5")
                                .Case("-mips32r6", "+mips32r6")
                                .Case("-mips64", "+mips64")
                                .Case("-mips64r2", "+mips64r2")
                                .Case("-mips64r3", "+mips64r3")
                                .Case("-mips64r5", "+mips64r5")
                                .Case("-mips64r6", "+mips64r6")
                                .Default(nullptr);
        if (MipsTargetFeature)
          continue;
      }

      if (Value == "-force_cpusubtype_ALL") {
        // Do nothing, this is the default and we don't support anything else.
      } else if (Value == "-L") {
        CmdArgs.push_back("-msave-temp-labels");
      } else if (Value == "--fatal-warnings") {
        CmdArgs.push_back("-massembler-fatal-warnings");
      } else if (Value == "--no-warn" || Value == "-W") {
        CmdArgs.push_back("-massembler-no-warn");
      } else if (Value == "--noexecstack") {
        UseNoExecStack = true;
      } else if (Value.startswith("-compress-debug-sections") ||
                 Value.startswith("--compress-debug-sections") ||
                 Value == "-nocompress-debug-sections" ||
                 Value == "--nocompress-debug-sections") {
        CmdArgs.push_back(Value.data());
      } else if (Value == "-mrelax-relocations=yes" ||
                 Value == "--mrelax-relocations=yes") {
        UseRelaxRelocations = true;
      } else if (Value == "-mrelax-relocations=no" ||
                 Value == "--mrelax-relocations=no") {
        UseRelaxRelocations = false;
      } else if (Value.startswith("-I")) {
        CmdArgs.push_back(Value.data());
        // We need to consume the next argument if the current arg is a plain
        // -I. The next arg will be the include directory.
        if (Value == "-I")
          TakeNextArg = true;
      } else if (Value.startswith("-gdwarf-")) {
        // "-gdwarf-N" options are not cc1as options.
        unsigned DwarfVersion = DwarfVersionNum(Value);
        if (DwarfVersion == 0) { // Send it onward, and let cc1as complain.
          CmdArgs.push_back(Value.data());
        } else {
          RenderDebugEnablingArgs(Args, CmdArgs,
                                  codegenoptions::LimitedDebugInfo,
                                  DwarfVersion, llvm::DebuggerKind::Default);
        }
      } else if (Value.startswith("-mcpu") || Value.startswith("-mfpu") ||
                 Value.startswith("-mhwdiv") || Value.startswith("-march")) {
        // Do nothing, we'll validate it later.
      } else if (Value == "-defsym") {
          if (A->getNumValues() != 2) {
            D.Diag(diag::err_drv_defsym_invalid_format) << Value;
            break;
          }
          const char *S = A->getValue(1);
          auto Pair = StringRef(S).split('=');
          auto Sym = Pair.first;
          auto SVal = Pair.second;

          if (Sym.empty() || SVal.empty()) {
            D.Diag(diag::err_drv_defsym_invalid_format) << S;
            break;
          }
          int64_t IVal;
          if (SVal.getAsInteger(0, IVal)) {
            D.Diag(diag::err_drv_defsym_invalid_symval) << SVal;
            break;
          }
          CmdArgs.push_back(Value.data());
          TakeNextArg = true;
      } else if (Value == "-fdebug-compilation-dir") {
        CmdArgs.push_back("-fdebug-compilation-dir");
        TakeNextArg = true;
      } else if (Value.consume_front("-fdebug-compilation-dir=")) {
        // The flag is a -Wa / -Xassembler argument and Options doesn't
        // parse the argument, so this isn't automatically aliased to
        // -fdebug-compilation-dir (without '=') here.
        CmdArgs.push_back("-fdebug-compilation-dir");
        CmdArgs.push_back(Value.data());
      } else if (Value == "--version") {
        D.PrintVersion(C, llvm::outs());
      } else {
        D.Diag(diag::err_drv_unsupported_option_argument)
            << A->getOption().getName() << Value;
      }
    }
  }
  if (ImplicitIt.size())
    AddARMImplicitITArgs(Args, CmdArgs, ImplicitIt);
  if (UseRelaxRelocations)
    CmdArgs.push_back("--mrelax-relocations");
  if (UseNoExecStack)
    CmdArgs.push_back("-mnoexecstack");
  if (MipsTargetFeature != nullptr) {
    CmdArgs.push_back("-target-feature");
    CmdArgs.push_back(MipsTargetFeature);
  }

  // forward -fembed-bitcode to assmebler
  if (C.getDriver().embedBitcodeEnabled() ||
      C.getDriver().embedBitcodeMarkerOnly())
    Args.AddLastArg(CmdArgs, options::OPT_fembed_bitcode_EQ);
}

static void RenderFloatingPointOptions(const ToolChain &TC, const Driver &D,
                                       bool OFastEnabled, const ArgList &Args,
                                       ArgStringList &CmdArgs,
                                       const JobAction &JA) {
  // Handle various floating point optimization flags, mapping them to the
  // appropriate LLVM code generation flags. This is complicated by several
  // "umbrella" flags, so we do this by stepping through the flags incrementally
  // adjusting what we think is enabled/disabled, then at the end setting the
  // LLVM flags based on the final state.
  bool HonorINFs = true;
  bool HonorNaNs = true;
  // -fmath-errno is the default on some platforms, e.g. BSD-derived OSes.
  bool MathErrno = TC.IsMathErrnoDefault();
  bool AssociativeMath = false;
  bool ReciprocalMath = false;
  bool SignedZeros = true;
  bool TrappingMath = false; // Implemented via -ffp-exception-behavior
  bool TrappingMathPresent = false; // Is trapping-math in args, and not
                                    // overriden by ffp-exception-behavior?
  bool RoundingFPMath = false;
  bool RoundingMathPresent = false; // Is rounding-math in args?
  // -ffp-model values: strict, fast, precise
  StringRef FPModel = "";
  // -ffp-exception-behavior options: strict, maytrap, ignore
  StringRef FPExceptionBehavior = "";
  const llvm::DenormalMode DefaultDenormalFPMath =
      TC.getDefaultDenormalModeForType(Args, JA);
  const llvm::DenormalMode DefaultDenormalFP32Math =
      TC.getDefaultDenormalModeForType(Args, JA, &llvm::APFloat::IEEEsingle());

  llvm::DenormalMode DenormalFPMath = DefaultDenormalFPMath;
  llvm::DenormalMode DenormalFP32Math = DefaultDenormalFP32Math;
  StringRef FPContract = "";
  bool StrictFPModel = false;


  if (const Arg *A = Args.getLastArg(options::OPT_flimited_precision_EQ)) {
    CmdArgs.push_back("-mlimit-float-precision");
    CmdArgs.push_back(A->getValue());
  }

  for (const Arg *A : Args) {
    auto optID = A->getOption().getID();
    bool PreciseFPModel = false;
    switch (optID) {
    default:
      break;
    case options::OPT_ffp_model_EQ: {
      // If -ffp-model= is seen, reset to fno-fast-math
      HonorINFs = true;
      HonorNaNs = true;
      // Turning *off* -ffast-math restores the toolchain default.
      MathErrno = TC.IsMathErrnoDefault();
      AssociativeMath = false;
      ReciprocalMath = false;
      SignedZeros = true;
      // -fno_fast_math restores default denormal and fpcontract handling
      FPContract = "";
      DenormalFPMath = llvm::DenormalMode::getIEEE();

      // FIXME: The target may have picked a non-IEEE default mode here based on
      // -cl-denorms-are-zero. Should the target consider -fp-model interaction?
      DenormalFP32Math = llvm::DenormalMode::getIEEE();

      StringRef Val = A->getValue();
      if (OFastEnabled && !Val.equals("fast")) {
          // Only -ffp-model=fast is compatible with OFast, ignore.
        D.Diag(clang::diag::warn_drv_overriding_flag_option)
          << Args.MakeArgString("-ffp-model=" + Val)
          << "-Ofast";
        break;
      }
      StrictFPModel = false;
      PreciseFPModel = true;
      // ffp-model= is a Driver option, it is entirely rewritten into more
      // granular options before being passed into cc1.
      // Use the gcc option in the switch below.
      if (!FPModel.empty() && !FPModel.equals(Val)) {
        D.Diag(clang::diag::warn_drv_overriding_flag_option)
          << Args.MakeArgString("-ffp-model=" + FPModel)
          << Args.MakeArgString("-ffp-model=" + Val);
        FPContract = "";
      }
      if (Val.equals("fast")) {
        optID = options::OPT_ffast_math;
        FPModel = Val;
        FPContract = "fast";
      } else if (Val.equals("precise")) {
        optID = options::OPT_ffp_contract;
        FPModel = Val;
        FPContract = "fast";
        PreciseFPModel = true;
      } else if (Val.equals("strict")) {
        StrictFPModel = true;
        optID = options::OPT_frounding_math;
        FPExceptionBehavior = "strict";
        FPModel = Val;
        FPContract = "off";
        TrappingMath = true;
      } else
        D.Diag(diag::err_drv_unsupported_option_argument)
            << A->getOption().getName() << Val;
      break;
      }
    }

    switch (optID) {
    // If this isn't an FP option skip the claim below
    default: continue;

    // Options controlling individual features
    case options::OPT_fhonor_infinities:    HonorINFs = true;         break;
    case options::OPT_fno_honor_infinities: HonorINFs = false;        break;
    case options::OPT_fhonor_nans:          HonorNaNs = true;         break;
    case options::OPT_fno_honor_nans:       HonorNaNs = false;        break;
    case options::OPT_fmath_errno:          MathErrno = true;         break;
    case options::OPT_fno_math_errno:       MathErrno = false;        break;
    case options::OPT_fassociative_math:    AssociativeMath = true;   break;
    case options::OPT_fno_associative_math: AssociativeMath = false;  break;
    case options::OPT_freciprocal_math:     ReciprocalMath = true;    break;
    case options::OPT_fno_reciprocal_math:  ReciprocalMath = false;   break;
    case options::OPT_fsigned_zeros:        SignedZeros = true;       break;
    case options::OPT_fno_signed_zeros:     SignedZeros = false;      break;
    case options::OPT_ftrapping_math:
      if (!TrappingMathPresent && !FPExceptionBehavior.empty() &&
          !FPExceptionBehavior.equals("strict"))
        // Warn that previous value of option is overridden.
        D.Diag(clang::diag::warn_drv_overriding_flag_option)
          << Args.MakeArgString("-ffp-exception-behavior=" + FPExceptionBehavior)
          << "-ftrapping-math";
      TrappingMath = true;
      TrappingMathPresent = true;
      FPExceptionBehavior = "strict";
      break;
    case options::OPT_fno_trapping_math:
      if (!TrappingMathPresent && !FPExceptionBehavior.empty() &&
          !FPExceptionBehavior.equals("ignore"))
        // Warn that previous value of option is overridden.
        D.Diag(clang::diag::warn_drv_overriding_flag_option)
          << Args.MakeArgString("-ffp-exception-behavior=" + FPExceptionBehavior)
          << "-fno-trapping-math";
      TrappingMath = false;
      TrappingMathPresent = true;
      FPExceptionBehavior = "ignore";
      break;

    case options::OPT_frounding_math:
      RoundingFPMath = true;
      RoundingMathPresent = true;
      break;

    case options::OPT_fno_rounding_math:
      RoundingFPMath = false;
      RoundingMathPresent = false;
      break;

    case options::OPT_fdenormal_fp_math_EQ:
      DenormalFPMath = llvm::parseDenormalFPAttribute(A->getValue());
      if (!DenormalFPMath.isValid()) {
        D.Diag(diag::err_drv_invalid_value)
            << A->getAsString(Args) << A->getValue();
      }
      break;

    case options::OPT_fdenormal_fp_math_f32_EQ:
      DenormalFP32Math = llvm::parseDenormalFPAttribute(A->getValue());
      if (!DenormalFP32Math.isValid()) {
        D.Diag(diag::err_drv_invalid_value)
            << A->getAsString(Args) << A->getValue();
      }
      break;

    // Validate and pass through -ffp-contract option.
    case options::OPT_ffp_contract: {
      StringRef Val = A->getValue();
      if (PreciseFPModel) {
        // -ffp-model=precise enables ffp-contract=fast as a side effect
        // the FPContract value has already been set to a string literal
        // and the Val string isn't a pertinent value.
        ;
      } else if (Val.equals("fast") || Val.equals("on") || Val.equals("off"))
        FPContract = Val;
      else
        D.Diag(diag::err_drv_unsupported_option_argument)
           << A->getOption().getName() << Val;
      break;
    }

    // Validate and pass through -ffp-model option.
    case options::OPT_ffp_model_EQ:
      // This should only occur in the error case
      // since the optID has been replaced by a more granular
      // floating point option.
      break;

    // Validate and pass through -ffp-exception-behavior option.
    case options::OPT_ffp_exception_behavior_EQ: {
      StringRef Val = A->getValue();
      if (!TrappingMathPresent && !FPExceptionBehavior.empty() &&
          !FPExceptionBehavior.equals(Val))
        // Warn that previous value of option is overridden.
        D.Diag(clang::diag::warn_drv_overriding_flag_option)
          << Args.MakeArgString("-ffp-exception-behavior=" + FPExceptionBehavior)
          << Args.MakeArgString("-ffp-exception-behavior=" + Val);
      TrappingMath = TrappingMathPresent = false;
      if (Val.equals("ignore") || Val.equals("maytrap"))
        FPExceptionBehavior = Val;
      else if (Val.equals("strict")) {
        FPExceptionBehavior = Val;
        TrappingMath = TrappingMathPresent = true;
      } else
        D.Diag(diag::err_drv_unsupported_option_argument)
            << A->getOption().getName() << Val;
      break;
    }

    case options::OPT_ffinite_math_only:
      HonorINFs = false;
      HonorNaNs = false;
      break;
    case options::OPT_fno_finite_math_only:
      HonorINFs = true;
      HonorNaNs = true;
      break;

    case options::OPT_funsafe_math_optimizations:
      AssociativeMath = true;
      ReciprocalMath = true;
      SignedZeros = false;
      TrappingMath = false;
      FPExceptionBehavior = "";
      break;
    case options::OPT_fno_unsafe_math_optimizations:
      AssociativeMath = false;
      ReciprocalMath = false;
      SignedZeros = true;
      TrappingMath = true;
      FPExceptionBehavior = "strict";

      // The target may have opted to flush by default, so force IEEE.
      DenormalFPMath = llvm::DenormalMode::getIEEE();
      DenormalFP32Math = llvm::DenormalMode::getIEEE();
      break;

    case options::OPT_Ofast:
      // If -Ofast is the optimization level, then -ffast-math should be enabled
      if (!OFastEnabled)
        continue;
      LLVM_FALLTHROUGH;
    case options::OPT_ffast_math:
      HonorINFs = false;
      HonorNaNs = false;
      MathErrno = false;
      AssociativeMath = true;
      ReciprocalMath = true;
      SignedZeros = false;
      TrappingMath = false;
      RoundingFPMath = false;
      // If fast-math is set then set the fp-contract mode to fast.
      FPContract = "fast";
      break;
    case options::OPT_fno_fast_math:
      HonorINFs = true;
      HonorNaNs = true;
      // Turning on -ffast-math (with either flag) removes the need for
      // MathErrno. However, turning *off* -ffast-math merely restores the
      // toolchain default (which may be false).
      MathErrno = TC.IsMathErrnoDefault();
      AssociativeMath = false;
      ReciprocalMath = false;
      SignedZeros = true;
      TrappingMath = false;
      RoundingFPMath = false;
      // -fno_fast_math restores default denormal and fpcontract handling
      DenormalFPMath = DefaultDenormalFPMath;
      DenormalFP32Math = llvm::DenormalMode::getIEEE();
      FPContract = "";
      break;
    }
    if (StrictFPModel) {
      // If -ffp-model=strict has been specified on command line but
      // subsequent options conflict then emit warning diagnostic.
      if (HonorINFs && HonorNaNs &&
        !AssociativeMath && !ReciprocalMath &&
        SignedZeros && TrappingMath && RoundingFPMath &&
        (FPContract.equals("off") || FPContract.empty()) &&
        DenormalFPMath == llvm::DenormalMode::getIEEE() &&
        DenormalFP32Math == llvm::DenormalMode::getIEEE())
        // OK: Current Arg doesn't conflict with -ffp-model=strict
        ;
      else {
        StrictFPModel = false;
        FPModel = "";
        D.Diag(clang::diag::warn_drv_overriding_flag_option)
            << "-ffp-model=strict" <<
            ((A->getNumValues() == 0) ?  A->getSpelling()
            : Args.MakeArgString(A->getSpelling() + A->getValue()));
      }
    }

    // If we handled this option claim it
    A->claim();
  }

  if (!HonorINFs)
    CmdArgs.push_back("-menable-no-infs");

  if (!HonorNaNs)
    CmdArgs.push_back("-menable-no-nans");

  if (MathErrno)
    CmdArgs.push_back("-fmath-errno");

  if (!MathErrno && AssociativeMath && ReciprocalMath && !SignedZeros &&
      !TrappingMath)
    CmdArgs.push_back("-menable-unsafe-fp-math");

  if (!SignedZeros)
    CmdArgs.push_back("-fno-signed-zeros");

  if (AssociativeMath && !SignedZeros && !TrappingMath)
    CmdArgs.push_back("-mreassociate");

  if (ReciprocalMath)
    CmdArgs.push_back("-freciprocal-math");

  if (TrappingMath) {
    // FP Exception Behavior is also set to strict
    assert(FPExceptionBehavior.equals("strict"));
  }

  // The default is IEEE.
  if (DenormalFPMath != llvm::DenormalMode::getIEEE()) {
    llvm::SmallString<64> DenormFlag;
    llvm::raw_svector_ostream ArgStr(DenormFlag);
    ArgStr << "-fdenormal-fp-math=" << DenormalFPMath;
    CmdArgs.push_back(Args.MakeArgString(ArgStr.str()));
  }

  // Add f32 specific denormal mode flag if it's different.
  if (DenormalFP32Math != DenormalFPMath) {
    llvm::SmallString<64> DenormFlag;
    llvm::raw_svector_ostream ArgStr(DenormFlag);
    ArgStr << "-fdenormal-fp-math-f32=" << DenormalFP32Math;
    CmdArgs.push_back(Args.MakeArgString(ArgStr.str()));
  }

  if (!FPContract.empty())
    CmdArgs.push_back(Args.MakeArgString("-ffp-contract=" + FPContract));

  if (!RoundingFPMath)
    CmdArgs.push_back(Args.MakeArgString("-fno-rounding-math"));

  if (RoundingFPMath && RoundingMathPresent)
    CmdArgs.push_back(Args.MakeArgString("-frounding-math"));

  if (!FPExceptionBehavior.empty())
    CmdArgs.push_back(Args.MakeArgString("-ffp-exception-behavior=" +
                      FPExceptionBehavior));

  ParseMRecip(D, Args, CmdArgs);

  // -ffast-math enables the __FAST_MATH__ preprocessor macro, but check for the
  // individual features enabled by -ffast-math instead of the option itself as
  // that's consistent with gcc's behaviour.
  if (!HonorINFs && !HonorNaNs && !MathErrno && AssociativeMath &&
      ReciprocalMath && !SignedZeros && !TrappingMath && !RoundingFPMath) {
    CmdArgs.push_back("-ffast-math");
    if (FPModel.equals("fast")) {
      if (FPContract.equals("fast"))
        // All set, do nothing.
        ;
      else if (FPContract.empty())
        // Enable -ffp-contract=fast
        CmdArgs.push_back(Args.MakeArgString("-ffp-contract=fast"));
      else
        D.Diag(clang::diag::warn_drv_overriding_flag_option)
          << "-ffp-model=fast"
          << Args.MakeArgString("-ffp-contract=" + FPContract);
    }
  }

  // Handle __FINITE_MATH_ONLY__ similarly.
  if (!HonorINFs && !HonorNaNs)
    CmdArgs.push_back("-ffinite-math-only");

  if (const Arg *A = Args.getLastArg(options::OPT_mfpmath_EQ)) {
    CmdArgs.push_back("-mfpmath");
    CmdArgs.push_back(A->getValue());
  }

  // Disable a codegen optimization for floating-point casts.
  if (Args.hasFlag(options::OPT_fno_strict_float_cast_overflow,
                   options::OPT_fstrict_float_cast_overflow, false))
    CmdArgs.push_back("-fno-strict-float-cast-overflow");
}

static void RenderAnalyzerOptions(const ArgList &Args, ArgStringList &CmdArgs,
                                  const llvm::Triple &Triple,
                                  const InputInfo &Input) {
  // Enable region store model by default.
  CmdArgs.push_back("-analyzer-store=region");

  // Treat blocks as analysis entry points.
  CmdArgs.push_back("-analyzer-opt-analyze-nested-blocks");

  // Add default argument set.
  if (!Args.hasArg(options::OPT__analyzer_no_default_checks)) {
    CmdArgs.push_back("-analyzer-checker=core");
    CmdArgs.push_back("-analyzer-checker=apiModeling");

    if (!Triple.isWindowsMSVCEnvironment()) {
      CmdArgs.push_back("-analyzer-checker=unix");
    } else {
      // Enable "unix" checkers that also work on Windows.
      CmdArgs.push_back("-analyzer-checker=unix.API");
      CmdArgs.push_back("-analyzer-checker=unix.Malloc");
      CmdArgs.push_back("-analyzer-checker=unix.MallocSizeof");
      CmdArgs.push_back("-analyzer-checker=unix.MismatchedDeallocator");
      CmdArgs.push_back("-analyzer-checker=unix.cstring.BadSizeArg");
      CmdArgs.push_back("-analyzer-checker=unix.cstring.NullArg");
    }

    // Disable some unix checkers for PS4.
    if (Triple.isPS4CPU()) {
      CmdArgs.push_back("-analyzer-disable-checker=unix.API");
      CmdArgs.push_back("-analyzer-disable-checker=unix.Vfork");
    }

    if (Triple.isOSDarwin()) {
      CmdArgs.push_back("-analyzer-checker=osx");
      CmdArgs.push_back(
          "-analyzer-checker=security.insecureAPI.decodeValueOfObjCType");
    }
    else if (Triple.isOSFuchsia())
      CmdArgs.push_back("-analyzer-checker=fuchsia");

    CmdArgs.push_back("-analyzer-checker=deadcode");

    if (types::isCXX(Input.getType()))
      CmdArgs.push_back("-analyzer-checker=cplusplus");

    if (!Triple.isPS4CPU()) {
      CmdArgs.push_back("-analyzer-checker=security.insecureAPI.UncheckedReturn");
      CmdArgs.push_back("-analyzer-checker=security.insecureAPI.getpw");
      CmdArgs.push_back("-analyzer-checker=security.insecureAPI.gets");
      CmdArgs.push_back("-analyzer-checker=security.insecureAPI.mktemp");
      CmdArgs.push_back("-analyzer-checker=security.insecureAPI.mkstemp");
      CmdArgs.push_back("-analyzer-checker=security.insecureAPI.vfork");
    }

    // Default nullability checks.
    CmdArgs.push_back("-analyzer-checker=nullability.NullPassedToNonnull");
    CmdArgs.push_back("-analyzer-checker=nullability.NullReturnedFromNonnull");
  }

  // Set the output format. The default is plist, for (lame) historical reasons.
  CmdArgs.push_back("-analyzer-output");
  if (Arg *A = Args.getLastArg(options::OPT__analyzer_output))
    CmdArgs.push_back(A->getValue());
  else
    CmdArgs.push_back("plist");

  // Disable the presentation of standard compiler warnings when using
  // --analyze.  We only want to show static analyzer diagnostics or frontend
  // errors.
  CmdArgs.push_back("-w");

  // Add -Xanalyzer arguments when running as analyzer.
  Args.AddAllArgValues(CmdArgs, options::OPT_Xanalyzer);
}

static void RenderSSPOptions(const Driver &D, const ToolChain &TC,
                             const ArgList &Args, ArgStringList &CmdArgs,
                             bool KernelOrKext) {
  const llvm::Triple &EffectiveTriple = TC.getEffectiveTriple();

  // NVPTX doesn't support stack protectors; from the compiler's perspective, it
  // doesn't even have a stack!
  if (EffectiveTriple.isNVPTX())
    return;

  // -stack-protector=0 is default.
  LangOptions::StackProtectorMode StackProtectorLevel = LangOptions::SSPOff;
  LangOptions::StackProtectorMode DefaultStackProtectorLevel =
      TC.GetDefaultStackProtectorLevel(KernelOrKext);

  if (Arg *A = Args.getLastArg(options::OPT_fno_stack_protector,
                               options::OPT_fstack_protector_all,
                               options::OPT_fstack_protector_strong,
                               options::OPT_fstack_protector)) {
    if (A->getOption().matches(options::OPT_fstack_protector))
      StackProtectorLevel =
          std::max<>(LangOptions::SSPOn, DefaultStackProtectorLevel);
    else if (A->getOption().matches(options::OPT_fstack_protector_strong))
      StackProtectorLevel = LangOptions::SSPStrong;
    else if (A->getOption().matches(options::OPT_fstack_protector_all))
      StackProtectorLevel = LangOptions::SSPReq;
  } else {
    StackProtectorLevel = DefaultStackProtectorLevel;
  }

  if (StackProtectorLevel) {
    CmdArgs.push_back("-stack-protector");
    CmdArgs.push_back(Args.MakeArgString(Twine(StackProtectorLevel)));
  }

  // --param ssp-buffer-size=
  for (const Arg *A : Args.filtered(options::OPT__param)) {
    StringRef Str(A->getValue());
    if (Str.startswith("ssp-buffer-size=")) {
      if (StackProtectorLevel) {
        CmdArgs.push_back("-stack-protector-buffer-size");
        // FIXME: Verify the argument is a valid integer.
        CmdArgs.push_back(Args.MakeArgString(Str.drop_front(16)));
      }
      A->claim();
    }
  }

  const std::string &TripleStr = EffectiveTriple.getTriple();
  if (Arg *A = Args.getLastArg(options::OPT_mstack_protector_guard_EQ)) {
    StringRef Value = A->getValue();
    if (!EffectiveTriple.isX86() && !EffectiveTriple.isAArch64())
      D.Diag(diag::err_drv_unsupported_opt_for_target)
          << A->getAsString(Args) << TripleStr;
    if (EffectiveTriple.isX86() && Value != "tls" && Value != "global") {
      D.Diag(diag::err_drv_invalid_value_with_suggestion)
          << A->getOption().getName() << Value << "tls global";
      return;
    }
    if (EffectiveTriple.isAArch64() && Value != "sysreg" && Value != "global") {
      D.Diag(diag::err_drv_invalid_value_with_suggestion)
          << A->getOption().getName() << Value << "sysreg global";
      return;
    }
    A->render(Args, CmdArgs);
  }

  if (Arg *A = Args.getLastArg(options::OPT_mstack_protector_guard_offset_EQ)) {
    StringRef Value = A->getValue();
    if (!EffectiveTriple.isX86() && !EffectiveTriple.isAArch64())
      D.Diag(diag::err_drv_unsupported_opt_for_target)
          << A->getAsString(Args) << TripleStr;
    int Offset;
    if (Value.getAsInteger(10, Offset)) {
      D.Diag(diag::err_drv_invalid_value) << A->getOption().getName() << Value;
      return;
    }
    A->render(Args, CmdArgs);
  }

  if (Arg *A = Args.getLastArg(options::OPT_mstack_protector_guard_reg_EQ)) {
    StringRef Value = A->getValue();
    if (!EffectiveTriple.isX86() && !EffectiveTriple.isAArch64())
      D.Diag(diag::err_drv_unsupported_opt_for_target)
          << A->getAsString(Args) << TripleStr;
    if (EffectiveTriple.isX86() && (Value != "fs" && Value != "gs")) {
      D.Diag(diag::err_drv_invalid_value_with_suggestion)
          << A->getOption().getName() << Value << "fs gs";
      return;
    }
    if (EffectiveTriple.isAArch64() && Value != "sp_el0") {
      D.Diag(diag::err_drv_invalid_value) << A->getOption().getName() << Value;
      return;
    }
    A->render(Args, CmdArgs);
  }
}

static void RenderSCPOptions(const ToolChain &TC, const ArgList &Args,
                             ArgStringList &CmdArgs) {
  const llvm::Triple &EffectiveTriple = TC.getEffectiveTriple();

  if (!EffectiveTriple.isOSLinux())
    return;

  if (!EffectiveTriple.isX86() && !EffectiveTriple.isSystemZ() &&
      !EffectiveTriple.isPPC64())
    return;

  if (Args.hasFlag(options::OPT_fstack_clash_protection,
                   options::OPT_fno_stack_clash_protection, false))
    CmdArgs.push_back("-fstack-clash-protection");
}

static void RenderTrivialAutoVarInitOptions(const Driver &D,
                                            const ToolChain &TC,
                                            const ArgList &Args,
                                            ArgStringList &CmdArgs) {
  auto DefaultTrivialAutoVarInit = TC.GetDefaultTrivialAutoVarInit();
  StringRef TrivialAutoVarInit = "";

  for (const Arg *A : Args) {
    switch (A->getOption().getID()) {
    default:
      continue;
    case options::OPT_ftrivial_auto_var_init: {
      A->claim();
      StringRef Val = A->getValue();
      if (Val == "uninitialized" || Val == "zero" || Val == "pattern")
        TrivialAutoVarInit = Val;
      else
        D.Diag(diag::err_drv_unsupported_option_argument)
            << A->getOption().getName() << Val;
      break;
    }
    }
  }

  if (TrivialAutoVarInit.empty())
    switch (DefaultTrivialAutoVarInit) {
    case LangOptions::TrivialAutoVarInitKind::Uninitialized:
      break;
    case LangOptions::TrivialAutoVarInitKind::Pattern:
      TrivialAutoVarInit = "pattern";
      break;
    case LangOptions::TrivialAutoVarInitKind::Zero:
      TrivialAutoVarInit = "zero";
      break;
    }

  if (!TrivialAutoVarInit.empty()) {
    if (TrivialAutoVarInit == "zero" && !Args.hasArg(options::OPT_enable_trivial_var_init_zero))
      D.Diag(diag::err_drv_trivial_auto_var_init_zero_disabled);
    CmdArgs.push_back(
        Args.MakeArgString("-ftrivial-auto-var-init=" + TrivialAutoVarInit));
  }

  if (Arg *A =
          Args.getLastArg(options::OPT_ftrivial_auto_var_init_stop_after)) {
    if (!Args.hasArg(options::OPT_ftrivial_auto_var_init) ||
        StringRef(
            Args.getLastArg(options::OPT_ftrivial_auto_var_init)->getValue()) ==
            "uninitialized")
      D.Diag(diag::err_drv_trivial_auto_var_init_stop_after_missing_dependency);
    A->claim();
    StringRef Val = A->getValue();
    if (std::stoi(Val.str()) <= 0)
      D.Diag(diag::err_drv_trivial_auto_var_init_stop_after_invalid_value);
    CmdArgs.push_back(
        Args.MakeArgString("-ftrivial-auto-var-init-stop-after=" + Val));
  }
}

static void RenderOpenCLOptions(const ArgList &Args, ArgStringList &CmdArgs,
                                types::ID InputType) {
  // cl-denorms-are-zero is not forwarded. It is translated into a generic flag
  // for denormal flushing handling based on the target.
  const unsigned ForwardedArguments[] = {
      options::OPT_cl_opt_disable,
      options::OPT_cl_strict_aliasing,
      options::OPT_cl_single_precision_constant,
      options::OPT_cl_finite_math_only,
      options::OPT_cl_kernel_arg_info,
      options::OPT_cl_unsafe_math_optimizations,
      options::OPT_cl_fast_relaxed_math,
      options::OPT_cl_mad_enable,
      options::OPT_cl_no_signed_zeros,
      options::OPT_cl_fp32_correctly_rounded_divide_sqrt,
      options::OPT_cl_uniform_work_group_size
  };

  if (Arg *A = Args.getLastArg(options::OPT_cl_std_EQ)) {
    std::string CLStdStr = std::string("-cl-std=") + A->getValue();
    CmdArgs.push_back(Args.MakeArgString(CLStdStr));
  }

  for (const auto &Arg : ForwardedArguments)
    if (const auto *A = Args.getLastArg(Arg))
      CmdArgs.push_back(Args.MakeArgString(A->getOption().getPrefixedName()));

  // Only add the default headers if we are compiling OpenCL sources.
  if ((types::isOpenCL(InputType) ||
       (Args.hasArg(options::OPT_cl_std_EQ) && types::isSrcFile(InputType))) &&
      !Args.hasArg(options::OPT_cl_no_stdinc)) {
    CmdArgs.push_back("-finclude-default-header");
    CmdArgs.push_back("-fdeclare-opencl-builtins");
  }
}

static void RenderARCMigrateToolOptions(const Driver &D, const ArgList &Args,
                                        ArgStringList &CmdArgs) {
  bool ARCMTEnabled = false;
  if (!Args.hasArg(options::OPT_fno_objc_arc, options::OPT_fobjc_arc)) {
    if (const Arg *A = Args.getLastArg(options::OPT_ccc_arcmt_check,
                                       options::OPT_ccc_arcmt_modify,
                                       options::OPT_ccc_arcmt_migrate)) {
      ARCMTEnabled = true;
      switch (A->getOption().getID()) {
      default: llvm_unreachable("missed a case");
      case options::OPT_ccc_arcmt_check:
        CmdArgs.push_back("-arcmt-action=check");
        break;
      case options::OPT_ccc_arcmt_modify:
        CmdArgs.push_back("-arcmt-action=modify");
        break;
      case options::OPT_ccc_arcmt_migrate:
        CmdArgs.push_back("-arcmt-action=migrate");
        CmdArgs.push_back("-mt-migrate-directory");
        CmdArgs.push_back(A->getValue());

        Args.AddLastArg(CmdArgs, options::OPT_arcmt_migrate_report_output);
        Args.AddLastArg(CmdArgs, options::OPT_arcmt_migrate_emit_arc_errors);
        break;
      }
    }
  } else {
    Args.ClaimAllArgs(options::OPT_ccc_arcmt_check);
    Args.ClaimAllArgs(options::OPT_ccc_arcmt_modify);
    Args.ClaimAllArgs(options::OPT_ccc_arcmt_migrate);
  }

  if (const Arg *A = Args.getLastArg(options::OPT_ccc_objcmt_migrate)) {
    if (ARCMTEnabled)
      D.Diag(diag::err_drv_argument_not_allowed_with)
          << A->getAsString(Args) << "-ccc-arcmt-migrate";

    CmdArgs.push_back("-mt-migrate-directory");
    CmdArgs.push_back(A->getValue());

    if (!Args.hasArg(options::OPT_objcmt_migrate_literals,
                     options::OPT_objcmt_migrate_subscripting,
                     options::OPT_objcmt_migrate_property)) {
      // None specified, means enable them all.
      CmdArgs.push_back("-objcmt-migrate-literals");
      CmdArgs.push_back("-objcmt-migrate-subscripting");
      CmdArgs.push_back("-objcmt-migrate-property");
    } else {
      Args.AddLastArg(CmdArgs, options::OPT_objcmt_migrate_literals);
      Args.AddLastArg(CmdArgs, options::OPT_objcmt_migrate_subscripting);
      Args.AddLastArg(CmdArgs, options::OPT_objcmt_migrate_property);
    }
  } else {
    Args.AddLastArg(CmdArgs, options::OPT_objcmt_migrate_literals);
    Args.AddLastArg(CmdArgs, options::OPT_objcmt_migrate_subscripting);
    Args.AddLastArg(CmdArgs, options::OPT_objcmt_migrate_property);
    Args.AddLastArg(CmdArgs, options::OPT_objcmt_migrate_all);
    Args.AddLastArg(CmdArgs, options::OPT_objcmt_migrate_readonly_property);
    Args.AddLastArg(CmdArgs, options::OPT_objcmt_migrate_readwrite_property);
    Args.AddLastArg(CmdArgs, options::OPT_objcmt_migrate_property_dot_syntax);
    Args.AddLastArg(CmdArgs, options::OPT_objcmt_migrate_annotation);
    Args.AddLastArg(CmdArgs, options::OPT_objcmt_migrate_instancetype);
    Args.AddLastArg(CmdArgs, options::OPT_objcmt_migrate_nsmacros);
    Args.AddLastArg(CmdArgs, options::OPT_objcmt_migrate_protocol_conformance);
    Args.AddLastArg(CmdArgs, options::OPT_objcmt_atomic_property);
    Args.AddLastArg(CmdArgs, options::OPT_objcmt_returns_innerpointer_property);
    Args.AddLastArg(CmdArgs, options::OPT_objcmt_ns_nonatomic_iosonly);
    Args.AddLastArg(CmdArgs, options::OPT_objcmt_migrate_designated_init);
    Args.AddLastArg(CmdArgs, options::OPT_objcmt_whitelist_dir_path);
  }
}

static void RenderBuiltinOptions(const ToolChain &TC, const llvm::Triple &T,
                                 const ArgList &Args, ArgStringList &CmdArgs) {
  // -fbuiltin is default unless -mkernel is used.
  bool UseBuiltins =
      Args.hasFlag(options::OPT_fbuiltin, options::OPT_fno_builtin,
                   !Args.hasArg(options::OPT_mkernel));
  if (!UseBuiltins)
    CmdArgs.push_back("-fno-builtin");

  // -ffreestanding implies -fno-builtin.
  if (Args.hasArg(options::OPT_ffreestanding))
    UseBuiltins = false;

  // Process the -fno-builtin-* options.
  for (const auto &Arg : Args) {
    const Option &O = Arg->getOption();
    if (!O.matches(options::OPT_fno_builtin_))
      continue;

    Arg->claim();

    // If -fno-builtin is specified, then there's no need to pass the option to
    // the frontend.
    if (!UseBuiltins)
      continue;

    StringRef FuncName = Arg->getValue();
    CmdArgs.push_back(Args.MakeArgString("-fno-builtin-" + FuncName));
  }

  // le32-specific flags:
  //  -fno-math-builtin: clang should not convert math builtins to intrinsics
  //                     by default.
  if (TC.getArch() == llvm::Triple::le32)
    CmdArgs.push_back("-fno-math-builtin");
}

bool Driver::getDefaultModuleCachePath(SmallVectorImpl<char> &Result) {
  if (llvm::sys::path::cache_directory(Result)) {
    llvm::sys::path::append(Result, "clang");
    llvm::sys::path::append(Result, "ModuleCache");
    return true;
  }
  return false;
}

static void RenderModulesOptions(Compilation &C, const Driver &D,
                                 const ArgList &Args, const InputInfo &Input,
                                 const InputInfo &Output,
                                 ArgStringList &CmdArgs, bool &HaveModules) {
  // -fmodules enables the use of precompiled modules (off by default).
  // Users can pass -fno-cxx-modules to turn off modules support for
  // C++/Objective-C++ programs.
  bool HaveClangModules = false;
  if (Args.hasFlag(options::OPT_fmodules, options::OPT_fno_modules, false)) {
    bool AllowedInCXX = Args.hasFlag(options::OPT_fcxx_modules,
                                     options::OPT_fno_cxx_modules, true);
    if (AllowedInCXX || !types::isCXX(Input.getType())) {
      CmdArgs.push_back("-fmodules");
      HaveClangModules = true;
    }
  }

  HaveModules |= HaveClangModules;
  if (Args.hasArg(options::OPT_fmodules_ts)) {
    CmdArgs.push_back("-fmodules-ts");
    HaveModules = true;
  }

  // -fmodule-maps enables implicit reading of module map files. By default,
  // this is enabled if we are using Clang's flavor of precompiled modules.
  if (Args.hasFlag(options::OPT_fimplicit_module_maps,
                   options::OPT_fno_implicit_module_maps, HaveClangModules))
    CmdArgs.push_back("-fimplicit-module-maps");

  // -fmodules-decluse checks that modules used are declared so (off by default)
  if (Args.hasFlag(options::OPT_fmodules_decluse,
                   options::OPT_fno_modules_decluse, false))
    CmdArgs.push_back("-fmodules-decluse");

  // -fmodules-strict-decluse is like -fmodule-decluse, but also checks that
  // all #included headers are part of modules.
  if (Args.hasFlag(options::OPT_fmodules_strict_decluse,
                   options::OPT_fno_modules_strict_decluse, false))
    CmdArgs.push_back("-fmodules-strict-decluse");

  // -fno-implicit-modules turns off implicitly compiling modules on demand.
  bool ImplicitModules = false;
  if (!Args.hasFlag(options::OPT_fimplicit_modules,
                    options::OPT_fno_implicit_modules, HaveClangModules)) {
    if (HaveModules)
      CmdArgs.push_back("-fno-implicit-modules");
  } else if (HaveModules) {
    ImplicitModules = true;
    // -fmodule-cache-path specifies where our implicitly-built module files
    // should be written.
    SmallString<128> Path;
    if (Arg *A = Args.getLastArg(options::OPT_fmodules_cache_path))
      Path = A->getValue();

    bool HasPath = true;
    if (C.isForDiagnostics()) {
      // When generating crash reports, we want to emit the modules along with
      // the reproduction sources, so we ignore any provided module path.
      Path = Output.getFilename();
      llvm::sys::path::replace_extension(Path, ".cache");
      llvm::sys::path::append(Path, "modules");
    } else if (Path.empty()) {
      // No module path was provided: use the default.
      HasPath = Driver::getDefaultModuleCachePath(Path);
    }

    // `HasPath` will only be false if getDefaultModuleCachePath() fails.
    // That being said, that failure is unlikely and not caching is harmless.
    if (HasPath) {
      const char Arg[] = "-fmodules-cache-path=";
      Path.insert(Path.begin(), Arg, Arg + strlen(Arg));
      CmdArgs.push_back(Args.MakeArgString(Path));
    }
  }

  if (HaveModules) {
    // -fprebuilt-module-path specifies where to load the prebuilt module files.
    for (const Arg *A : Args.filtered(options::OPT_fprebuilt_module_path)) {
      CmdArgs.push_back(Args.MakeArgString(
          std::string("-fprebuilt-module-path=") + A->getValue()));
      A->claim();
    }
    if (Args.hasFlag(options::OPT_fprebuilt_implicit_modules,
                     options::OPT_fno_prebuilt_implicit_modules, false))
      CmdArgs.push_back("-fprebuilt-implicit-modules");
    if (Args.hasFlag(options::OPT_fmodules_validate_input_files_content,
                     options::OPT_fno_modules_validate_input_files_content,
                     false))
      CmdArgs.push_back("-fvalidate-ast-input-files-content");
  }

  // -fmodule-name specifies the module that is currently being built (or
  // used for header checking by -fmodule-maps).
  Args.AddLastArg(CmdArgs, options::OPT_fmodule_name_EQ);

  // -fmodule-map-file can be used to specify files containing module
  // definitions.
  Args.AddAllArgs(CmdArgs, options::OPT_fmodule_map_file);

  // -fbuiltin-module-map can be used to load the clang
  // builtin headers modulemap file.
  if (Args.hasArg(options::OPT_fbuiltin_module_map)) {
    SmallString<128> BuiltinModuleMap(D.ResourceDir);
    llvm::sys::path::append(BuiltinModuleMap, "include");
    llvm::sys::path::append(BuiltinModuleMap, "module.modulemap");
    if (llvm::sys::fs::exists(BuiltinModuleMap))
      CmdArgs.push_back(
          Args.MakeArgString("-fmodule-map-file=" + BuiltinModuleMap));
  }

  // The -fmodule-file=<name>=<file> form specifies the mapping of module
  // names to precompiled module files (the module is loaded only if used).
  // The -fmodule-file=<file> form can be used to unconditionally load
  // precompiled module files (whether used or not).
  if (HaveModules)
    Args.AddAllArgs(CmdArgs, options::OPT_fmodule_file);
  else
    Args.ClaimAllArgs(options::OPT_fmodule_file);

  // When building modules and generating crashdumps, we need to dump a module
  // dependency VFS alongside the output.
  if (HaveClangModules && C.isForDiagnostics()) {
    SmallString<128> VFSDir(Output.getFilename());
    llvm::sys::path::replace_extension(VFSDir, ".cache");
    // Add the cache directory as a temp so the crash diagnostics pick it up.
    C.addTempFile(Args.MakeArgString(VFSDir));

    llvm::sys::path::append(VFSDir, "vfs");
    CmdArgs.push_back("-module-dependency-dir");
    CmdArgs.push_back(Args.MakeArgString(VFSDir));
  }

  if (HaveClangModules)
    Args.AddLastArg(CmdArgs, options::OPT_fmodules_user_build_path);

  // Pass through all -fmodules-ignore-macro arguments.
  Args.AddAllArgs(CmdArgs, options::OPT_fmodules_ignore_macro);
  Args.AddLastArg(CmdArgs, options::OPT_fmodules_prune_interval);
  Args.AddLastArg(CmdArgs, options::OPT_fmodules_prune_after);

  Args.AddLastArg(CmdArgs, options::OPT_fbuild_session_timestamp);

  if (Arg *A = Args.getLastArg(options::OPT_fbuild_session_file)) {
    if (Args.hasArg(options::OPT_fbuild_session_timestamp))
      D.Diag(diag::err_drv_argument_not_allowed_with)
          << A->getAsString(Args) << "-fbuild-session-timestamp";

    llvm::sys::fs::file_status Status;
    if (llvm::sys::fs::status(A->getValue(), Status))
      D.Diag(diag::err_drv_no_such_file) << A->getValue();
    CmdArgs.push_back(
        Args.MakeArgString("-fbuild-session-timestamp=" +
                           Twine((uint64_t)Status.getLastModificationTime()
                                     .time_since_epoch()
                                     .count())));
  }

  if (Args.getLastArg(options::OPT_fmodules_validate_once_per_build_session)) {
    if (!Args.getLastArg(options::OPT_fbuild_session_timestamp,
                         options::OPT_fbuild_session_file))
      D.Diag(diag::err_drv_modules_validate_once_requires_timestamp);

    Args.AddLastArg(CmdArgs,
                    options::OPT_fmodules_validate_once_per_build_session);
  }

  if (Args.hasFlag(options::OPT_fmodules_validate_system_headers,
                   options::OPT_fno_modules_validate_system_headers,
                   ImplicitModules))
    CmdArgs.push_back("-fmodules-validate-system-headers");

  Args.AddLastArg(CmdArgs, options::OPT_fmodules_disable_diagnostic_validation);
}

static void RenderCharacterOptions(const ArgList &Args, const llvm::Triple &T,
                                   ArgStringList &CmdArgs) {
  // -fsigned-char is default.
  if (const Arg *A = Args.getLastArg(options::OPT_fsigned_char,
                                     options::OPT_fno_signed_char,
                                     options::OPT_funsigned_char,
                                     options::OPT_fno_unsigned_char)) {
    if (A->getOption().matches(options::OPT_funsigned_char) ||
        A->getOption().matches(options::OPT_fno_signed_char)) {
      CmdArgs.push_back("-fno-signed-char");
    }
  } else if (!isSignedCharDefault(T)) {
    CmdArgs.push_back("-fno-signed-char");
  }

  // The default depends on the language standard.
  Args.AddLastArg(CmdArgs, options::OPT_fchar8__t, options::OPT_fno_char8__t);

  if (const Arg *A = Args.getLastArg(options::OPT_fshort_wchar,
                                     options::OPT_fno_short_wchar)) {
    if (A->getOption().matches(options::OPT_fshort_wchar)) {
      CmdArgs.push_back("-fwchar-type=short");
      CmdArgs.push_back("-fno-signed-wchar");
    } else {
      bool IsARM = T.isARM() || T.isThumb() || T.isAArch64();
      CmdArgs.push_back("-fwchar-type=int");
      if (T.isOSzOS() ||
          (IsARM && !(T.isOSWindows() || T.isOSNetBSD() || T.isOSOpenBSD())))
        CmdArgs.push_back("-fno-signed-wchar");
      else
        CmdArgs.push_back("-fsigned-wchar");
    }
  }
}

static void RenderObjCOptions(const ToolChain &TC, const Driver &D,
                              const llvm::Triple &T, const ArgList &Args,
                              ObjCRuntime &Runtime, bool InferCovariantReturns,
                              const InputInfo &Input, ArgStringList &CmdArgs) {
  const llvm::Triple::ArchType Arch = TC.getArch();

  // -fobjc-dispatch-method is only relevant with the nonfragile-abi, and legacy
  // is the default. Except for deployment target of 10.5, next runtime is
  // always legacy dispatch and -fno-objc-legacy-dispatch gets ignored silently.
  if (Runtime.isNonFragile()) {
    if (!Args.hasFlag(options::OPT_fobjc_legacy_dispatch,
                      options::OPT_fno_objc_legacy_dispatch,
                      Runtime.isLegacyDispatchDefaultForArch(Arch))) {
      if (TC.UseObjCMixedDispatch())
        CmdArgs.push_back("-fobjc-dispatch-method=mixed");
      else
        CmdArgs.push_back("-fobjc-dispatch-method=non-legacy");
    }
  }

  // When ObjectiveC legacy runtime is in effect on MacOSX, turn on the option
  // to do Array/Dictionary subscripting by default.
  if (Arch == llvm::Triple::x86 && T.isMacOSX() &&
      Runtime.getKind() == ObjCRuntime::FragileMacOSX && Runtime.isNeXTFamily())
    CmdArgs.push_back("-fobjc-subscripting-legacy-runtime");

  // Allow -fno-objc-arr to trump -fobjc-arr/-fobjc-arc.
  // NOTE: This logic is duplicated in ToolChains.cpp.
  if (isObjCAutoRefCount(Args)) {
    TC.CheckObjCARC();

    CmdArgs.push_back("-fobjc-arc");

    // FIXME: It seems like this entire block, and several around it should be
    // wrapped in isObjC, but for now we just use it here as this is where it
    // was being used previously.
    if (types::isCXX(Input.getType()) && types::isObjC(Input.getType())) {
      if (TC.GetCXXStdlibType(Args) == ToolChain::CST_Libcxx)
        CmdArgs.push_back("-fobjc-arc-cxxlib=libc++");
      else
        CmdArgs.push_back("-fobjc-arc-cxxlib=libstdc++");
    }

    // Allow the user to enable full exceptions code emission.
    // We default off for Objective-C, on for Objective-C++.
    if (Args.hasFlag(options::OPT_fobjc_arc_exceptions,
                     options::OPT_fno_objc_arc_exceptions,
                     /*Default=*/types::isCXX(Input.getType())))
      CmdArgs.push_back("-fobjc-arc-exceptions");
  }

  // Silence warning for full exception code emission options when explicitly
  // set to use no ARC.
  if (Args.hasArg(options::OPT_fno_objc_arc)) {
    Args.ClaimAllArgs(options::OPT_fobjc_arc_exceptions);
    Args.ClaimAllArgs(options::OPT_fno_objc_arc_exceptions);
  }

  // Allow the user to control whether messages can be converted to runtime
  // functions.
  if (types::isObjC(Input.getType())) {
    auto *Arg = Args.getLastArg(
        options::OPT_fobjc_convert_messages_to_runtime_calls,
        options::OPT_fno_objc_convert_messages_to_runtime_calls);
    if (Arg &&
        Arg->getOption().matches(
            options::OPT_fno_objc_convert_messages_to_runtime_calls))
      CmdArgs.push_back("-fno-objc-convert-messages-to-runtime-calls");
  }

  // -fobjc-infer-related-result-type is the default, except in the Objective-C
  // rewriter.
  if (InferCovariantReturns)
    CmdArgs.push_back("-fno-objc-infer-related-result-type");

  // Pass down -fobjc-weak or -fno-objc-weak if present.
  if (types::isObjC(Input.getType())) {
    auto WeakArg =
        Args.getLastArg(options::OPT_fobjc_weak, options::OPT_fno_objc_weak);
    if (!WeakArg) {
      // nothing to do
    } else if (!Runtime.allowsWeak()) {
      if (WeakArg->getOption().matches(options::OPT_fobjc_weak))
        D.Diag(diag::err_objc_weak_unsupported);
    } else {
      WeakArg->render(Args, CmdArgs);
    }
  }

  if (Args.hasArg(options::OPT_fobjc_disable_direct_methods_for_testing))
    CmdArgs.push_back("-fobjc-disable-direct-methods-for-testing");
}

static void RenderDiagnosticsOptions(const Driver &D, const ArgList &Args,
                                     ArgStringList &CmdArgs) {
  bool CaretDefault = true;
  bool ColumnDefault = true;

  if (const Arg *A = Args.getLastArg(options::OPT__SLASH_diagnostics_classic,
                                     options::OPT__SLASH_diagnostics_column,
                                     options::OPT__SLASH_diagnostics_caret)) {
    switch (A->getOption().getID()) {
    case options::OPT__SLASH_diagnostics_caret:
      CaretDefault = true;
      ColumnDefault = true;
      break;
    case options::OPT__SLASH_diagnostics_column:
      CaretDefault = false;
      ColumnDefault = true;
      break;
    case options::OPT__SLASH_diagnostics_classic:
      CaretDefault = false;
      ColumnDefault = false;
      break;
    }
  }

  // -fcaret-diagnostics is default.
  if (!Args.hasFlag(options::OPT_fcaret_diagnostics,
                    options::OPT_fno_caret_diagnostics, CaretDefault))
    CmdArgs.push_back("-fno-caret-diagnostics");

  // -fdiagnostics-fixit-info is default, only pass non-default.
  if (!Args.hasFlag(options::OPT_fdiagnostics_fixit_info,
                    options::OPT_fno_diagnostics_fixit_info))
    CmdArgs.push_back("-fno-diagnostics-fixit-info");

  // Enable -fdiagnostics-show-option by default.
  if (!Args.hasFlag(options::OPT_fdiagnostics_show_option,
                    options::OPT_fno_diagnostics_show_option, true))
    CmdArgs.push_back("-fno-diagnostics-show-option");

  if (const Arg *A =
          Args.getLastArg(options::OPT_fdiagnostics_show_category_EQ)) {
    CmdArgs.push_back("-fdiagnostics-show-category");
    CmdArgs.push_back(A->getValue());
  }

  if (Args.hasFlag(options::OPT_fdiagnostics_show_hotness,
                   options::OPT_fno_diagnostics_show_hotness, false))
    CmdArgs.push_back("-fdiagnostics-show-hotness");

  if (const Arg *A =
          Args.getLastArg(options::OPT_fdiagnostics_hotness_threshold_EQ)) {
    std::string Opt =
        std::string("-fdiagnostics-hotness-threshold=") + A->getValue();
    CmdArgs.push_back(Args.MakeArgString(Opt));
  }

  if (const Arg *A = Args.getLastArg(options::OPT_fdiagnostics_format_EQ)) {
    CmdArgs.push_back("-fdiagnostics-format");
    CmdArgs.push_back(A->getValue());
  }

  if (const Arg *A = Args.getLastArg(
          options::OPT_fdiagnostics_show_note_include_stack,
          options::OPT_fno_diagnostics_show_note_include_stack)) {
    const Option &O = A->getOption();
    if (O.matches(options::OPT_fdiagnostics_show_note_include_stack))
      CmdArgs.push_back("-fdiagnostics-show-note-include-stack");
    else
      CmdArgs.push_back("-fno-diagnostics-show-note-include-stack");
  }

  // Color diagnostics are parsed by the driver directly from argv and later
  // re-parsed to construct this job; claim any possible color diagnostic here
  // to avoid warn_drv_unused_argument and diagnose bad
  // OPT_fdiagnostics_color_EQ values.
  for (const Arg *A : Args) {
    const Option &O = A->getOption();
    if (!O.matches(options::OPT_fcolor_diagnostics) &&
        !O.matches(options::OPT_fdiagnostics_color) &&
        !O.matches(options::OPT_fno_color_diagnostics) &&
        !O.matches(options::OPT_fno_diagnostics_color) &&
        !O.matches(options::OPT_fdiagnostics_color_EQ))
      continue;

    if (O.matches(options::OPT_fdiagnostics_color_EQ)) {
      StringRef Value(A->getValue());
      if (Value != "always" && Value != "never" && Value != "auto")
        D.Diag(diag::err_drv_clang_unsupported)
            << ("-fdiagnostics-color=" + Value).str();
    }
    A->claim();
  }

  if (D.getDiags().getDiagnosticOptions().ShowColors)
    CmdArgs.push_back("-fcolor-diagnostics");

  if (Args.hasArg(options::OPT_fansi_escape_codes))
    CmdArgs.push_back("-fansi-escape-codes");

  if (!Args.hasFlag(options::OPT_fshow_source_location,
                    options::OPT_fno_show_source_location))
    CmdArgs.push_back("-fno-show-source-location");

  if (Args.hasArg(options::OPT_fdiagnostics_absolute_paths))
    CmdArgs.push_back("-fdiagnostics-absolute-paths");

  if (!Args.hasFlag(options::OPT_fshow_column, options::OPT_fno_show_column,
                    ColumnDefault))
    CmdArgs.push_back("-fno-show-column");

  if (!Args.hasFlag(options::OPT_fspell_checking,
                    options::OPT_fno_spell_checking))
    CmdArgs.push_back("-fno-spell-checking");
}

enum class DwarfFissionKind { None, Split, Single };

static DwarfFissionKind getDebugFissionKind(const Driver &D,
                                            const ArgList &Args, Arg *&Arg) {
  Arg = Args.getLastArg(options::OPT_gsplit_dwarf, options::OPT_gsplit_dwarf_EQ,
                        options::OPT_gno_split_dwarf);
  if (!Arg || Arg->getOption().matches(options::OPT_gno_split_dwarf))
    return DwarfFissionKind::None;

  if (Arg->getOption().matches(options::OPT_gsplit_dwarf))
    return DwarfFissionKind::Split;

  StringRef Value = Arg->getValue();
  if (Value == "split")
    return DwarfFissionKind::Split;
  if (Value == "single")
    return DwarfFissionKind::Single;

  D.Diag(diag::err_drv_unsupported_option_argument)
      << Arg->getOption().getName() << Arg->getValue();
  return DwarfFissionKind::None;
}

static void renderDwarfFormat(const Driver &D, const llvm::Triple &T,
                              const ArgList &Args, ArgStringList &CmdArgs,
                              unsigned DwarfVersion) {
  auto *DwarfFormatArg =
      Args.getLastArg(options::OPT_gdwarf64, options::OPT_gdwarf32);
  if (!DwarfFormatArg)
    return;

  if (DwarfFormatArg->getOption().matches(options::OPT_gdwarf64)) {
    if (DwarfVersion < 3)
      D.Diag(diag::err_drv_argument_only_allowed_with)
          << DwarfFormatArg->getAsString(Args) << "DWARFv3 or greater";
    else if (!T.isArch64Bit())
      D.Diag(diag::err_drv_argument_only_allowed_with)
          << DwarfFormatArg->getAsString(Args) << "64 bit architecture";
    else if (!T.isOSBinFormatELF())
      D.Diag(diag::err_drv_argument_only_allowed_with)
          << DwarfFormatArg->getAsString(Args) << "ELF platforms";
  }

  DwarfFormatArg->render(Args, CmdArgs);
}

static void renderDebugOptions(const ToolChain &TC, const Driver &D,
                               const llvm::Triple &T, const ArgList &Args,
                               bool EmitCodeView, bool IRInput,
                               ArgStringList &CmdArgs,
                               codegenoptions::DebugInfoKind &DebugInfoKind,
                               DwarfFissionKind &DwarfFission) {
  // These two forms of profiling info can't be used together.
  if (const Arg *A1 = Args.getLastArg(options::OPT_fpseudo_probe_for_profiling))
    if (const Arg *A2 = Args.getLastArg(options::OPT_fdebug_info_for_profiling))
      D.Diag(diag::err_drv_argument_not_allowed_with)
          << A1->getAsString(Args) << A2->getAsString(Args);

  if (Args.hasFlag(options::OPT_fdebug_info_for_profiling,
                   options::OPT_fno_debug_info_for_profiling, false) &&
      checkDebugInfoOption(
          Args.getLastArg(options::OPT_fdebug_info_for_profiling), Args, D, TC))
    CmdArgs.push_back("-fdebug-info-for-profiling");

  // The 'g' groups options involve a somewhat intricate sequence of decisions
  // about what to pass from the driver to the frontend, but by the time they
  // reach cc1 they've been factored into three well-defined orthogonal choices:
  //  * what level of debug info to generate
  //  * what dwarf version to write
  //  * what debugger tuning to use
  // This avoids having to monkey around further in cc1 other than to disable
  // codeview if not running in a Windows environment. Perhaps even that
  // decision should be made in the driver as well though.
  llvm::DebuggerKind DebuggerTuning = TC.getDefaultDebuggerTuning();

  bool SplitDWARFInlining =
      Args.hasFlag(options::OPT_fsplit_dwarf_inlining,
                   options::OPT_fno_split_dwarf_inlining, false);

  // Normally -gsplit-dwarf is only useful with -gN. For IR input, Clang does
  // object file generation and no IR generation, -gN should not be needed. So
  // allow -gsplit-dwarf with either -gN or IR input.
  if (IRInput || Args.hasArg(options::OPT_g_Group)) {
    Arg *SplitDWARFArg;
    DwarfFission = getDebugFissionKind(D, Args, SplitDWARFArg);
    if (DwarfFission != DwarfFissionKind::None &&
        !checkDebugInfoOption(SplitDWARFArg, Args, D, TC)) {
      DwarfFission = DwarfFissionKind::None;
      SplitDWARFInlining = false;
    }
  }
  if (const Arg *A = Args.getLastArg(options::OPT_g_Group)) {
    DebugInfoKind = codegenoptions::LimitedDebugInfo;

    // If the last option explicitly specified a debug-info level, use it.
    if (checkDebugInfoOption(A, Args, D, TC) &&
        A->getOption().matches(options::OPT_gN_Group)) {
      DebugInfoKind = DebugLevelToInfoKind(*A);
      // For -g0 or -gline-tables-only, drop -gsplit-dwarf. This gets a bit more
      // complicated if you've disabled inline info in the skeleton CUs
      // (SplitDWARFInlining) - then there's value in composing split-dwarf and
      // line-tables-only, so let those compose naturally in that case.
      if (DebugInfoKind == codegenoptions::NoDebugInfo ||
          DebugInfoKind == codegenoptions::DebugDirectivesOnly ||
          (DebugInfoKind == codegenoptions::DebugLineTablesOnly &&
           SplitDWARFInlining))
        DwarfFission = DwarfFissionKind::None;
    }
  }

  // If a debugger tuning argument appeared, remember it.
  if (const Arg *A =
          Args.getLastArg(options::OPT_gTune_Group, options::OPT_ggdbN_Group)) {
    if (checkDebugInfoOption(A, Args, D, TC)) {
      if (A->getOption().matches(options::OPT_glldb))
        DebuggerTuning = llvm::DebuggerKind::LLDB;
      else if (A->getOption().matches(options::OPT_gsce))
        DebuggerTuning = llvm::DebuggerKind::SCE;
      else if (A->getOption().matches(options::OPT_gdbx))
        DebuggerTuning = llvm::DebuggerKind::DBX;
      else
        DebuggerTuning = llvm::DebuggerKind::GDB;
    }
  }

  // If a -gdwarf argument appeared, remember it.
  const Arg *GDwarfN = getDwarfNArg(Args);
  bool EmitDwarf = false;
  if (GDwarfN) {
    if (checkDebugInfoOption(GDwarfN, Args, D, TC))
      EmitDwarf = true;
    else
      GDwarfN = nullptr;
  }

  if (const Arg *A = Args.getLastArg(options::OPT_gcodeview)) {
    if (checkDebugInfoOption(A, Args, D, TC))
      EmitCodeView = true;
  }

  // If the user asked for debug info but did not explicitly specify -gcodeview
  // or -gdwarf, ask the toolchain for the default format.
  if (!EmitCodeView && !EmitDwarf &&
      DebugInfoKind != codegenoptions::NoDebugInfo) {
    switch (TC.getDefaultDebugFormat()) {
    case codegenoptions::DIF_CodeView:
      EmitCodeView = true;
      break;
    case codegenoptions::DIF_DWARF:
      EmitDwarf = true;
      break;
    }
  }

  unsigned RequestedDWARFVersion = 0; // DWARF version requested by the user
  unsigned EffectiveDWARFVersion = 0; // DWARF version TC can generate. It may
                                      // be lower than what the user wanted.
  unsigned DefaultDWARFVersion = ParseDebugDefaultVersion(TC, Args);
  if (EmitDwarf) {
    // Start with the platform default DWARF version
    RequestedDWARFVersion = TC.GetDefaultDwarfVersion();
    assert(RequestedDWARFVersion &&
           "toolchain default DWARF version must be nonzero");

    // If the user specified a default DWARF version, that takes precedence
    // over the platform default.
    if (DefaultDWARFVersion)
      RequestedDWARFVersion = DefaultDWARFVersion;

    // Override with a user-specified DWARF version
    if (GDwarfN)
      if (auto ExplicitVersion = DwarfVersionNum(GDwarfN->getSpelling()))
        RequestedDWARFVersion = ExplicitVersion;
    // Clamp effective DWARF version to the max supported by the toolchain.
    EffectiveDWARFVersion =
        std::min(RequestedDWARFVersion, TC.getMaxDwarfVersion());
  }

  // -gline-directives-only supported only for the DWARF debug info.
  if (RequestedDWARFVersion == 0 &&
      DebugInfoKind == codegenoptions::DebugDirectivesOnly)
    DebugInfoKind = codegenoptions::NoDebugInfo;

  // strict DWARF is set to false by default. But for DBX, we need it to be set
  // as true by default.
  if (const Arg *A = Args.getLastArg(options::OPT_gstrict_dwarf))
    (void)checkDebugInfoOption(A, Args, D, TC);
  if (Args.hasFlag(options::OPT_gstrict_dwarf, options::OPT_gno_strict_dwarf,
                   DebuggerTuning == llvm::DebuggerKind::DBX))
    CmdArgs.push_back("-gstrict-dwarf");

  // And we handle flag -grecord-gcc-switches later with DWARFDebugFlags.
  Args.ClaimAllArgs(options::OPT_g_flags_Group);

  // Column info is included by default for everything except SCE and
  // CodeView. Clang doesn't track end columns, just starting columns, which,
  // in theory, is fine for CodeView (and PDB).  In practice, however, the
  // Microsoft debuggers don't handle missing end columns well, and the AIX
  // debugger DBX also doesn't handle the columns well, so it's better not to
  // include any column info.
  if (const Arg *A = Args.getLastArg(options::OPT_gcolumn_info))
    (void)checkDebugInfoOption(A, Args, D, TC);
  if (!Args.hasFlag(options::OPT_gcolumn_info, options::OPT_gno_column_info,
                    !EmitCodeView &&
                        (DebuggerTuning != llvm::DebuggerKind::SCE &&
                         DebuggerTuning != llvm::DebuggerKind::DBX)))
    CmdArgs.push_back("-gno-column-info");

  // FIXME: Move backend command line options to the module.
  // If -gline-tables-only or -gline-directives-only is the last option it wins.
  if (const Arg *A = Args.getLastArg(options::OPT_gmodules))
    if (checkDebugInfoOption(A, Args, D, TC)) {
      if (DebugInfoKind != codegenoptions::DebugLineTablesOnly &&
          DebugInfoKind != codegenoptions::DebugDirectivesOnly) {
        DebugInfoKind = codegenoptions::LimitedDebugInfo;
        CmdArgs.push_back("-dwarf-ext-refs");
        CmdArgs.push_back("-fmodule-format=obj");
      }
    }

  if (T.isOSBinFormatELF() && SplitDWARFInlining)
    CmdArgs.push_back("-fsplit-dwarf-inlining");

  // After we've dealt with all combinations of things that could
  // make DebugInfoKind be other than None or DebugLineTablesOnly,
  // figure out if we need to "upgrade" it to standalone debug info.
  // We parse these two '-f' options whether or not they will be used,
  // to claim them even if you wrote "-fstandalone-debug -gline-tables-only"
  bool NeedFullDebug = Args.hasFlag(
      options::OPT_fstandalone_debug, options::OPT_fno_standalone_debug,
      DebuggerTuning == llvm::DebuggerKind::LLDB ||
          TC.GetDefaultStandaloneDebug());
  if (const Arg *A = Args.getLastArg(options::OPT_fstandalone_debug))
    (void)checkDebugInfoOption(A, Args, D, TC);

  if (DebugInfoKind == codegenoptions::LimitedDebugInfo) {
    if (Args.hasFlag(options::OPT_fno_eliminate_unused_debug_types,
                     options::OPT_feliminate_unused_debug_types, false))
      DebugInfoKind = codegenoptions::UnusedTypeInfo;
    else if (NeedFullDebug)
      DebugInfoKind = codegenoptions::FullDebugInfo;
  }

  if (Args.hasFlag(options::OPT_gembed_source, options::OPT_gno_embed_source,
                   false)) {
    // Source embedding is a vendor extension to DWARF v5. By now we have
    // checked if a DWARF version was stated explicitly, and have otherwise
    // fallen back to the target default, so if this is still not at least 5
    // we emit an error.
    const Arg *A = Args.getLastArg(options::OPT_gembed_source);
    if (RequestedDWARFVersion < 5)
      D.Diag(diag::err_drv_argument_only_allowed_with)
          << A->getAsString(Args) << "-gdwarf-5";
    else if (EffectiveDWARFVersion < 5)
      // The toolchain has reduced allowed dwarf version, so we can't enable
      // -gembed-source.
      D.Diag(diag::warn_drv_dwarf_version_limited_by_target)
          << A->getAsString(Args) << TC.getTripleString() << 5
          << EffectiveDWARFVersion;
    else if (checkDebugInfoOption(A, Args, D, TC))
      CmdArgs.push_back("-gembed-source");
  }

  if (EmitCodeView) {
    CmdArgs.push_back("-gcodeview");

    // Emit codeview type hashes if requested.
    if (Args.hasFlag(options::OPT_gcodeview_ghash,
                     options::OPT_gno_codeview_ghash, false)) {
      CmdArgs.push_back("-gcodeview-ghash");
    }
  }

  // Omit inline line tables if requested.
  if (Args.hasFlag(options::OPT_gno_inline_line_tables,
                   options::OPT_ginline_line_tables, false)) {
    CmdArgs.push_back("-gno-inline-line-tables");
  }

  // When emitting remarks, we need at least debug lines in the output.
  if (willEmitRemarks(Args) &&
      DebugInfoKind <= codegenoptions::DebugDirectivesOnly)
    DebugInfoKind = codegenoptions::DebugLineTablesOnly;

  // Adjust the debug info kind for the given toolchain.
  TC.adjustDebugInfoKind(DebugInfoKind, Args);

  RenderDebugEnablingArgs(Args, CmdArgs, DebugInfoKind, EffectiveDWARFVersion,
                          DebuggerTuning);

  // -fdebug-macro turns on macro debug info generation.
  if (Args.hasFlag(options::OPT_fdebug_macro, options::OPT_fno_debug_macro,
                   false))
    if (checkDebugInfoOption(Args.getLastArg(options::OPT_fdebug_macro), Args,
                             D, TC))
      CmdArgs.push_back("-debug-info-macro");

  // -ggnu-pubnames turns on gnu style pubnames in the backend.
  const auto *PubnamesArg =
      Args.getLastArg(options::OPT_ggnu_pubnames, options::OPT_gno_gnu_pubnames,
                      options::OPT_gpubnames, options::OPT_gno_pubnames);
  if (DwarfFission != DwarfFissionKind::None ||
      (PubnamesArg && checkDebugInfoOption(PubnamesArg, Args, D, TC)))
    if (!PubnamesArg ||
        (!PubnamesArg->getOption().matches(options::OPT_gno_gnu_pubnames) &&
         !PubnamesArg->getOption().matches(options::OPT_gno_pubnames)))
      CmdArgs.push_back(PubnamesArg && PubnamesArg->getOption().matches(
                                           options::OPT_gpubnames)
                            ? "-gpubnames"
                            : "-ggnu-pubnames");

  if (Args.hasFlag(options::OPT_fdebug_ranges_base_address,
                   options::OPT_fno_debug_ranges_base_address, false)) {
    CmdArgs.push_back("-fdebug-ranges-base-address");
  }

  // -gdwarf-aranges turns on the emission of the aranges section in the
  // backend.
  // Always enabled for SCE tuning.
  bool NeedAranges = DebuggerTuning == llvm::DebuggerKind::SCE;
  if (const Arg *A = Args.getLastArg(options::OPT_gdwarf_aranges))
    NeedAranges = checkDebugInfoOption(A, Args, D, TC) || NeedAranges;
  if (NeedAranges) {
    CmdArgs.push_back("-mllvm");
    CmdArgs.push_back("-generate-arange-section");
  }

  if (Args.hasFlag(options::OPT_fforce_dwarf_frame,
                   options::OPT_fno_force_dwarf_frame, false))
    CmdArgs.push_back("-fforce-dwarf-frame");

  if (Args.hasFlag(options::OPT_fdebug_types_section,
                   options::OPT_fno_debug_types_section, false)) {
    if (!(T.isOSBinFormatELF() || T.isOSBinFormatWasm())) {
      D.Diag(diag::err_drv_unsupported_opt_for_target)
          << Args.getLastArg(options::OPT_fdebug_types_section)
                 ->getAsString(Args)
          << T.getTriple();
    } else if (checkDebugInfoOption(
                   Args.getLastArg(options::OPT_fdebug_types_section), Args, D,
                   TC)) {
      CmdArgs.push_back("-mllvm");
      CmdArgs.push_back("-generate-type-units");
    }
  }

  // Decide how to render forward declarations of template instantiations.
  // SCE wants full descriptions, others just get them in the name.
  if (DebuggerTuning == llvm::DebuggerKind::SCE)
    CmdArgs.push_back("-debug-forward-template-params");

  // Do we need to explicitly import anonymous namespaces into the parent
  // scope?
  if (DebuggerTuning == llvm::DebuggerKind::SCE)
    CmdArgs.push_back("-dwarf-explicit-import");

  renderDwarfFormat(D, T, Args, CmdArgs, EffectiveDWARFVersion);
  RenderDebugInfoCompressionArgs(Args, CmdArgs, D, TC);
}

/// Check whether the given input tree contains any wrapper actions
static bool ContainsWrapperAction(const Action *A) {
  if (isa<OffloadWrapperJobAction>(A))
    return true;
  for (const auto &AI : A->inputs())
    if (ContainsWrapperAction(AI))
      return true;

  return false;
}

// Put together an external compiler compilation call which is used instead
// of the clang invocation for the host compile of an offload compilation.
// Enabling command line:  clang++ -fsycl -fsycl-host-compiler=<HostExe>
//                         <ClangOpts> -fsycl-host-compiler-options=<HostOpts>
// Any <ClangOpts> used which are phase limiting (preprocessing, assembly,
// object generation) are specifically handled here by specifying the
// equivalent phase limiting option(s).
// It is expected that any user <HostOpts> options passed will be placed
// after any implied options set here.  This will have overriding behaviors
// for any options which are considered to be evaluated from left to right.
// Specifying any <HostOpts> option which conficts any of the implied options
// will result in undefined behavior.  Potential conflicting options:
//  * Output specification options (-o, -Fo, -Fa, etc)
//  * Phase limiting options (-E, -c, -P, etc)
void Clang::ConstructHostCompilerJob(Compilation &C, const JobAction &JA,
                                     const InputInfo &Output,
                                     const InputInfoList &Inputs,
                                     const llvm::opt::ArgList &TCArgs) const {

  // The Host compilation step that occurs here is constructed based on the
  // input from the user.  This consists of the compiler to call and the
  // options that will be used during the compilation.
  ArgStringList HostCompileArgs;
  const InputInfo &InputFile = Inputs.front();
  const ToolChain &TC = getToolChain();

  // Input file.
  HostCompileArgs.push_back(InputFile.getFilename());

  // When performing the host compilation, we are expecting to only be
  // creating intermediate files, namely preprocessor output, assembly or
  // object files.
  // We are making assumptions in regards to what options are used to
  // generate these intermediate files.
  //                gcc/g++/clang/clang++/default | cl
  //  Object:                   -c                | -c
  //  Preprocessed:             -E                | -P -Fi<file>
  //  Assembly:                 -S                | -c -Fa<file>
  //  Header Input:        -include <file>        | -FI <file>
  //
  // The options used are determined by the compiler name and target triple.
  Arg *HostCompilerDefArg =
      TCArgs.getLastArg(options::OPT_fsycl_host_compiler_EQ);
  assert(HostCompilerDefArg && "Expected host compiler designation.");

  bool OutputAdded = false;
  StringRef CompilerName =
      llvm::sys::path::stem(HostCompilerDefArg->getValue());
  if (CompilerName.empty())
    TC.getDriver().Diag(diag::err_drv_missing_arg_mtp)
        << HostCompilerDefArg->getAsString(TCArgs);
  // FIXME: Consider requiring user input to specify a compatibility class
  // to determine the type of host compiler being used.
  SmallVector<StringRef, 4> MSVCCompilers = {"cl", "clang-cl", "icl"};
  bool IsMSVCHostCompiler =
      std::find(MSVCCompilers.begin(), MSVCCompilers.end(), CompilerName) !=
      MSVCCompilers.end();

  auto addMSVCOutputFile = [&](StringRef Opt) {
    SmallString<128> OutOpt(Opt);
    OutOpt += Output.getFilename();
    HostCompileArgs.push_back(TCArgs.MakeArgString(OutOpt));
    OutputAdded = true;
  };
  // FIXME: Reuse existing toolchains which are already supported to put
  // together the options.
  // FIXME: For any potential obscure host compilers that do not use the
  // 'standard' set of options, we should provide a user interface that allows
  // users to override the implied options.
  if (isa<PreprocessJobAction>(JA)) {
    if (IsMSVCHostCompiler) {
      // Check the output file, if it is 'stdout' we want to use -E.
      if (StringRef(Output.getFilename()).equals("-")) {
        HostCompileArgs.push_back("-E");
        OutputAdded = true;
      } else {
        HostCompileArgs.push_back("-P");
        addMSVCOutputFile("-Fi");
      }
    } else
      HostCompileArgs.push_back("-E");

    // Add the integration header.
    StringRef Header =
        TC.getDriver().getIntegrationHeader(InputFile.getBaseInput());
    if (types::getPreprocessedType(InputFile.getType()) != types::TY_INVALID &&
        !Header.empty()) {
      HostCompileArgs.push_back(IsMSVCHostCompiler ? "-FI" : "-include");
      HostCompileArgs.push_back(TCArgs.MakeArgString(Header));
    }
  } else if (isa<AssembleJobAction>(JA)) {
    HostCompileArgs.push_back("-c");
    if (IsMSVCHostCompiler)
      addMSVCOutputFile("-Fo");
  } else {
    assert((isa<CompileJobAction, BackendJobAction>(JA)) &&
           "Invalid action for external host compilation tool.");
    if (JA.getType() == types::TY_PP_Asm) {
      if (IsMSVCHostCompiler) {
        HostCompileArgs.push_back("-c");
        addMSVCOutputFile("-Fa");
        // The MSVC Compiler does not have a way to just create the assembly
        // file so we create the assembly file and object file, and redirect
        // the object file to a temporary.
        std::string ObjTmpName = C.getDriver().GetTemporaryPath("host", "obj");
        StringRef WrapperFileName =
            C.addTempFile(C.getArgs().MakeArgString(ObjTmpName));
        SmallString<128> ObjOutOpt("-Fo");
        ObjOutOpt += WrapperFileName;
        HostCompileArgs.push_back(C.getArgs().MakeArgString(ObjOutOpt));
      } else
        HostCompileArgs.push_back("-S");
    } else {
      TC.getDriver().Diag(diag::err_drv_output_type_with_host_compiler);
    }
  }

  // Add default header search directories.
  SmallString<128> BaseDir(C.getDriver().Dir);
  llvm::sys::path::append(BaseDir, "..", "include");
  SmallString<128> SYCLDir(BaseDir);
  llvm::sys::path::append(SYCLDir, "sycl");
  HostCompileArgs.push_back("-I");
  HostCompileArgs.push_back(TCArgs.MakeArgString(SYCLDir));
  HostCompileArgs.push_back("-I");
  HostCompileArgs.push_back(TCArgs.MakeArgString(BaseDir));

  if (!OutputAdded) {
    // Add output file to the command line.  This is assumed to be prefaced
    // with the '-o' option that is used to designate the output file.
    HostCompileArgs.push_back("-o");
    HostCompileArgs.push_back(Output.getFilename());
  }

  SmallString<128> ExecPath;
  if (HostCompilerDefArg) {
    ExecPath = HostCompilerDefArg->getValue();
    if (!ExecPath.empty() && ExecPath == llvm::sys::path::stem(ExecPath))
      ExecPath = TC.GetProgramPath(ExecPath.c_str());
  }

  // Add any user-specified arguments.
  if (Arg *HostCompilerOptsArg =
          TCArgs.getLastArg(options::OPT_fsycl_host_compiler_options_EQ)) {
    SmallVector<const char *, 8> TargetArgs;
    llvm::BumpPtrAllocator BPA;
    llvm::StringSaver S(BPA);
    // Tokenize the string.
    llvm::cl::TokenizeGNUCommandLine(HostCompilerOptsArg->getValue(), S,
                                     TargetArgs);
    llvm::transform(TargetArgs, std::back_inserter(HostCompileArgs),
                    [&TCArgs](StringRef A) { return TCArgs.MakeArgString(A); });
  }
  const Tool *T = TC.SelectTool(JA);
  auto Cmd = std::make_unique<Command>(JA, *T, ResponseFileSupport::None(),
                                       TCArgs.MakeArgString(ExecPath),
                                       HostCompileArgs, None);

  C.addCommand(std::move(Cmd));
}

void Clang::ConstructJob(Compilation &C, const JobAction &JA,
                         const InputInfo &Output, const InputInfoList &Inputs,
                         const ArgList &Args, const char *LinkingOutput) const {
  const auto &TC = getToolChain();
  const llvm::Triple &RawTriple = TC.getTriple();
  const llvm::Triple &Triple = TC.getEffectiveTriple();
  const std::string &TripleStr = Triple.getTriple();

  bool KernelOrKext =
      Args.hasArg(options::OPT_mkernel, options::OPT_fapple_kext);
  const Driver &D = TC.getDriver();
  ArgStringList CmdArgs;

  // Check number of inputs for sanity. We need at least one input.
  assert(Inputs.size() >= 1 && "Must have at least one input.");
  // CUDA/HIP compilation may have multiple inputs (source file + results of
  // device-side compilations).
  // OpenMP device jobs take the host IR as a second input.
  // SYCL host jobs accept the integration header from the device-side
  // compilation as a second input.
  // Module precompilation accepts a list of header files to include as part
  // of the module.
  // All other jobs are expected to have exactly one input.
  bool IsCuda = JA.isOffloading(Action::OFK_Cuda);
  bool IsCudaDevice = JA.isDeviceOffloading(Action::OFK_Cuda);
  bool IsHIP = JA.isOffloading(Action::OFK_HIP);
  bool IsHIPDevice = JA.isDeviceOffloading(Action::OFK_HIP);
  bool IsOpenMPDevice = JA.isDeviceOffloading(Action::OFK_OpenMP);
  bool IsSYCLOffloadDevice = JA.isDeviceOffloading(Action::OFK_SYCL);
  bool IsSYCL = JA.isOffloading(Action::OFK_SYCL);
  bool IsHeaderModulePrecompile = isa<HeaderModulePrecompileJobAction>(JA);
  assert((IsCuda || IsHIP || (IsOpenMPDevice && Inputs.size() == 2) || IsSYCL ||
          IsHeaderModulePrecompile || Inputs.size() == 1) &&
         "Unable to handle multiple inputs.");

  // Perform the SYCL host compilation using an external compiler if the user
  // requested.
  if (Args.hasArg(options::OPT_fsycl_host_compiler_EQ) && IsSYCL &&
      !IsSYCLOffloadDevice) {
    ConstructHostCompilerJob(C, JA, Output, Inputs, Args);
    return;
  }
  bool IsDeviceOffloadAction = !(JA.isDeviceOffloading(Action::OFK_None) ||
                                 JA.isDeviceOffloading(Action::OFK_Host));
  bool IsUsingLTO = D.isUsingLTO(IsDeviceOffloadAction);
  auto LTOMode = D.getLTOMode(IsDeviceOffloadAction);

  // A header module compilation doesn't have a main input file, so invent a
  // fake one as a placeholder.
  const char *ModuleName = [&]{
    auto *ModuleNameArg = Args.getLastArg(options::OPT_fmodule_name_EQ);
    return ModuleNameArg ? ModuleNameArg->getValue() : "";
  }();
  InputInfo HeaderModuleInput(Inputs[0].getType(), ModuleName, ModuleName);

  const InputInfo &Input =
      IsHeaderModulePrecompile ? HeaderModuleInput : Inputs[0];

  InputInfoList ModuleHeaderInputs;
  const InputInfo *CudaDeviceInput = nullptr;
  const InputInfo *OpenMPDeviceInput = nullptr;
  const InputInfo *SYCLDeviceInput = nullptr;
  for (const InputInfo &I : Inputs) {
    if (&I == &Input) {
      // This is the primary input.
    } else if (IsHeaderModulePrecompile &&
               types::getPrecompiledType(I.getType()) == types::TY_PCH) {
      types::ID Expected = HeaderModuleInput.getType();
      if (I.getType() != Expected) {
        D.Diag(diag::err_drv_module_header_wrong_kind)
            << I.getFilename() << types::getTypeName(I.getType())
            << types::getTypeName(Expected);
      }
      ModuleHeaderInputs.push_back(I);
    } else if ((IsCuda || IsHIP) && !CudaDeviceInput) {
      CudaDeviceInput = &I;
    } else if (IsOpenMPDevice && !OpenMPDeviceInput) {
      OpenMPDeviceInput = &I;
    } else if (IsSYCL && !SYCLDeviceInput) {
      SYCLDeviceInput = &I;
    } else {
      llvm_unreachable("unexpectedly given multiple inputs");
    }
  }

  const llvm::Triple *AuxTriple =
      (IsSYCL || IsCuda || IsHIP) ? TC.getAuxTriple() : nullptr;
  bool IsWindowsMSVC = RawTriple.isWindowsMSVCEnvironment();
  bool IsIAMCU = RawTriple.isOSIAMCU();

  // Adjust IsWindowsXYZ for CUDA/HIP/SYCL compilations.  Even when compiling in
  // device mode (i.e., getToolchain().getTriple() is NVPTX/AMDGCN, not
  // Windows), we need to pass Windows-specific flags to cc1.
  if (IsCuda || IsHIP || IsSYCL)
    IsWindowsMSVC |= AuxTriple && AuxTriple->isWindowsMSVCEnvironment();

  // C++ is not supported for IAMCU.
  if (IsIAMCU && types::isCXX(Input.getType()))
    D.Diag(diag::err_drv_clang_unsupported) << "C++ for IAMCU";

  // Invoke ourselves in -cc1 mode.
  //
  // FIXME: Implement custom jobs for internal actions.
  CmdArgs.push_back("-cc1");

  // Add the "effective" target triple.
  CmdArgs.push_back("-triple");
  CmdArgs.push_back(Args.MakeArgString(TripleStr));

  if (const Arg *MJ = Args.getLastArg(options::OPT_MJ)) {
    DumpCompilationDatabase(C, MJ->getValue(), TripleStr, Output, Input, Args);
    Args.ClaimAllArgs(options::OPT_MJ);
  } else if (const Arg *GenCDBFragment =
                 Args.getLastArg(options::OPT_gen_cdb_fragment_path)) {
    DumpCompilationDatabaseFragmentToDir(GenCDBFragment->getValue(), C,
                                         TripleStr, Output, Input, Args);
    Args.ClaimAllArgs(options::OPT_gen_cdb_fragment_path);
  }

  if (IsCuda || IsHIP) {
    // We have to pass the triple of the host if compiling for a CUDA/HIP device
    // and vice-versa.
    std::string NormalizedTriple;
    if (JA.isDeviceOffloading(Action::OFK_Cuda) ||
        JA.isDeviceOffloading(Action::OFK_HIP))
      NormalizedTriple = C.getSingleOffloadToolChain<Action::OFK_Host>()
                             ->getTriple()
                             .normalize();
    else {
      // Host-side compilation.
      NormalizedTriple =
          (IsCuda ? C.getSingleOffloadToolChain<Action::OFK_Cuda>()
                  : C.getSingleOffloadToolChain<Action::OFK_HIP>())
              ->getTriple()
              .normalize();
      if (IsCuda) {
        // We need to figure out which CUDA version we're compiling for, as that
        // determines how we load and launch GPU kernels.
        auto *CTC = static_cast<const toolchains::CudaToolChain *>(
            C.getSingleOffloadToolChain<Action::OFK_Cuda>());
        assert(CTC && "Expected valid CUDA Toolchain.");
        if (CTC && CTC->CudaInstallation.version() != CudaVersion::UNKNOWN)
          CmdArgs.push_back(Args.MakeArgString(
              Twine("-target-sdk-version=") +
              CudaVersionToString(CTC->CudaInstallation.version())));
      }
    }
    CmdArgs.push_back("-aux-triple");
    CmdArgs.push_back(Args.MakeArgString(NormalizedTriple));
  }

  Arg *SYCLStdArg = Args.getLastArg(options::OPT_sycl_std_EQ);

  if (IsSYCLOffloadDevice) {
    // Pass the triple of host when doing SYCL
    llvm::Triple AuxT = C.getDefaultToolChain().getTriple();
    std::string NormalizedTriple = AuxT.normalize();
    CmdArgs.push_back("-aux-triple");
    CmdArgs.push_back(Args.MakeArgString(NormalizedTriple));

    // We want to compile sycl kernels.
    CmdArgs.push_back("-fsycl-is-device");
    CmdArgs.push_back("-fdeclare-spirv-builtins");

    // Default value for FPGA is false, for all other targets is true.
    if (!Args.hasFlag(options::OPT_fsycl_early_optimizations,
                      options::OPT_fno_sycl_early_optimizations,
                      Triple.getSubArch() != llvm::Triple::SPIRSubArch_fpga))
      CmdArgs.push_back("-fno-sycl-early-optimizations");
    else if (RawTriple.isSPIR()) {
      // Set `sycl-opt` option to configure LLVM passes for SPIR target
      CmdArgs.push_back("-mllvm");
      CmdArgs.push_back("-sycl-opt");
    }

    // Turn on Dead Parameter Elimination Optimization with early optimizations
    if (!RawTriple.isNVPTX() &&
        Args.hasFlag(options::OPT_fsycl_dead_args_optimization,
                     options::OPT_fno_sycl_dead_args_optimization, false))
      CmdArgs.push_back("-fenable-sycl-dae");
    bool IsMSVC = AuxT.isWindowsMSVCEnvironment();
    if (IsMSVC) {
      CmdArgs.push_back("-fms-extensions");
      CmdArgs.push_back("-fms-compatibility");
      CmdArgs.push_back("-fdelayed-template-parsing");
      VersionTuple MSVT = TC.computeMSVCVersion(&D, Args);
      if (!MSVT.empty())
        CmdArgs.push_back(Args.MakeArgString("-fms-compatibility-version=" +
                                             MSVT.getAsString()));
      else {
        const char *LowestMSVCSupported =
            "191025017"; // VS2017 v15.0 (initial release)
        CmdArgs.push_back(Args.MakeArgString(
            Twine("-fms-compatibility-version=") + LowestMSVCSupported));
      }
    }
<<<<<<< HEAD

    if (Args.hasFlag(options::OPT_fsycl_allow_func_ptr,
                     options::OPT_fno_sycl_allow_func_ptr, false)) {
      CmdArgs.push_back("-fsycl-allow-func-ptr");
    }

    if (!SYCLStdArg) {
      // The user had not pass SYCL version, thus we'll employ no-sycl-strict
      // to allow address-space unqualified pointers in function params/return
      // along with marking the same function with explicit SYCL_EXTERNAL
      CmdArgs.push_back("-Wno-sycl-strict");
    }

    // Add the integration header option to generate the header.
    StringRef Header(D.getIntegrationHeader(Input.getBaseInput()));
    if (!Header.empty()) {
      SmallString<128> HeaderOpt("-fsycl-int-header=");
      HeaderOpt.append(Header);
      CmdArgs.push_back(Args.MakeArgString(HeaderOpt));
    }

=======

    if (Args.hasFlag(options::OPT_fsycl_allow_func_ptr,
                     options::OPT_fno_sycl_allow_func_ptr, false)) {
      CmdArgs.push_back("-fsycl-allow-func-ptr");
    }

    if (!SYCLStdArg) {
      // The user had not pass SYCL version, thus we'll employ no-sycl-strict
      // to allow address-space unqualified pointers in function params/return
      // along with marking the same function with explicit SYCL_EXTERNAL
      CmdArgs.push_back("-Wno-sycl-strict");
    }

    // Add the integration header option to generate the header.
    StringRef Header(D.getIntegrationHeader(Input.getBaseInput()));
    if (!Header.empty()) {
      SmallString<128> HeaderOpt("-fsycl-int-header=");
      HeaderOpt.append(Header);
      CmdArgs.push_back(Args.MakeArgString(HeaderOpt));
    }

>>>>>>> 5cc50189
    if (!Args.hasArg(options::OPT_fno_sycl_use_footer)) {
      // Add the integration footer option to generated the footer.
      StringRef Footer(D.getIntegrationFooter(Input.getBaseInput()));
      if (!Footer.empty()) {
        SmallString<128> FooterOpt("-fsycl-int-footer=");
        FooterOpt.append(Footer);
        CmdArgs.push_back(Args.MakeArgString(FooterOpt));
      }
    }

    // Forward -fsycl-default-sub-group-size if in SYCL mode.
    Args.AddLastArg(CmdArgs, options::OPT_fsycl_default_sub_group_size);
  }

  if (IsSYCL) {
    // Set options for both host and device
    if (Arg *A = Args.getLastArg(options::OPT_fsycl_id_queries_fit_in_int,
                                 options::OPT_fno_sycl_id_queries_fit_in_int))
      A->render(Args, CmdArgs);

    if (SYCLStdArg) {
      SYCLStdArg->render(Args, CmdArgs);
      CmdArgs.push_back("-fsycl-std-layout-kernel-params");
    } else {
      // Ensure the default version in SYCL mode is 2020.
      CmdArgs.push_back("-sycl-std=2020");
    }

    if (!Args.hasFlag(options::OPT_fsycl_unnamed_lambda,
                      options::OPT_fno_sycl_unnamed_lambda))
      CmdArgs.push_back("-fno-sycl-unnamed-lambda");

    // Add the Unique ID prefix
    StringRef UniqueID = D.getSYCLUniqueID(Input.getBaseInput());
    if (!UniqueID.empty())
      CmdArgs.push_back(
          Args.MakeArgString(Twine("-fsycl-unique-prefix=") + UniqueID));

    // Disable parallel for range-rounding for anything involving FPGA
    auto SYCLTCRange = C.getOffloadToolChains<Action::OFK_SYCL>();
    bool HasFPGA = false;
    for (auto TI = SYCLTCRange.first, TE = SYCLTCRange.second; TI != TE; ++TI)
      if (TI->second->getTriple().getSubArch() ==
          llvm::Triple::SPIRSubArch_fpga) {
        HasFPGA = true;
        break;
      }
    if (HasFPGA)
      CmdArgs.push_back("-fsycl-disable-range-rounding");

    // Add any options that are needed specific to SYCL offload while
    // performing the host side compilation.
    if (!IsSYCLOffloadDevice) {
      // Add the -include option to add the integration header
      StringRef Header = D.getIntegrationHeader(Input.getBaseInput());
      // Do not add the integration header if we are compiling after the
      // integration footer has been applied.  Check for the append job
      // action to determine this.
      if (types::getPreprocessedType(Input.getType()) != types::TY_INVALID &&
          !Header.empty() && !ContainsAppendFooterAction(&JA)) {
        CmdArgs.push_back("-include");
        CmdArgs.push_back(Args.MakeArgString(Header));
        // When creating dependency information, filter out the generated
        // header file.
        CmdArgs.push_back("-dependency-filter");
        CmdArgs.push_back(Args.MakeArgString(Header));
      }
      // Let the FE know we are doing a SYCL offload compilation, but we are
      // doing the host pass.
      CmdArgs.push_back("-fsycl-is-host");

      if (!D.IsCLMode()) {
        // SYCL library is guaranteed to work correctly only with dynamic
        // MSVC runtime.
        llvm::Triple AuxT = C.getDefaultToolChain().getTriple();
        if (AuxT.isWindowsMSVCEnvironment()) {
          CmdArgs.push_back("-D_MT");
          CmdArgs.push_back("-D_DLL");
        }
      }
    }
  }

  if (IsOpenMPDevice) {
    // We have to pass the triple of the host if compiling for an OpenMP device.
    std::string NormalizedTriple =
        C.getSingleOffloadToolChain<Action::OFK_Host>()
            ->getTriple()
            .normalize();
    CmdArgs.push_back("-aux-triple");
    CmdArgs.push_back(Args.MakeArgString(NormalizedTriple));
  }

  if (Triple.isOSWindows() && (Triple.getArch() == llvm::Triple::arm ||
                               Triple.getArch() == llvm::Triple::thumb)) {
    unsigned Offset = Triple.getArch() == llvm::Triple::arm ? 4 : 6;
    unsigned Version = 0;
    bool Failure =
        Triple.getArchName().substr(Offset).consumeInteger(10, Version);
    if (Failure || Version < 7)
      D.Diag(diag::err_target_unsupported_arch) << Triple.getArchName()
                                                << TripleStr;
  }

  // Push all default warning arguments that are specific to
  // the given target.  These come before user provided warning options
  // are provided.
  TC.addClangWarningOptions(CmdArgs);

  // FIXME: Subclass ToolChain for SPIR and move this to addClangWarningOptions.
  if (Triple.isSPIR())
    CmdArgs.push_back("-Wspir-compat");

  // Select the appropriate action.
  RewriteKind rewriteKind = RK_None;

  // If CollectArgsForIntegratedAssembler() isn't called below, claim the args
  // it claims when not running an assembler. Otherwise, clang would emit
  // "argument unused" warnings for assembler flags when e.g. adding "-E" to
  // flags while debugging something. That'd be somewhat inconvenient, and it's
  // also inconsistent with most other flags -- we don't warn on
  // -ffunction-sections not being used in -E mode either for example, even
  // though it's not really used either.
  if (!isa<AssembleJobAction>(JA)) {
    // The args claimed here should match the args used in
    // CollectArgsForIntegratedAssembler().
    if (TC.useIntegratedAs()) {
      Args.ClaimAllArgs(options::OPT_mrelax_all);
      Args.ClaimAllArgs(options::OPT_mno_relax_all);
      Args.ClaimAllArgs(options::OPT_mincremental_linker_compatible);
      Args.ClaimAllArgs(options::OPT_mno_incremental_linker_compatible);
      switch (C.getDefaultToolChain().getArch()) {
      case llvm::Triple::arm:
      case llvm::Triple::armeb:
      case llvm::Triple::thumb:
      case llvm::Triple::thumbeb:
        Args.ClaimAllArgs(options::OPT_mimplicit_it_EQ);
        break;
      default:
        break;
      }
    }
    Args.ClaimAllArgs(options::OPT_Wa_COMMA);
    Args.ClaimAllArgs(options::OPT_Xassembler);
  }

  if (isa<AnalyzeJobAction>(JA)) {
    assert(JA.getType() == types::TY_Plist && "Invalid output type.");
    CmdArgs.push_back("-analyze");
  } else if (isa<MigrateJobAction>(JA)) {
    CmdArgs.push_back("-migrate");
  } else if (isa<PreprocessJobAction>(JA)) {
    if (Output.getType() == types::TY_Dependencies)
      CmdArgs.push_back("-Eonly");
    else {
      CmdArgs.push_back("-E");
      if (Args.hasArg(options::OPT_rewrite_objc) &&
          !Args.hasArg(options::OPT_g_Group))
        CmdArgs.push_back("-P");
    }
  } else if (isa<AssembleJobAction>(JA)) {
    if (IsSYCLOffloadDevice) {
      CmdArgs.push_back("-emit-llvm-bc");
    } else {
      CmdArgs.push_back("-emit-obj");
      CollectArgsForIntegratedAssembler(C, Args, CmdArgs, D);
    }

    // Also ignore explicit -force_cpusubtype_ALL option.
    (void)Args.hasArg(options::OPT_force__cpusubtype__ALL);
  } else if (isa<PrecompileJobAction>(JA)) {
    if (JA.getType() == types::TY_Nothing)
      CmdArgs.push_back("-fsyntax-only");
    else if (JA.getType() == types::TY_ModuleFile)
      CmdArgs.push_back(IsHeaderModulePrecompile
                            ? "-emit-header-module"
                            : "-emit-module-interface");
    else
      CmdArgs.push_back("-emit-pch");
  } else if (isa<VerifyPCHJobAction>(JA)) {
    CmdArgs.push_back("-verify-pch");
  } else {
    assert((isa<CompileJobAction>(JA) || isa<BackendJobAction>(JA)) &&
           "Invalid action for clang tool.");
    if (JA.getType() == types::TY_Nothing) {
      CmdArgs.push_back("-fsyntax-only");
    } else if (JA.getType() == types::TY_LLVM_IR ||
               JA.getType() == types::TY_LTO_IR) {
      CmdArgs.push_back("-emit-llvm");
    } else if (JA.getType() == types::TY_LLVM_BC ||
               JA.getType() == types::TY_LTO_BC) {
      // Emit textual llvm IR for AMDGPU offloading for -emit-llvm -S
      if (Triple.isAMDGCN() && IsOpenMPDevice && Args.hasArg(options::OPT_S) &&
          Args.hasArg(options::OPT_emit_llvm)) {
        CmdArgs.push_back("-emit-llvm");
      } else {
        CmdArgs.push_back("-emit-llvm-bc");
      }
    } else if (JA.getType() == types::TY_IFS ||
               JA.getType() == types::TY_IFS_CPP) {
      StringRef ArgStr =
          Args.hasArg(options::OPT_interface_stub_version_EQ)
              ? Args.getLastArgValue(options::OPT_interface_stub_version_EQ)
              : "experimental-ifs-v2";
      CmdArgs.push_back("-emit-interface-stubs");
      CmdArgs.push_back(
          Args.MakeArgString(Twine("-interface-stub-version=") + ArgStr.str()));
    } else if (JA.getType() == types::TY_PP_Asm) {
      CmdArgs.push_back("-S");
    } else if (JA.getType() == types::TY_AST) {
      CmdArgs.push_back("-emit-pch");
    } else if (JA.getType() == types::TY_ModuleFile) {
      CmdArgs.push_back("-module-file-info");
    } else if (JA.getType() == types::TY_RewrittenObjC) {
      CmdArgs.push_back("-rewrite-objc");
      rewriteKind = RK_NonFragile;
    } else if (JA.getType() == types::TY_RewrittenLegacyObjC) {
      CmdArgs.push_back("-rewrite-objc");
      rewriteKind = RK_Fragile;
    } else {
      assert(JA.getType() == types::TY_PP_Asm && "Unexpected output type!");
    }

    // Preserve use-list order by default when emitting bitcode, so that
    // loading the bitcode up in 'opt' or 'llc' and running passes gives the
    // same result as running passes here.  For LTO, we don't need to preserve
    // the use-list order, since serialization to bitcode is part of the flow.
    if (JA.getType() == types::TY_LLVM_BC)
      CmdArgs.push_back("-emit-llvm-uselists");

    if (IsUsingLTO) {
      if (!IsDeviceOffloadAction) {
        if (Args.hasArg(options::OPT_flto))
          CmdArgs.push_back("-flto");
        else {
          if (D.getLTOMode() == LTOK_Thin)
            CmdArgs.push_back("-flto=thin");
          else
            CmdArgs.push_back("-flto=full");
        }
        CmdArgs.push_back("-flto-unit");
      } else if (Triple.isAMDGPU()) {
        // Only AMDGPU supports device-side LTO
        assert(LTOMode == LTOK_Full || LTOMode == LTOK_Thin);
        CmdArgs.push_back(Args.MakeArgString(
            Twine("-flto=") + (LTOMode == LTOK_Thin ? "thin" : "full")));
        CmdArgs.push_back("-flto-unit");
      } else {
        D.Diag(diag::err_drv_unsupported_opt_for_target)
            << Args.getLastArg(options::OPT_foffload_lto,
                               options::OPT_foffload_lto_EQ)
                   ->getAsString(Args)
            << Triple.getTriple();
      }
    }
  }

  if (const Arg *A = Args.getLastArg(options::OPT_fthinlto_index_EQ)) {
    if (!types::isLLVMIR(Input.getType()))
      D.Diag(diag::err_drv_arg_requires_bitcode_input) << A->getAsString(Args);
    Args.AddLastArg(CmdArgs, options::OPT_fthinlto_index_EQ);
  }

  if (Args.getLastArg(options::OPT_fthin_link_bitcode_EQ))
    Args.AddLastArg(CmdArgs, options::OPT_fthin_link_bitcode_EQ);

  if (Args.getLastArg(options::OPT_save_temps_EQ))
    Args.AddLastArg(CmdArgs, options::OPT_save_temps_EQ);

  auto *MemProfArg = Args.getLastArg(options::OPT_fmemory_profile,
                                     options::OPT_fmemory_profile_EQ,
                                     options::OPT_fno_memory_profile);
  if (MemProfArg &&
      !MemProfArg->getOption().matches(options::OPT_fno_memory_profile))
    MemProfArg->render(Args, CmdArgs);

  // Embed-bitcode option.
  // Only white-listed flags below are allowed to be embedded.
  if (C.getDriver().embedBitcodeInObject() && !IsUsingLTO &&
      (isa<BackendJobAction>(JA) || isa<AssembleJobAction>(JA))) {
    // Add flags implied by -fembed-bitcode.
    Args.AddLastArg(CmdArgs, options::OPT_fembed_bitcode_EQ);
    // Disable all llvm IR level optimizations.
    CmdArgs.push_back("-disable-llvm-passes");

    // Render target options.
    TC.addClangTargetOptions(Args, CmdArgs, JA.getOffloadingDeviceKind());

    // reject options that shouldn't be supported in bitcode
    // also reject kernel/kext
    static const constexpr unsigned kBitcodeOptionBlacklist[] = {
        options::OPT_mkernel,
        options::OPT_fapple_kext,
        options::OPT_ffunction_sections,
        options::OPT_fno_function_sections,
        options::OPT_fdata_sections,
        options::OPT_fno_data_sections,
        options::OPT_fbasic_block_sections_EQ,
        options::OPT_funique_internal_linkage_names,
        options::OPT_fno_unique_internal_linkage_names,
        options::OPT_funique_section_names,
        options::OPT_fno_unique_section_names,
        options::OPT_funique_basic_block_section_names,
        options::OPT_fno_unique_basic_block_section_names,
        options::OPT_mrestrict_it,
        options::OPT_mno_restrict_it,
        options::OPT_mstackrealign,
        options::OPT_mno_stackrealign,
        options::OPT_mstack_alignment,
        options::OPT_mcmodel_EQ,
        options::OPT_mlong_calls,
        options::OPT_mno_long_calls,
        options::OPT_ggnu_pubnames,
        options::OPT_gdwarf_aranges,
        options::OPT_fdebug_types_section,
        options::OPT_fno_debug_types_section,
        options::OPT_fdwarf_directory_asm,
        options::OPT_fno_dwarf_directory_asm,
        options::OPT_mrelax_all,
        options::OPT_mno_relax_all,
        options::OPT_ftrap_function_EQ,
        options::OPT_ffixed_r9,
        options::OPT_mfix_cortex_a53_835769,
        options::OPT_mno_fix_cortex_a53_835769,
        options::OPT_ffixed_x18,
        options::OPT_mglobal_merge,
        options::OPT_mno_global_merge,
        options::OPT_mred_zone,
        options::OPT_mno_red_zone,
        options::OPT_Wa_COMMA,
        options::OPT_Xassembler,
        options::OPT_mllvm,
    };
    for (const auto &A : Args)
      if (llvm::find(kBitcodeOptionBlacklist, A->getOption().getID()) !=
          std::end(kBitcodeOptionBlacklist))
        D.Diag(diag::err_drv_unsupported_embed_bitcode) << A->getSpelling();

    // Render the CodeGen options that need to be passed.
    if (!Args.hasFlag(options::OPT_foptimize_sibling_calls,
                      options::OPT_fno_optimize_sibling_calls))
      CmdArgs.push_back("-mdisable-tail-calls");

    RenderFloatingPointOptions(TC, D, isOptimizationLevelFast(Args), Args,
                               CmdArgs, JA);

    // Render ABI arguments
    switch (TC.getArch()) {
    default: break;
    case llvm::Triple::arm:
    case llvm::Triple::armeb:
    case llvm::Triple::thumbeb:
      RenderARMABI(Triple, Args, CmdArgs);
      break;
    case llvm::Triple::aarch64:
    case llvm::Triple::aarch64_32:
    case llvm::Triple::aarch64_be:
      RenderAArch64ABI(Triple, Args, CmdArgs);
      break;
    }

    // Optimization level for CodeGen.
    if (const Arg *A = Args.getLastArg(options::OPT_O_Group)) {
      if (A->getOption().matches(options::OPT_O4)) {
        CmdArgs.push_back("-O3");
        D.Diag(diag::warn_O4_is_O3);
      } else {
        A->render(Args, CmdArgs);
      }
    }

    // Input/Output file.
    if (Output.getType() == types::TY_Dependencies) {
      // Handled with other dependency code.
    } else if (Output.isFilename()) {
      CmdArgs.push_back("-o");
      CmdArgs.push_back(Output.getFilename());
    } else {
      assert(Output.isNothing() && "Input output.");
    }

    for (const auto &II : Inputs) {
      addDashXForInput(Args, II, CmdArgs);
      if (II.isFilename())
        CmdArgs.push_back(II.getFilename());
      else
        II.getInputArg().renderAsInput(Args, CmdArgs);
    }

    C.addCommand(std::make_unique<Command>(
        JA, *this, ResponseFileSupport::AtFileUTF8(), D.getClangProgramPath(),
        CmdArgs, Inputs, Output));
    return;
  }

  if (C.getDriver().embedBitcodeMarkerOnly() && !IsUsingLTO)
    CmdArgs.push_back("-fembed-bitcode=marker");

  // We normally speed up the clang process a bit by skipping destructors at
  // exit, but when we're generating diagnostics we can rely on some of the
  // cleanup.
  if (!C.isForDiagnostics())
    CmdArgs.push_back("-disable-free");

#ifdef NDEBUG
  const bool IsAssertBuild = false;
#else
  const bool IsAssertBuild = true;
#endif

  // Disable the verification pass in -asserts builds.
  if (!IsAssertBuild)
    CmdArgs.push_back("-disable-llvm-verifier");

  // Discard value names in assert builds unless otherwise specified.
  if (Args.hasFlag(options::OPT_fdiscard_value_names,
                   options::OPT_fno_discard_value_names, !IsAssertBuild)) {
    if (Args.hasArg(options::OPT_fdiscard_value_names) &&
        (std::any_of(Inputs.begin(), Inputs.end(),
                     [](const clang::driver::InputInfo &II) {
                       return types::isLLVMIR(II.getType());
                     }))) {
      D.Diag(diag::warn_ignoring_fdiscard_for_bitcode);
    }
    CmdArgs.push_back("-discard-value-names");
  }

  // Set the main file name, so that debug info works even with
  // -save-temps.
  CmdArgs.push_back("-main-file-name");
  CmdArgs.push_back(getBaseInputName(Args, Input));

  // Some flags which affect the language (via preprocessor
  // defines).
  if (Args.hasArg(options::OPT_static))
    CmdArgs.push_back("-static-define");

  if (Args.hasArg(options::OPT_municode))
    CmdArgs.push_back("-DUNICODE");

  if (isa<AnalyzeJobAction>(JA))
    RenderAnalyzerOptions(Args, CmdArgs, Triple, Input);

  if (isa<AnalyzeJobAction>(JA) ||
      (isa<PreprocessJobAction>(JA) && Args.hasArg(options::OPT__analyze)))
    CmdArgs.push_back("-setup-static-analyzer");

  // Enable compatilibily mode to avoid analyzer-config related errors.
  // Since we can't access frontend flags through hasArg, let's manually iterate
  // through them.
  bool FoundAnalyzerConfig = false;
  for (auto Arg : Args.filtered(options::OPT_Xclang))
    if (StringRef(Arg->getValue()) == "-analyzer-config") {
      FoundAnalyzerConfig = true;
      break;
    }
  if (!FoundAnalyzerConfig)
    for (auto Arg : Args.filtered(options::OPT_Xanalyzer))
      if (StringRef(Arg->getValue()) == "-analyzer-config") {
        FoundAnalyzerConfig = true;
        break;
      }
  if (FoundAnalyzerConfig)
    CmdArgs.push_back("-analyzer-config-compatibility-mode=true");

  CheckCodeGenerationOptions(D, Args);

  unsigned FunctionAlignment = ParseFunctionAlignment(TC, Args);
  assert(FunctionAlignment <= 31 && "function alignment will be truncated!");
  if (FunctionAlignment) {
    CmdArgs.push_back("-function-alignment");
    CmdArgs.push_back(Args.MakeArgString(std::to_string(FunctionAlignment)));
  }

  llvm::Reloc::Model RelocationModel;
  unsigned PICLevel;
  bool IsPIE;
  std::tie(RelocationModel, PICLevel, IsPIE) = ParsePICArgs(TC, Args);

  bool IsROPI = RelocationModel == llvm::Reloc::ROPI ||
                RelocationModel == llvm::Reloc::ROPI_RWPI;
  bool IsRWPI = RelocationModel == llvm::Reloc::RWPI ||
                RelocationModel == llvm::Reloc::ROPI_RWPI;

  if (Args.hasArg(options::OPT_mcmse) &&
      !Args.hasArg(options::OPT_fallow_unsupported)) {
    if (IsROPI)
      D.Diag(diag::err_cmse_pi_are_incompatible) << IsROPI;
    if (IsRWPI)
      D.Diag(diag::err_cmse_pi_are_incompatible) << !IsRWPI;
  }

  if (IsROPI && types::isCXX(Input.getType()) &&
      !Args.hasArg(options::OPT_fallow_unsupported))
    D.Diag(diag::err_drv_ropi_incompatible_with_cxx);

  const char *RMName = RelocationModelName(RelocationModel);
  if (RMName) {
    CmdArgs.push_back("-mrelocation-model");
    CmdArgs.push_back(RMName);
  }
  if (PICLevel > 0) {
    CmdArgs.push_back("-pic-level");
    CmdArgs.push_back(PICLevel == 1 ? "1" : "2");
    if (IsPIE)
      CmdArgs.push_back("-pic-is-pie");
  }

  if (RelocationModel == llvm::Reloc::ROPI ||
      RelocationModel == llvm::Reloc::ROPI_RWPI)
    CmdArgs.push_back("-fropi");
  if (RelocationModel == llvm::Reloc::RWPI ||
      RelocationModel == llvm::Reloc::ROPI_RWPI)
    CmdArgs.push_back("-frwpi");

  if (Arg *A = Args.getLastArg(options::OPT_meabi)) {
    CmdArgs.push_back("-meabi");
    CmdArgs.push_back(A->getValue());
  }

  // -fsemantic-interposition is forwarded to CC1: set the
  // "SemanticInterposition" metadata to 1 (make some linkages interposable) and
  // make default visibility external linkage definitions dso_preemptable.
  //
  // -fno-semantic-interposition: if the target supports .Lfoo$local local
  // aliases (make default visibility external linkage definitions dso_local).
  // This is the CC1 default for ELF to match COFF/Mach-O.
  //
  // Otherwise use Clang's traditional behavior: like
  // -fno-semantic-interposition but local aliases are not used. So references
  // can be interposed if not optimized out.
  if (Triple.isOSBinFormatELF()) {
    Arg *A = Args.getLastArg(options::OPT_fsemantic_interposition,
                             options::OPT_fno_semantic_interposition);
    if (RelocationModel != llvm::Reloc::Static && !IsPIE) {
      // The supported targets need to call AsmPrinter::getSymbolPreferLocal.
      bool SupportsLocalAlias =
          Triple.isAArch64() || Triple.isRISCV() || Triple.isX86();
      if (!A)
        CmdArgs.push_back("-fhalf-no-semantic-interposition");
      else if (A->getOption().matches(options::OPT_fsemantic_interposition))
        A->render(Args, CmdArgs);
      else if (!SupportsLocalAlias)
        CmdArgs.push_back("-fhalf-no-semantic-interposition");
    }
  }

  {
    std::string Model;
    if (Arg *A = Args.getLastArg(options::OPT_mthread_model)) {
      if (!TC.isThreadModelSupported(A->getValue()))
        D.Diag(diag::err_drv_invalid_thread_model_for_target)
            << A->getValue() << A->getAsString(Args);
      Model = A->getValue();
    } else
      Model = TC.getThreadModel();
    if (Model != "posix") {
      CmdArgs.push_back("-mthread-model");
      CmdArgs.push_back(Args.MakeArgString(Model));
    }
  }

  Args.AddLastArg(CmdArgs, options::OPT_fveclib);

  if (Args.hasFlag(options::OPT_fmerge_all_constants,
                   options::OPT_fno_merge_all_constants, false))
    CmdArgs.push_back("-fmerge-all-constants");

  if (Args.hasFlag(options::OPT_fno_delete_null_pointer_checks,
                   options::OPT_fdelete_null_pointer_checks, false))
    CmdArgs.push_back("-fno-delete-null-pointer-checks");

  // LLVM Code Generator Options.

  for (const Arg *A : Args.filtered(options::OPT_frewrite_map_file_EQ)) {
    StringRef Map = A->getValue();
    if (!llvm::sys::fs::exists(Map)) {
      D.Diag(diag::err_drv_no_such_file) << Map;
    } else {
      A->render(Args, CmdArgs);
      A->claim();
    }
  }

  if (Arg *A = Args.getLastArg(options::OPT_mabi_EQ_vec_extabi,
                               options::OPT_mabi_EQ_vec_default)) {
    if (!Triple.isOSAIX())
      D.Diag(diag::err_drv_unsupported_opt_for_target)
          << A->getSpelling() << RawTriple.str();
    if (A->getOption().getID() == options::OPT_mabi_EQ_vec_extabi)
      CmdArgs.push_back("-mabi=vec-extabi");
    else
      CmdArgs.push_back("-mabi=vec-default");
  }

  if (Arg *A = Args.getLastArg(options::OPT_Wframe_larger_than_EQ)) {
    StringRef v = A->getValue();
    // FIXME: Validate the argument here so we don't produce meaningless errors
    // about -fwarn-stack-size=.
    if (v.empty())
      D.Diag(diag::err_drv_missing_argument) << A->getSpelling() << 1;
    else
      CmdArgs.push_back(Args.MakeArgString("-fwarn-stack-size=" + v));
    A->claim();
  }

  if (!Args.hasFlag(options::OPT_fjump_tables, options::OPT_fno_jump_tables,
                    true))
    CmdArgs.push_back("-fno-jump-tables");

  if (Args.hasFlag(options::OPT_fprofile_sample_accurate,
                   options::OPT_fno_profile_sample_accurate, false))
    CmdArgs.push_back("-fprofile-sample-accurate");

  if (!Args.hasFlag(options::OPT_fpreserve_as_comments,
                    options::OPT_fno_preserve_as_comments, true))
    CmdArgs.push_back("-fno-preserve-as-comments");

  if (Arg *A = Args.getLastArg(options::OPT_mregparm_EQ)) {
    CmdArgs.push_back("-mregparm");
    CmdArgs.push_back(A->getValue());
  }

  if (Arg *A = Args.getLastArg(options::OPT_maix_struct_return,
                               options::OPT_msvr4_struct_return)) {
    if (!TC.getTriple().isPPC32()) {
      D.Diag(diag::err_drv_unsupported_opt_for_target)
          << A->getSpelling() << RawTriple.str();
    } else if (A->getOption().matches(options::OPT_maix_struct_return)) {
      CmdArgs.push_back("-maix-struct-return");
    } else {
      assert(A->getOption().matches(options::OPT_msvr4_struct_return));
      CmdArgs.push_back("-msvr4-struct-return");
    }
  }

  if (Arg *A = Args.getLastArg(options::OPT_fpcc_struct_return,
                               options::OPT_freg_struct_return)) {
    if (TC.getArch() != llvm::Triple::x86) {
      D.Diag(diag::err_drv_unsupported_opt_for_target)
          << A->getSpelling() << RawTriple.str();
    } else if (A->getOption().matches(options::OPT_fpcc_struct_return)) {
      CmdArgs.push_back("-fpcc-struct-return");
    } else {
      assert(A->getOption().matches(options::OPT_freg_struct_return));
      CmdArgs.push_back("-freg-struct-return");
    }
  }

  if (Args.hasFlag(options::OPT_mrtd, options::OPT_mno_rtd, false))
    CmdArgs.push_back("-fdefault-calling-conv=stdcall");

  if (Args.hasArg(options::OPT_fenable_matrix)) {
    // enable-matrix is needed by both the LangOpts and by LLVM.
    CmdArgs.push_back("-fenable-matrix");
    CmdArgs.push_back("-mllvm");
    CmdArgs.push_back("-enable-matrix");
  }

  CodeGenOptions::FramePointerKind FPKeepKind =
                  getFramePointerKind(Args, RawTriple);
  const char *FPKeepKindStr = nullptr;
  switch (FPKeepKind) {
  case CodeGenOptions::FramePointerKind::None:
    FPKeepKindStr = "-mframe-pointer=none";
    break;
  case CodeGenOptions::FramePointerKind::NonLeaf:
    FPKeepKindStr = "-mframe-pointer=non-leaf";
    break;
  case CodeGenOptions::FramePointerKind::All:
    FPKeepKindStr = "-mframe-pointer=all";
    break;
  }
  assert(FPKeepKindStr && "unknown FramePointerKind");
  CmdArgs.push_back(FPKeepKindStr);

  if (!Args.hasFlag(options::OPT_fzero_initialized_in_bss,
                    options::OPT_fno_zero_initialized_in_bss, true))
    CmdArgs.push_back("-fno-zero-initialized-in-bss");

  bool OFastEnabled = isOptimizationLevelFast(Args);
  // If -Ofast is the optimization level, then -fstrict-aliasing should be
  // enabled.  This alias option is being used to simplify the hasFlag logic.
  OptSpecifier StrictAliasingAliasOption =
      OFastEnabled ? options::OPT_Ofast : options::OPT_fstrict_aliasing;
  // We turn strict aliasing off by default if we're in CL mode, since MSVC
  // doesn't do any TBAA.
  bool TBAAOnByDefault = !D.IsCLMode();
  if (!Args.hasFlag(options::OPT_fstrict_aliasing, StrictAliasingAliasOption,
                    options::OPT_fno_strict_aliasing, TBAAOnByDefault))
    CmdArgs.push_back("-relaxed-aliasing");
  if (!Args.hasFlag(options::OPT_fstruct_path_tbaa,
                    options::OPT_fno_struct_path_tbaa))
    CmdArgs.push_back("-no-struct-path-tbaa");
  if (Args.hasFlag(options::OPT_fstrict_enums, options::OPT_fno_strict_enums,
                   false))
    CmdArgs.push_back("-fstrict-enums");
  if (!Args.hasFlag(options::OPT_fstrict_return, options::OPT_fno_strict_return,
                    true))
    CmdArgs.push_back("-fno-strict-return");
  if (Args.hasFlag(options::OPT_fallow_editor_placeholders,
                   options::OPT_fno_allow_editor_placeholders, false))
    CmdArgs.push_back("-fallow-editor-placeholders");
  if (Args.hasFlag(options::OPT_fstrict_vtable_pointers,
                   options::OPT_fno_strict_vtable_pointers,
                   false))
    CmdArgs.push_back("-fstrict-vtable-pointers");
  if (Args.hasFlag(options::OPT_fforce_emit_vtables,
                   options::OPT_fno_force_emit_vtables,
                   false))
    CmdArgs.push_back("-fforce-emit-vtables");
  if (!Args.hasFlag(options::OPT_foptimize_sibling_calls,
                    options::OPT_fno_optimize_sibling_calls))
    CmdArgs.push_back("-mdisable-tail-calls");
  if (Args.hasFlag(options::OPT_fno_escaping_block_tail_calls,
                   options::OPT_fescaping_block_tail_calls, false))
    CmdArgs.push_back("-fno-escaping-block-tail-calls");

  Args.AddLastArg(CmdArgs, options::OPT_ffine_grained_bitfield_accesses,
                  options::OPT_fno_fine_grained_bitfield_accesses);

  Args.AddLastArg(CmdArgs, options::OPT_fexperimental_relative_cxx_abi_vtables,
                  options::OPT_fno_experimental_relative_cxx_abi_vtables);

  // Handle segmented stacks.
  if (Args.hasFlag(options::OPT_fsplit_stack, options::OPT_fno_split_stack,
                   false))
    CmdArgs.push_back("-fsplit-stack");

  // -fprotect-parens=0 is default.
  if (Args.hasFlag(options::OPT_fprotect_parens,
                   options::OPT_fno_protect_parens, false))
    CmdArgs.push_back("-fprotect-parens");

  RenderFloatingPointOptions(TC, D, OFastEnabled, Args, CmdArgs, JA);

  if (Arg *A = Args.getLastArg(options::OPT_fextend_args_EQ)) {
    const llvm::Triple::ArchType Arch = TC.getArch();
    if (Arch == llvm::Triple::x86 || Arch == llvm::Triple::x86_64) {
      StringRef V = A->getValue();
      if (V == "64")
        CmdArgs.push_back("-fextend-arguments=64");
      else if (V != "32")
        D.Diag(diag::err_drv_invalid_argument_to_option)
            << A->getValue() << A->getOption().getName();
    } else
      D.Diag(diag::err_drv_unsupported_opt_for_target)
          << A->getOption().getName() << TripleStr;
  }

  if (Arg *A = Args.getLastArg(options::OPT_mdouble_EQ)) {
    if (TC.getArch() == llvm::Triple::avr)
      A->render(Args, CmdArgs);
    else
      D.Diag(diag::err_drv_unsupported_opt_for_target)
          << A->getAsString(Args) << TripleStr;
  }

  if (Arg *A = Args.getLastArg(options::OPT_LongDouble_Group)) {
    if (TC.getTriple().isX86() || TC.getTriple().isSPIR())
      A->render(Args, CmdArgs);
    else if (TC.getTriple().isPPC() &&
             (A->getOption().getID() != options::OPT_mlong_double_80))
      A->render(Args, CmdArgs);
    else
      D.Diag(diag::err_drv_unsupported_opt_for_target)
          << A->getAsString(Args) << TripleStr;
  }

  // Decide whether to use verbose asm. Verbose assembly is the default on
  // toolchains which have the integrated assembler on by default.
  bool IsIntegratedAssemblerDefault = TC.IsIntegratedAssemblerDefault();
  if (!Args.hasFlag(options::OPT_fverbose_asm, options::OPT_fno_verbose_asm,
                    IsIntegratedAssemblerDefault))
    CmdArgs.push_back("-fno-verbose-asm");

  // Parse 'none' or '$major.$minor'. Disallow -fbinutils-version=0 because we
  // use that to indicate the MC default in the backend.
  if (Arg *A = Args.getLastArg(options::OPT_fbinutils_version_EQ)) {
    StringRef V = A->getValue();
    unsigned Num;
    if (V == "none")
      A->render(Args, CmdArgs);
    else if (!V.consumeInteger(10, Num) && Num > 0 &&
             (V.empty() || (V.consume_front(".") &&
                            !V.consumeInteger(10, Num) && V.empty())))
      A->render(Args, CmdArgs);
    else
      D.Diag(diag::err_drv_invalid_argument_to_option)
          << A->getValue() << A->getOption().getName();
  }

  // If toolchain choose to use MCAsmParser for inline asm don't pass the
  // option to disable integrated-as explictly.
  if (!TC.useIntegratedAs() && !TC.parseInlineAsmUsingAsmParser())
    CmdArgs.push_back("-no-integrated-as");

  if (Args.hasArg(options::OPT_fdebug_pass_structure)) {
    CmdArgs.push_back("-mdebug-pass");
    CmdArgs.push_back("Structure");
  }
  if (Args.hasArg(options::OPT_fdebug_pass_arguments)) {
    CmdArgs.push_back("-mdebug-pass");
    CmdArgs.push_back("Arguments");
  }

  // Enable -mconstructor-aliases except on darwin, where we have to work around
  // a linker bug (see <rdar://problem/7651567>), and CUDA/AMDGPU device code,
  // where aliases aren't supported.
  if (!RawTriple.isOSDarwin() && !RawTriple.isNVPTX() && !RawTriple.isAMDGPU())
    CmdArgs.push_back("-mconstructor-aliases");

  // Darwin's kernel doesn't support guard variables; just die if we
  // try to use them.
  if (KernelOrKext && RawTriple.isOSDarwin())
    CmdArgs.push_back("-fforbid-guard-variables");

  if (Args.hasFlag(options::OPT_mms_bitfields, options::OPT_mno_ms_bitfields,
                   Triple.isWindowsGNUEnvironment())) {
    CmdArgs.push_back("-mms-bitfields");
  }

  // Non-PIC code defaults to -fdirect-access-external-data while PIC code
  // defaults to -fno-direct-access-external-data. Pass the option if different
  // from the default.
  if (Arg *A = Args.getLastArg(options::OPT_fdirect_access_external_data,
                               options::OPT_fno_direct_access_external_data))
    if (A->getOption().matches(options::OPT_fdirect_access_external_data) !=
        (PICLevel == 0))
      A->render(Args, CmdArgs);

  if (Args.hasFlag(options::OPT_fno_plt, options::OPT_fplt, false)) {
    CmdArgs.push_back("-fno-plt");
  }

  // -fhosted is default.
  // TODO: Audit uses of KernelOrKext and see where it'd be more appropriate to
  // use Freestanding.
  bool Freestanding =
      Args.hasFlag(options::OPT_ffreestanding, options::OPT_fhosted, false) ||
      KernelOrKext;
  if (Freestanding)
    CmdArgs.push_back("-ffreestanding");

  // This is a coarse approximation of what llvm-gcc actually does, both
  // -fasynchronous-unwind-tables and -fnon-call-exceptions interact in more
  // complicated ways.
  bool UnwindTables =
      Args.hasFlag(options::OPT_fasynchronous_unwind_tables,
                   options::OPT_fno_asynchronous_unwind_tables,
                   (TC.IsUnwindTablesDefault(Args) ||
                    TC.getSanitizerArgs().needsUnwindTables()) &&
                       !Freestanding);
  UnwindTables = Args.hasFlag(options::OPT_funwind_tables,
                              options::OPT_fno_unwind_tables, UnwindTables);
  if (UnwindTables)
    CmdArgs.push_back("-munwind-tables");

  // Prepare `-aux-target-cpu` and `-aux-target-feature` unless
  // `--gpu-use-aux-triple-only` is specified.
  if (!Args.getLastArg(options::OPT_gpu_use_aux_triple_only) &&
      (IsCudaDevice || (IsSYCL && IsSYCLOffloadDevice) || IsHIPDevice)) {
    const ArgList &HostArgs =
        C.getArgsForToolChain(nullptr, StringRef(), Action::OFK_None);
    std::string HostCPU =
        getCPUName(HostArgs, *TC.getAuxTriple(), /*FromAs*/ false);
    if (!HostCPU.empty()) {
      CmdArgs.push_back("-aux-target-cpu");
      CmdArgs.push_back(Args.MakeArgString(HostCPU));
    }
    getTargetFeatures(D, *TC.getAuxTriple(), HostArgs, CmdArgs,
                      /*ForAS*/ false, /*IsAux*/ true);
  }

  TC.addClangTargetOptions(Args, CmdArgs, JA.getOffloadingDeviceKind());

  // FIXME: Handle -mtune=.
  (void)Args.hasArg(options::OPT_mtune_EQ);

  if (Arg *A = Args.getLastArg(options::OPT_mcmodel_EQ)) {
    StringRef CM = A->getValue();
    if (CM == "small" || CM == "kernel" || CM == "medium" || CM == "large" ||
        CM == "tiny")
      A->render(Args, CmdArgs);
    else
      D.Diag(diag::err_drv_invalid_argument_to_option)
          << CM << A->getOption().getName();
  }

  if (Arg *A = Args.getLastArg(options::OPT_mtls_size_EQ)) {
    StringRef Value = A->getValue();
    unsigned TLSSize = 0;
    Value.getAsInteger(10, TLSSize);
    if (!Triple.isAArch64() || !Triple.isOSBinFormatELF())
      D.Diag(diag::err_drv_unsupported_opt_for_target)
          << A->getOption().getName() << TripleStr;
    if (TLSSize != 12 && TLSSize != 24 && TLSSize != 32 && TLSSize != 48)
      D.Diag(diag::err_drv_invalid_int_value)
          << A->getOption().getName() << Value;
    Args.AddLastArg(CmdArgs, options::OPT_mtls_size_EQ);
  }

  // Add the target cpu
  std::string CPU = getCPUName(Args, Triple, /*FromAs*/ false);
  if (!CPU.empty()) {
    CmdArgs.push_back("-target-cpu");
    CmdArgs.push_back(Args.MakeArgString(CPU));
  }

  RenderTargetOptions(Triple, Args, KernelOrKext, CmdArgs);

  // FIXME: For now we want to demote any errors to warnings, when they have
  // been raised for asking the wrong question of scalable vectors, such as
  // asking for the fixed number of elements. This may happen because code that
  // is not yet ported to work for scalable vectors uses the wrong interfaces,
  // whereas the behaviour is actually correct. Emitting a warning helps bring
  // up scalable vector support in an incremental way. When scalable vector
  // support is stable enough, all uses of wrong interfaces should be considered
  // as errors, but until then, we can live with a warning being emitted by the
  // compiler. This way, Clang can be used to compile code with scalable vectors
  // and identify possible issues.
  if (isa<BackendJobAction>(JA)) {
    CmdArgs.push_back("-mllvm");
    CmdArgs.push_back("-treat-scalable-fixed-error-as-warning");
  }

  // These two are potentially updated by AddClangCLArgs.
  codegenoptions::DebugInfoKind DebugInfoKind = codegenoptions::NoDebugInfo;
  bool EmitCodeView = false;

  // Add clang-cl arguments.
  types::ID InputType = Input.getType();
  if (D.IsCLMode())
    AddClangCLArgs(Args, InputType, CmdArgs, &DebugInfoKind, &EmitCodeView);

  DwarfFissionKind DwarfFission = DwarfFissionKind::None;
  renderDebugOptions(TC, D, RawTriple, Args, EmitCodeView,
                     types::isLLVMIR(InputType), CmdArgs, DebugInfoKind,
                     DwarfFission);

  // Add the split debug info name to the command lines here so we
  // can propagate it to the backend.
  bool SplitDWARF = (DwarfFission != DwarfFissionKind::None) &&
                    (TC.getTriple().isOSBinFormatELF() ||
                     TC.getTriple().isOSBinFormatWasm()) &&
                    (isa<AssembleJobAction>(JA) || isa<CompileJobAction>(JA) ||
                     isa<BackendJobAction>(JA));
  if (SplitDWARF) {
    const char *SplitDWARFOut = SplitDebugName(JA, Args, Input, Output);
    CmdArgs.push_back("-split-dwarf-file");
    CmdArgs.push_back(SplitDWARFOut);
    if (DwarfFission == DwarfFissionKind::Split) {
      CmdArgs.push_back("-split-dwarf-output");
      CmdArgs.push_back(SplitDWARFOut);
    }
  }

  // Pass the linker version in use.
  if (Arg *A = Args.getLastArg(options::OPT_mlinker_version_EQ)) {
    CmdArgs.push_back("-target-linker-version");
    CmdArgs.push_back(A->getValue());
  }

  // Explicitly error on some things we know we don't support and can't just
  // ignore.
  if (!Args.hasArg(options::OPT_fallow_unsupported)) {
    Arg *Unsupported;
    if (types::isCXX(InputType) && RawTriple.isOSDarwin() &&
        TC.getArch() == llvm::Triple::x86) {
      if ((Unsupported = Args.getLastArg(options::OPT_fapple_kext)) ||
          (Unsupported = Args.getLastArg(options::OPT_mkernel)))
        D.Diag(diag::err_drv_clang_unsupported_opt_cxx_darwin_i386)
            << Unsupported->getOption().getName();
    }
    // The faltivec option has been superseded by the maltivec option.
    if ((Unsupported = Args.getLastArg(options::OPT_faltivec)))
      D.Diag(diag::err_drv_clang_unsupported_opt_faltivec)
          << Unsupported->getOption().getName()
          << "please use -maltivec and include altivec.h explicitly";
    if ((Unsupported = Args.getLastArg(options::OPT_fno_altivec)))
      D.Diag(diag::err_drv_clang_unsupported_opt_faltivec)
          << Unsupported->getOption().getName() << "please use -mno-altivec";
  }

  Args.AddAllArgs(CmdArgs, options::OPT_v);

  if (Args.getLastArg(options::OPT_H)) {
    CmdArgs.push_back("-H");
    CmdArgs.push_back("-sys-header-deps");
  }
  Args.AddAllArgs(CmdArgs, options::OPT_fshow_skipped_includes);

  if (D.CCPrintHeaders && !D.CCGenDiagnostics) {
    CmdArgs.push_back("-header-include-file");
    CmdArgs.push_back(!D.CCPrintHeadersFilename.empty()
                          ? D.CCPrintHeadersFilename.c_str()
                          : "-");
    CmdArgs.push_back("-sys-header-deps");
  }
  Args.AddLastArg(CmdArgs, options::OPT_P);
  Args.AddLastArg(CmdArgs, options::OPT_print_ivar_layout);

  if (D.CCLogDiagnostics && !D.CCGenDiagnostics) {
    CmdArgs.push_back("-diagnostic-log-file");
    CmdArgs.push_back(!D.CCLogDiagnosticsFilename.empty()
                          ? D.CCLogDiagnosticsFilename.c_str()
                          : "-");
  }

  // Give the gen diagnostics more chances to succeed, by avoiding intentional
  // crashes.
  if (D.CCGenDiagnostics)
    CmdArgs.push_back("-disable-pragma-debug-crash");

  // Allow backend to put its diagnostic files in the same place as frontend
  // crash diagnostics files.
  if (Args.hasArg(options::OPT_fcrash_diagnostics_dir)) {
    StringRef Dir = Args.getLastArgValue(options::OPT_fcrash_diagnostics_dir);
    CmdArgs.push_back("-mllvm");
    CmdArgs.push_back(Args.MakeArgString("-crash-diagnostics-dir=" + Dir));
  }

  bool UseSeparateSections = isUseSeparateSections(Triple);

  if (Args.hasFlag(options::OPT_ffunction_sections,
                   options::OPT_fno_function_sections, UseSeparateSections)) {
    CmdArgs.push_back("-ffunction-sections");
  }

  if (Arg *A = Args.getLastArg(options::OPT_fbasic_block_sections_EQ)) {
    StringRef Val = A->getValue();
    if (Triple.isX86() && Triple.isOSBinFormatELF()) {
      if (Val != "all" && Val != "labels" && Val != "none" &&
          !Val.startswith("list="))
        D.Diag(diag::err_drv_invalid_value)
            << A->getAsString(Args) << A->getValue();
      else
        A->render(Args, CmdArgs);
    } else if (Triple.isNVPTX()) {
      // Do not pass the option to the GPU compilation. We still want it enabled
      // for the host-side compilation, so seeing it here is not an error.
    } else if (Val != "none") {
      // =none is allowed everywhere. It's useful for overriding the option
      // and is the same as not specifying the option.
      D.Diag(diag::err_drv_unsupported_opt_for_target)
          << A->getAsString(Args) << TripleStr;
    }
  }

  bool HasDefaultDataSections = Triple.isOSBinFormatXCOFF();
  if (Args.hasFlag(options::OPT_fdata_sections, options::OPT_fno_data_sections,
                   UseSeparateSections || HasDefaultDataSections)) {
    CmdArgs.push_back("-fdata-sections");
  }

  if (!Args.hasFlag(options::OPT_funique_section_names,
                    options::OPT_fno_unique_section_names, true))
    CmdArgs.push_back("-fno-unique-section-names");

  if (Args.hasFlag(options::OPT_funique_internal_linkage_names,
                   options::OPT_fno_unique_internal_linkage_names, false))
    CmdArgs.push_back("-funique-internal-linkage-names");

  if (Args.hasFlag(options::OPT_funique_basic_block_section_names,
                   options::OPT_fno_unique_basic_block_section_names, false))
    CmdArgs.push_back("-funique-basic-block-section-names");

  if (Arg *A = Args.getLastArg(options::OPT_fsplit_machine_functions,
                               options::OPT_fno_split_machine_functions)) {
    // This codegen pass is only available on x86-elf targets.
    if (Triple.isX86() && Triple.isOSBinFormatELF()) {
      if (A->getOption().matches(options::OPT_fsplit_machine_functions))
        A->render(Args, CmdArgs);
    } else {
      D.Diag(diag::err_drv_unsupported_opt_for_target)
          << A->getAsString(Args) << TripleStr;
    }
  }

  Args.AddLastArg(CmdArgs, options::OPT_finstrument_functions,
                  options::OPT_finstrument_functions_after_inlining,
                  options::OPT_finstrument_function_entry_bare);

  // NVPTX/AMDGCN doesn't support PGO or coverage. There's no runtime support
  // for sampling, overhead of call arc collection is way too high and there's
  // no way to collect the output.
  if (!Triple.isNVPTX() && !Triple.isAMDGCN())
    addPGOAndCoverageFlags(TC, C, D, Output, Args, CmdArgs);

  Args.AddLastArg(CmdArgs, options::OPT_fclang_abi_compat_EQ);

  // Add runtime flag for PS4 when PGO, coverage, or sanitizers are enabled.
  if (RawTriple.isPS4CPU() &&
      !Args.hasArg(options::OPT_nostdlib, options::OPT_nodefaultlibs)) {
    PS4cpu::addProfileRTArgs(TC, Args, CmdArgs);
    PS4cpu::addSanitizerArgs(TC, CmdArgs);
  }

  // Pass options for controlling the default header search paths.
  if (Args.hasArg(options::OPT_nostdinc)) {
    CmdArgs.push_back("-nostdsysteminc");
    CmdArgs.push_back("-nobuiltininc");
  } else {
    if (Args.hasArg(options::OPT_nostdlibinc))
      CmdArgs.push_back("-nostdsysteminc");
    Args.AddLastArg(CmdArgs, options::OPT_nostdincxx);
    Args.AddLastArg(CmdArgs, options::OPT_nobuiltininc);
  }

  // Pass the path to compiler resource files.
  CmdArgs.push_back("-resource-dir");
  CmdArgs.push_back(D.ResourceDir.c_str());

  Args.AddLastArg(CmdArgs, options::OPT_working_directory);

  RenderARCMigrateToolOptions(D, Args, CmdArgs);

  // Add preprocessing options like -I, -D, etc. if we are using the
  // preprocessor.
  //
  // FIXME: Support -fpreprocessed
  if (types::getPreprocessedType(InputType) != types::TY_INVALID)
    AddPreprocessingOptions(C, JA, D, Args, CmdArgs, Output, Inputs);

  // Don't warn about "clang -c -DPIC -fPIC test.i" because libtool.m4 assumes
  // that "The compiler can only warn and ignore the option if not recognized".
  // When building with ccache, it will pass -D options to clang even on
  // preprocessed inputs and configure concludes that -fPIC is not supported.
  Args.ClaimAllArgs(options::OPT_D);

  bool SkipO =
      Args.hasArg(options::OPT_fsycl_link_EQ) && ContainsWrapperAction(&JA);
  const Arg *OArg = Args.getLastArg(options::OPT_O_Group);
  // Manually translate -O4 to -O3; let clang reject others.
  // When compiling a wrapped binary, do not optimize.
  if (!SkipO && OArg) {
    if (OArg->getOption().matches(options::OPT_O4)) {
      CmdArgs.push_back("-O3");
      D.Diag(diag::warn_O4_is_O3);
    } else {
      OArg->render(Args, CmdArgs);
    }
  }

  // Warn about ignored options to clang.
  for (const Arg *A :
       Args.filtered(options::OPT_clang_ignored_gcc_optimization_f_Group)) {
    D.Diag(diag::warn_ignored_gcc_optimization) << A->getAsString(Args);
    A->claim();
  }

  for (const Arg *A :
       Args.filtered(options::OPT_clang_ignored_legacy_options_Group)) {
    D.Diag(diag::warn_ignored_clang_option) << A->getAsString(Args);
    A->claim();
  }

  claimNoWarnArgs(Args);

  Args.AddAllArgs(CmdArgs, options::OPT_R_Group);

  Args.AddAllArgs(CmdArgs, options::OPT_W_Group);
  if (Args.hasFlag(options::OPT_pedantic, options::OPT_no_pedantic, false))
    CmdArgs.push_back("-pedantic");
  Args.AddLastArg(CmdArgs, options::OPT_pedantic_errors);
  Args.AddLastArg(CmdArgs, options::OPT_w);

  // Fixed point flags
  if (Args.hasFlag(options::OPT_ffixed_point, options::OPT_fno_fixed_point,
                   /*Default=*/false))
    Args.AddLastArg(CmdArgs, options::OPT_ffixed_point);

  if (Arg *A = Args.getLastArg(options::OPT_fcxx_abi_EQ))
    A->render(Args, CmdArgs);

  Args.AddLastArg(CmdArgs, options::OPT_fexperimental_relative_cxx_abi_vtables,
                  options::OPT_fno_experimental_relative_cxx_abi_vtables);

  // Handle -{std, ansi, trigraphs} -- take the last of -{std, ansi}
  // (-ansi is equivalent to -std=c89 or -std=c++98).
  //
  // If a std is supplied, only add -trigraphs if it follows the
  // option.
  bool ImplyVCPPCVer = false;
  bool ImplyVCPPCXXVer = false;
  const Arg *Std = Args.getLastArg(options::OPT_std_EQ, options::OPT_ansi);
  if (Std) {
    if (Std->getOption().matches(options::OPT_ansi))
      if (types::isCXX(InputType))
        CmdArgs.push_back("-std=c++98");
      else
        CmdArgs.push_back("-std=c89");
    else {
      if (Args.hasArg(options::OPT_fsycl)) {
        // Use of -std= with 'C' is not supported for SYCL.
        const LangStandard *LangStd =
            LangStandard::getLangStandardForName(Std->getValue());
        if (LangStd && LangStd->getLanguage() == Language::C)
          D.Diag(diag::err_drv_argument_not_allowed_with)
              << Std->getAsString(Args) << "-fsycl";
      }
      Std->render(Args, CmdArgs);
    }

    // If -f(no-)trigraphs appears after the language standard flag, honor it.
    if (Arg *A = Args.getLastArg(options::OPT_std_EQ, options::OPT_ansi,
                                 options::OPT_ftrigraphs,
                                 options::OPT_fno_trigraphs))
      if (A != Std)
        A->render(Args, CmdArgs);
  } else {
    // Honor -std-default.
    //
    // FIXME: Clang doesn't correctly handle -std= when the input language
    // doesn't match. For the time being just ignore this for C++ inputs;
    // eventually we want to do all the standard defaulting here instead of
    // splitting it between the driver and clang -cc1.
    if (!types::isCXX(InputType)) {
      if (!Args.hasArg(options::OPT__SLASH_std)) {
        Args.AddAllArgsTranslated(CmdArgs, options::OPT_std_default_EQ, "-std=",
                                  /*Joined=*/true);
      } else
        ImplyVCPPCVer = true;
    }
    else if (IsWindowsMSVC)
      ImplyVCPPCXXVer = true;

    if (IsSYCL && types::isCXX(InputType) &&
        !Args.hasArg(options::OPT__SLASH_std))
      // For DPC++, we default to -std=c++17 for all compilations.  Use of -std
      // on the command line will override.
      CmdArgs.push_back("-std=c++17");

    Args.AddLastArg(CmdArgs, options::OPT_ftrigraphs,
                    options::OPT_fno_trigraphs);

    // HIP headers has minimum C++ standard requirements. Therefore set the
    // default language standard.
    if (IsHIP)
      CmdArgs.push_back(IsWindowsMSVC ? "-std=c++14" : "-std=c++11");
  }

  // GCC's behavior for -Wwrite-strings is a bit strange:
  //  * In C, this "warning flag" changes the types of string literals from
  //    'char[N]' to 'const char[N]', and thus triggers an unrelated warning
  //    for the discarded qualifier.
  //  * In C++, this is just a normal warning flag.
  //
  // Implementing this warning correctly in C is hard, so we follow GCC's
  // behavior for now. FIXME: Directly diagnose uses of a string literal as
  // a non-const char* in C, rather than using this crude hack.
  if (!types::isCXX(InputType)) {
    // FIXME: This should behave just like a warning flag, and thus should also
    // respect -Weverything, -Wno-everything, -Werror=write-strings, and so on.
    Arg *WriteStrings =
        Args.getLastArg(options::OPT_Wwrite_strings,
                        options::OPT_Wno_write_strings, options::OPT_w);
    if (WriteStrings &&
        WriteStrings->getOption().matches(options::OPT_Wwrite_strings))
      CmdArgs.push_back("-fconst-strings");
  }

  // GCC provides a macro definition '__DEPRECATED' when -Wdeprecated is active
  // during C++ compilation, which it is by default. GCC keeps this define even
  // in the presence of '-w', match this behavior bug-for-bug.
  if (types::isCXX(InputType) &&
      Args.hasFlag(options::OPT_Wdeprecated, options::OPT_Wno_deprecated,
                   true)) {
    CmdArgs.push_back("-fdeprecated-macro");
  }

  // Translate GCC's misnamer '-fasm' arguments to '-fgnu-keywords'.
  if (Arg *Asm = Args.getLastArg(options::OPT_fasm, options::OPT_fno_asm)) {
    if (Asm->getOption().matches(options::OPT_fasm))
      CmdArgs.push_back("-fgnu-keywords");
    else
      CmdArgs.push_back("-fno-gnu-keywords");
  }

  if (ShouldDisableDwarfDirectory(Args, TC))
    CmdArgs.push_back("-fno-dwarf-directory-asm");

  if (!ShouldEnableAutolink(Args, TC, JA))
    CmdArgs.push_back("-fno-autolink");

  // Add in -fdebug-compilation-dir if necessary.
  addDebugCompDirArg(Args, CmdArgs, D.getVFS());

  addDebugPrefixMapArg(D, Args, CmdArgs);

  if (Arg *A = Args.getLastArg(options::OPT_ftemplate_depth_,
                               options::OPT_ftemplate_depth_EQ)) {
    CmdArgs.push_back("-ftemplate-depth");
    CmdArgs.push_back(A->getValue());
  }

  if (Arg *A = Args.getLastArg(options::OPT_foperator_arrow_depth_EQ)) {
    CmdArgs.push_back("-foperator-arrow-depth");
    CmdArgs.push_back(A->getValue());
  }

  if (Arg *A = Args.getLastArg(options::OPT_fconstexpr_depth_EQ)) {
    CmdArgs.push_back("-fconstexpr-depth");
    CmdArgs.push_back(A->getValue());
  }

  if (Arg *A = Args.getLastArg(options::OPT_fconstexpr_steps_EQ)) {
    CmdArgs.push_back("-fconstexpr-steps");
    CmdArgs.push_back(A->getValue());
  }

  if (Args.hasArg(options::OPT_fexperimental_new_constant_interpreter))
    CmdArgs.push_back("-fexperimental-new-constant-interpreter");

  if (Arg *A = Args.getLastArg(options::OPT_fbracket_depth_EQ)) {
    CmdArgs.push_back("-fbracket-depth");
    CmdArgs.push_back(A->getValue());
  }

  if (Arg *A = Args.getLastArg(options::OPT_Wlarge_by_value_copy_EQ,
                               options::OPT_Wlarge_by_value_copy_def)) {
    if (A->getNumValues()) {
      StringRef bytes = A->getValue();
      CmdArgs.push_back(Args.MakeArgString("-Wlarge-by-value-copy=" + bytes));
    } else
      CmdArgs.push_back("-Wlarge-by-value-copy=64"); // default value
  }

  if (Args.hasArg(options::OPT_relocatable_pch))
    CmdArgs.push_back("-relocatable-pch");

  if (const Arg *A = Args.getLastArg(options::OPT_fcf_runtime_abi_EQ)) {
    static const char *kCFABIs[] = {
      "standalone", "objc", "swift", "swift-5.0", "swift-4.2", "swift-4.1",
    };

    if (find(kCFABIs, StringRef(A->getValue())) == std::end(kCFABIs))
      D.Diag(diag::err_drv_invalid_cf_runtime_abi) << A->getValue();
    else
      A->render(Args, CmdArgs);
  }

  if (Arg *A = Args.getLastArg(options::OPT_fconstant_string_class_EQ)) {
    CmdArgs.push_back("-fconstant-string-class");
    CmdArgs.push_back(A->getValue());
  }

  if (Arg *A = Args.getLastArg(options::OPT_ftabstop_EQ)) {
    CmdArgs.push_back("-ftabstop");
    CmdArgs.push_back(A->getValue());
  }

  if (Args.hasFlag(options::OPT_fstack_size_section,
                   options::OPT_fno_stack_size_section, RawTriple.isPS4()))
    CmdArgs.push_back("-fstack-size-section");

  if (Args.hasArg(options::OPT_fstack_usage)) {
    CmdArgs.push_back("-stack-usage-file");

    if (Arg *OutputOpt = Args.getLastArg(options::OPT_o)) {
      SmallString<128> OutputFilename(OutputOpt->getValue());
      llvm::sys::path::replace_extension(OutputFilename, "su");
      CmdArgs.push_back(Args.MakeArgString(OutputFilename));
    } else
      CmdArgs.push_back(
          Args.MakeArgString(Twine(getBaseInputStem(Args, Inputs)) + ".su"));
  }

  CmdArgs.push_back("-ferror-limit");
  if (Arg *A = Args.getLastArg(options::OPT_ferror_limit_EQ))
    CmdArgs.push_back(A->getValue());
  else
    CmdArgs.push_back("19");

  if (Arg *A = Args.getLastArg(options::OPT_fmacro_backtrace_limit_EQ)) {
    CmdArgs.push_back("-fmacro-backtrace-limit");
    CmdArgs.push_back(A->getValue());
  }

  if (Arg *A = Args.getLastArg(options::OPT_ftemplate_backtrace_limit_EQ)) {
    CmdArgs.push_back("-ftemplate-backtrace-limit");
    CmdArgs.push_back(A->getValue());
  }

  if (Arg *A = Args.getLastArg(options::OPT_fconstexpr_backtrace_limit_EQ)) {
    CmdArgs.push_back("-fconstexpr-backtrace-limit");
    CmdArgs.push_back(A->getValue());
  }

  if (Arg *A = Args.getLastArg(options::OPT_fspell_checking_limit_EQ)) {
    CmdArgs.push_back("-fspell-checking-limit");
    CmdArgs.push_back(A->getValue());
  }

  // Pass -fmessage-length=.
  unsigned MessageLength = 0;
  if (Arg *A = Args.getLastArg(options::OPT_fmessage_length_EQ)) {
    StringRef V(A->getValue());
    if (V.getAsInteger(0, MessageLength))
      D.Diag(diag::err_drv_invalid_argument_to_option)
          << V << A->getOption().getName();
  } else {
    // If -fmessage-length=N was not specified, determine whether this is a
    // terminal and, if so, implicitly define -fmessage-length appropriately.
    MessageLength = llvm::sys::Process::StandardErrColumns();
  }
  if (MessageLength != 0)
    CmdArgs.push_back(
        Args.MakeArgString("-fmessage-length=" + Twine(MessageLength)));

  // -fvisibility= and -fvisibility-ms-compat are of a piece.
  if (const Arg *A = Args.getLastArg(options::OPT_fvisibility_EQ,
                                     options::OPT_fvisibility_ms_compat)) {
    if (A->getOption().matches(options::OPT_fvisibility_EQ)) {
      CmdArgs.push_back("-fvisibility");
      CmdArgs.push_back(A->getValue());
    } else {
      assert(A->getOption().matches(options::OPT_fvisibility_ms_compat));
      CmdArgs.push_back("-fvisibility");
      CmdArgs.push_back("hidden");
      CmdArgs.push_back("-ftype-visibility");
      CmdArgs.push_back("default");
    }
  }

  if (!RawTriple.isPS4())
    if (const Arg *A =
            Args.getLastArg(options::OPT_fvisibility_from_dllstorageclass,
                            options::OPT_fno_visibility_from_dllstorageclass)) {
      if (A->getOption().matches(
              options::OPT_fvisibility_from_dllstorageclass)) {
        CmdArgs.push_back("-fvisibility-from-dllstorageclass");
        Args.AddLastArg(CmdArgs, options::OPT_fvisibility_dllexport_EQ);
        Args.AddLastArg(CmdArgs, options::OPT_fvisibility_nodllstorageclass_EQ);
        Args.AddLastArg(CmdArgs, options::OPT_fvisibility_externs_dllimport_EQ);
        Args.AddLastArg(CmdArgs,
                        options::OPT_fvisibility_externs_nodllstorageclass_EQ);
      }
    }

  if (const Arg *A = Args.getLastArg(options::OPT_mignore_xcoff_visibility)) {
    if (Triple.isOSAIX())
      CmdArgs.push_back("-mignore-xcoff-visibility");
    else
      D.Diag(diag::err_drv_unsupported_opt_for_target)
          << A->getAsString(Args) << TripleStr;
  }


  if (Args.hasFlag(options::OPT_fvisibility_inlines_hidden,
                    options::OPT_fno_visibility_inlines_hidden, false))
    CmdArgs.push_back("-fvisibility-inlines-hidden");

  Args.AddLastArg(CmdArgs, options::OPT_fvisibility_inlines_hidden_static_local_var,
                           options::OPT_fno_visibility_inlines_hidden_static_local_var);
  Args.AddLastArg(CmdArgs, options::OPT_fvisibility_global_new_delete_hidden);

  Args.AddLastArg(CmdArgs, options::OPT_ftlsmodel_EQ);

  if (Args.hasFlag(options::OPT_fno_operator_names,
                   options::OPT_foperator_names, false))
    CmdArgs.push_back("-fno-operator-names");

  // Forward -f (flag) options which we can pass directly.
  Args.AddLastArg(CmdArgs, options::OPT_femit_all_decls);
  Args.AddLastArg(CmdArgs, options::OPT_fheinous_gnu_extensions);
  Args.AddLastArg(CmdArgs, options::OPT_fdigraphs, options::OPT_fno_digraphs);
  Args.AddLastArg(CmdArgs, options::OPT_femulated_tls,
                  options::OPT_fno_emulated_tls);

  // AltiVec-like language extensions aren't relevant for assembling.
  if (!isa<PreprocessJobAction>(JA) || Output.getType() != types::TY_PP_Asm)
    Args.AddLastArg(CmdArgs, options::OPT_fzvector);

  Args.AddLastArg(CmdArgs, options::OPT_fdiagnostics_show_template_tree);
  Args.AddLastArg(CmdArgs, options::OPT_fno_elide_type);

  // Forward flags for OpenMP. We don't do this if the current action is an
  // device offloading action other than OpenMP.
  if (Args.hasFlag(options::OPT_fopenmp, options::OPT_fopenmp_EQ,
                   options::OPT_fno_openmp, false) &&
      (JA.isDeviceOffloading(Action::OFK_None) ||
       JA.isDeviceOffloading(Action::OFK_OpenMP))) {
    switch (D.getOpenMPRuntime(Args)) {
    case Driver::OMPRT_OMP:
    case Driver::OMPRT_IOMP5:
      // Clang can generate useful OpenMP code for these two runtime libraries.
      CmdArgs.push_back("-fopenmp");

      // If no option regarding the use of TLS in OpenMP codegeneration is
      // given, decide a default based on the target. Otherwise rely on the
      // options and pass the right information to the frontend.
      if (!Args.hasFlag(options::OPT_fopenmp_use_tls,
                        options::OPT_fnoopenmp_use_tls, /*Default=*/true))
        CmdArgs.push_back("-fnoopenmp-use-tls");
      Args.AddLastArg(CmdArgs, options::OPT_fopenmp_simd,
                      options::OPT_fno_openmp_simd);
      Args.AddAllArgs(CmdArgs, options::OPT_fopenmp_enable_irbuilder);
      Args.AddAllArgs(CmdArgs, options::OPT_fopenmp_version_EQ);
      Args.AddAllArgs(CmdArgs, options::OPT_fopenmp_cuda_number_of_sm_EQ);
      Args.AddAllArgs(CmdArgs, options::OPT_fopenmp_cuda_blocks_per_sm_EQ);
      Args.AddAllArgs(CmdArgs,
                      options::OPT_fopenmp_cuda_teams_reduction_recs_num_EQ);
      if (Args.hasFlag(options::OPT_fopenmp_optimistic_collapse,
                       options::OPT_fno_openmp_optimistic_collapse,
                       /*Default=*/false))
        CmdArgs.push_back("-fopenmp-optimistic-collapse");

      // When in OpenMP offloading mode with NVPTX target, forward
      // cuda-mode flag
      if (Args.hasFlag(options::OPT_fopenmp_cuda_mode,
                       options::OPT_fno_openmp_cuda_mode, /*Default=*/false))
        CmdArgs.push_back("-fopenmp-cuda-mode");

      // When in OpenMP offloading mode with NVPTX target, check if full runtime
      // is required.
      if (Args.hasFlag(options::OPT_fopenmp_cuda_force_full_runtime,
                       options::OPT_fno_openmp_cuda_force_full_runtime,
                       /*Default=*/false))
        CmdArgs.push_back("-fopenmp-cuda-force-full-runtime");
      break;
    default:
      // By default, if Clang doesn't know how to generate useful OpenMP code
      // for a specific runtime library, we just don't pass the '-fopenmp' flag
      // down to the actual compilation.
      // FIXME: It would be better to have a mode which *only* omits IR
      // generation based on the OpenMP support so that we get consistent
      // semantic analysis, etc.
      break;
    }
  } else {
    if (!JA.isDeviceOffloading(Action::OFK_SYCL))
      Args.AddLastArg(CmdArgs, options::OPT_fopenmp_simd,
                      options::OPT_fno_openmp_simd);
    Args.AddAllArgs(CmdArgs, options::OPT_fopenmp_version_EQ);
  }

  const SanitizerArgs &Sanitize = TC.getSanitizerArgs();
  Sanitize.addArgs(TC, Args, CmdArgs, InputType);

  const XRayArgs &XRay = TC.getXRayArgs();
  XRay.addArgs(TC, Args, CmdArgs, InputType);

  for (const auto &Filename :
       Args.getAllArgValues(options::OPT_fprofile_list_EQ)) {
    if (D.getVFS().exists(Filename))
      CmdArgs.push_back(Args.MakeArgString("-fprofile-list=" + Filename));
    else
      D.Diag(clang::diag::err_drv_no_such_file) << Filename;
  }

  if (Arg *A = Args.getLastArg(options::OPT_fpatchable_function_entry_EQ)) {
    StringRef S0 = A->getValue(), S = S0;
    unsigned Size, Offset = 0;
    if (!Triple.isAArch64() && !Triple.isRISCV() && !Triple.isX86())
      D.Diag(diag::err_drv_unsupported_opt_for_target)
          << A->getAsString(Args) << TripleStr;
    else if (S.consumeInteger(10, Size) ||
             (!S.empty() && (!S.consume_front(",") ||
                             S.consumeInteger(10, Offset) || !S.empty())))
      D.Diag(diag::err_drv_invalid_argument_to_option)
          << S0 << A->getOption().getName();
    else if (Size < Offset)
      D.Diag(diag::err_drv_unsupported_fpatchable_function_entry_argument);
    else {
      CmdArgs.push_back(Args.MakeArgString(A->getSpelling() + Twine(Size)));
      CmdArgs.push_back(Args.MakeArgString(
          "-fpatchable-function-entry-offset=" + Twine(Offset)));
    }
  }

  if (TC.SupportsProfiling()) {
    Args.AddLastArg(CmdArgs, options::OPT_pg);

    llvm::Triple::ArchType Arch = TC.getArch();
    if (Arg *A = Args.getLastArg(options::OPT_mfentry)) {
      if (Arch == llvm::Triple::systemz || TC.getTriple().isX86())
        A->render(Args, CmdArgs);
      else
        D.Diag(diag::err_drv_unsupported_opt_for_target)
            << A->getAsString(Args) << TripleStr;
    }
    if (Arg *A = Args.getLastArg(options::OPT_mnop_mcount)) {
      if (Arch == llvm::Triple::systemz)
        A->render(Args, CmdArgs);
      else
        D.Diag(diag::err_drv_unsupported_opt_for_target)
            << A->getAsString(Args) << TripleStr;
    }
    if (Arg *A = Args.getLastArg(options::OPT_mrecord_mcount)) {
      if (Arch == llvm::Triple::systemz)
        A->render(Args, CmdArgs);
      else
        D.Diag(diag::err_drv_unsupported_opt_for_target)
            << A->getAsString(Args) << TripleStr;
    }
  }

  if (Args.getLastArg(options::OPT_fapple_kext) ||
      (Args.hasArg(options::OPT_mkernel) && types::isCXX(InputType)))
    CmdArgs.push_back("-fapple-kext");

  Args.AddLastArg(CmdArgs, options::OPT_altivec_src_compat);
  Args.AddLastArg(CmdArgs, options::OPT_flax_vector_conversions_EQ);
  Args.AddLastArg(CmdArgs, options::OPT_fobjc_sender_dependent_dispatch);
  Args.AddLastArg(CmdArgs, options::OPT_fdiagnostics_print_source_range_info);
  Args.AddLastArg(CmdArgs, options::OPT_fdiagnostics_parseable_fixits);
  Args.AddLastArg(CmdArgs, options::OPT_ftime_report);
  Args.AddLastArg(CmdArgs, options::OPT_ftime_report_EQ);
  Args.AddLastArg(CmdArgs, options::OPT_ftime_trace);
  Args.AddLastArg(CmdArgs, options::OPT_ftime_trace_granularity_EQ);
  Args.AddLastArg(CmdArgs, options::OPT_ftrapv);
  Args.AddLastArg(CmdArgs, options::OPT_malign_double);
  Args.AddLastArg(CmdArgs, options::OPT_fno_temp_file);

  if (Arg *A = Args.getLastArg(options::OPT_ftrapv_handler_EQ)) {
    CmdArgs.push_back("-ftrapv-handler");
    CmdArgs.push_back(A->getValue());
  }

  Args.AddLastArg(CmdArgs, options::OPT_ftrap_function_EQ);

  // -fno-strict-overflow implies -fwrapv if it isn't disabled, but
  // -fstrict-overflow won't turn off an explicitly enabled -fwrapv.
  if (Arg *A = Args.getLastArg(options::OPT_fwrapv, options::OPT_fno_wrapv)) {
    if (A->getOption().matches(options::OPT_fwrapv))
      CmdArgs.push_back("-fwrapv");
  } else if (Arg *A = Args.getLastArg(options::OPT_fstrict_overflow,
                                      options::OPT_fno_strict_overflow)) {
    if (A->getOption().matches(options::OPT_fno_strict_overflow))
      CmdArgs.push_back("-fwrapv");
  }

  if (Arg *A = Args.getLastArg(options::OPT_freroll_loops,
                               options::OPT_fno_reroll_loops))
    if (A->getOption().matches(options::OPT_freroll_loops))
      CmdArgs.push_back("-freroll-loops");

  Args.AddLastArg(CmdArgs, options::OPT_ffinite_loops,
                  options::OPT_fno_finite_loops);

  Args.AddLastArg(CmdArgs, options::OPT_fwritable_strings);
  Args.AddLastArg(CmdArgs, options::OPT_funroll_loops,
                  options::OPT_fno_unroll_loops);

  Args.AddLastArg(CmdArgs, options::OPT_pthread);

  if (Args.hasFlag(options::OPT_mspeculative_load_hardening,
                   options::OPT_mno_speculative_load_hardening, false))
    CmdArgs.push_back(Args.MakeArgString("-mspeculative-load-hardening"));

  RenderSSPOptions(D, TC, Args, CmdArgs, KernelOrKext);
  RenderSCPOptions(TC, Args, CmdArgs);
  RenderTrivialAutoVarInitOptions(D, TC, Args, CmdArgs);

  // Translate -mstackrealign
  if (Args.hasFlag(options::OPT_mstackrealign, options::OPT_mno_stackrealign,
                   false))
    CmdArgs.push_back(Args.MakeArgString("-mstackrealign"));

  if (Args.hasArg(options::OPT_mstack_alignment)) {
    StringRef alignment = Args.getLastArgValue(options::OPT_mstack_alignment);
    CmdArgs.push_back(Args.MakeArgString("-mstack-alignment=" + alignment));
  }

  if (Args.hasArg(options::OPT_mstack_probe_size)) {
    StringRef Size = Args.getLastArgValue(options::OPT_mstack_probe_size);

    if (!Size.empty())
      CmdArgs.push_back(Args.MakeArgString("-mstack-probe-size=" + Size));
    else
      CmdArgs.push_back("-mstack-probe-size=0");
  }

  if (!Args.hasFlag(options::OPT_mstack_arg_probe,
                    options::OPT_mno_stack_arg_probe, true))
    CmdArgs.push_back(Args.MakeArgString("-mno-stack-arg-probe"));

  if (Arg *A = Args.getLastArg(options::OPT_mrestrict_it,
                               options::OPT_mno_restrict_it)) {
    if (A->getOption().matches(options::OPT_mrestrict_it)) {
      CmdArgs.push_back("-mllvm");
      CmdArgs.push_back("-arm-restrict-it");
    } else {
      CmdArgs.push_back("-mllvm");
      CmdArgs.push_back("-arm-no-restrict-it");
    }
  } else if (Triple.isOSWindows() &&
             (Triple.getArch() == llvm::Triple::arm ||
              Triple.getArch() == llvm::Triple::thumb)) {
    // Windows on ARM expects restricted IT blocks
    CmdArgs.push_back("-mllvm");
    CmdArgs.push_back("-arm-restrict-it");
  }

  // Forward -cl options to -cc1
  RenderOpenCLOptions(Args, CmdArgs, InputType);

  // Forward -fsycl-instrument-device-code option to cc1. This option can only
  // be used with spir triple.
  if (Arg *A = Args.getLastArg(options::OPT_fsycl_instrument_device_code)) {
    if (!Triple.isSPIR())
      D.Diag(diag::err_drv_unsupported_opt_for_target)
          << A->getAsString(Args) << TripleStr;
    CmdArgs.push_back("-fsycl-instrument-device-code");
  }

  if (IsHIP) {
    if (Args.hasFlag(options::OPT_fhip_new_launch_api,
                     options::OPT_fno_hip_new_launch_api, true))
      CmdArgs.push_back("-fhip-new-launch-api");
    if (Args.hasFlag(options::OPT_fgpu_allow_device_init,
                     options::OPT_fno_gpu_allow_device_init, false))
      CmdArgs.push_back("-fgpu-allow-device-init");
  }

  if (IsCuda || IsHIP) {
    if (Args.hasFlag(options::OPT_fgpu_rdc, options::OPT_fno_gpu_rdc, false))
      CmdArgs.push_back("-fgpu-rdc");
    if (Args.hasFlag(options::OPT_fgpu_defer_diag,
                     options::OPT_fno_gpu_defer_diag, false))
      CmdArgs.push_back("-fgpu-defer-diag");
    if (Args.hasFlag(options::OPT_fgpu_exclude_wrong_side_overloads,
                     options::OPT_fno_gpu_exclude_wrong_side_overloads,
                     false)) {
      CmdArgs.push_back("-fgpu-exclude-wrong-side-overloads");
      CmdArgs.push_back("-fgpu-defer-diag");
    }
  }

  if (Arg *A = Args.getLastArg(options::OPT_fcf_protection_EQ)) {
    CmdArgs.push_back(
        Args.MakeArgString(Twine("-fcf-protection=") + A->getValue()));
  }

  // Forward -f options with positive and negative forms; we translate these by
  // hand.  Do not propagate PGO options to the GPU-side compilations as the
  // profile info is for the host-side compilation only.
  if (!(IsCudaDevice || IsHIPDevice)) {
    if (Arg *A = getLastProfileSampleUseArg(Args)) {
      auto *PGOArg = Args.getLastArg(
          options::OPT_fprofile_generate, options::OPT_fprofile_generate_EQ,
          options::OPT_fcs_profile_generate,
          options::OPT_fcs_profile_generate_EQ, options::OPT_fprofile_use,
          options::OPT_fprofile_use_EQ);
      if (PGOArg)
        D.Diag(diag::err_drv_argument_not_allowed_with)
            << "SampleUse with PGO options";

      StringRef fname = A->getValue();
      if (!llvm::sys::fs::exists(fname))
        D.Diag(diag::err_drv_no_such_file) << fname;
      else
        A->render(Args, CmdArgs);
    }
    Args.AddLastArg(CmdArgs, options::OPT_fprofile_remapping_file_EQ);

    if (Args.hasFlag(options::OPT_fpseudo_probe_for_profiling,
                     options::OPT_fno_pseudo_probe_for_profiling, false))
      CmdArgs.push_back("-fpseudo-probe-for-profiling");
  }
  RenderBuiltinOptions(TC, RawTriple, Args, CmdArgs);

  if (!Args.hasFlag(options::OPT_fassume_sane_operator_new,
                    options::OPT_fno_assume_sane_operator_new))
    CmdArgs.push_back("-fno-assume-sane-operator-new");

  // -fblocks=0 is default.
  if (Args.hasFlag(options::OPT_fblocks, options::OPT_fno_blocks,
                   TC.IsBlocksDefault()) ||
      (Args.hasArg(options::OPT_fgnu_runtime) &&
       Args.hasArg(options::OPT_fobjc_nonfragile_abi) &&
       !Args.hasArg(options::OPT_fno_blocks))) {
    CmdArgs.push_back("-fblocks");

    if (!Args.hasArg(options::OPT_fgnu_runtime) && !TC.hasBlocksRuntime())
      CmdArgs.push_back("-fblocks-runtime-optional");
  }

  // -fencode-extended-block-signature=1 is default.
  if (TC.IsEncodeExtendedBlockSignatureDefault())
    CmdArgs.push_back("-fencode-extended-block-signature");

  if (Args.hasFlag(options::OPT_fcoroutines_ts, options::OPT_fno_coroutines_ts,
                   false) &&
      types::isCXX(InputType)) {
    CmdArgs.push_back("-fcoroutines-ts");
  }

  Args.AddLastArg(CmdArgs, options::OPT_fdouble_square_bracket_attributes,
                  options::OPT_fno_double_square_bracket_attributes);

  // -faccess-control is default.
  if (Args.hasFlag(options::OPT_fno_access_control,
                   options::OPT_faccess_control, false))
    CmdArgs.push_back("-fno-access-control");

  // -felide-constructors is the default.
  if (Args.hasFlag(options::OPT_fno_elide_constructors,
                   options::OPT_felide_constructors, false))
    CmdArgs.push_back("-fno-elide-constructors");

  ToolChain::RTTIMode RTTIMode = TC.getRTTIMode();

  if (KernelOrKext || (types::isCXX(InputType) &&
                       (RTTIMode == ToolChain::RM_Disabled)))
    CmdArgs.push_back("-fno-rtti");

  // -fshort-enums=0 is default for all architectures except Hexagon and z/OS.
  if (Args.hasFlag(options::OPT_fshort_enums, options::OPT_fno_short_enums,
                   TC.getArch() == llvm::Triple::hexagon || Triple.isOSzOS()))
    CmdArgs.push_back("-fshort-enums");

  RenderCharacterOptions(Args, AuxTriple ? *AuxTriple : RawTriple, CmdArgs);

  // -fuse-cxa-atexit is default.
  if (!Args.hasFlag(
          options::OPT_fuse_cxa_atexit, options::OPT_fno_use_cxa_atexit,
          !RawTriple.isOSAIX() && !RawTriple.isOSWindows() &&
              TC.getArch() != llvm::Triple::xcore &&
              ((RawTriple.getVendor() != llvm::Triple::MipsTechnologies) ||
               RawTriple.hasEnvironment())) ||
      KernelOrKext)
    CmdArgs.push_back("-fno-use-cxa-atexit");

  if (Args.hasFlag(options::OPT_fregister_global_dtors_with_atexit,
                   options::OPT_fno_register_global_dtors_with_atexit,
                   RawTriple.isOSDarwin() && !KernelOrKext))
    CmdArgs.push_back("-fregister-global-dtors-with-atexit");

  // -fno-use-line-directives is default.
  if (Args.hasFlag(options::OPT_fuse_line_directives,
                   options::OPT_fno_use_line_directives, false))
    CmdArgs.push_back("-fuse-line-directives");

  // -fms-extensions=0 is default.
  if (Args.hasFlag(options::OPT_fms_extensions, options::OPT_fno_ms_extensions,
                   IsWindowsMSVC))
    CmdArgs.push_back("-fms-extensions");

  // -fms-compatibility=0 is default.
  bool IsMSVCCompat = Args.hasFlag(
      options::OPT_fms_compatibility, options::OPT_fno_ms_compatibility,
      (IsWindowsMSVC && Args.hasFlag(options::OPT_fms_extensions,
                                     options::OPT_fno_ms_extensions, true)));
  if (IsMSVCCompat)
    CmdArgs.push_back("-fms-compatibility");

  // Handle -fgcc-version, if present.
  VersionTuple GNUCVer;
  if (Arg *A = Args.getLastArg(options::OPT_fgnuc_version_EQ)) {
    // Check that the version has 1 to 3 components and the minor and patch
    // versions fit in two decimal digits.
    StringRef Val = A->getValue();
    Val = Val.empty() ? "0" : Val; // Treat "" as 0 or disable.
    bool Invalid = GNUCVer.tryParse(Val);
    unsigned Minor = GNUCVer.getMinor().getValueOr(0);
    unsigned Patch = GNUCVer.getSubminor().getValueOr(0);
    if (Invalid || GNUCVer.getBuild() || Minor >= 100 || Patch >= 100) {
      D.Diag(diag::err_drv_invalid_value)
          << A->getAsString(Args) << A->getValue();
    }
  } else if (!IsMSVCCompat) {
    // Imitate GCC 4.2.1 by default if -fms-compatibility is not in effect.
    GNUCVer = VersionTuple(4, 2, 1);
  }
  if (!GNUCVer.empty()) {
    CmdArgs.push_back(
        Args.MakeArgString("-fgnuc-version=" + GNUCVer.getAsString()));
  }

  VersionTuple MSVT = TC.computeMSVCVersion(&D, Args);
  if (!MSVT.empty())
    CmdArgs.push_back(
        Args.MakeArgString("-fms-compatibility-version=" + MSVT.getAsString()));

  bool IsMSVC2015Compatible = MSVT.getMajor() >= 19;
  if (ImplyVCPPCVer) {
    StringRef LanguageStandard;
    if (const Arg *StdArg = Args.getLastArg(options::OPT__SLASH_std)) {
      Std = StdArg;
      LanguageStandard = llvm::StringSwitch<StringRef>(StdArg->getValue())
                             .Case("c11", "-std=c11")
                             .Case("c17", "-std=c17")
                             .Default("");
      if (LanguageStandard.empty())
        D.Diag(clang::diag::warn_drv_unused_argument)
            << StdArg->getAsString(Args);
    }
    CmdArgs.push_back(LanguageStandard.data());
  }
  if (ImplyVCPPCXXVer) {
    StringRef LanguageStandard;
    if (const Arg *StdArg = Args.getLastArg(options::OPT__SLASH_std)) {
      Std = StdArg;
      LanguageStandard = llvm::StringSwitch<StringRef>(StdArg->getValue())
                             .Case("c++14", "-std=c++14")
                             .Case("c++17", "-std=c++17")
                             .Case("c++20", "-std=c++20")
                             .Case("c++latest", "-std=c++2b")
                             .Default("");
      if (LanguageStandard.empty())
        D.Diag(clang::diag::warn_drv_unused_argument)
            << StdArg->getAsString(Args);
    }

    if (LanguageStandard.empty()) {
      if (IsSYCL)
        // For DPC++, C++17 is the default.
        LanguageStandard = "-std=c++17";
      else if (IsMSVC2015Compatible)
        LanguageStandard = "-std=c++14";
      else
        LanguageStandard = "-std=c++11";
    }

    CmdArgs.push_back(LanguageStandard.data());
  }

  // -fno-borland-extensions is default.
  if (Args.hasFlag(options::OPT_fborland_extensions,
                   options::OPT_fno_borland_extensions, false))
    CmdArgs.push_back("-fborland-extensions");

  // -fno-declspec is default, except for PS4.
  if (Args.hasFlag(options::OPT_fdeclspec, options::OPT_fno_declspec,
                   RawTriple.isPS4()))
    CmdArgs.push_back("-fdeclspec");
  else if (Args.hasArg(options::OPT_fno_declspec))
    CmdArgs.push_back("-fno-declspec"); // Explicitly disabling __declspec.

  // -fthreadsafe-static is default, except for MSVC compatibility versions less
  // than 19.
  if (!Args.hasFlag(options::OPT_fthreadsafe_statics,
                    options::OPT_fno_threadsafe_statics,
                    !IsWindowsMSVC || IsMSVC2015Compatible))
    CmdArgs.push_back("-fno-threadsafe-statics");

  // -fno-delayed-template-parsing is default, except when targeting MSVC.
  // Many old Windows SDK versions require this to parse.
  // FIXME: MSVC introduced /Zc:twoPhase- to disable this behavior in their
  // compiler. We should be able to disable this by default at some point.
  if (Args.hasFlag(options::OPT_fdelayed_template_parsing,
                   options::OPT_fno_delayed_template_parsing, IsWindowsMSVC))
    CmdArgs.push_back("-fdelayed-template-parsing");

  // -fgnu-keywords default varies depending on language; only pass if
  // specified.
  Args.AddLastArg(CmdArgs, options::OPT_fgnu_keywords,
                  options::OPT_fno_gnu_keywords);

  if (Args.hasFlag(options::OPT_fgnu89_inline, options::OPT_fno_gnu89_inline,
                   false))
    CmdArgs.push_back("-fgnu89-inline");

  if (Args.hasArg(options::OPT_fno_inline))
    CmdArgs.push_back("-fno-inline");

  Args.AddLastArg(CmdArgs, options::OPT_finline_functions,
                  options::OPT_finline_hint_functions,
                  options::OPT_fno_inline_functions);

  // FIXME: Find a better way to determine whether the language has modules
  // support by default, or just assume that all languages do.
  bool HaveModules =
      Std && (Std->containsValue("c++2a") || Std->containsValue("c++20") ||
              Std->containsValue("c++latest"));
  RenderModulesOptions(C, D, Args, Input, Output, CmdArgs, HaveModules);

  if (Args.hasFlag(options::OPT_fpch_validate_input_files_content,
                   options::OPT_fno_pch_validate_input_files_content, false))
    CmdArgs.push_back("-fvalidate-ast-input-files-content");
  if (Args.hasFlag(options::OPT_fpch_instantiate_templates,
                   options::OPT_fno_pch_instantiate_templates, false))
    CmdArgs.push_back("-fpch-instantiate-templates");
  if (Args.hasFlag(options::OPT_fpch_codegen, options::OPT_fno_pch_codegen,
                   false))
    CmdArgs.push_back("-fmodules-codegen");
  if (Args.hasFlag(options::OPT_fpch_debuginfo, options::OPT_fno_pch_debuginfo,
                   false))
    CmdArgs.push_back("-fmodules-debuginfo");

  Args.AddLastArg(CmdArgs, options::OPT_flegacy_pass_manager,
                  options::OPT_fno_legacy_pass_manager);

  ObjCRuntime Runtime = AddObjCRuntimeArgs(Args, Inputs, CmdArgs, rewriteKind);
  RenderObjCOptions(TC, D, RawTriple, Args, Runtime, rewriteKind != RK_None,
                    Input, CmdArgs);

  if (types::isObjC(Input.getType()) &&
      Args.hasFlag(options::OPT_fobjc_encode_cxx_class_template_spec,
                   options::OPT_fno_objc_encode_cxx_class_template_spec,
                   !Runtime.isNeXTFamily()))
    CmdArgs.push_back("-fobjc-encode-cxx-class-template-spec");

  if (Args.hasFlag(options::OPT_fapplication_extension,
                   options::OPT_fno_application_extension, false))
    CmdArgs.push_back("-fapplication-extension");

  // Handle GCC-style exception args.
  bool EH = false;
  if (!C.getDriver().IsCLMode())
    EH = addExceptionArgs(Args, InputType, TC, KernelOrKext, Runtime, CmdArgs);

  // Handle exception personalities
  Arg *A = Args.getLastArg(
      options::OPT_fsjlj_exceptions, options::OPT_fseh_exceptions,
      options::OPT_fdwarf_exceptions, options::OPT_fwasm_exceptions);
  if (A) {
    const Option &Opt = A->getOption();
    if (Opt.matches(options::OPT_fsjlj_exceptions))
      CmdArgs.push_back("-exception-model=sjlj");
    if (Opt.matches(options::OPT_fseh_exceptions))
      CmdArgs.push_back("-exception-model=seh");
    if (Opt.matches(options::OPT_fdwarf_exceptions))
      CmdArgs.push_back("-exception-model=dwarf");
    if (Opt.matches(options::OPT_fwasm_exceptions))
      CmdArgs.push_back("-exception-model=wasm");
  } else {
    switch (TC.GetExceptionModel(Args)) {
    default:
      break;
    case llvm::ExceptionHandling::DwarfCFI:
      CmdArgs.push_back("-exception-model=dwarf");
      break;
    case llvm::ExceptionHandling::SjLj:
      CmdArgs.push_back("-exception-model=sjlj");
      break;
    case llvm::ExceptionHandling::WinEH:
      CmdArgs.push_back("-exception-model=seh");
      break;
    }
  }

  // C++ "sane" operator new.
  if (!Args.hasFlag(options::OPT_fassume_sane_operator_new,
                    options::OPT_fno_assume_sane_operator_new))
    CmdArgs.push_back("-fno-assume-sane-operator-new");

  // -frelaxed-template-template-args is off by default, as it is a severe
  // breaking change until a corresponding change to template partial ordering
  // is provided.
  if (Args.hasFlag(options::OPT_frelaxed_template_template_args,
                   options::OPT_fno_relaxed_template_template_args, false))
    CmdArgs.push_back("-frelaxed-template-template-args");

  // -fsized-deallocation is off by default, as it is an ABI-breaking change for
  // most platforms.
  if (Args.hasFlag(options::OPT_fsized_deallocation,
                   options::OPT_fno_sized_deallocation, false))
    CmdArgs.push_back("-fsized-deallocation");

  // -faligned-allocation is on by default in C++17 onwards and otherwise off
  // by default.
  if (Arg *A = Args.getLastArg(options::OPT_faligned_allocation,
                               options::OPT_fno_aligned_allocation,
                               options::OPT_faligned_new_EQ)) {
    if (A->getOption().matches(options::OPT_fno_aligned_allocation))
      CmdArgs.push_back("-fno-aligned-allocation");
    else
      CmdArgs.push_back("-faligned-allocation");
  }

  // The default new alignment can be specified using a dedicated option or via
  // a GCC-compatible option that also turns on aligned allocation.
  if (Arg *A = Args.getLastArg(options::OPT_fnew_alignment_EQ,
                               options::OPT_faligned_new_EQ))
    CmdArgs.push_back(
        Args.MakeArgString(Twine("-fnew-alignment=") + A->getValue()));

  // -fconstant-cfstrings is default, and may be subject to argument translation
  // on Darwin.
  if (!Args.hasFlag(options::OPT_fconstant_cfstrings,
                    options::OPT_fno_constant_cfstrings) ||
      !Args.hasFlag(options::OPT_mconstant_cfstrings,
                    options::OPT_mno_constant_cfstrings))
    CmdArgs.push_back("-fno-constant-cfstrings");

  // -fno-pascal-strings is default, only pass non-default.
  if (Args.hasFlag(options::OPT_fpascal_strings,
                   options::OPT_fno_pascal_strings, false))
    CmdArgs.push_back("-fpascal-strings");

  // Honor -fpack-struct= and -fpack-struct, if given. Note that
  // -fno-pack-struct doesn't apply to -fpack-struct=.
  if (Arg *A = Args.getLastArg(options::OPT_fpack_struct_EQ)) {
    std::string PackStructStr = "-fpack-struct=";
    PackStructStr += A->getValue();
    CmdArgs.push_back(Args.MakeArgString(PackStructStr));
  } else if (Args.hasFlag(options::OPT_fpack_struct,
                          options::OPT_fno_pack_struct, false)) {
    CmdArgs.push_back("-fpack-struct=1");
  }

  // Handle -fmax-type-align=N and -fno-type-align
  bool SkipMaxTypeAlign = Args.hasArg(options::OPT_fno_max_type_align);
  if (Arg *A = Args.getLastArg(options::OPT_fmax_type_align_EQ)) {
    if (!SkipMaxTypeAlign) {
      std::string MaxTypeAlignStr = "-fmax-type-align=";
      MaxTypeAlignStr += A->getValue();
      CmdArgs.push_back(Args.MakeArgString(MaxTypeAlignStr));
    }
  } else if (RawTriple.isOSDarwin()) {
    if (!SkipMaxTypeAlign) {
      std::string MaxTypeAlignStr = "-fmax-type-align=16";
      CmdArgs.push_back(Args.MakeArgString(MaxTypeAlignStr));
    }
  }

  if (!Args.hasFlag(options::OPT_Qy, options::OPT_Qn, true))
    CmdArgs.push_back("-Qn");

  // -fno-common is the default, set -fcommon only when that flag is set.
  if (Args.hasFlag(options::OPT_fcommon, options::OPT_fno_common, false))
    CmdArgs.push_back("-fcommon");

  // -fsigned-bitfields is default, and clang doesn't yet support
  // -funsigned-bitfields.
  if (!Args.hasFlag(options::OPT_fsigned_bitfields,
                    options::OPT_funsigned_bitfields))
    D.Diag(diag::warn_drv_clang_unsupported)
        << Args.getLastArg(options::OPT_funsigned_bitfields)->getAsString(Args);

  // -fsigned-bitfields is default, and clang doesn't support -fno-for-scope.
  if (!Args.hasFlag(options::OPT_ffor_scope, options::OPT_fno_for_scope))
    D.Diag(diag::err_drv_clang_unsupported)
        << Args.getLastArg(options::OPT_fno_for_scope)->getAsString(Args);

  // -finput_charset=UTF-8 is default. Reject others
  if (Arg *inputCharset = Args.getLastArg(options::OPT_finput_charset_EQ)) {
    StringRef value = inputCharset->getValue();
    if (!value.equals_insensitive("utf-8"))
      D.Diag(diag::err_drv_invalid_value) << inputCharset->getAsString(Args)
                                          << value;
  }

  // -fexec_charset=UTF-8 is default. Reject others
  if (Arg *execCharset = Args.getLastArg(options::OPT_fexec_charset_EQ)) {
    StringRef value = execCharset->getValue();
    if (!value.equals_insensitive("utf-8"))
      D.Diag(diag::err_drv_invalid_value) << execCharset->getAsString(Args)
                                          << value;
  }

  RenderDiagnosticsOptions(D, Args, CmdArgs);

  // -fno-asm-blocks is default.
  if (Args.hasFlag(options::OPT_fasm_blocks, options::OPT_fno_asm_blocks,
                   false))
    CmdArgs.push_back("-fasm-blocks");

  // -fgnu-inline-asm is default.
  if (!Args.hasFlag(options::OPT_fgnu_inline_asm,
                    options::OPT_fno_gnu_inline_asm, true))
    CmdArgs.push_back("-fno-gnu-inline-asm");

  // Enable vectorization per default according to the optimization level
  // selected. For optimization levels that want vectorization we use the alias
  // option to simplify the hasFlag logic.
  bool EnableVec = shouldEnableVectorizerAtOLevel(Args, false);
  OptSpecifier VectorizeAliasOption =
      EnableVec ? options::OPT_O_Group : options::OPT_fvectorize;
  if (Args.hasFlag(options::OPT_fvectorize, VectorizeAliasOption,
                   options::OPT_fno_vectorize, EnableVec))
    CmdArgs.push_back("-vectorize-loops");

  // -fslp-vectorize is enabled based on the optimization level selected.
  bool EnableSLPVec = shouldEnableVectorizerAtOLevel(Args, true);
  OptSpecifier SLPVectAliasOption =
      EnableSLPVec ? options::OPT_O_Group : options::OPT_fslp_vectorize;
  if (Args.hasFlag(options::OPT_fslp_vectorize, SLPVectAliasOption,
                   options::OPT_fno_slp_vectorize, EnableSLPVec))
    CmdArgs.push_back("-vectorize-slp");

  ParseMPreferVectorWidth(D, Args, CmdArgs);

  Args.AddLastArg(CmdArgs, options::OPT_fshow_overloads_EQ);
  Args.AddLastArg(CmdArgs,
                  options::OPT_fsanitize_undefined_strip_path_components_EQ);

  // -fdollars-in-identifiers default varies depending on platform and
  // language; only pass if specified.
  if (Arg *A = Args.getLastArg(options::OPT_fdollars_in_identifiers,
                               options::OPT_fno_dollars_in_identifiers)) {
    if (A->getOption().matches(options::OPT_fdollars_in_identifiers))
      CmdArgs.push_back("-fdollars-in-identifiers");
    else
      CmdArgs.push_back("-fno-dollars-in-identifiers");
  }

  // -funit-at-a-time is default, and we don't support -fno-unit-at-a-time for
  // practical purposes.
  if (Arg *A = Args.getLastArg(options::OPT_funit_at_a_time,
                               options::OPT_fno_unit_at_a_time)) {
    if (A->getOption().matches(options::OPT_fno_unit_at_a_time))
      D.Diag(diag::warn_drv_clang_unsupported) << A->getAsString(Args);
  }

  if (Args.hasFlag(options::OPT_fapple_pragma_pack,
                   options::OPT_fno_apple_pragma_pack, false))
    CmdArgs.push_back("-fapple-pragma-pack");

  if (Args.hasFlag(options::OPT_fxl_pragma_pack,
                   options::OPT_fno_xl_pragma_pack, RawTriple.isOSAIX()))
    CmdArgs.push_back("-fxl-pragma-pack");

  // Remarks can be enabled with any of the `-f.*optimization-record.*` flags.
  if (willEmitRemarks(Args) && checkRemarksOptions(D, Args, Triple))
    renderRemarksOptions(Args, CmdArgs, Triple, Input, Output, JA);

  bool RewriteImports = Args.hasFlag(options::OPT_frewrite_imports,
                                     options::OPT_fno_rewrite_imports, false);
  if (RewriteImports)
    CmdArgs.push_back("-frewrite-imports");

  // Enable rewrite includes if the user's asked for it or if we're generating
  // diagnostics.
  // TODO: Once -module-dependency-dir works with -frewrite-includes it'd be
  // nice to enable this when doing a crashdump for modules as well.
  if (Args.hasFlag(options::OPT_frewrite_includes,
                   options::OPT_fno_rewrite_includes, false) ||
      (C.isForDiagnostics() && !HaveModules))
    CmdArgs.push_back("-frewrite-includes");

  // Only allow -traditional or -traditional-cpp outside in preprocessing modes.
  if (Arg *A = Args.getLastArg(options::OPT_traditional,
                               options::OPT_traditional_cpp)) {
    if (isa<PreprocessJobAction>(JA))
      CmdArgs.push_back("-traditional-cpp");
    else
      D.Diag(diag::err_drv_clang_unsupported) << A->getAsString(Args);
  }

  Args.AddLastArg(CmdArgs, options::OPT_dM);
  Args.AddLastArg(CmdArgs, options::OPT_dD);

  Args.AddLastArg(CmdArgs, options::OPT_fmax_tokens_EQ);

  // Handle serialized diagnostics.
  if (Arg *A = Args.getLastArg(options::OPT__serialize_diags)) {
    CmdArgs.push_back("-serialize-diagnostic-file");
    CmdArgs.push_back(Args.MakeArgString(A->getValue()));
  }

  if (Args.hasArg(options::OPT_fretain_comments_from_system_headers))
    CmdArgs.push_back("-fretain-comments-from-system-headers");

  // Forward -fcomment-block-commands to -cc1.
  Args.AddAllArgs(CmdArgs, options::OPT_fcomment_block_commands);
  // Forward -fparse-all-comments to -cc1.
  Args.AddAllArgs(CmdArgs, options::OPT_fparse_all_comments);

  // Turn -fplugin=name.so into -load name.so
  for (const Arg *A : Args.filtered(options::OPT_fplugin_EQ)) {
    CmdArgs.push_back("-load");
    CmdArgs.push_back(A->getValue());
    A->claim();
  }

  // Forward -fpass-plugin=name.so to -cc1.
  for (const Arg *A : Args.filtered(options::OPT_fpass_plugin_EQ)) {
    CmdArgs.push_back(
        Args.MakeArgString(Twine("-fpass-plugin=") + A->getValue()));
    A->claim();
  }

  // Setup statistics file output.
  SmallString<128> StatsFile = getStatsFileName(Args, Output, Input, D);
  if (!StatsFile.empty())
    CmdArgs.push_back(Args.MakeArgString(Twine("-stats-file=") + StatsFile));

  // Forward -Xclang arguments to -cc1, and -mllvm arguments to the LLVM option
  // parser.
  // -finclude-default-header flag is for preprocessor,
  // do not pass it to other cc1 commands when save-temps is enabled
  if (C.getDriver().isSaveTempsEnabled() &&
      !isa<PreprocessJobAction>(JA)) {
    for (auto Arg : Args.filtered(options::OPT_Xclang)) {
      Arg->claim();
      if (StringRef(Arg->getValue()) != "-finclude-default-header")
        CmdArgs.push_back(Arg->getValue());
    }
  }
  else {
    Args.AddAllArgValues(CmdArgs, options::OPT_Xclang);
  }
  for (const Arg *A : Args.filtered(options::OPT_mllvm)) {
    A->claim();

    // We translate this by hand to the -cc1 argument, since nightly test uses
    // it and developers have been trained to spell it with -mllvm. Both
    // spellings are now deprecated and should be removed.
    if (StringRef(A->getValue(0)) == "-disable-llvm-optzns") {
      CmdArgs.push_back("-disable-llvm-optzns");
    } else {
      A->render(Args, CmdArgs);
    }
  }

  // With -save-temps, we want to save the unoptimized bitcode output from the
  // CompileJobAction, use -disable-llvm-passes to get pristine IR generated
  // by the frontend.
  // When -fembed-bitcode is enabled, optimized bitcode is emitted because it
  // has slightly different breakdown between stages.
  // FIXME: -fembed-bitcode -save-temps will save optimized bitcode instead of
  // pristine IR generated by the frontend. Ideally, a new compile action should
  // be added so both IR can be captured.
  if ((C.getDriver().isSaveTempsEnabled() ||
       JA.isHostOffloading(Action::OFK_OpenMP)) &&
      !(C.getDriver().embedBitcodeInObject() && !IsUsingLTO) &&
      isa<CompileJobAction>(JA))
    CmdArgs.push_back("-disable-llvm-passes");

  Args.AddAllArgs(CmdArgs, options::OPT_undef);

  const char *Exec = D.getClangProgramPath();

  // Optionally embed the -cc1 level arguments into the debug info or a
  // section, for build analysis.
  // Also record command line arguments into the debug info if
  // -grecord-gcc-switches options is set on.
  // By default, -gno-record-gcc-switches is set on and no recording.
  auto GRecordSwitches =
      Args.hasFlag(options::OPT_grecord_command_line,
                   options::OPT_gno_record_command_line, false);
  auto FRecordSwitches =
      Args.hasFlag(options::OPT_frecord_command_line,
                   options::OPT_fno_record_command_line, false);
  if (FRecordSwitches && !Triple.isOSBinFormatELF())
    D.Diag(diag::err_drv_unsupported_opt_for_target)
        << Args.getLastArg(options::OPT_frecord_command_line)->getAsString(Args)
        << TripleStr;
  if (TC.UseDwarfDebugFlags() || GRecordSwitches || FRecordSwitches) {
    ArgStringList OriginalArgs;
    for (const auto &Arg : Args)
      Arg->render(Args, OriginalArgs);

    SmallString<256> Flags;
    EscapeSpacesAndBackslashes(Exec, Flags);
    for (const char *OriginalArg : OriginalArgs) {
      SmallString<128> EscapedArg;
      EscapeSpacesAndBackslashes(OriginalArg, EscapedArg);
      Flags += " ";
      Flags += EscapedArg;
    }
    auto FlagsArgString = Args.MakeArgString(Flags);
    if (TC.UseDwarfDebugFlags() || GRecordSwitches) {
      CmdArgs.push_back("-dwarf-debug-flags");
      CmdArgs.push_back(FlagsArgString);
    }
    if (FRecordSwitches) {
      CmdArgs.push_back("-record-command-line");
      CmdArgs.push_back(FlagsArgString);
    }
  }

  // Host-side cuda compilation receives all device-side outputs in a single
  // fatbin as Inputs[1]. Include the binary with -fcuda-include-gpubinary.
  if ((IsCuda || IsHIP) && CudaDeviceInput) {
      CmdArgs.push_back("-fcuda-include-gpubinary");
      CmdArgs.push_back(CudaDeviceInput->getFilename());
      if (Args.hasFlag(options::OPT_fgpu_rdc, options::OPT_fno_gpu_rdc, false))
        CmdArgs.push_back("-fgpu-rdc");
  }

  if (IsCuda) {
    if (Args.hasFlag(options::OPT_fcuda_short_ptr,
                     options::OPT_fno_cuda_short_ptr, false))
      CmdArgs.push_back("-fcuda-short-ptr");
  }

  if (IsCuda || IsHIP) {
    // Determine the original source input.
    const Action *SourceAction = &JA;
    while (SourceAction->getKind() != Action::InputClass) {
      assert(!SourceAction->getInputs().empty() && "unexpected root action!");
      SourceAction = SourceAction->getInputs()[0];
    }
    auto CUID = cast<InputAction>(SourceAction)->getId();
    if (!CUID.empty())
      CmdArgs.push_back(Args.MakeArgString(Twine("-cuid=") + Twine(CUID)));
  }

  if (IsHIP)
    CmdArgs.push_back("-fcuda-allow-variadic-functions");

  if (IsCudaDevice || IsHIPDevice) {
    StringRef InlineThresh =
        Args.getLastArgValue(options::OPT_fgpu_inline_threshold_EQ);
    if (!InlineThresh.empty()) {
      std::string ArgStr =
          std::string("-inline-threshold=") + InlineThresh.str();
      CmdArgs.append({"-mllvm", Args.MakeArgStringRef(ArgStr)});
    }
  }

  // OpenMP offloading device jobs take the argument -fopenmp-host-ir-file-path
  // to specify the result of the compile phase on the host, so the meaningful
  // device declarations can be identified. Also, -fopenmp-is-device is passed
  // along to tell the frontend that it is generating code for a device, so that
  // only the relevant declarations are emitted.
  if (IsOpenMPDevice) {
    CmdArgs.push_back("-fopenmp-is-device");
    if (OpenMPDeviceInput) {
      CmdArgs.push_back("-fopenmp-host-ir-file-path");
      CmdArgs.push_back(Args.MakeArgString(OpenMPDeviceInput->getFilename()));
    }
  }

  if (Triple.isAMDGPU()) {
    handleAMDGPUCodeObjectVersionOptions(D, Args, CmdArgs);

    if (Args.hasFlag(options::OPT_munsafe_fp_atomics,
                     options::OPT_mno_unsafe_fp_atomics, /*Default=*/false))
      CmdArgs.push_back("-munsafe-fp-atomics");
  }

  // For all the host OpenMP offloading compile jobs we need to pass the targets
  // information using -fopenmp-targets= option.
  if (JA.isHostOffloading(Action::OFK_OpenMP)) {
    SmallString<128> TargetInfo("-fopenmp-targets=");

    Arg *Tgts = Args.getLastArg(options::OPT_fopenmp_targets_EQ);
    assert(Tgts && Tgts->getNumValues() &&
           "OpenMP offloading has to have targets specified.");
    for (unsigned i = 0; i < Tgts->getNumValues(); ++i) {
      if (i)
        TargetInfo += ',';
      // We need to get the string from the triple because it may be not exactly
      // the same as the one we get directly from the arguments.
      llvm::Triple T(Tgts->getValue(i));
      TargetInfo += T.getTriple();
    }
    CmdArgs.push_back(Args.MakeArgString(TargetInfo.str()));
  }

  // For all the host SYCL offloading compile jobs we need to pass the targets
  // information using -fsycl-targets= option.
  if (isa<CompileJobAction>(JA) && JA.isHostOffloading(Action::OFK_SYCL)) {
    SmallString<128> TargetInfo("-fsycl-targets=");

    if (Arg *Tgts = Args.getLastArg(options::OPT_fsycl_targets_EQ)) {
      for (unsigned i = 0; i < Tgts->getNumValues(); ++i) {
        if (i)
          TargetInfo += ',';
        // We need to get the string from the triple because it may be not
        // exactly the same as the one we get directly from the arguments.
        llvm::Triple T(Tgts->getValue(i));
        TargetInfo += T.getTriple();
      }
    } else
      // Use the default.
      TargetInfo += C.getDriver().MakeSYCLDeviceTriple().normalize();
    CmdArgs.push_back(Args.MakeArgString(TargetInfo.str()));
  }

  bool VirtualFunctionElimination =
      Args.hasFlag(options::OPT_fvirtual_function_elimination,
                   options::OPT_fno_virtual_function_elimination, false);
  if (VirtualFunctionElimination) {
    // VFE requires full LTO (currently, this might be relaxed to allow ThinLTO
    // in the future).
    if (LTOMode != LTOK_Full)
      D.Diag(diag::err_drv_argument_only_allowed_with)
          << "-fvirtual-function-elimination"
          << "-flto=full";

    CmdArgs.push_back("-fvirtual-function-elimination");
  }

  // VFE requires whole-program-vtables, and enables it by default.
  bool WholeProgramVTables = Args.hasFlag(
      options::OPT_fwhole_program_vtables,
      options::OPT_fno_whole_program_vtables, VirtualFunctionElimination);
  if (VirtualFunctionElimination && !WholeProgramVTables) {
    D.Diag(diag::err_drv_argument_not_allowed_with)
        << "-fno-whole-program-vtables"
        << "-fvirtual-function-elimination";
  }

  if (WholeProgramVTables) {
    // Propagate -fwhole-program-vtables if this is an LTO compile.
    if (IsUsingLTO)
      CmdArgs.push_back("-fwhole-program-vtables");
    // Check if we passed LTO options but they were suppressed because this is a
    // device offloading action, or we passed device offload LTO options which
    // were suppressed because this is not the device offload action.
    // Otherwise, issue an error.
    else if (!D.isUsingLTO(!IsDeviceOffloadAction))
      D.Diag(diag::err_drv_argument_only_allowed_with)
          << "-fwhole-program-vtables"
          << "-flto";
  }

  bool DefaultsSplitLTOUnit =
      (WholeProgramVTables || Sanitize.needsLTO()) &&
      (LTOMode == LTOK_Full || TC.canSplitThinLTOUnit());
  bool SplitLTOUnit =
      Args.hasFlag(options::OPT_fsplit_lto_unit,
                   options::OPT_fno_split_lto_unit, DefaultsSplitLTOUnit);
  if (Sanitize.needsLTO() && !SplitLTOUnit)
    D.Diag(diag::err_drv_argument_not_allowed_with) << "-fno-split-lto-unit"
                                                    << "-fsanitize=cfi";
  if (SplitLTOUnit)
    CmdArgs.push_back("-fsplit-lto-unit");

  if (Arg *A = Args.getLastArg(options::OPT_fglobal_isel,
                               options::OPT_fno_global_isel)) {
    CmdArgs.push_back("-mllvm");
    if (A->getOption().matches(options::OPT_fglobal_isel)) {
      CmdArgs.push_back("-global-isel=1");

      // GISel is on by default on AArch64 -O0, so don't bother adding
      // the fallback remarks for it. Other combinations will add a warning of
      // some kind.
      bool IsArchSupported = Triple.getArch() == llvm::Triple::aarch64;
      bool IsOptLevelSupported = false;

      Arg *A = Args.getLastArg(options::OPT_O_Group);
      if (Triple.getArch() == llvm::Triple::aarch64) {
        if (!A || A->getOption().matches(options::OPT_O0))
          IsOptLevelSupported = true;
      }
      if (!IsArchSupported || !IsOptLevelSupported) {
        CmdArgs.push_back("-mllvm");
        CmdArgs.push_back("-global-isel-abort=2");

        if (!IsArchSupported)
          D.Diag(diag::warn_drv_global_isel_incomplete) << Triple.getArchName();
        else
          D.Diag(diag::warn_drv_global_isel_incomplete_opt);
      }
    } else {
      CmdArgs.push_back("-global-isel=0");
    }
  }

  if (Args.hasArg(options::OPT_forder_file_instrumentation)) {
     CmdArgs.push_back("-forder-file-instrumentation");
     // Enable order file instrumentation when ThinLTO is not on. When ThinLTO is
     // on, we need to pass these flags as linker flags and that will be handled
     // outside of the compiler.
     if (!IsUsingLTO) {
       CmdArgs.push_back("-mllvm");
       CmdArgs.push_back("-enable-order-file-instrumentation");
     }
  }

  if (Arg *A = Args.getLastArg(options::OPT_fforce_enable_int128,
                               options::OPT_fno_force_enable_int128)) {
    if (A->getOption().matches(options::OPT_fforce_enable_int128))
      CmdArgs.push_back("-fforce-enable-int128");
  }

  if (Args.hasFlag(options::OPT_fkeep_static_consts,
                   options::OPT_fno_keep_static_consts, false))
    CmdArgs.push_back("-fkeep-static-consts");

  if (Args.hasFlag(options::OPT_fcomplete_member_pointers,
                   options::OPT_fno_complete_member_pointers, false))
    CmdArgs.push_back("-fcomplete-member-pointers");

  if (!Args.hasFlag(options::OPT_fcxx_static_destructors,
                    options::OPT_fno_cxx_static_destructors, true))
    CmdArgs.push_back("-fno-c++-static-destructors");

  addMachineOutlinerArgs(D, Args, CmdArgs, Triple, /*IsLTO=*/false);

  if (Arg *A = Args.getLastArg(options::OPT_moutline_atomics,
                               options::OPT_mno_outline_atomics)) {
    if (A->getOption().matches(options::OPT_moutline_atomics)) {
      // Option -moutline-atomics supported for AArch64 target only.
      if (!Triple.isAArch64()) {
        D.Diag(diag::warn_drv_moutline_atomics_unsupported_opt)
            << Triple.getArchName();
      } else {
        CmdArgs.push_back("-target-feature");
        CmdArgs.push_back("+outline-atomics");
      }
    } else {
      CmdArgs.push_back("-target-feature");
      CmdArgs.push_back("-outline-atomics");
    }
  } else if (Triple.isAArch64() &&
             getToolChain().IsAArch64OutlineAtomicsDefault(Args)) {
    CmdArgs.push_back("-target-feature");
    CmdArgs.push_back("+outline-atomics");
  }

  if (Args.hasFlag(options::OPT_faddrsig, options::OPT_fno_addrsig,
                   (TC.getTriple().isOSBinFormatELF() ||
                    TC.getTriple().isOSBinFormatCOFF()) &&
                       !TC.getTriple().isPS4() && !TC.getTriple().isVE() &&
                       !TC.getTriple().isOSNetBSD() &&
                       !Distro(D.getVFS(), TC.getTriple()).IsGentoo() &&
                       !TC.getTriple().isAndroid() && TC.useIntegratedAs()))
    CmdArgs.push_back("-faddrsig");

  if ((Triple.isOSBinFormatELF() || Triple.isOSBinFormatMachO()) &&
      (EH || UnwindTables || DebugInfoKind != codegenoptions::NoDebugInfo))
    CmdArgs.push_back("-D__GCC_HAVE_DWARF2_CFI_ASM=1");

  if (Arg *A = Args.getLastArg(options::OPT_fsymbol_partition_EQ)) {
    std::string Str = A->getAsString(Args);
    if (!TC.getTriple().isOSBinFormatELF())
      D.Diag(diag::err_drv_unsupported_opt_for_target)
          << Str << TC.getTripleString();
    CmdArgs.push_back(Args.MakeArgString(Str));
  }

  // Add the "-o out -x type src.c" flags last. This is done primarily to make
  // the -cc1 command easier to edit when reproducing compiler crashes.
  if (Output.getType() == types::TY_Dependencies) {
    // Handled with other dependency code.
  } else if (Output.isFilename()) {
    if (Output.getType() == clang::driver::types::TY_IFS_CPP ||
        Output.getType() == clang::driver::types::TY_IFS) {
      SmallString<128> OutputFilename(Output.getFilename());
      llvm::sys::path::replace_extension(OutputFilename, "ifs");
      CmdArgs.push_back("-o");
      CmdArgs.push_back(Args.MakeArgString(OutputFilename));
    } else {
      CmdArgs.push_back("-o");
      CmdArgs.push_back(Output.getFilename());
    }
  } else {
    assert(Output.isNothing() && "Invalid output.");
  }

  addDashXForInput(Args, Input, CmdArgs);

  ArrayRef<InputInfo> FrontendInputs = Input;
  if (IsHeaderModulePrecompile)
    FrontendInputs = ModuleHeaderInputs;
  else if (Input.isNothing())
    FrontendInputs = {};

  for (const InputInfo &Input : FrontendInputs) {
    if (Input.isFilename())
      CmdArgs.push_back(Input.getFilename());
    else
      Input.getInputArg().renderAsInput(Args, CmdArgs);
  }

  if (D.CC1Main && !D.CCGenDiagnostics) {
    // Invoke the CC1 directly in this process
    C.addCommand(std::make_unique<CC1Command>(JA, *this,
                                              ResponseFileSupport::AtFileUTF8(),
                                              Exec, CmdArgs, Inputs, Output));
  } else {
    C.addCommand(std::make_unique<Command>(JA, *this,
                                           ResponseFileSupport::AtFileUTF8(),
                                           Exec, CmdArgs, Inputs, Output));
  }

  // Make the compile command echo its inputs for /showFilenames.
  if (Output.getType() == types::TY_Object &&
      Args.hasFlag(options::OPT__SLASH_showFilenames,
                   options::OPT__SLASH_showFilenames_, false)) {
    C.getJobs().getJobs().back()->PrintInputFilenames = true;
  }

  if (Arg *A = Args.getLastArg(options::OPT_pg))
    if (FPKeepKind == CodeGenOptions::FramePointerKind::None &&
        !Args.hasArg(options::OPT_mfentry))
      D.Diag(diag::err_drv_argument_not_allowed_with) << "-fomit-frame-pointer"
                                                      << A->getAsString(Args);

  // Claim some arguments which clang supports automatically.

  // -fpch-preprocess is used with gcc to add a special marker in the output to
  // include the PCH file.
  Args.ClaimAllArgs(options::OPT_fpch_preprocess);

  // Claim some arguments which clang doesn't support, but we don't
  // care to warn the user about.
  Args.ClaimAllArgs(options::OPT_clang_ignored_f_Group);
  Args.ClaimAllArgs(options::OPT_clang_ignored_m_Group);

  // Disable warnings for clang -E -emit-llvm foo.c
  Args.ClaimAllArgs(options::OPT_emit_llvm);
}

Clang::Clang(const ToolChain &TC)
    // CAUTION! The first constructor argument ("clang") is not arbitrary,
    // as it is for other tools. Some operations on a Tool actually test
    // whether that tool is Clang based on the Tool's Name as a string.
    : Tool("clang", "clang frontend", TC) {}

Clang::~Clang() {}

/// Add options related to the Objective-C runtime/ABI.
///
/// Returns true if the runtime is non-fragile.
ObjCRuntime Clang::AddObjCRuntimeArgs(const ArgList &args,
                                      const InputInfoList &inputs,
                                      ArgStringList &cmdArgs,
                                      RewriteKind rewriteKind) const {
  // Look for the controlling runtime option.
  Arg *runtimeArg =
      args.getLastArg(options::OPT_fnext_runtime, options::OPT_fgnu_runtime,
                      options::OPT_fobjc_runtime_EQ);

  // Just forward -fobjc-runtime= to the frontend.  This supercedes
  // options about fragility.
  if (runtimeArg &&
      runtimeArg->getOption().matches(options::OPT_fobjc_runtime_EQ)) {
    ObjCRuntime runtime;
    StringRef value = runtimeArg->getValue();
    if (runtime.tryParse(value)) {
      getToolChain().getDriver().Diag(diag::err_drv_unknown_objc_runtime)
          << value;
    }
    if ((runtime.getKind() == ObjCRuntime::GNUstep) &&
        (runtime.getVersion() >= VersionTuple(2, 0)))
      if (!getToolChain().getTriple().isOSBinFormatELF() &&
          !getToolChain().getTriple().isOSBinFormatCOFF()) {
        getToolChain().getDriver().Diag(
            diag::err_drv_gnustep_objc_runtime_incompatible_binary)
          << runtime.getVersion().getMajor();
      }

    runtimeArg->render(args, cmdArgs);
    return runtime;
  }

  // Otherwise, we'll need the ABI "version".  Version numbers are
  // slightly confusing for historical reasons:
  //   1 - Traditional "fragile" ABI
  //   2 - Non-fragile ABI, version 1
  //   3 - Non-fragile ABI, version 2
  unsigned objcABIVersion = 1;
  // If -fobjc-abi-version= is present, use that to set the version.
  if (Arg *abiArg = args.getLastArg(options::OPT_fobjc_abi_version_EQ)) {
    StringRef value = abiArg->getValue();
    if (value == "1")
      objcABIVersion = 1;
    else if (value == "2")
      objcABIVersion = 2;
    else if (value == "3")
      objcABIVersion = 3;
    else
      getToolChain().getDriver().Diag(diag::err_drv_clang_unsupported) << value;
  } else {
    // Otherwise, determine if we are using the non-fragile ABI.
    bool nonFragileABIIsDefault =
        (rewriteKind == RK_NonFragile ||
         (rewriteKind == RK_None &&
          getToolChain().IsObjCNonFragileABIDefault()));
    if (args.hasFlag(options::OPT_fobjc_nonfragile_abi,
                     options::OPT_fno_objc_nonfragile_abi,
                     nonFragileABIIsDefault)) {
// Determine the non-fragile ABI version to use.
#ifdef DISABLE_DEFAULT_NONFRAGILEABI_TWO
      unsigned nonFragileABIVersion = 1;
#else
      unsigned nonFragileABIVersion = 2;
#endif

      if (Arg *abiArg =
              args.getLastArg(options::OPT_fobjc_nonfragile_abi_version_EQ)) {
        StringRef value = abiArg->getValue();
        if (value == "1")
          nonFragileABIVersion = 1;
        else if (value == "2")
          nonFragileABIVersion = 2;
        else
          getToolChain().getDriver().Diag(diag::err_drv_clang_unsupported)
              << value;
      }

      objcABIVersion = 1 + nonFragileABIVersion;
    } else {
      objcABIVersion = 1;
    }
  }

  // We don't actually care about the ABI version other than whether
  // it's non-fragile.
  bool isNonFragile = objcABIVersion != 1;

  // If we have no runtime argument, ask the toolchain for its default runtime.
  // However, the rewriter only really supports the Mac runtime, so assume that.
  ObjCRuntime runtime;
  if (!runtimeArg) {
    switch (rewriteKind) {
    case RK_None:
      runtime = getToolChain().getDefaultObjCRuntime(isNonFragile);
      break;
    case RK_Fragile:
      runtime = ObjCRuntime(ObjCRuntime::FragileMacOSX, VersionTuple());
      break;
    case RK_NonFragile:
      runtime = ObjCRuntime(ObjCRuntime::MacOSX, VersionTuple());
      break;
    }

    // -fnext-runtime
  } else if (runtimeArg->getOption().matches(options::OPT_fnext_runtime)) {
    // On Darwin, make this use the default behavior for the toolchain.
    if (getToolChain().getTriple().isOSDarwin()) {
      runtime = getToolChain().getDefaultObjCRuntime(isNonFragile);

      // Otherwise, build for a generic macosx port.
    } else {
      runtime = ObjCRuntime(ObjCRuntime::MacOSX, VersionTuple());
    }

    // -fgnu-runtime
  } else {
    assert(runtimeArg->getOption().matches(options::OPT_fgnu_runtime));
    // Legacy behaviour is to target the gnustep runtime if we are in
    // non-fragile mode or the GCC runtime in fragile mode.
    if (isNonFragile)
      runtime = ObjCRuntime(ObjCRuntime::GNUstep, VersionTuple(2, 0));
    else
      runtime = ObjCRuntime(ObjCRuntime::GCC, VersionTuple());
  }

  if (llvm::any_of(inputs, [](const InputInfo &input) {
        return types::isObjC(input.getType());
      }))
    cmdArgs.push_back(
        args.MakeArgString("-fobjc-runtime=" + runtime.getAsString()));
  return runtime;
}

static bool maybeConsumeDash(const std::string &EH, size_t &I) {
  bool HaveDash = (I + 1 < EH.size() && EH[I + 1] == '-');
  I += HaveDash;
  return !HaveDash;
}

namespace {
struct EHFlags {
  bool Synch = false;
  bool Asynch = false;
  bool NoUnwindC = false;
};
} // end anonymous namespace

/// /EH controls whether to run destructor cleanups when exceptions are
/// thrown.  There are three modifiers:
/// - s: Cleanup after "synchronous" exceptions, aka C++ exceptions.
/// - a: Cleanup after "asynchronous" exceptions, aka structured exceptions.
///      The 'a' modifier is unimplemented and fundamentally hard in LLVM IR.
/// - c: Assume that extern "C" functions are implicitly nounwind.
/// The default is /EHs-c-, meaning cleanups are disabled.
static EHFlags parseClangCLEHFlags(const Driver &D, const ArgList &Args) {
  EHFlags EH;

  std::vector<std::string> EHArgs =
      Args.getAllArgValues(options::OPT__SLASH_EH);
  for (auto EHVal : EHArgs) {
    for (size_t I = 0, E = EHVal.size(); I != E; ++I) {
      switch (EHVal[I]) {
      case 'a':
        EH.Asynch = maybeConsumeDash(EHVal, I);
        if (EH.Asynch)
          EH.Synch = false;
        continue;
      case 'c':
        EH.NoUnwindC = maybeConsumeDash(EHVal, I);
        continue;
      case 's':
        EH.Synch = maybeConsumeDash(EHVal, I);
        if (EH.Synch)
          EH.Asynch = false;
        continue;
      default:
        break;
      }
      D.Diag(clang::diag::err_drv_invalid_value) << "/EH" << EHVal;
      break;
    }
  }
  // The /GX, /GX- flags are only processed if there are not /EH flags.
  // The default is that /GX is not specified.
  if (EHArgs.empty() &&
      Args.hasFlag(options::OPT__SLASH_GX, options::OPT__SLASH_GX_,
                   /*Default=*/false)) {
    EH.Synch = true;
    EH.NoUnwindC = true;
  }

  return EH;
}

void Clang::AddClangCLArgs(const ArgList &Args, types::ID InputType,
                           ArgStringList &CmdArgs,
                           codegenoptions::DebugInfoKind *DebugInfoKind,
                           bool *EmitCodeView) const {
  unsigned RTOptionID = options::OPT__SLASH_MT;
  bool isNVPTX = getToolChain().getTriple().isNVPTX();
  bool isSYCLDevice =
      getToolChain().getTriple().getEnvironment() == llvm::Triple::SYCLDevice;
  bool isSYCL = Args.hasArg(options::OPT_fsycl) || isSYCLDevice;
  // For SYCL Windows, /MD is the default.
  if (isSYCL)
    RTOptionID = options::OPT__SLASH_MD;

  if (Args.hasArg(options::OPT__SLASH_LDd))
    // The /LDd option implies /MTd (/MDd for SYCL). The dependent lib part
    // can be overridden but defining _DEBUG is sticky.
    RTOptionID = isSYCL ? options::OPT__SLASH_MDd : options::OPT__SLASH_MTd;

  if (Arg *A = Args.getLastArg(options::OPT__SLASH_M_Group)) {
    RTOptionID = A->getOption().getID();
    if (isSYCL && !isSYCLDevice &&
        (RTOptionID == options::OPT__SLASH_MT ||
         RTOptionID == options::OPT__SLASH_MTd))
      // Use of /MT or /MTd is not supported for SYCL.
      getToolChain().getDriver().Diag(diag::err_drv_unsupported_opt_dpcpp)
          << A->getOption().getName();
  }

  enum { addDEBUG = 0x1, addMT = 0x2, addDLL = 0x4 };
  auto addPreDefines = [&](unsigned Defines) {
    if (Defines & addDEBUG)
      CmdArgs.push_back("-D_DEBUG");
    if (Defines & addMT && !isSYCLDevice)
      CmdArgs.push_back("-D_MT");
    if (Defines & addDLL && !isSYCLDevice)
      CmdArgs.push_back("-D_DLL");
  };
  StringRef FlagForCRT;
  switch (RTOptionID) {
  case options::OPT__SLASH_MD:
    addPreDefines((Args.hasArg(options::OPT__SLASH_LDd) ? addDEBUG : 0x0) |
                  addMT | addDLL);
    FlagForCRT = "--dependent-lib=msvcrt";
    break;
  case options::OPT__SLASH_MDd:
    addPreDefines(addDEBUG | addMT | addDLL);
    FlagForCRT = "--dependent-lib=msvcrtd";
    break;
  case options::OPT__SLASH_MT:
    addPreDefines((Args.hasArg(options::OPT__SLASH_LDd) ? addDEBUG : 0x0) |
                  addMT);
    CmdArgs.push_back("-flto-visibility-public-std");
    FlagForCRT = "--dependent-lib=libcmt";
    break;
  case options::OPT__SLASH_MTd:
    addPreDefines(addDEBUG | addMT);
    CmdArgs.push_back("-flto-visibility-public-std");
    FlagForCRT = "--dependent-lib=libcmtd";
    break;
  default:
    llvm_unreachable("Unexpected option ID.");
  }

  if (Args.hasArg(options::OPT__SLASH_Zl)) {
    CmdArgs.push_back("-D_VC_NODEFAULTLIB");
  } else {
    CmdArgs.push_back(FlagForCRT.data());

    // This provides POSIX compatibility (maps 'open' to '_open'), which most
    // users want.  The /Za flag to cl.exe turns this off, but it's not
    // implemented in clang.
    CmdArgs.push_back("--dependent-lib=oldnames");

    // Add SYCL dependent library
    if (Args.hasArg(options::OPT_fsycl) &&
        !Args.hasArg(options::OPT_nolibsycl)) {
      if (RTOptionID == options::OPT__SLASH_MDd)
        CmdArgs.push_back("--dependent-lib=sycld");
      else
        CmdArgs.push_back("--dependent-lib=sycl");
    }
  }

  if (Arg *ShowIncludes =
          Args.getLastArg(options::OPT__SLASH_showIncludes,
                          options::OPT__SLASH_showIncludes_user)) {
    CmdArgs.push_back("--show-includes");
    if (ShowIncludes->getOption().matches(options::OPT__SLASH_showIncludes))
      CmdArgs.push_back("-sys-header-deps");
  }

  // This controls whether or not we emit RTTI data for polymorphic types.
  if (Args.hasFlag(options::OPT__SLASH_GR_, options::OPT__SLASH_GR,
                   /*Default=*/false))
    CmdArgs.push_back("-fno-rtti-data");

  // This controls whether or not we emit stack-protector instrumentation.
  // In MSVC, Buffer Security Check (/GS) is on by default.
  if (!isNVPTX && Args.hasFlag(options::OPT__SLASH_GS, options::OPT__SLASH_GS_,
                               /*Default=*/true)) {
    CmdArgs.push_back("-stack-protector");
    CmdArgs.push_back(Args.MakeArgString(Twine(LangOptions::SSPStrong)));
  }

  // Emit CodeView if -Z7 or -gline-tables-only are present.
  if (Arg *DebugInfoArg = Args.getLastArg(options::OPT__SLASH_Z7,
                                          options::OPT_gline_tables_only)) {
    *EmitCodeView = true;
    if (DebugInfoArg->getOption().matches(options::OPT__SLASH_Z7))
      *DebugInfoKind = codegenoptions::LimitedDebugInfo;
    else
      *DebugInfoKind = codegenoptions::DebugLineTablesOnly;
  } else {
    *EmitCodeView = false;
  }

  const Driver &D = getToolChain().getDriver();
  EHFlags EH = parseClangCLEHFlags(D, Args);
  if (!isNVPTX && (EH.Synch || EH.Asynch)) {
    if (types::isCXX(InputType))
      CmdArgs.push_back("-fcxx-exceptions");
    CmdArgs.push_back("-fexceptions");
  }
  if (types::isCXX(InputType) && EH.Synch && EH.NoUnwindC)
    CmdArgs.push_back("-fexternc-nounwind");

  // /EP should expand to -E -P.
  if (Args.hasArg(options::OPT__SLASH_EP)) {
    CmdArgs.push_back("-E");
    CmdArgs.push_back("-P");
  }

  unsigned VolatileOptionID;
  if (getToolChain().getTriple().isX86())
    VolatileOptionID = options::OPT__SLASH_volatile_ms;
  else
    VolatileOptionID = options::OPT__SLASH_volatile_iso;

  if (Arg *A = Args.getLastArg(options::OPT__SLASH_volatile_Group))
    VolatileOptionID = A->getOption().getID();

  if (VolatileOptionID == options::OPT__SLASH_volatile_ms)
    CmdArgs.push_back("-fms-volatile");

 if (Args.hasFlag(options::OPT__SLASH_Zc_dllexportInlines_,
                  options::OPT__SLASH_Zc_dllexportInlines,
                  false)) {
  CmdArgs.push_back("-fno-dllexport-inlines");
 }

  Arg *MostGeneralArg = Args.getLastArg(options::OPT__SLASH_vmg);
  Arg *BestCaseArg = Args.getLastArg(options::OPT__SLASH_vmb);
  if (MostGeneralArg && BestCaseArg)
    D.Diag(clang::diag::err_drv_argument_not_allowed_with)
        << MostGeneralArg->getAsString(Args) << BestCaseArg->getAsString(Args);

  if (MostGeneralArg) {
    Arg *SingleArg = Args.getLastArg(options::OPT__SLASH_vms);
    Arg *MultipleArg = Args.getLastArg(options::OPT__SLASH_vmm);
    Arg *VirtualArg = Args.getLastArg(options::OPT__SLASH_vmv);

    Arg *FirstConflict = SingleArg ? SingleArg : MultipleArg;
    Arg *SecondConflict = VirtualArg ? VirtualArg : MultipleArg;
    if (FirstConflict && SecondConflict && FirstConflict != SecondConflict)
      D.Diag(clang::diag::err_drv_argument_not_allowed_with)
          << FirstConflict->getAsString(Args)
          << SecondConflict->getAsString(Args);

    if (SingleArg)
      CmdArgs.push_back("-fms-memptr-rep=single");
    else if (MultipleArg)
      CmdArgs.push_back("-fms-memptr-rep=multiple");
    else
      CmdArgs.push_back("-fms-memptr-rep=virtual");
  }

  // Parse the default calling convention options.
  if (Arg *CCArg =
          Args.getLastArg(options::OPT__SLASH_Gd, options::OPT__SLASH_Gr,
                          options::OPT__SLASH_Gz, options::OPT__SLASH_Gv,
                          options::OPT__SLASH_Gregcall)) {
    unsigned DCCOptId = CCArg->getOption().getID();
    const char *DCCFlag = nullptr;
    bool ArchSupported = !isNVPTX;
    llvm::Triple::ArchType Arch = getToolChain().getArch();
    switch (DCCOptId) {
    case options::OPT__SLASH_Gd:
      DCCFlag = "-fdefault-calling-conv=cdecl";
      break;
    case options::OPT__SLASH_Gr:
      ArchSupported = Arch == llvm::Triple::x86;
      DCCFlag = "-fdefault-calling-conv=fastcall";
      break;
    case options::OPT__SLASH_Gz:
      ArchSupported = Arch == llvm::Triple::x86;
      DCCFlag = "-fdefault-calling-conv=stdcall";
      break;
    case options::OPT__SLASH_Gv:
      ArchSupported = Arch == llvm::Triple::x86 || Arch == llvm::Triple::x86_64;
      DCCFlag = "-fdefault-calling-conv=vectorcall";
      break;
    case options::OPT__SLASH_Gregcall:
      ArchSupported = Arch == llvm::Triple::x86 || Arch == llvm::Triple::x86_64;
      DCCFlag = "-fdefault-calling-conv=regcall";
      break;
    }

    // MSVC doesn't warn if /Gr or /Gz is used on x64, so we don't either.
    if (ArchSupported && DCCFlag)
      CmdArgs.push_back(DCCFlag);
  }

  Args.AddLastArg(CmdArgs, options::OPT_vtordisp_mode_EQ);

  if (!Args.hasArg(options::OPT_fdiagnostics_format_EQ)) {
    CmdArgs.push_back("-fdiagnostics-format");
    CmdArgs.push_back("msvc");
  }

  if (Arg *A = Args.getLastArg(options::OPT__SLASH_guard)) {
    StringRef GuardArgs = A->getValue();
    // The only valid options are "cf", "cf,nochecks", "cf-", "ehcont" and
    // "ehcont-".
    if (GuardArgs.equals_insensitive("cf")) {
      // Emit CFG instrumentation and the table of address-taken functions.
      CmdArgs.push_back("-cfguard");
    } else if (GuardArgs.equals_insensitive("cf,nochecks")) {
      // Emit only the table of address-taken functions.
      CmdArgs.push_back("-cfguard-no-checks");
    } else if (GuardArgs.equals_insensitive("ehcont")) {
      // Emit EH continuation table.
      CmdArgs.push_back("-ehcontguard");
    } else if (GuardArgs.equals_insensitive("cf-") ||
               GuardArgs.equals_insensitive("ehcont-")) {
      // Do nothing, but we might want to emit a security warning in future.
    } else {
      D.Diag(diag::err_drv_invalid_value) << A->getSpelling() << GuardArgs;
    }
  }
}

const char *Clang::getBaseInputName(const ArgList &Args,
                                    const InputInfo &Input) {
  return Args.MakeArgString(llvm::sys::path::filename(Input.getBaseInput()));
}

const char *Clang::getBaseInputStem(const ArgList &Args,
                                    const InputInfoList &Inputs) {
  const char *Str = getBaseInputName(Args, Inputs[0]);

  if (const char *End = strrchr(Str, '.'))
    return Args.MakeArgString(std::string(Str, End));

  return Str;
}

const char *Clang::getDependencyFileName(const ArgList &Args,
                                         const InputInfoList &Inputs) {
  // FIXME: Think about this more.

  if (Arg *OutputOpt =
          Args.getLastArg(options::OPT_o, options::OPT__SLASH_Fo)) {
    SmallString<128> OutputArgument(OutputOpt->getValue());
    if (llvm::sys::path::is_separator(OutputArgument.back()))
      // If the argument is a directory, output to BaseName in that dir.
      llvm::sys::path::append(OutputArgument, getBaseInputStem(Args, Inputs));
    llvm::sys::path::replace_extension(OutputArgument, llvm::Twine('d'));
    return Args.MakeArgString(OutputArgument);
  }

  return Args.MakeArgString(Twine(getBaseInputStem(Args, Inputs)) + ".d");
}

// Begin ClangAs

void ClangAs::AddMIPSTargetArgs(const ArgList &Args,
                                ArgStringList &CmdArgs) const {
  StringRef CPUName;
  StringRef ABIName;
  const llvm::Triple &Triple = getToolChain().getTriple();
  mips::getMipsCPUAndABI(Args, Triple, CPUName, ABIName);

  CmdArgs.push_back("-target-abi");
  CmdArgs.push_back(ABIName.data());
}

void ClangAs::AddX86TargetArgs(const ArgList &Args,
                               ArgStringList &CmdArgs) const {
  addX86AlignBranchArgs(getToolChain().getDriver(), Args, CmdArgs,
                        /*IsLTO=*/false);

  if (Arg *A = Args.getLastArg(options::OPT_masm_EQ)) {
    StringRef Value = A->getValue();
    if (Value == "intel" || Value == "att") {
      CmdArgs.push_back("-mllvm");
      CmdArgs.push_back(Args.MakeArgString("-x86-asm-syntax=" + Value));
    } else {
      getToolChain().getDriver().Diag(diag::err_drv_unsupported_option_argument)
          << A->getOption().getName() << Value;
    }
  }
}

void ClangAs::AddRISCVTargetArgs(const ArgList &Args,
                               ArgStringList &CmdArgs) const {
  const llvm::Triple &Triple = getToolChain().getTriple();
  StringRef ABIName = riscv::getRISCVABI(Args, Triple);

  CmdArgs.push_back("-target-abi");
  CmdArgs.push_back(ABIName.data());
}

void ClangAs::ConstructJob(Compilation &C, const JobAction &JA,
                           const InputInfo &Output, const InputInfoList &Inputs,
                           const ArgList &Args,
                           const char *LinkingOutput) const {
  ArgStringList CmdArgs;

  assert(Inputs.size() == 1 && "Unexpected number of inputs.");
  const InputInfo &Input = Inputs[0];

  const llvm::Triple &Triple = getToolChain().getEffectiveTriple();
  const std::string &TripleStr = Triple.getTriple();
  const auto &D = getToolChain().getDriver();

  // Don't warn about "clang -w -c foo.s"
  Args.ClaimAllArgs(options::OPT_w);
  // and "clang -emit-llvm -c foo.s"
  Args.ClaimAllArgs(options::OPT_emit_llvm);

  claimNoWarnArgs(Args);

  // Invoke ourselves in -cc1as mode.
  //
  // FIXME: Implement custom jobs for internal actions.
  CmdArgs.push_back("-cc1as");

  // Add the "effective" target triple.
  CmdArgs.push_back("-triple");
  CmdArgs.push_back(Args.MakeArgString(TripleStr));

  // Set the output mode, we currently only expect to be used as a real
  // assembler.
  CmdArgs.push_back("-filetype");
  CmdArgs.push_back("obj");

  // Set the main file name, so that debug info works even with
  // -save-temps or preprocessed assembly.
  CmdArgs.push_back("-main-file-name");
  CmdArgs.push_back(Clang::getBaseInputName(Args, Input));

  // Add the target cpu
  std::string CPU = getCPUName(Args, Triple, /*FromAs*/ true);
  if (!CPU.empty()) {
    CmdArgs.push_back("-target-cpu");
    CmdArgs.push_back(Args.MakeArgString(CPU));
  }

  // Add the target features
  getTargetFeatures(D, Triple, Args, CmdArgs, true);

  // Ignore explicit -force_cpusubtype_ALL option.
  (void)Args.hasArg(options::OPT_force__cpusubtype__ALL);

  // Pass along any -I options so we get proper .include search paths.
  Args.AddAllArgs(CmdArgs, options::OPT_I_Group);

  // Determine the original source input.
  const Action *SourceAction = &JA;
  while (SourceAction->getKind() != Action::InputClass) {
    assert(!SourceAction->getInputs().empty() && "unexpected root action!");
    SourceAction = SourceAction->getInputs()[0];
  }

  // Forward -g and handle debug info related flags, assuming we are dealing
  // with an actual assembly file.
  bool WantDebug = false;
  Args.ClaimAllArgs(options::OPT_g_Group);
  if (Arg *A = Args.getLastArg(options::OPT_g_Group))
    WantDebug = !A->getOption().matches(options::OPT_g0) &&
                !A->getOption().matches(options::OPT_ggdb0);

  unsigned DwarfVersion = ParseDebugDefaultVersion(getToolChain(), Args);
  if (const Arg *GDwarfN = getDwarfNArg(Args))
    DwarfVersion = DwarfVersionNum(GDwarfN->getSpelling());

  if (DwarfVersion == 0)
    DwarfVersion = getToolChain().GetDefaultDwarfVersion();

  codegenoptions::DebugInfoKind DebugInfoKind = codegenoptions::NoDebugInfo;

  if (SourceAction->getType() == types::TY_Asm ||
      SourceAction->getType() == types::TY_PP_Asm) {
    // You might think that it would be ok to set DebugInfoKind outside of
    // the guard for source type, however there is a test which asserts
    // that some assembler invocation receives no -debug-info-kind,
    // and it's not clear whether that test is just overly restrictive.
    DebugInfoKind = (WantDebug ? codegenoptions::LimitedDebugInfo
                               : codegenoptions::NoDebugInfo);
    // Add the -fdebug-compilation-dir flag if needed.
    addDebugCompDirArg(Args, CmdArgs, C.getDriver().getVFS());

    addDebugPrefixMapArg(getToolChain().getDriver(), Args, CmdArgs);

    // Set the AT_producer to the clang version when using the integrated
    // assembler on assembly source files.
    CmdArgs.push_back("-dwarf-debug-producer");
    CmdArgs.push_back(Args.MakeArgString(getClangFullVersion()));

    // And pass along -I options
    Args.AddAllArgs(CmdArgs, options::OPT_I);
  }
  RenderDebugEnablingArgs(Args, CmdArgs, DebugInfoKind, DwarfVersion,
                          llvm::DebuggerKind::Default);
  renderDwarfFormat(D, Triple, Args, CmdArgs, DwarfVersion);
  RenderDebugInfoCompressionArgs(Args, CmdArgs, D, getToolChain());


  // Handle -fPIC et al -- the relocation-model affects the assembler
  // for some targets.
  llvm::Reloc::Model RelocationModel;
  unsigned PICLevel;
  bool IsPIE;
  std::tie(RelocationModel, PICLevel, IsPIE) =
      ParsePICArgs(getToolChain(), Args);

  const char *RMName = RelocationModelName(RelocationModel);
  if (RMName) {
    CmdArgs.push_back("-mrelocation-model");
    CmdArgs.push_back(RMName);
  }

  // Optionally embed the -cc1as level arguments into the debug info, for build
  // analysis.
  if (getToolChain().UseDwarfDebugFlags()) {
    ArgStringList OriginalArgs;
    for (const auto &Arg : Args)
      Arg->render(Args, OriginalArgs);

    SmallString<256> Flags;
    const char *Exec = getToolChain().getDriver().getClangProgramPath();
    EscapeSpacesAndBackslashes(Exec, Flags);
    for (const char *OriginalArg : OriginalArgs) {
      SmallString<128> EscapedArg;
      EscapeSpacesAndBackslashes(OriginalArg, EscapedArg);
      Flags += " ";
      Flags += EscapedArg;
    }
    CmdArgs.push_back("-dwarf-debug-flags");
    CmdArgs.push_back(Args.MakeArgString(Flags));
  }

  // FIXME: Add -static support, once we have it.

  // Add target specific flags.
  switch (getToolChain().getArch()) {
  default:
    break;

  case llvm::Triple::mips:
  case llvm::Triple::mipsel:
  case llvm::Triple::mips64:
  case llvm::Triple::mips64el:
    AddMIPSTargetArgs(Args, CmdArgs);
    break;

  case llvm::Triple::x86:
  case llvm::Triple::x86_64:
    AddX86TargetArgs(Args, CmdArgs);
    break;

  case llvm::Triple::arm:
  case llvm::Triple::armeb:
  case llvm::Triple::thumb:
  case llvm::Triple::thumbeb:
    // This isn't in AddARMTargetArgs because we want to do this for assembly
    // only, not C/C++.
    if (Args.hasFlag(options::OPT_mdefault_build_attributes,
                     options::OPT_mno_default_build_attributes, true)) {
        CmdArgs.push_back("-mllvm");
        CmdArgs.push_back("-arm-add-build-attributes");
    }
    break;

  case llvm::Triple::aarch64:
  case llvm::Triple::aarch64_32:
  case llvm::Triple::aarch64_be:
    if (Args.hasArg(options::OPT_mmark_bti_property)) {
      CmdArgs.push_back("-mllvm");
      CmdArgs.push_back("-aarch64-mark-bti-property");
    }
    break;

  case llvm::Triple::riscv32:
  case llvm::Triple::riscv64:
    AddRISCVTargetArgs(Args, CmdArgs);
    break;
  }

  // Consume all the warning flags. Usually this would be handled more
  // gracefully by -cc1 (warning about unknown warning flags, etc) but -cc1as
  // doesn't handle that so rather than warning about unused flags that are
  // actually used, we'll lie by omission instead.
  // FIXME: Stop lying and consume only the appropriate driver flags
  Args.ClaimAllArgs(options::OPT_W_Group);

  CollectArgsForIntegratedAssembler(C, Args, CmdArgs,
                                    getToolChain().getDriver());

  Args.AddAllArgs(CmdArgs, options::OPT_mllvm);

  assert(Output.isFilename() && "Unexpected lipo output.");
  CmdArgs.push_back("-o");
  CmdArgs.push_back(Output.getFilename());

  const llvm::Triple &T = getToolChain().getTriple();
  Arg *A;
  if (getDebugFissionKind(D, Args, A) == DwarfFissionKind::Split &&
      T.isOSBinFormatELF()) {
    CmdArgs.push_back("-split-dwarf-output");
    CmdArgs.push_back(SplitDebugName(JA, Args, Input, Output));
  }

  if (Triple.isAMDGPU())
    handleAMDGPUCodeObjectVersionOptions(D, Args, CmdArgs);

  assert(Input.isFilename() && "Invalid input.");
  CmdArgs.push_back(Input.getFilename());

  const char *Exec = getToolChain().getDriver().getClangProgramPath();
  if (D.CC1Main && !D.CCGenDiagnostics) {
    // Invoke cc1as directly in this process.
    C.addCommand(std::make_unique<CC1Command>(JA, *this,
                                              ResponseFileSupport::AtFileUTF8(),
                                              Exec, CmdArgs, Inputs, Output));
  } else {
    C.addCommand(std::make_unique<Command>(JA, *this,
                                           ResponseFileSupport::AtFileUTF8(),
                                           Exec, CmdArgs, Inputs, Output));
  }
}

// Begin OffloadBundler

void OffloadBundler::ConstructJob(Compilation &C, const JobAction &JA,
                                  const InputInfo &Output,
                                  const InputInfoList &Inputs,
                                  const llvm::opt::ArgList &TCArgs,
                                  const char *LinkingOutput) const {
  // The version with only one output is expected to refer to a bundling job.
  assert(isa<OffloadBundlingJobAction>(JA) && "Expecting bundling job!");

  // The bundling command looks like this:
  // clang-offload-bundler -type=bc
  //   -targets=host-triple,openmp-triple1,openmp-triple2
  //   -outputs=input_file
  //   -inputs=unbundle_file_host,unbundle_file_tgt1,unbundle_file_tgt2"

  ArgStringList CmdArgs;

  // Get the type.
  CmdArgs.push_back(TCArgs.MakeArgString(
      Twine("-type=") + types::getTypeTempSuffix(Output.getType())));

  assert(JA.getInputs().size() == Inputs.size() &&
         "Not have inputs for all dependence actions??");

  // Get the targets.
  SmallString<128> Triples;
  Triples += "-targets=";
  for (unsigned I = 0; I < Inputs.size(); ++I) {
    if (I)
      Triples += ',';

    // Find ToolChain for this input.
    Action::OffloadKind CurKind = Action::OFK_Host;
    const ToolChain *CurTC = &getToolChain();
    const Action *CurDep = JA.getInputs()[I];

    if (const auto *OA = dyn_cast<OffloadAction>(CurDep)) {
      CurTC = nullptr;
      OA->doOnEachDependence([&](Action *A, const ToolChain *TC, const char *) {
        assert(CurTC == nullptr && "Expected one dependence!");
        CurKind = A->getOffloadingDeviceKind();
        CurTC = TC;
      });
    }
    Triples += Action::GetOffloadKindName(CurKind);
    Triples += "-";
    std::string NormalizedTriple = CurTC->getTriple().normalize();
    Triples += NormalizedTriple;

    if (CurDep->getOffloadingArch() != nullptr) {
      // If OffloadArch is present it can only appear as the 6th hypen
      // sepearated field of Bundle Entry ID. So, pad required number of
      // hyphens in Triple.
      for (int i = 4 - StringRef(NormalizedTriple).count("-"); i > 0; i--)
        Triples += "-";
      Triples += CurDep->getOffloadingArch();
    }
  }
  // If we see we are bundling for FPGA using -fintelfpga, add the
  // dependency bundle
  bool IsFPGADepBundle = TCArgs.hasArg(options::OPT_fintelfpga) &&
                         Output.getType() == types::TY_Object;

  // For spir64_fpga target, when bundling objects we also want to bundle up the
  // named dependency file.
  // TODO - We are currently using the target triple inputs to slot a location
  // of the dependency information into the bundle.  It would be good to
  // separate this out to an explicit option in the bundler for the dependency
  // file as it does not match the type being bundled.
  if (IsFPGADepBundle) {
    Triples += ',';
    Triples += Action::GetOffloadKindName(Action::OFK_SYCL);
    Triples += '-';
    Triples += types::getTypeName(types::TY_FPGA_Dependencies);
  }
  CmdArgs.push_back(TCArgs.MakeArgString(Triples));

  // Get bundled file command.
  CmdArgs.push_back(
      TCArgs.MakeArgString(Twine("-outputs=") + Output.getFilename()));

  // Get unbundled files command.
  SmallString<128> UB;
  UB += "-inputs=";
  for (unsigned I = 0; I < Inputs.size(); ++I) {
    if (I)
      UB += ',';

    // Find ToolChain for this input.
    const ToolChain *CurTC = &getToolChain();
    if (const auto *OA = dyn_cast<OffloadAction>(JA.getInputs()[I])) {
      CurTC = nullptr;
      OA->doOnEachDependence([&](Action *, const ToolChain *TC, const char *) {
        assert(CurTC == nullptr && "Expected one dependence!");
        CurTC = TC;
      });
    }
    UB += CurTC->getInputFilename(Inputs[I]);
  }
  // For -fintelfpga, when bundling objects we also want to bundle up the
  // named dependency file.
  if (IsFPGADepBundle) {
    const char *BaseName = Clang::getBaseInputName(TCArgs, Inputs[0]);
    SmallString<128> DepFile(C.getDriver().getFPGATempDepFile(BaseName));
    if (!DepFile.empty()) {
      UB += ',';
      UB += DepFile;
    }
  }
  CmdArgs.push_back(TCArgs.MakeArgString(UB));

  // All the inputs are encoded as commands.
  C.addCommand(std::make_unique<Command>(
      JA, *this, ResponseFileSupport::None(),
      TCArgs.MakeArgString(getToolChain().GetProgramPath(getShortName())),
      CmdArgs, None, Output));
}

void OffloadBundler::ConstructJobMultipleOutputs(
    Compilation &C, const JobAction &JA, const InputInfoList &Outputs,
    const InputInfoList &Inputs, const llvm::opt::ArgList &TCArgs,
    const char *LinkingOutput) const {
  // The version with multiple outputs is expected to refer to a unbundling job.
  auto &UA = cast<OffloadUnbundlingJobAction>(JA);

  // The unbundling command looks like this:
  // clang-offload-bundler -type=bc
  //   -targets=host-triple,openmp-triple1,openmp-triple2
  //   -inputs=input_file
  //   -outputs=unbundle_file_host,unbundle_file_tgt1,unbundle_file_tgt2"
  //   -unbundle

  ArgStringList CmdArgs;
  InputInfo Input = Inputs.front();
  const char *TypeArg = types::getTypeTempSuffix(Input.getType());
  const char *InputFileName = Input.getFilename();
  types::ID InputType(Input.getType());
  bool IsFPGADepUnbundle = JA.getType() == types::TY_FPGA_Dependencies;
  bool IsFPGADepLibUnbundle = JA.getType() == types::TY_FPGA_Dependencies_List;

  if (InputType == types::TY_FPGA_AOCX || InputType == types::TY_FPGA_AOCR ||
      InputType == types::TY_FPGA_AOCX_EMU ||
      InputType == types::TY_FPGA_AOCR_EMU) {
    // Override type with AOCX/AOCR which will unbundle to a list containing
    // binaries with the appropriate file extension (.aocx/.aocr).
    // TODO - representation of the output file from the unbundle for these
    // types (aocx/aocr) are always list files.  We should represent this
    // better in the output extension and type for improved understanding
    // of file contents and debuggability.
    if (getToolChain().getTriple().getSubArch() ==
        llvm::Triple::SPIRSubArch_fpga) {
      bool isAOCX = InputType == types::TY_FPGA_AOCX ||
                    InputType == types::TY_FPGA_AOCX_EMU;
      TypeArg = isAOCX ? "aocx" : "aocr";
    } else
      TypeArg = "aoo";
  }
  if (InputType == types::TY_FPGA_AOCO || IsFPGADepLibUnbundle)
    TypeArg = "aoo";
  if (IsFPGADepUnbundle)
    TypeArg = "o";

  // Get the type.
  CmdArgs.push_back(TCArgs.MakeArgString(Twine("-type=") + TypeArg));

  // Get the targets.
  SmallString<128> Triples;
  Triples += "-targets=";
  auto DepInfo = UA.getDependentActionsInfo();
  for (unsigned I = 0, J = 0; I < DepInfo.size(); ++I) {
    auto &Dep = DepInfo[I];
    // FPGA device triples are 'transformed' for the bundler when creating
    // aocx or aocr type bundles.  Also, we only do a specific target
    // unbundling, skipping the host side or device side.
    if (types::isFPGA(InputType)) {
      if (getToolChain().getTriple().getSubArch() ==
              llvm::Triple::SPIRSubArch_fpga &&
          Dep.DependentOffloadKind == Action::OFK_SYCL) {
        llvm::Triple TT;
        TT.setArchName(types::getTypeName(InputType));
        TT.setVendorName("intel");
        TT.setOS(getToolChain().getTriple().getOS());
        TT.setEnvironment(llvm::Triple::SYCLDevice);
        Triples += "sycl-";
        Triples += TT.normalize();
      } else if (getToolChain().getTriple().getSubArch() !=
                     llvm::Triple::SPIRSubArch_fpga &&
                 Dep.DependentOffloadKind == Action::OFK_Host) {
        Triples += Action::GetOffloadKindName(Dep.DependentOffloadKind);
        Triples += '-';
        Triples += Dep.DependentToolChain->getTriple().normalize();
      }
      continue;
    } else if (InputType == types::TY_Archive ||
               (getToolChain().getTriple().getSubArch() ==
                    llvm::Triple::SPIRSubArch_fpga &&
                TCArgs.hasArg(options::OPT_fsycl_link_EQ))) {
      // Do not extract host part if we are unbundling archive on Windows
      // because it is not needed. Static offload libraries are added to the
      // host link command just as normal libraries.  Do not extract the host
      // part from FPGA -fsycl-link unbundles either, as the full obj
      // is used in the final link
      if (Dep.DependentOffloadKind == Action::OFK_Host)
        continue;
    }
    if (J++)
      Triples += ',';
    Triples += Action::GetOffloadKindName(Dep.DependentOffloadKind);
    Triples += "-";
    std::string NormalizedTriple =
        Dep.DependentToolChain->getTriple().normalize();
    Triples += NormalizedTriple;

    if (!Dep.DependentBoundArch.empty()) {
      // If OffloadArch is present it can only appear as the 6th hypen
      // sepearated field of Bundle Entry ID. So, pad required number of
      // hyphens in Triple.
      for (int i = 4 - StringRef(NormalizedTriple).count("-"); i > 0; i--)
        Triples += "-";
      Triples += Dep.DependentBoundArch;
    }
  }
  if (IsFPGADepUnbundle || IsFPGADepLibUnbundle) {
    // TODO - We are currently using the target triple inputs to slot a location
    // of the dependency information into the bundle.  It would be good to
    // separate this out to an explicit option in the bundler for the dependency
    // file as it does not match the type being bundled.
    Triples += Action::GetOffloadKindName(Action::OFK_SYCL);
    Triples += '-';
    Triples += types::getTypeName(types::TY_FPGA_Dependencies);
  }
  CmdArgs.push_back(TCArgs.MakeArgString(Triples));

  // Get bundled file command.
  CmdArgs.push_back(
      TCArgs.MakeArgString(Twine("-inputs=") + InputFileName));

  // Get unbundled files command.
  SmallString<128> UB;
  UB += "-outputs=";
  // When dealing with -fintelfpga, there is an additional unbundle step
  // that occurs for the dependency file.  In that case, do not use the
  // dependent information, but just the output file.
  if (IsFPGADepUnbundle || IsFPGADepLibUnbundle)
    UB += Outputs[0].getFilename();
  else {
    for (unsigned I = 0; I < Outputs.size(); ++I) {
      if (I)
        UB += ',';
      UB += DepInfo[I].DependentToolChain->getInputFilename(Outputs[I]);
    }
  }
  CmdArgs.push_back(TCArgs.MakeArgString(UB));
  CmdArgs.push_back("-unbundle");
  CmdArgs.push_back("-allow-missing-bundles");

  // All the inputs are encoded as commands.
  C.addCommand(std::make_unique<Command>(
      JA, *this, ResponseFileSupport::None(),
      TCArgs.MakeArgString(getToolChain().GetProgramPath(getShortName())),
      CmdArgs, None, Outputs));
}

// Begin OffloadWrapper

void OffloadWrapper::ConstructJob(Compilation &C, const JobAction &JA,
                                  const InputInfo &Output,
                                  const InputInfoList &Inputs,
                                  const llvm::opt::ArgList &TCArgs,
                                  const char *LinkingOutput) const {
  // Construct offload-wrapper command.  Also calls llc to generate the
  // object that is fed to the linker from the wrapper generated bc file
  assert(isa<OffloadWrapperJobAction>(JA) && "Expecting wrapping job!");

  Action::OffloadKind OffloadingKind = JA.getOffloadingDeviceKind();
  if (OffloadingKind == Action::OFK_SYCL) {
    // The wrapper command looks like this:
    // clang-offload-wrapper
    //   -o=<outputfile>.bc
    //   -host=x86_64-pc-linux-gnu -kind=sycl
    //   -format=spirv <inputfile1>.spv <manifest1>(optional)
    //   -format=spirv <inputfile2>.spv <manifest2>(optional)
    //  ...
    ArgStringList WrapperArgs;

    std::string OutTmpName = C.getDriver().GetTemporaryPath("wrapper", "bc");
    const char *WrapperFileName =
        C.addTempFile(C.getArgs().MakeArgString(OutTmpName));
    SmallString<128> OutOpt("-o=");
    OutOpt += WrapperFileName;
    WrapperArgs.push_back(C.getArgs().MakeArgString(OutOpt));

    SmallString<128> HostTripleOpt("-host=");
    HostTripleOpt += getToolChain().getAuxTriple()->str();
    WrapperArgs.push_back(C.getArgs().MakeArgString(HostTripleOpt));

    llvm::Triple TT = getToolChain().getTriple();
    SmallString<128> TargetTripleOpt = TT.getArchName();
    // When wrapping an FPGA device binary, we need to be sure to apply the
    // appropriate triple that corresponds (fpga_aoc[xr]-intel-<os>-sycldevice)
    // to the target triple setting.
    if (TT.getSubArch() == llvm::Triple::SPIRSubArch_fpga &&
        TCArgs.hasArg(options::OPT_fsycl_link_EQ)) {
      SmallString<16> FPGAArch("fpga_");
      auto *A = C.getInputArgs().getLastArg(options::OPT_fsycl_link_EQ);
      FPGAArch += A->getValue() == StringRef("early") ? "aocr" : "aocx";
      if (C.getDriver().isFPGAEmulationMode())
        FPGAArch += "_emu";
      TT.setArchName(FPGAArch);
      TT.setVendorName("intel");
      TT.setEnvironment(llvm::Triple::SYCLDevice);
      TargetTripleOpt = TT.str();
      // When wrapping an FPGA aocx binary to archive, do not emit registration
      // functions
      if (A->getValue() == StringRef("image"))
        WrapperArgs.push_back(C.getArgs().MakeArgString("--emit-reg-funcs=0"));
    }
    // Grab any Target specific options that need to be added to the wrapper
    // information.
    ArgStringList BuildArgs;
    auto createArgString = [&](const char *Opt) {
      if (BuildArgs.empty())
        return;
      SmallString<128> AL;
      for (const char *A : BuildArgs) {
        if (AL.empty()) {
          AL = A;
          continue;
        }
        AL += " ";
        AL += A;
      }
      WrapperArgs.push_back(C.getArgs().MakeArgString(Twine(Opt) + AL));
    };
    const toolchains::SYCLToolChain &TC =
              static_cast<const toolchains::SYCLToolChain &>(getToolChain());
    // TODO: Consider separating the mechanisms for:
    // - passing standard-defined options to AOT/JIT compilation steps;
    // - passing AOT-compiler specific options.
    // This would allow retaining standard language options in the
    // image descriptor, while excluding tool-specific options that
    // have been known to confuse RT implementations.
    if (TC.getTriple().getSubArch() == llvm::Triple::NoSubArch) {
      // Only store compile/link opts in the image descriptor for the SPIR-V
      // target; AOT compilation has already been performed otherwise.
      TC.AddImpliedTargetArgs(TT, TCArgs, BuildArgs);
      TC.TranslateBackendTargetArgs(TCArgs, BuildArgs);
      createArgString("-compile-opts=");
      BuildArgs.clear();
      TC.TranslateLinkerTargetArgs(TCArgs, BuildArgs);
      createArgString("-link-opts=");
    }

    WrapperArgs.push_back(
        C.getArgs().MakeArgString(Twine("-target=") + TargetTripleOpt));

    // TODO forcing offload kind is a simplification which assumes wrapper used
    // only with SYCL. Device binary format (-format=xxx) option should also
    // come from the command line and/or the native compiler. Should be fixed
    // together with supporting AOT in the driver. If format is not set, the
    // default is "none" which means runtime must try to determine it
    // automatically.
    StringRef Kind = Action::GetOffloadKindName(OffloadingKind);
    WrapperArgs.push_back(
        C.getArgs().MakeArgString(Twine("-kind=") + Twine(Kind)));

    assert((Inputs.size() > 0) && "no inputs for clang-offload-wrapper");
    assert(((Inputs[0].getType() != types::TY_Tempfiletable) ||
            (Inputs.size() == 1)) &&
           "wrong usage of clang-offload-wrapper with SYCL");
    const InputInfo &I = Inputs[0];
    assert(I.isFilename() && "Invalid input.");

    if (I.getType() == types::TY_Tempfiletable ||
        I.getType() == types::TY_Tempfilelist)
      // wrapper actual input files are passed via the batch job file table:
      WrapperArgs.push_back(C.getArgs().MakeArgString("-batch"));
    WrapperArgs.push_back(C.getArgs().MakeArgString(I.getFilename()));

    auto Cmd = std::make_unique<Command>(
        JA, *this, ResponseFileSupport::None(),
        TCArgs.MakeArgString(getToolChain().GetProgramPath(getShortName())),
        WrapperArgs, None);
    C.addCommand(std::move(Cmd));

    // Construct llc command.
    // The output is an object file
    ArgStringList LlcArgs{"-filetype=obj", "-o", Output.getFilename(),
                          WrapperFileName};
    llvm::Reloc::Model RelocationModel;
    unsigned PICLevel;
    bool IsPIE;
    std::tie(RelocationModel, PICLevel, IsPIE) =
        ParsePICArgs(getToolChain(), TCArgs);
    if (PICLevel > 0 || TCArgs.hasArg(options::OPT_shared)) {
      LlcArgs.push_back("-relocation-model=pic");
    }
    if (IsPIE) {
      LlcArgs.push_back("-enable-pie");
    }
    SmallString<128> LlcPath(C.getDriver().Dir);
    llvm::sys::path::append(LlcPath, "llc");
    const char *Llc = C.getArgs().MakeArgString(LlcPath);
    C.addCommand(std::make_unique<Command>(
         JA, *this, ResponseFileSupport::None(), Llc, LlcArgs, None));
    return;
  } // end of SYCL flavor of offload wrapper command creation

  ArgStringList CmdArgs;

  const llvm::Triple &Triple = getToolChain().getEffectiveTriple();

  // Add the "effective" target triple.
  CmdArgs.push_back("-host");
  CmdArgs.push_back(TCArgs.MakeArgString(Triple.getTriple()));

  // Add the output file name.
  assert(Output.isFilename() && "Invalid output.");
  CmdArgs.push_back("-o");
  CmdArgs.push_back(TCArgs.MakeArgString(Output.getFilename()));

  assert(JA.getInputs().size() == Inputs.size() &&
         "Not have inputs for all dependence actions??");

  // For FPGA, we wrap the host objects before archiving them when using
  // -fsycl-link.  This allows for better extraction control from the
  // archive when we need the host objects for subsequent compilations.
  if (OffloadingKind == Action::OFK_None &&
      C.getArgs().hasArg(options::OPT_fintelfpga) &&
      C.getArgs().hasArg(options::OPT_fsycl_link_EQ)) {

    // Add offload targets and inputs.
    CmdArgs.push_back(C.getArgs().MakeArgString(
        Twine("-kind=") + Action::GetOffloadKindName(OffloadingKind)));
    CmdArgs.push_back(
        TCArgs.MakeArgString(Twine("-target=") + Triple.getTriple()));

    // Add input.
    assert(Inputs[0].isFilename() && "Invalid input.");
    CmdArgs.push_back(TCArgs.MakeArgString(Inputs[0].getFilename()));

    C.addCommand(std::make_unique<Command>(
        JA, *this, ResponseFileSupport::None(),
        TCArgs.MakeArgString(getToolChain().GetProgramPath(getShortName())),
        CmdArgs, Inputs));
    return;
  }

  // Add offload targets and inputs.
  for (unsigned I = 0; I < Inputs.size(); ++I) {
    // Get input's Offload Kind and ToolChain.
    const auto *OA = cast<OffloadAction>(JA.getInputs()[I]);
    assert(OA->hasSingleDeviceDependence(/*DoNotConsiderHostActions=*/true) &&
           "Expected one device dependence!");
    Action::OffloadKind DeviceKind = Action::OFK_None;
    const ToolChain *DeviceTC = nullptr;
    OA->doOnEachDependence([&](Action *A, const ToolChain *TC, const char *) {
      DeviceKind = A->getOffloadingDeviceKind();
      DeviceTC = TC;
    });

    // And add it to the offload targets.
    CmdArgs.push_back(C.getArgs().MakeArgString(
        Twine("-kind=") + Action::GetOffloadKindName(DeviceKind)));
    CmdArgs.push_back(TCArgs.MakeArgString(Twine("-target=") +
                                           DeviceTC->getTriple().normalize()));

    // Add input.
    assert(Inputs[I].isFilename() && "Invalid input.");
    CmdArgs.push_back(TCArgs.MakeArgString(Inputs[I].getFilename()));
<<<<<<< HEAD
  }

  C.addCommand(std::make_unique<Command>(
      JA, *this, ResponseFileSupport::None(),
      TCArgs.MakeArgString(getToolChain().GetProgramPath(getShortName())),
      CmdArgs, Inputs));
}

// Begin OffloadDeps

void OffloadDeps::constructJob(Compilation &C, const JobAction &JA,
                               ArrayRef<InputInfo> Outputs,
                               ArrayRef<InputInfo> Inputs,
                               const llvm::opt::ArgList &TCArgs,
                               const char *LinkingOutput) const {
  auto &DA = cast<OffloadDepsJobAction>(JA);

  ArgStringList CmdArgs;

  // Get the targets.
  SmallString<128> Targets{"-targets="};
  auto DepInfo = DA.getDependentActionsInfo();
  for (unsigned I = 0; I < DepInfo.size(); ++I) {
    auto &Dep = DepInfo[I];
    if (I)
      Targets += ',';
    Targets += Action::GetOffloadKindName(Dep.DependentOffloadKind);
    Targets += '-';
    Targets += Dep.DependentToolChain->getTriple().normalize();
    if (Dep.DependentOffloadKind == Action::OFK_HIP &&
        !Dep.DependentBoundArch.empty()) {
      Targets += '-';
      Targets += Dep.DependentBoundArch;
    }
  }
  CmdArgs.push_back(TCArgs.MakeArgString(Targets));

  // Prepare outputs.
  SmallString<128> Outs{"-outputs="};
  for (unsigned I = 0; I < Outputs.size(); ++I) {
    if (I)
      Outs += ',';
    Outs += DepInfo[I].DependentToolChain->getInputFilename(Outputs[I]);
  }
  CmdArgs.push_back(TCArgs.MakeArgString(Outs));

  // Add input file.
  CmdArgs.push_back(Inputs.front().getFilename());

  // All the inputs are encoded as commands.
  C.addCommand(std::make_unique<Command>(
      JA, *this, ResponseFileSupport::None(),
      TCArgs.MakeArgString(getToolChain().GetProgramPath(getShortName())),
      CmdArgs, None, Outputs));
}

void OffloadDeps::ConstructJob(Compilation &C, const JobAction &JA,
                               const InputInfo &Output,
                               const InputInfoList &Inputs,
                               const llvm::opt::ArgList &TCArgs,
                               const char *LinkingOutput) const {
  constructJob(C, JA, Output, Inputs, TCArgs, LinkingOutput);
}

void OffloadDeps::ConstructJobMultipleOutputs(Compilation &C,
                                              const JobAction &JA,
                                              const InputInfoList &Outputs,
                                              const InputInfoList &Inputs,
                                              const llvm::opt::ArgList &TCArgs,
                                              const char *LinkingOutput) const {
  constructJob(C, JA, Outputs, Inputs, TCArgs, LinkingOutput);
}

// Begin SPIRVTranslator

void SPIRVTranslator::ConstructJob(Compilation &C, const JobAction &JA,
                                  const InputInfo &Output,
                                  const InputInfoList &Inputs,
                                  const llvm::opt::ArgList &TCArgs,
                                  const char *LinkingOutput) const {
  // Construct llvm-spirv command.
  assert(isa<SPIRVTranslatorJobAction>(JA) && "Expecting Translator job!");

  // The translator command looks like this:
  // llvm-spirv -o <file>.spv <file>.bc
  ArgStringList ForeachArgs;
  ArgStringList TranslatorArgs;

  TranslatorArgs.push_back("-o");
  TranslatorArgs.push_back(Output.getFilename());
  if (getToolChain().getTriple().isSYCLDeviceEnvironment()) {
    TranslatorArgs.push_back("-spirv-max-version=1.3");
    // TODO: align debug info for FPGA H/W when its SPIR-V consumer is ready
    if (C.getDriver().isFPGAEmulationMode())
      TranslatorArgs.push_back("-spirv-debug-info-version=ocl-100");
    else
      TranslatorArgs.push_back("-spirv-debug-info-version=legacy");
    // Prevent crash in the translator if input IR contains DIExpression
    // operations which don't have mapping to OpenCL.DebugInfo.100 spec.
    TranslatorArgs.push_back("-spirv-allow-extra-diexpressions");
    TranslatorArgs.push_back("-spirv-allow-unknown-intrinsics=llvm.genx.");

    // Disable all the extensions by default
    std::string ExtArg("-spirv-ext=-all");
    std::string DefaultExtArg =
        ",+SPV_EXT_shader_atomic_float_add,+SPV_EXT_shader_atomic_float_min_max"
        ",+SPV_KHR_no_integer_wrap_decoration,+SPV_KHR_float_controls";
    std::string INTELExtArg =
        ",+SPV_INTEL_subgroups,+SPV_INTEL_media_block_io"
        ",+SPV_INTEL_device_side_avc_motion_estimation"
        ",+SPV_INTEL_fpga_loop_controls,+SPV_INTEL_fpga_memory_attributes"
        ",+SPV_INTEL_fpga_memory_accesses"
        ",+SPV_INTEL_unstructured_loop_controls,+SPV_INTEL_fpga_reg"
        ",+SPV_INTEL_blocking_pipes,+SPV_INTEL_function_pointers"
        ",+SPV_INTEL_kernel_attributes,+SPV_INTEL_io_pipes"
        ",+SPV_INTEL_inline_assembly,+SPV_INTEL_arbitrary_precision_integers"
        ",+SPV_INTEL_optimization_hints,+SPV_INTEL_float_controls2"
        ",+SPV_INTEL_vector_compute,+SPV_INTEL_fast_composite"
        ",+SPV_INTEL_fpga_buffer_location"
        ",+SPV_INTEL_arbitrary_precision_fixed_point"
        ",+SPV_INTEL_arbitrary_precision_floating_point"
        ",+SPV_INTEL_arbitrary_precision_floating_point"
        ",+SPV_INTEL_variable_length_array,+SPV_INTEL_fp_fast_math_mode"
        ",+SPV_INTEL_fpga_cluster_attributes,+SPV_INTEL_loop_fuse"
        ",+SPV_INTEL_long_constant_composite"
        ",+SPV_INTEL_fpga_invocation_pipelining_attributes";
    ExtArg = ExtArg + DefaultExtArg + INTELExtArg;
    if (!C.getDriver().isFPGAEmulationMode())
      // Enable SPV_INTEL_usm_storage_classes only for FPGA hardware,
      // since it adds new storage classes that represent global_device and
      // global_host address spaces, which are not supported for all
      // targets. With the extension disabled the storage classes will be
      // lowered to CrossWorkgroup storage class that is mapped to just
      // global address space.
      ExtArg += ",+SPV_INTEL_usm_storage_classes";
    else
      // Don't enable several freshly added extensions on FPGA H/W
      ExtArg += ",+SPV_INTEL_token_type";
    TranslatorArgs.push_back(TCArgs.MakeArgString(ExtArg));
  }
  for (auto I : Inputs) {
    std::string Filename(I.getFilename());
    if (I.getType() == types::TY_Tempfilelist) {
      ForeachArgs.push_back(
          C.getArgs().MakeArgString("--in-file-list=" + Filename));
      ForeachArgs.push_back(
          C.getArgs().MakeArgString("--in-replace=" + Filename));
      ForeachArgs.push_back(
          C.getArgs().MakeArgString("--out-ext=spv"));
    }
    TranslatorArgs.push_back(C.getArgs().MakeArgString(Filename));
  }

  auto Cmd = std::make_unique<Command>(JA, *this, ResponseFileSupport::None(),
      TCArgs.MakeArgString(getToolChain().GetProgramPath(getShortName())),
      TranslatorArgs, None);

  if (!ForeachArgs.empty()) {
    // Construct llvm-foreach command.
    // The llvm-foreach command looks like this:
    // llvm-foreach a.list --out-replace=out "cp {} out"
    // --out-file-list=list
    std::string OutputFileName(Output.getFilename());
    ForeachArgs.push_back(
        TCArgs.MakeArgString("--out-file-list=" + OutputFileName));
    ForeachArgs.push_back(
        TCArgs.MakeArgString("--out-replace=" + OutputFileName));
    ForeachArgs.push_back(TCArgs.MakeArgString("--"));
    ForeachArgs.push_back(TCArgs.MakeArgString(Cmd->getExecutable()));

    for (auto &Arg : Cmd->getArguments())
      ForeachArgs.push_back(Arg);

    SmallString<128> ForeachPath(C.getDriver().Dir);
    llvm::sys::path::append(ForeachPath, "llvm-foreach");
    const char *Foreach = C.getArgs().MakeArgString(ForeachPath);
    C.addCommand(std::make_unique<Command>(
        JA, *this, ResponseFileSupport::None(), Foreach, ForeachArgs, None));
  } else
    C.addCommand(std::move(Cmd));
}

void SPIRCheck::ConstructJob(Compilation &C, const JobAction &JA,
                             const InputInfo &Output,
                             const InputInfoList &Inputs,
                             const llvm::opt::ArgList &TCArgs,
                             const char *LinkingOutput) const {
  // Construct llvm-no-spir-kernel command.
  assert(isa<SPIRCheckJobAction>(JA) && "Expecting SPIR Check job!");

  // The spir check command looks like this:
  // llvm-no-spir-kernel <file>.bc
  // Upon success, we just move ahead.  Error means the check failed and
  // we need to exit.  The expected output is the input as this is just an
  // intermediate check with no functional change.
  ArgStringList CheckArgs;
  assert(Inputs.size() == 1 && "Unexpected number of inputs to the tool");
  const InputInfo &InputFile = Inputs.front();
  CheckArgs.push_back(InputFile.getFilename());

  // Add output file, which is just a copy of the input to better fit in the
  // toolchain flow.
  CheckArgs.push_back("-o");
  CheckArgs.push_back(Output.getFilename());
  auto Cmd = std::make_unique<Command>(
      JA, *this, ResponseFileSupport::None(),
      TCArgs.MakeArgString(getToolChain().GetProgramPath(getShortName())),
      CheckArgs, None);

  if (getToolChain().getTriple().getSubArch() ==
      llvm::Triple::SPIRSubArch_fpga) {
    const char *Msg = TCArgs.MakeArgString(
        Twine("The FPGA image does not include all device kernels from ") +
        Twine(InputFile.getBaseInput()) +
        Twine(". Please re-generate the image"));
    Cmd->addDiagForErrorCode(/*ErrorCode*/ 1, Msg);
  }

  C.addCommand(std::move(Cmd));
}

static void addArgs(ArgStringList &DstArgs, const llvm::opt::ArgList &Alloc,
                    ArrayRef<StringRef> SrcArgs) {
  for (const auto Arg : SrcArgs) {
    DstArgs.push_back(Alloc.MakeArgString(Arg));
  }
}

// Partially copied from clang/lib/Frontend/CompilerInvocation.cpp
static std::string getSYCLPostLinkOptimizationLevel(const ArgList &Args) {
  if (Arg *A = Args.getLastArg(options::OPT_O_Group)) {
    if (A->getOption().matches(options::OPT_O0))
      return "-O0";

    if (A->getOption().matches(options::OPT_Ofast))
      return "-O3";

    assert(A->getOption().matches(options::OPT_O));

    StringRef S(A->getValue());
    if (S == "g")
      return "-O1";

    // Options -O[1|2|3|s|z] are passed as they are. '-O0' is handled earlier.
    std::array<char, 5> AcceptedOptions = {'1', '2', '3', 's', 'z'};
    if (std::any_of(AcceptedOptions.begin(), AcceptedOptions.end(),
                    [=](char c) { return c == S[0]; }))
      return std::string("-O") + S[0];
=======
>>>>>>> 5cc50189
  }

  // The default for SYCL device code optimization
  return "-O2";
}

// sycl-post-link tool normally outputs a file table (see the tool sources for
// format description) which lists all the other output files associated with
// the device LLVMIR bitcode. This is basically a triple of bitcode, symbols
// and specialization constant files. Single LLVM IR output can be generated as
// well under an option.
//
void SYCLPostLink::ConstructJob(Compilation &C, const JobAction &JA,
                             const InputInfo &Output,
                             const InputInfoList &Inputs,
                             const llvm::opt::ArgList &TCArgs,
                             const char *LinkingOutput) const {
  // Construct sycl-post-link command.
  assert(isa<SYCLPostLinkJobAction>(JA) && "Expecting SYCL post link job!");
  ArgStringList CmdArgs;

  // See if device code splitting is requested
  if (Arg *A = TCArgs.getLastArg(options::OPT_fsycl_device_code_split_EQ)) {
    if (StringRef(A->getValue()) == "per_kernel")
      addArgs(CmdArgs, TCArgs, {"-split=kernel"});
    else if (StringRef(A->getValue()) == "per_source")
      addArgs(CmdArgs, TCArgs, {"-split=source"});
    else if (StringRef(A->getValue()) == "auto")
      addArgs(CmdArgs, TCArgs, {"-split=auto"});
    else
      // split must be off
      assert(StringRef(A->getValue()) == "off");
  } else {
    // auto is the default split mode
    addArgs(CmdArgs, TCArgs, {"-split=auto"});
  }
  // OPT_fsycl_device_code_split is not checked as it is an alias to
  // -fsycl-device-code-split=auto

  // Turn on Dead Parameter Elimination Optimization with early optimizations
  if (!getToolChain().getTriple().isNVPTX() &&
      TCArgs.hasFlag(options::OPT_fsycl_dead_args_optimization,
                     options::OPT_fno_sycl_dead_args_optimization, false))
    addArgs(CmdArgs, TCArgs, {"-emit-param-info"});
  if (JA.getType() == types::TY_LLVM_BC) {
    // single file output requested - this means only perform necessary IR
    // transformations (like specialization constant intrinsic lowering) and
    // output LLVMIR
    addArgs(CmdArgs, TCArgs, {"-ir-output-only"});
  } else {
    assert(JA.getType() == types::TY_Tempfiletable);
    // Symbol file and specialization constant info generation is mandatory -
    // add options unconditionally
    addArgs(CmdArgs, TCArgs, {"-symbols"});
    // By default we split SYCL and ESIMD kernels into separate modules
    if (TCArgs.hasFlag(options::OPT_fsycl_device_code_split_esimd,
                       options::OPT_fno_sycl_device_code_split_esimd, true))
      addArgs(CmdArgs, TCArgs, {"-split-esimd"});
    if (TCArgs.hasFlag(options::OPT_fsycl_device_code_lower_esimd,
                       options::OPT_fno_sycl_device_code_lower_esimd, true))
      addArgs(CmdArgs, TCArgs, {"-lower-esimd"});
  }
  addArgs(CmdArgs, TCArgs,
          {StringRef(getSYCLPostLinkOptimizationLevel(TCArgs))});
  // specialization constants processing is mandatory
  auto *SYCLPostLink = llvm::dyn_cast<SYCLPostLinkJobAction>(&JA);
  if (SYCLPostLink && SYCLPostLink->getRTSetsSpecConstants())
    addArgs(CmdArgs, TCArgs, {"-spec-const=rt"});
  else
    addArgs(CmdArgs, TCArgs, {"-spec-const=default"});

  // Add output file table file option
  assert(Output.isFilename() && "output must be a filename");
  addArgs(CmdArgs, TCArgs, {"-o", Output.getFilename()});

  // Add input file
  assert(Inputs.size() == 1 && Inputs.front().isFilename() &&
         "single input file expected");
  addArgs(CmdArgs, TCArgs, {Inputs.front().getFilename()});
  std::string OutputFileName(Output.getFilename());

  // All the inputs are encoded as commands.
  C.addCommand(std::make_unique<Command>(
      JA, *this, ResponseFileSupport::None(),
      TCArgs.MakeArgString(getToolChain().GetProgramPath(getShortName())),
<<<<<<< HEAD
=======
      CmdArgs, Inputs));
}

// Begin OffloadDeps

void OffloadDeps::constructJob(Compilation &C, const JobAction &JA,
                               ArrayRef<InputInfo> Outputs,
                               ArrayRef<InputInfo> Inputs,
                               const llvm::opt::ArgList &TCArgs,
                               const char *LinkingOutput) const {
  auto &DA = cast<OffloadDepsJobAction>(JA);

  ArgStringList CmdArgs;

  // Get the targets.
  SmallString<128> Targets{"-targets="};
  auto DepInfo = DA.getDependentActionsInfo();
  for (unsigned I = 0; I < DepInfo.size(); ++I) {
    auto &Dep = DepInfo[I];
    if (I)
      Targets += ',';
    Targets += Action::GetOffloadKindName(Dep.DependentOffloadKind);
    Targets += '-';
    Targets += Dep.DependentToolChain->getTriple().normalize();
    if (Dep.DependentOffloadKind == Action::OFK_HIP &&
        !Dep.DependentBoundArch.empty()) {
      Targets += '-';
      Targets += Dep.DependentBoundArch;
    }
  }
  CmdArgs.push_back(TCArgs.MakeArgString(Targets));

  // Prepare outputs.
  SmallString<128> Outs{"-outputs="};
  for (unsigned I = 0; I < Outputs.size(); ++I) {
    if (I)
      Outs += ',';
    Outs += DepInfo[I].DependentToolChain->getInputFilename(Outputs[I]);
  }
  CmdArgs.push_back(TCArgs.MakeArgString(Outs));

  // Add input file.
  CmdArgs.push_back(Inputs.front().getFilename());

  // All the inputs are encoded as commands.
  C.addCommand(std::make_unique<Command>(
      JA, *this, ResponseFileSupport::None(),
      TCArgs.MakeArgString(getToolChain().GetProgramPath(getShortName())),
      CmdArgs, None, Outputs));
}

void OffloadDeps::ConstructJob(Compilation &C, const JobAction &JA,
                               const InputInfo &Output,
                               const InputInfoList &Inputs,
                               const llvm::opt::ArgList &TCArgs,
                               const char *LinkingOutput) const {
  constructJob(C, JA, Output, Inputs, TCArgs, LinkingOutput);
}

void OffloadDeps::ConstructJobMultipleOutputs(Compilation &C,
                                              const JobAction &JA,
                                              const InputInfoList &Outputs,
                                              const InputInfoList &Inputs,
                                              const llvm::opt::ArgList &TCArgs,
                                              const char *LinkingOutput) const {
  constructJob(C, JA, Outputs, Inputs, TCArgs, LinkingOutput);
}

// Begin SPIRVTranslator

void SPIRVTranslator::ConstructJob(Compilation &C, const JobAction &JA,
                                  const InputInfo &Output,
                                  const InputInfoList &Inputs,
                                  const llvm::opt::ArgList &TCArgs,
                                  const char *LinkingOutput) const {
  // Construct llvm-spirv command.
  assert(isa<SPIRVTranslatorJobAction>(JA) && "Expecting Translator job!");

  // The translator command looks like this:
  // llvm-spirv -o <file>.spv <file>.bc
  ArgStringList ForeachArgs;
  ArgStringList TranslatorArgs;

  TranslatorArgs.push_back("-o");
  TranslatorArgs.push_back(Output.getFilename());
  if (getToolChain().getTriple().isSYCLDeviceEnvironment()) {
    TranslatorArgs.push_back("-spirv-max-version=1.3");
    // TODO: align debug info for FPGA H/W when its SPIR-V consumer is ready
    if (C.getDriver().isFPGAEmulationMode())
      TranslatorArgs.push_back("-spirv-debug-info-version=ocl-100");
    else
      TranslatorArgs.push_back("-spirv-debug-info-version=legacy");
    // Prevent crash in the translator if input IR contains DIExpression
    // operations which don't have mapping to OpenCL.DebugInfo.100 spec.
    TranslatorArgs.push_back("-spirv-allow-extra-diexpressions");
    TranslatorArgs.push_back("-spirv-allow-unknown-intrinsics=llvm.genx.");

    // Disable all the extensions by default
    std::string ExtArg("-spirv-ext=-all");
    std::string DefaultExtArg =
        ",+SPV_EXT_shader_atomic_float_add,+SPV_EXT_shader_atomic_float_min_max"
        ",+SPV_KHR_no_integer_wrap_decoration,+SPV_KHR_float_controls";
    std::string INTELExtArg =
        ",+SPV_INTEL_subgroups,+SPV_INTEL_media_block_io"
        ",+SPV_INTEL_device_side_avc_motion_estimation"
        ",+SPV_INTEL_fpga_loop_controls,+SPV_INTEL_fpga_memory_attributes"
        ",+SPV_INTEL_fpga_memory_accesses"
        ",+SPV_INTEL_unstructured_loop_controls,+SPV_INTEL_fpga_reg"
        ",+SPV_INTEL_blocking_pipes,+SPV_INTEL_function_pointers"
        ",+SPV_INTEL_kernel_attributes,+SPV_INTEL_io_pipes"
        ",+SPV_INTEL_inline_assembly,+SPV_INTEL_arbitrary_precision_integers"
        ",+SPV_INTEL_optimization_hints,+SPV_INTEL_float_controls2"
        ",+SPV_INTEL_vector_compute,+SPV_INTEL_fast_composite"
        ",+SPV_INTEL_fpga_buffer_location"
        ",+SPV_INTEL_arbitrary_precision_fixed_point"
        ",+SPV_INTEL_arbitrary_precision_floating_point"
        ",+SPV_INTEL_arbitrary_precision_floating_point"
        ",+SPV_INTEL_variable_length_array,+SPV_INTEL_fp_fast_math_mode"
        ",+SPV_INTEL_fpga_cluster_attributes,+SPV_INTEL_loop_fuse"
        ",+SPV_INTEL_long_constant_composite"
        ",+SPV_INTEL_fpga_invocation_pipelining_attributes";
    ExtArg = ExtArg + DefaultExtArg + INTELExtArg;
    if (!C.getDriver().isFPGAEmulationMode())
      // Enable SPV_INTEL_usm_storage_classes only for FPGA hardware,
      // since it adds new storage classes that represent global_device and
      // global_host address spaces, which are not supported for all
      // targets. With the extension disabled the storage classes will be
      // lowered to CrossWorkgroup storage class that is mapped to just
      // global address space.
      ExtArg += ",+SPV_INTEL_usm_storage_classes";
    else
      // Don't enable several freshly added extensions on FPGA H/W
      ExtArg += ",+SPV_INTEL_token_type";
    TranslatorArgs.push_back(TCArgs.MakeArgString(ExtArg));
  }
  for (auto I : Inputs) {
    std::string Filename(I.getFilename());
    if (I.getType() == types::TY_Tempfilelist) {
      ForeachArgs.push_back(
          C.getArgs().MakeArgString("--in-file-list=" + Filename));
      ForeachArgs.push_back(
          C.getArgs().MakeArgString("--in-replace=" + Filename));
      ForeachArgs.push_back(
          C.getArgs().MakeArgString("--out-ext=spv"));
    }
    TranslatorArgs.push_back(C.getArgs().MakeArgString(Filename));
  }

  auto Cmd = std::make_unique<Command>(JA, *this, ResponseFileSupport::None(),
      TCArgs.MakeArgString(getToolChain().GetProgramPath(getShortName())),
      TranslatorArgs, None);

  if (!ForeachArgs.empty()) {
    // Construct llvm-foreach command.
    // The llvm-foreach command looks like this:
    // llvm-foreach a.list --out-replace=out "cp {} out"
    // --out-file-list=list
    std::string OutputFileName(Output.getFilename());
    ForeachArgs.push_back(
        TCArgs.MakeArgString("--out-file-list=" + OutputFileName));
    ForeachArgs.push_back(
        TCArgs.MakeArgString("--out-replace=" + OutputFileName));
    ForeachArgs.push_back(TCArgs.MakeArgString("--"));
    ForeachArgs.push_back(TCArgs.MakeArgString(Cmd->getExecutable()));

    for (auto &Arg : Cmd->getArguments())
      ForeachArgs.push_back(Arg);

    SmallString<128> ForeachPath(C.getDriver().Dir);
    llvm::sys::path::append(ForeachPath, "llvm-foreach");
    const char *Foreach = C.getArgs().MakeArgString(ForeachPath);
    C.addCommand(std::make_unique<Command>(
        JA, *this, ResponseFileSupport::None(), Foreach, ForeachArgs, None));
  } else
    C.addCommand(std::move(Cmd));
}

void SPIRCheck::ConstructJob(Compilation &C, const JobAction &JA,
                             const InputInfo &Output,
                             const InputInfoList &Inputs,
                             const llvm::opt::ArgList &TCArgs,
                             const char *LinkingOutput) const {
  // Construct llvm-no-spir-kernel command.
  assert(isa<SPIRCheckJobAction>(JA) && "Expecting SPIR Check job!");

  // The spir check command looks like this:
  // llvm-no-spir-kernel <file>.bc
  // Upon success, we just move ahead.  Error means the check failed and
  // we need to exit.  The expected output is the input as this is just an
  // intermediate check with no functional change.
  ArgStringList CheckArgs;
  assert(Inputs.size() == 1 && "Unexpected number of inputs to the tool");
  const InputInfo &InputFile = Inputs.front();
  CheckArgs.push_back(InputFile.getFilename());

  // Add output file, which is just a copy of the input to better fit in the
  // toolchain flow.
  CheckArgs.push_back("-o");
  CheckArgs.push_back(Output.getFilename());
  auto Cmd = std::make_unique<Command>(
      JA, *this, ResponseFileSupport::None(),
      TCArgs.MakeArgString(getToolChain().GetProgramPath(getShortName())),
      CheckArgs, None);

  if (getToolChain().getTriple().getSubArch() ==
      llvm::Triple::SPIRSubArch_fpga) {
    const char *Msg = TCArgs.MakeArgString(
        Twine("The FPGA image does not include all device kernels from ") +
        Twine(InputFile.getBaseInput()) +
        Twine(". Please re-generate the image"));
    Cmd->addDiagForErrorCode(/*ErrorCode*/ 1, Msg);
  }

  C.addCommand(std::move(Cmd));
}

static void addArgs(ArgStringList &DstArgs, const llvm::opt::ArgList &Alloc,
                    ArrayRef<StringRef> SrcArgs) {
  for (const auto Arg : SrcArgs) {
    DstArgs.push_back(Alloc.MakeArgString(Arg));
  }
}

// Partially copied from clang/lib/Frontend/CompilerInvocation.cpp
static std::string getSYCLPostLinkOptimizationLevel(const ArgList &Args) {
  if (Arg *A = Args.getLastArg(options::OPT_O_Group)) {
    if (A->getOption().matches(options::OPT_O0))
      return "-O0";

    if (A->getOption().matches(options::OPT_Ofast))
      return "-O3";

    assert(A->getOption().matches(options::OPT_O));

    StringRef S(A->getValue());
    if (S == "g")
      return "-O1";

    // Options -O[1|2|3|s|z] are passed as they are. '-O0' is handled earlier.
    std::array<char, 5> AcceptedOptions = {'1', '2', '3', 's', 'z'};
    if (std::any_of(AcceptedOptions.begin(), AcceptedOptions.end(),
                    [=](char c) { return c == S[0]; }))
      return std::string("-O") + S[0];
  }

  // The default for SYCL device code optimization
  return "-O2";
}

// sycl-post-link tool normally outputs a file table (see the tool sources for
// format description) which lists all the other output files associated with
// the device LLVMIR bitcode. This is basically a triple of bitcode, symbols
// and specialization constant files. Single LLVM IR output can be generated as
// well under an option.
//
void SYCLPostLink::ConstructJob(Compilation &C, const JobAction &JA,
                             const InputInfo &Output,
                             const InputInfoList &Inputs,
                             const llvm::opt::ArgList &TCArgs,
                             const char *LinkingOutput) const {
  // Construct sycl-post-link command.
  assert(isa<SYCLPostLinkJobAction>(JA) && "Expecting SYCL post link job!");
  ArgStringList CmdArgs;

  // See if device code splitting is requested
  if (Arg *A = TCArgs.getLastArg(options::OPT_fsycl_device_code_split_EQ)) {
    if (StringRef(A->getValue()) == "per_kernel")
      addArgs(CmdArgs, TCArgs, {"-split=kernel"});
    else if (StringRef(A->getValue()) == "per_source")
      addArgs(CmdArgs, TCArgs, {"-split=source"});
    else if (StringRef(A->getValue()) == "auto")
      addArgs(CmdArgs, TCArgs, {"-split=auto"});
    else
      // split must be off
      assert(StringRef(A->getValue()) == "off");
  } else {
    // auto is the default split mode
    addArgs(CmdArgs, TCArgs, {"-split=auto"});
  }
  // OPT_fsycl_device_code_split is not checked as it is an alias to
  // -fsycl-device-code-split=auto

  // Turn on Dead Parameter Elimination Optimization with early optimizations
  if (!getToolChain().getTriple().isNVPTX() &&
      TCArgs.hasFlag(options::OPT_fsycl_dead_args_optimization,
                     options::OPT_fno_sycl_dead_args_optimization, false))
    addArgs(CmdArgs, TCArgs, {"-emit-param-info"});
  if (JA.getType() == types::TY_LLVM_BC) {
    // single file output requested - this means only perform necessary IR
    // transformations (like specialization constant intrinsic lowering) and
    // output LLVMIR
    addArgs(CmdArgs, TCArgs, {"-ir-output-only"});
  } else {
    assert(JA.getType() == types::TY_Tempfiletable);
    // Symbol file and specialization constant info generation is mandatory -
    // add options unconditionally
    addArgs(CmdArgs, TCArgs, {"-symbols"});
    // By default we split SYCL and ESIMD kernels into separate modules
    if (TCArgs.hasFlag(options::OPT_fsycl_device_code_split_esimd,
                       options::OPT_fno_sycl_device_code_split_esimd, true))
      addArgs(CmdArgs, TCArgs, {"-split-esimd"});
    if (TCArgs.hasFlag(options::OPT_fsycl_device_code_lower_esimd,
                       options::OPT_fno_sycl_device_code_lower_esimd, true))
      addArgs(CmdArgs, TCArgs, {"-lower-esimd"});
  }
  addArgs(CmdArgs, TCArgs,
          {StringRef(getSYCLPostLinkOptimizationLevel(TCArgs))});
  // specialization constants processing is mandatory
  auto *SYCLPostLink = llvm::dyn_cast<SYCLPostLinkJobAction>(&JA);
  if (SYCLPostLink && SYCLPostLink->getRTSetsSpecConstants())
    addArgs(CmdArgs, TCArgs, {"-spec-const=rt"});
  else
    addArgs(CmdArgs, TCArgs, {"-spec-const=default"});

  // Add output file table file option
  assert(Output.isFilename() && "output must be a filename");
  addArgs(CmdArgs, TCArgs, {"-o", Output.getFilename()});

  // Add input file
  assert(Inputs.size() == 1 && Inputs.front().isFilename() &&
         "single input file expected");
  addArgs(CmdArgs, TCArgs, {Inputs.front().getFilename()});
  std::string OutputFileName(Output.getFilename());

  // All the inputs are encoded as commands.
  C.addCommand(std::make_unique<Command>(
      JA, *this, ResponseFileSupport::None(),
      TCArgs.MakeArgString(getToolChain().GetProgramPath(getShortName())),
>>>>>>> 5cc50189
      CmdArgs, Inputs, Output));
}

// Transforms the abstract representation (JA + Inputs + Outputs) of a file
// table transformation action to concrete command line (job) with actual
// inputs/outputs/options, and adds it to given compilation object.
void FileTableTform::ConstructJob(Compilation &C, const JobAction &JA,
                                  const InputInfo &Output,
                                  const InputInfoList &Inputs,
                                  const llvm::opt::ArgList &TCArgs,
                                  const char *LinkingOutput) const {

  const auto &TformJob = *llvm::dyn_cast<FileTableTformJobAction>(&JA);
  ArgStringList CmdArgs;

  // don't try to assert here whether the number of inputs is OK, argumnets are
  // OK, etc. - better invoke the tool and see good error diagnostics

  // 1) add transformations
  for (const auto &Tf : TformJob.getTforms()) {
    switch (Tf.TheKind) {
    case FileTableTformJobAction::Tform::EXTRACT:
    case FileTableTformJobAction::Tform::EXTRACT_DROP_TITLE: {
      SmallString<128> Arg("-extract=");
      Arg += Tf.TheArgs[0];

      for (unsigned I = 1; I < Tf.TheArgs.size(); ++I) {
        Arg += ",";
        Arg += Tf.TheArgs[I];
      }
      addArgs(CmdArgs, TCArgs, {Arg});

      if (Tf.TheKind == FileTableTformJobAction::Tform::EXTRACT_DROP_TITLE)
        addArgs(CmdArgs, TCArgs, {"-drop_titles"});
      break;
    }
    case FileTableTformJobAction::Tform::REPLACE: {
      assert(Tf.TheArgs.size() == 2 && "from/to column names expected");
      SmallString<128> Arg("-replace=");
      Arg += Tf.TheArgs[0];
      Arg += ",";
      Arg += Tf.TheArgs[1];
      addArgs(CmdArgs, TCArgs, {Arg});
      break;
    }
    case FileTableTformJobAction::Tform::RENAME: {
      assert(Tf.TheArgs.size() == 2 && "from/to names expected");
      SmallString<128> Arg("-rename=");
      Arg += Tf.TheArgs[0];
      Arg += ",";
      Arg += Tf.TheArgs[1];
      addArgs(CmdArgs, TCArgs, {Arg});
      break;
    }
    }
  }
  // 2) add output option
  assert(Output.isFilename() && "table tform output must be a file");
  addArgs(CmdArgs, TCArgs, {"-o", Output.getFilename()});

  // 3) add inputs
  for (const auto &Input : Inputs) {
    assert(Input.isFilename() && "table tform input must be a file");
    addArgs(CmdArgs, TCArgs, {Input.getFilename()});
  }
  // 4) finally construct and add a command to the compilation
  C.addCommand(std::make_unique<Command>(
      JA, *this, ResponseFileSupport::None(),
      TCArgs.MakeArgString(getToolChain().GetProgramPath(getShortName())),
      CmdArgs, Inputs));
}

void AppendFooter::ConstructJob(Compilation &C, const JobAction &JA,
                                const InputInfo &Output,
                                const InputInfoList &Inputs,
                                const llvm::opt::ArgList &TCArgs,
                                const char *LinkingOutput) const {
  ArgStringList CmdArgs;

  // Input File
  addArgs(CmdArgs, TCArgs, {Inputs[0].getFilename()});

  // Integration Footer
  StringRef Footer(
      C.getDriver().getIntegrationFooter(Inputs[0].getBaseInput()));
  if (!Footer.empty()) {
    SmallString<128> AppendOpt("--append=");
    AppendOpt.append(Footer);
    addArgs(CmdArgs, TCArgs, {AppendOpt});
  }

  SmallString<128> OutputOpt("--output=");
  OutputOpt.append(Output.getFilename());
  addArgs(CmdArgs, TCArgs, {OutputOpt});

  C.addCommand(std::make_unique<Command>(
      JA, *this, ResponseFileSupport::None(),
      TCArgs.MakeArgString(getToolChain().GetProgramPath(getShortName())),
      CmdArgs, None));
}<|MERGE_RESOLUTION|>--- conflicted
+++ resolved
@@ -4627,7 +4627,6 @@
             Twine("-fms-compatibility-version=") + LowestMSVCSupported));
       }
     }
-<<<<<<< HEAD
 
     if (Args.hasFlag(options::OPT_fsycl_allow_func_ptr,
                      options::OPT_fno_sycl_allow_func_ptr, false)) {
@@ -4649,29 +4648,6 @@
       CmdArgs.push_back(Args.MakeArgString(HeaderOpt));
     }
 
-=======
-
-    if (Args.hasFlag(options::OPT_fsycl_allow_func_ptr,
-                     options::OPT_fno_sycl_allow_func_ptr, false)) {
-      CmdArgs.push_back("-fsycl-allow-func-ptr");
-    }
-
-    if (!SYCLStdArg) {
-      // The user had not pass SYCL version, thus we'll employ no-sycl-strict
-      // to allow address-space unqualified pointers in function params/return
-      // along with marking the same function with explicit SYCL_EXTERNAL
-      CmdArgs.push_back("-Wno-sycl-strict");
-    }
-
-    // Add the integration header option to generate the header.
-    StringRef Header(D.getIntegrationHeader(Input.getBaseInput()));
-    if (!Header.empty()) {
-      SmallString<128> HeaderOpt("-fsycl-int-header=");
-      HeaderOpt.append(Header);
-      CmdArgs.push_back(Args.MakeArgString(HeaderOpt));
-    }
-
->>>>>>> 5cc50189
     if (!Args.hasArg(options::OPT_fno_sycl_use_footer)) {
       // Add the integration footer option to generated the footer.
       StringRef Footer(D.getIntegrationFooter(Input.getBaseInput()));
@@ -8573,7 +8549,6 @@
     // Add input.
     assert(Inputs[I].isFilename() && "Invalid input.");
     CmdArgs.push_back(TCArgs.MakeArgString(Inputs[I].getFilename()));
-<<<<<<< HEAD
   }
 
   C.addCommand(std::make_unique<Command>(
@@ -8822,8 +8797,6 @@
     if (std::any_of(AcceptedOptions.begin(), AcceptedOptions.end(),
                     [=](char c) { return c == S[0]; }))
       return std::string("-O") + S[0];
-=======
->>>>>>> 5cc50189
   }
 
   // The default for SYCL device code optimization
@@ -8909,337 +8882,6 @@
   C.addCommand(std::make_unique<Command>(
       JA, *this, ResponseFileSupport::None(),
       TCArgs.MakeArgString(getToolChain().GetProgramPath(getShortName())),
-<<<<<<< HEAD
-=======
-      CmdArgs, Inputs));
-}
-
-// Begin OffloadDeps
-
-void OffloadDeps::constructJob(Compilation &C, const JobAction &JA,
-                               ArrayRef<InputInfo> Outputs,
-                               ArrayRef<InputInfo> Inputs,
-                               const llvm::opt::ArgList &TCArgs,
-                               const char *LinkingOutput) const {
-  auto &DA = cast<OffloadDepsJobAction>(JA);
-
-  ArgStringList CmdArgs;
-
-  // Get the targets.
-  SmallString<128> Targets{"-targets="};
-  auto DepInfo = DA.getDependentActionsInfo();
-  for (unsigned I = 0; I < DepInfo.size(); ++I) {
-    auto &Dep = DepInfo[I];
-    if (I)
-      Targets += ',';
-    Targets += Action::GetOffloadKindName(Dep.DependentOffloadKind);
-    Targets += '-';
-    Targets += Dep.DependentToolChain->getTriple().normalize();
-    if (Dep.DependentOffloadKind == Action::OFK_HIP &&
-        !Dep.DependentBoundArch.empty()) {
-      Targets += '-';
-      Targets += Dep.DependentBoundArch;
-    }
-  }
-  CmdArgs.push_back(TCArgs.MakeArgString(Targets));
-
-  // Prepare outputs.
-  SmallString<128> Outs{"-outputs="};
-  for (unsigned I = 0; I < Outputs.size(); ++I) {
-    if (I)
-      Outs += ',';
-    Outs += DepInfo[I].DependentToolChain->getInputFilename(Outputs[I]);
-  }
-  CmdArgs.push_back(TCArgs.MakeArgString(Outs));
-
-  // Add input file.
-  CmdArgs.push_back(Inputs.front().getFilename());
-
-  // All the inputs are encoded as commands.
-  C.addCommand(std::make_unique<Command>(
-      JA, *this, ResponseFileSupport::None(),
-      TCArgs.MakeArgString(getToolChain().GetProgramPath(getShortName())),
-      CmdArgs, None, Outputs));
-}
-
-void OffloadDeps::ConstructJob(Compilation &C, const JobAction &JA,
-                               const InputInfo &Output,
-                               const InputInfoList &Inputs,
-                               const llvm::opt::ArgList &TCArgs,
-                               const char *LinkingOutput) const {
-  constructJob(C, JA, Output, Inputs, TCArgs, LinkingOutput);
-}
-
-void OffloadDeps::ConstructJobMultipleOutputs(Compilation &C,
-                                              const JobAction &JA,
-                                              const InputInfoList &Outputs,
-                                              const InputInfoList &Inputs,
-                                              const llvm::opt::ArgList &TCArgs,
-                                              const char *LinkingOutput) const {
-  constructJob(C, JA, Outputs, Inputs, TCArgs, LinkingOutput);
-}
-
-// Begin SPIRVTranslator
-
-void SPIRVTranslator::ConstructJob(Compilation &C, const JobAction &JA,
-                                  const InputInfo &Output,
-                                  const InputInfoList &Inputs,
-                                  const llvm::opt::ArgList &TCArgs,
-                                  const char *LinkingOutput) const {
-  // Construct llvm-spirv command.
-  assert(isa<SPIRVTranslatorJobAction>(JA) && "Expecting Translator job!");
-
-  // The translator command looks like this:
-  // llvm-spirv -o <file>.spv <file>.bc
-  ArgStringList ForeachArgs;
-  ArgStringList TranslatorArgs;
-
-  TranslatorArgs.push_back("-o");
-  TranslatorArgs.push_back(Output.getFilename());
-  if (getToolChain().getTriple().isSYCLDeviceEnvironment()) {
-    TranslatorArgs.push_back("-spirv-max-version=1.3");
-    // TODO: align debug info for FPGA H/W when its SPIR-V consumer is ready
-    if (C.getDriver().isFPGAEmulationMode())
-      TranslatorArgs.push_back("-spirv-debug-info-version=ocl-100");
-    else
-      TranslatorArgs.push_back("-spirv-debug-info-version=legacy");
-    // Prevent crash in the translator if input IR contains DIExpression
-    // operations which don't have mapping to OpenCL.DebugInfo.100 spec.
-    TranslatorArgs.push_back("-spirv-allow-extra-diexpressions");
-    TranslatorArgs.push_back("-spirv-allow-unknown-intrinsics=llvm.genx.");
-
-    // Disable all the extensions by default
-    std::string ExtArg("-spirv-ext=-all");
-    std::string DefaultExtArg =
-        ",+SPV_EXT_shader_atomic_float_add,+SPV_EXT_shader_atomic_float_min_max"
-        ",+SPV_KHR_no_integer_wrap_decoration,+SPV_KHR_float_controls";
-    std::string INTELExtArg =
-        ",+SPV_INTEL_subgroups,+SPV_INTEL_media_block_io"
-        ",+SPV_INTEL_device_side_avc_motion_estimation"
-        ",+SPV_INTEL_fpga_loop_controls,+SPV_INTEL_fpga_memory_attributes"
-        ",+SPV_INTEL_fpga_memory_accesses"
-        ",+SPV_INTEL_unstructured_loop_controls,+SPV_INTEL_fpga_reg"
-        ",+SPV_INTEL_blocking_pipes,+SPV_INTEL_function_pointers"
-        ",+SPV_INTEL_kernel_attributes,+SPV_INTEL_io_pipes"
-        ",+SPV_INTEL_inline_assembly,+SPV_INTEL_arbitrary_precision_integers"
-        ",+SPV_INTEL_optimization_hints,+SPV_INTEL_float_controls2"
-        ",+SPV_INTEL_vector_compute,+SPV_INTEL_fast_composite"
-        ",+SPV_INTEL_fpga_buffer_location"
-        ",+SPV_INTEL_arbitrary_precision_fixed_point"
-        ",+SPV_INTEL_arbitrary_precision_floating_point"
-        ",+SPV_INTEL_arbitrary_precision_floating_point"
-        ",+SPV_INTEL_variable_length_array,+SPV_INTEL_fp_fast_math_mode"
-        ",+SPV_INTEL_fpga_cluster_attributes,+SPV_INTEL_loop_fuse"
-        ",+SPV_INTEL_long_constant_composite"
-        ",+SPV_INTEL_fpga_invocation_pipelining_attributes";
-    ExtArg = ExtArg + DefaultExtArg + INTELExtArg;
-    if (!C.getDriver().isFPGAEmulationMode())
-      // Enable SPV_INTEL_usm_storage_classes only for FPGA hardware,
-      // since it adds new storage classes that represent global_device and
-      // global_host address spaces, which are not supported for all
-      // targets. With the extension disabled the storage classes will be
-      // lowered to CrossWorkgroup storage class that is mapped to just
-      // global address space.
-      ExtArg += ",+SPV_INTEL_usm_storage_classes";
-    else
-      // Don't enable several freshly added extensions on FPGA H/W
-      ExtArg += ",+SPV_INTEL_token_type";
-    TranslatorArgs.push_back(TCArgs.MakeArgString(ExtArg));
-  }
-  for (auto I : Inputs) {
-    std::string Filename(I.getFilename());
-    if (I.getType() == types::TY_Tempfilelist) {
-      ForeachArgs.push_back(
-          C.getArgs().MakeArgString("--in-file-list=" + Filename));
-      ForeachArgs.push_back(
-          C.getArgs().MakeArgString("--in-replace=" + Filename));
-      ForeachArgs.push_back(
-          C.getArgs().MakeArgString("--out-ext=spv"));
-    }
-    TranslatorArgs.push_back(C.getArgs().MakeArgString(Filename));
-  }
-
-  auto Cmd = std::make_unique<Command>(JA, *this, ResponseFileSupport::None(),
-      TCArgs.MakeArgString(getToolChain().GetProgramPath(getShortName())),
-      TranslatorArgs, None);
-
-  if (!ForeachArgs.empty()) {
-    // Construct llvm-foreach command.
-    // The llvm-foreach command looks like this:
-    // llvm-foreach a.list --out-replace=out "cp {} out"
-    // --out-file-list=list
-    std::string OutputFileName(Output.getFilename());
-    ForeachArgs.push_back(
-        TCArgs.MakeArgString("--out-file-list=" + OutputFileName));
-    ForeachArgs.push_back(
-        TCArgs.MakeArgString("--out-replace=" + OutputFileName));
-    ForeachArgs.push_back(TCArgs.MakeArgString("--"));
-    ForeachArgs.push_back(TCArgs.MakeArgString(Cmd->getExecutable()));
-
-    for (auto &Arg : Cmd->getArguments())
-      ForeachArgs.push_back(Arg);
-
-    SmallString<128> ForeachPath(C.getDriver().Dir);
-    llvm::sys::path::append(ForeachPath, "llvm-foreach");
-    const char *Foreach = C.getArgs().MakeArgString(ForeachPath);
-    C.addCommand(std::make_unique<Command>(
-        JA, *this, ResponseFileSupport::None(), Foreach, ForeachArgs, None));
-  } else
-    C.addCommand(std::move(Cmd));
-}
-
-void SPIRCheck::ConstructJob(Compilation &C, const JobAction &JA,
-                             const InputInfo &Output,
-                             const InputInfoList &Inputs,
-                             const llvm::opt::ArgList &TCArgs,
-                             const char *LinkingOutput) const {
-  // Construct llvm-no-spir-kernel command.
-  assert(isa<SPIRCheckJobAction>(JA) && "Expecting SPIR Check job!");
-
-  // The spir check command looks like this:
-  // llvm-no-spir-kernel <file>.bc
-  // Upon success, we just move ahead.  Error means the check failed and
-  // we need to exit.  The expected output is the input as this is just an
-  // intermediate check with no functional change.
-  ArgStringList CheckArgs;
-  assert(Inputs.size() == 1 && "Unexpected number of inputs to the tool");
-  const InputInfo &InputFile = Inputs.front();
-  CheckArgs.push_back(InputFile.getFilename());
-
-  // Add output file, which is just a copy of the input to better fit in the
-  // toolchain flow.
-  CheckArgs.push_back("-o");
-  CheckArgs.push_back(Output.getFilename());
-  auto Cmd = std::make_unique<Command>(
-      JA, *this, ResponseFileSupport::None(),
-      TCArgs.MakeArgString(getToolChain().GetProgramPath(getShortName())),
-      CheckArgs, None);
-
-  if (getToolChain().getTriple().getSubArch() ==
-      llvm::Triple::SPIRSubArch_fpga) {
-    const char *Msg = TCArgs.MakeArgString(
-        Twine("The FPGA image does not include all device kernels from ") +
-        Twine(InputFile.getBaseInput()) +
-        Twine(". Please re-generate the image"));
-    Cmd->addDiagForErrorCode(/*ErrorCode*/ 1, Msg);
-  }
-
-  C.addCommand(std::move(Cmd));
-}
-
-static void addArgs(ArgStringList &DstArgs, const llvm::opt::ArgList &Alloc,
-                    ArrayRef<StringRef> SrcArgs) {
-  for (const auto Arg : SrcArgs) {
-    DstArgs.push_back(Alloc.MakeArgString(Arg));
-  }
-}
-
-// Partially copied from clang/lib/Frontend/CompilerInvocation.cpp
-static std::string getSYCLPostLinkOptimizationLevel(const ArgList &Args) {
-  if (Arg *A = Args.getLastArg(options::OPT_O_Group)) {
-    if (A->getOption().matches(options::OPT_O0))
-      return "-O0";
-
-    if (A->getOption().matches(options::OPT_Ofast))
-      return "-O3";
-
-    assert(A->getOption().matches(options::OPT_O));
-
-    StringRef S(A->getValue());
-    if (S == "g")
-      return "-O1";
-
-    // Options -O[1|2|3|s|z] are passed as they are. '-O0' is handled earlier.
-    std::array<char, 5> AcceptedOptions = {'1', '2', '3', 's', 'z'};
-    if (std::any_of(AcceptedOptions.begin(), AcceptedOptions.end(),
-                    [=](char c) { return c == S[0]; }))
-      return std::string("-O") + S[0];
-  }
-
-  // The default for SYCL device code optimization
-  return "-O2";
-}
-
-// sycl-post-link tool normally outputs a file table (see the tool sources for
-// format description) which lists all the other output files associated with
-// the device LLVMIR bitcode. This is basically a triple of bitcode, symbols
-// and specialization constant files. Single LLVM IR output can be generated as
-// well under an option.
-//
-void SYCLPostLink::ConstructJob(Compilation &C, const JobAction &JA,
-                             const InputInfo &Output,
-                             const InputInfoList &Inputs,
-                             const llvm::opt::ArgList &TCArgs,
-                             const char *LinkingOutput) const {
-  // Construct sycl-post-link command.
-  assert(isa<SYCLPostLinkJobAction>(JA) && "Expecting SYCL post link job!");
-  ArgStringList CmdArgs;
-
-  // See if device code splitting is requested
-  if (Arg *A = TCArgs.getLastArg(options::OPT_fsycl_device_code_split_EQ)) {
-    if (StringRef(A->getValue()) == "per_kernel")
-      addArgs(CmdArgs, TCArgs, {"-split=kernel"});
-    else if (StringRef(A->getValue()) == "per_source")
-      addArgs(CmdArgs, TCArgs, {"-split=source"});
-    else if (StringRef(A->getValue()) == "auto")
-      addArgs(CmdArgs, TCArgs, {"-split=auto"});
-    else
-      // split must be off
-      assert(StringRef(A->getValue()) == "off");
-  } else {
-    // auto is the default split mode
-    addArgs(CmdArgs, TCArgs, {"-split=auto"});
-  }
-  // OPT_fsycl_device_code_split is not checked as it is an alias to
-  // -fsycl-device-code-split=auto
-
-  // Turn on Dead Parameter Elimination Optimization with early optimizations
-  if (!getToolChain().getTriple().isNVPTX() &&
-      TCArgs.hasFlag(options::OPT_fsycl_dead_args_optimization,
-                     options::OPT_fno_sycl_dead_args_optimization, false))
-    addArgs(CmdArgs, TCArgs, {"-emit-param-info"});
-  if (JA.getType() == types::TY_LLVM_BC) {
-    // single file output requested - this means only perform necessary IR
-    // transformations (like specialization constant intrinsic lowering) and
-    // output LLVMIR
-    addArgs(CmdArgs, TCArgs, {"-ir-output-only"});
-  } else {
-    assert(JA.getType() == types::TY_Tempfiletable);
-    // Symbol file and specialization constant info generation is mandatory -
-    // add options unconditionally
-    addArgs(CmdArgs, TCArgs, {"-symbols"});
-    // By default we split SYCL and ESIMD kernels into separate modules
-    if (TCArgs.hasFlag(options::OPT_fsycl_device_code_split_esimd,
-                       options::OPT_fno_sycl_device_code_split_esimd, true))
-      addArgs(CmdArgs, TCArgs, {"-split-esimd"});
-    if (TCArgs.hasFlag(options::OPT_fsycl_device_code_lower_esimd,
-                       options::OPT_fno_sycl_device_code_lower_esimd, true))
-      addArgs(CmdArgs, TCArgs, {"-lower-esimd"});
-  }
-  addArgs(CmdArgs, TCArgs,
-          {StringRef(getSYCLPostLinkOptimizationLevel(TCArgs))});
-  // specialization constants processing is mandatory
-  auto *SYCLPostLink = llvm::dyn_cast<SYCLPostLinkJobAction>(&JA);
-  if (SYCLPostLink && SYCLPostLink->getRTSetsSpecConstants())
-    addArgs(CmdArgs, TCArgs, {"-spec-const=rt"});
-  else
-    addArgs(CmdArgs, TCArgs, {"-spec-const=default"});
-
-  // Add output file table file option
-  assert(Output.isFilename() && "output must be a filename");
-  addArgs(CmdArgs, TCArgs, {"-o", Output.getFilename()});
-
-  // Add input file
-  assert(Inputs.size() == 1 && Inputs.front().isFilename() &&
-         "single input file expected");
-  addArgs(CmdArgs, TCArgs, {Inputs.front().getFilename()});
-  std::string OutputFileName(Output.getFilename());
-
-  // All the inputs are encoded as commands.
-  C.addCommand(std::make_unique<Command>(
-      JA, *this, ResponseFileSupport::None(),
-      TCArgs.MakeArgString(getToolChain().GetProgramPath(getShortName())),
->>>>>>> 5cc50189
       CmdArgs, Inputs, Output));
 }
 
