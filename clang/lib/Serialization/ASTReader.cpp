//===- ASTReader.cpp - AST File Reader ------------------------------------===//
//
// Part of the LLVM Project, under the Apache License v2.0 with LLVM Exceptions.
// See https://llvm.org/LICENSE.txt for license information.
// SPDX-License-Identifier: Apache-2.0 WITH LLVM-exception
//
//===----------------------------------------------------------------------===//
//
//  This file defines the ASTReader class, which reads AST files.
//
//===----------------------------------------------------------------------===//

#include "ASTCommon.h"
#include "ASTReaderInternals.h"
#include "clang/AST/ASTConsumer.h"
#include "clang/AST/ASTContext.h"
#include "clang/AST/ASTMutationListener.h"
#include "clang/AST/ASTStructuralEquivalence.h"
#include "clang/AST/ASTUnresolvedSet.h"
#include "clang/AST/AbstractTypeReader.h"
#include "clang/AST/Decl.h"
#include "clang/AST/DeclBase.h"
#include "clang/AST/DeclCXX.h"
#include "clang/AST/DeclFriend.h"
#include "clang/AST/DeclGroup.h"
#include "clang/AST/DeclObjC.h"
#include "clang/AST/DeclTemplate.h"
#include "clang/AST/DeclarationName.h"
#include "clang/AST/Expr.h"
#include "clang/AST/ExprCXX.h"
#include "clang/AST/ExternalASTSource.h"
#include "clang/AST/NestedNameSpecifier.h"
#include "clang/AST/ODRDiagsEmitter.h"
#include "clang/AST/OpenACCClause.h"
#include "clang/AST/OpenMPClause.h"
#include "clang/AST/RawCommentList.h"
#include "clang/AST/TemplateBase.h"
#include "clang/AST/TemplateName.h"
#include "clang/AST/Type.h"
#include "clang/AST/TypeLoc.h"
#include "clang/AST/TypeLocVisitor.h"
#include "clang/AST/UnresolvedSet.h"
#include "clang/Basic/ASTSourceDescriptor.h"
#include "clang/Basic/CommentOptions.h"
#include "clang/Basic/Diagnostic.h"
#include "clang/Basic/DiagnosticError.h"
#include "clang/Basic/DiagnosticIDs.h"
#include "clang/Basic/DiagnosticOptions.h"
#include "clang/Basic/DiagnosticSema.h"
#include "clang/Basic/ExceptionSpecificationType.h"
#include "clang/Basic/FileManager.h"
#include "clang/Basic/FileSystemOptions.h"
#include "clang/Basic/IdentifierTable.h"
#include "clang/Basic/LLVM.h"
#include "clang/Basic/LangOptions.h"
#include "clang/Basic/Module.h"
#include "clang/Basic/ObjCRuntime.h"
#include "clang/Basic/OpenACCKinds.h"
#include "clang/Basic/OpenMPKinds.h"
#include "clang/Basic/OperatorKinds.h"
#include "clang/Basic/PragmaKinds.h"
#include "clang/Basic/Sanitizers.h"
#include "clang/Basic/SourceLocation.h"
#include "clang/Basic/SourceManager.h"
#include "clang/Basic/SourceManagerInternals.h"
#include "clang/Basic/Specifiers.h"
#include "clang/Basic/TargetInfo.h"
#include "clang/Basic/TargetOptions.h"
#include "clang/Basic/TokenKinds.h"
#include "clang/Basic/Version.h"
#include "clang/Lex/HeaderSearch.h"
#include "clang/Lex/HeaderSearchOptions.h"
#include "clang/Lex/MacroInfo.h"
#include "clang/Lex/ModuleMap.h"
#include "clang/Lex/PreprocessingRecord.h"
#include "clang/Lex/Preprocessor.h"
#include "clang/Lex/PreprocessorOptions.h"
#include "clang/Lex/Token.h"
#include "clang/Sema/ObjCMethodList.h"
#include "clang/Sema/Scope.h"
#include "clang/Sema/Sema.h"
#include "clang/Sema/SemaCUDA.h"
#include "clang/Sema/SemaObjC.h"
#include "clang/Sema/Weak.h"
#include "clang/Serialization/ASTBitCodes.h"
#include "clang/Serialization/ASTDeserializationListener.h"
#include "clang/Serialization/ASTRecordReader.h"
#include "clang/Serialization/ContinuousRangeMap.h"
#include "clang/Serialization/GlobalModuleIndex.h"
#include "clang/Serialization/InMemoryModuleCache.h"
#include "clang/Serialization/ModuleFile.h"
#include "clang/Serialization/ModuleFileExtension.h"
#include "clang/Serialization/ModuleManager.h"
#include "clang/Serialization/PCHContainerOperations.h"
#include "clang/Serialization/SerializationDiagnostic.h"
#include "llvm/ADT/APFloat.h"
#include "llvm/ADT/APInt.h"
#include "llvm/ADT/APSInt.h"
#include "llvm/ADT/ArrayRef.h"
#include "llvm/ADT/DenseMap.h"
#include "llvm/ADT/FloatingPointMode.h"
#include "llvm/ADT/FoldingSet.h"
#include "llvm/ADT/Hashing.h"
#include "llvm/ADT/IntrusiveRefCntPtr.h"
#include "llvm/ADT/STLExtras.h"
#include "llvm/ADT/ScopeExit.h"
#include "llvm/ADT/Sequence.h"
#include "llvm/ADT/SmallPtrSet.h"
#include "llvm/ADT/SmallString.h"
#include "llvm/ADT/SmallVector.h"
#include "llvm/ADT/StringExtras.h"
#include "llvm/ADT/StringMap.h"
#include "llvm/ADT/StringRef.h"
#include "llvm/ADT/iterator_range.h"
#include "llvm/Bitstream/BitstreamReader.h"
#include "llvm/Support/Casting.h"
#include "llvm/Support/Compiler.h"
#include "llvm/Support/Compression.h"
#include "llvm/Support/DJB.h"
#include "llvm/Support/Endian.h"
#include "llvm/Support/Error.h"
#include "llvm/Support/ErrorHandling.h"
#include "llvm/Support/FileSystem.h"
#include "llvm/Support/LEB128.h"
#include "llvm/Support/MemoryBuffer.h"
#include "llvm/Support/Path.h"
#include "llvm/Support/SaveAndRestore.h"
#include "llvm/Support/TimeProfiler.h"
#include "llvm/Support/Timer.h"
#include "llvm/Support/VersionTuple.h"
#include "llvm/Support/raw_ostream.h"
#include "llvm/TargetParser/Triple.h"
#include <algorithm>
#include <cassert>
#include <cstddef>
#include <cstdint>
#include <cstdio>
#include <ctime>
#include <iterator>
#include <limits>
#include <map>
#include <memory>
#include <optional>
#include <string>
#include <system_error>
#include <tuple>
#include <utility>
#include <vector>

using namespace clang;
using namespace clang::serialization;
using namespace clang::serialization::reader;
using llvm::BitstreamCursor;

//===----------------------------------------------------------------------===//
// ChainedASTReaderListener implementation
//===----------------------------------------------------------------------===//

bool
ChainedASTReaderListener::ReadFullVersionInformation(StringRef FullVersion) {
  return First->ReadFullVersionInformation(FullVersion) ||
         Second->ReadFullVersionInformation(FullVersion);
}

void ChainedASTReaderListener::ReadModuleName(StringRef ModuleName) {
  First->ReadModuleName(ModuleName);
  Second->ReadModuleName(ModuleName);
}

void ChainedASTReaderListener::ReadModuleMapFile(StringRef ModuleMapPath) {
  First->ReadModuleMapFile(ModuleMapPath);
  Second->ReadModuleMapFile(ModuleMapPath);
}

bool ChainedASTReaderListener::ReadLanguageOptions(
    const LangOptions &LangOpts, StringRef ModuleFilename, bool Complain,
    bool AllowCompatibleDifferences) {
  return First->ReadLanguageOptions(LangOpts, ModuleFilename, Complain,
                                    AllowCompatibleDifferences) ||
         Second->ReadLanguageOptions(LangOpts, ModuleFilename, Complain,
                                     AllowCompatibleDifferences);
}

bool ChainedASTReaderListener::ReadTargetOptions(
    const TargetOptions &TargetOpts, StringRef ModuleFilename, bool Complain,
    bool AllowCompatibleDifferences) {
  return First->ReadTargetOptions(TargetOpts, ModuleFilename, Complain,
                                  AllowCompatibleDifferences) ||
         Second->ReadTargetOptions(TargetOpts, ModuleFilename, Complain,
                                   AllowCompatibleDifferences);
}

bool ChainedASTReaderListener::ReadDiagnosticOptions(
    IntrusiveRefCntPtr<DiagnosticOptions> DiagOpts, StringRef ModuleFilename,
    bool Complain) {
  return First->ReadDiagnosticOptions(DiagOpts, ModuleFilename, Complain) ||
         Second->ReadDiagnosticOptions(DiagOpts, ModuleFilename, Complain);
}

bool
ChainedASTReaderListener::ReadFileSystemOptions(const FileSystemOptions &FSOpts,
                                                bool Complain) {
  return First->ReadFileSystemOptions(FSOpts, Complain) ||
         Second->ReadFileSystemOptions(FSOpts, Complain);
}

bool ChainedASTReaderListener::ReadHeaderSearchOptions(
    const HeaderSearchOptions &HSOpts, StringRef ModuleFilename,
    StringRef SpecificModuleCachePath, bool Complain) {
  return First->ReadHeaderSearchOptions(HSOpts, ModuleFilename,
                                        SpecificModuleCachePath, Complain) ||
         Second->ReadHeaderSearchOptions(HSOpts, ModuleFilename,
                                         SpecificModuleCachePath, Complain);
}

bool ChainedASTReaderListener::ReadPreprocessorOptions(
    const PreprocessorOptions &PPOpts, StringRef ModuleFilename,
    bool ReadMacros, bool Complain, std::string &SuggestedPredefines) {
  return First->ReadPreprocessorOptions(PPOpts, ModuleFilename, ReadMacros,
                                        Complain, SuggestedPredefines) ||
         Second->ReadPreprocessorOptions(PPOpts, ModuleFilename, ReadMacros,
                                         Complain, SuggestedPredefines);
}

void ChainedASTReaderListener::ReadCounter(const serialization::ModuleFile &M,
                                           unsigned Value) {
  First->ReadCounter(M, Value);
  Second->ReadCounter(M, Value);
}

bool ChainedASTReaderListener::needsInputFileVisitation() {
  return First->needsInputFileVisitation() ||
         Second->needsInputFileVisitation();
}

bool ChainedASTReaderListener::needsSystemInputFileVisitation() {
  return First->needsSystemInputFileVisitation() ||
  Second->needsSystemInputFileVisitation();
}

void ChainedASTReaderListener::visitModuleFile(StringRef Filename,
                                               ModuleKind Kind) {
  First->visitModuleFile(Filename, Kind);
  Second->visitModuleFile(Filename, Kind);
}

bool ChainedASTReaderListener::visitInputFile(StringRef Filename,
                                              bool isSystem,
                                              bool isOverridden,
                                              bool isExplicitModule) {
  bool Continue = false;
  if (First->needsInputFileVisitation() &&
      (!isSystem || First->needsSystemInputFileVisitation()))
    Continue |= First->visitInputFile(Filename, isSystem, isOverridden,
                                      isExplicitModule);
  if (Second->needsInputFileVisitation() &&
      (!isSystem || Second->needsSystemInputFileVisitation()))
    Continue |= Second->visitInputFile(Filename, isSystem, isOverridden,
                                       isExplicitModule);
  return Continue;
}

void ChainedASTReaderListener::readModuleFileExtension(
       const ModuleFileExtensionMetadata &Metadata) {
  First->readModuleFileExtension(Metadata);
  Second->readModuleFileExtension(Metadata);
}

//===----------------------------------------------------------------------===//
// PCH validator implementation
//===----------------------------------------------------------------------===//

ASTReaderListener::~ASTReaderListener() = default;

/// Compare the given set of language options against an existing set of
/// language options.
///
/// \param Diags If non-NULL, diagnostics will be emitted via this engine.
/// \param AllowCompatibleDifferences If true, differences between compatible
///        language options will be permitted.
///
/// \returns true if the languagae options mis-match, false otherwise.
static bool checkLanguageOptions(const LangOptions &LangOpts,
                                 const LangOptions &ExistingLangOpts,
                                 StringRef ModuleFilename,
                                 DiagnosticsEngine *Diags,
                                 bool AllowCompatibleDifferences = true) {
#define LANGOPT(Name, Bits, Default, Description)                              \
  if (ExistingLangOpts.Name != LangOpts.Name) {                                \
    if (Diags) {                                                               \
      if (Bits == 1)                                                           \
        Diags->Report(diag::err_ast_file_langopt_mismatch)                     \
            << Description << LangOpts.Name << ExistingLangOpts.Name           \
            << ModuleFilename;                                                 \
      else                                                                     \
        Diags->Report(diag::err_ast_file_langopt_value_mismatch)               \
            << Description << ModuleFilename;                                  \
    }                                                                          \
    return true;                                                               \
  }

#define VALUE_LANGOPT(Name, Bits, Default, Description)                        \
  if (ExistingLangOpts.Name != LangOpts.Name) {                                \
    if (Diags)                                                                 \
      Diags->Report(diag::err_ast_file_langopt_value_mismatch)                 \
          << Description << ModuleFilename;                                    \
    return true;                                                               \
  }

#define ENUM_LANGOPT(Name, Type, Bits, Default, Description)                   \
  if (ExistingLangOpts.get##Name() != LangOpts.get##Name()) {                  \
    if (Diags)                                                                 \
      Diags->Report(diag::err_ast_file_langopt_value_mismatch)                 \
          << Description << ModuleFilename;                                    \
    return true;                                                               \
  }

#define COMPATIBLE_LANGOPT(Name, Bits, Default, Description)  \
  if (!AllowCompatibleDifferences)                            \
    LANGOPT(Name, Bits, Default, Description)

#define COMPATIBLE_ENUM_LANGOPT(Name, Bits, Default, Description)  \
  if (!AllowCompatibleDifferences)                                 \
    ENUM_LANGOPT(Name, Bits, Default, Description)

#define COMPATIBLE_VALUE_LANGOPT(Name, Bits, Default, Description) \
  if (!AllowCompatibleDifferences)                                 \
    VALUE_LANGOPT(Name, Bits, Default, Description)

#define BENIGN_LANGOPT(Name, Bits, Default, Description)
#define BENIGN_ENUM_LANGOPT(Name, Type, Bits, Default, Description)
#define BENIGN_VALUE_LANGOPT(Name, Bits, Default, Description)
#include "clang/Basic/LangOptions.def"

  if (ExistingLangOpts.ModuleFeatures != LangOpts.ModuleFeatures) {
    if (Diags)
      Diags->Report(diag::err_ast_file_langopt_value_mismatch)
          << "module features" << ModuleFilename;
    return true;
  }

  if (ExistingLangOpts.ObjCRuntime != LangOpts.ObjCRuntime) {
    if (Diags)
      Diags->Report(diag::err_ast_file_langopt_value_mismatch)
          << "target Objective-C runtime" << ModuleFilename;
    return true;
  }

  if (ExistingLangOpts.CommentOpts.BlockCommandNames !=
      LangOpts.CommentOpts.BlockCommandNames) {
    if (Diags)
      Diags->Report(diag::err_ast_file_langopt_value_mismatch)
          << "block command names" << ModuleFilename;
    return true;
  }

  // Sanitizer feature mismatches are treated as compatible differences. If
  // compatible differences aren't allowed, we still only want to check for
  // mismatches of non-modular sanitizers (the only ones which can affect AST
  // generation).
  if (!AllowCompatibleDifferences) {
    SanitizerMask ModularSanitizers = getPPTransparentSanitizers();
    SanitizerSet ExistingSanitizers = ExistingLangOpts.Sanitize;
    SanitizerSet ImportedSanitizers = LangOpts.Sanitize;
    ExistingSanitizers.clear(ModularSanitizers);
    ImportedSanitizers.clear(ModularSanitizers);
    if (ExistingSanitizers.Mask != ImportedSanitizers.Mask) {
      const std::string Flag = "-fsanitize=";
      if (Diags) {
#define SANITIZER(NAME, ID)                                                    \
  {                                                                            \
    bool InExistingModule = ExistingSanitizers.has(SanitizerKind::ID);         \
    bool InImportedModule = ImportedSanitizers.has(SanitizerKind::ID);         \
    if (InExistingModule != InImportedModule)                                  \
      Diags->Report(diag::err_ast_file_targetopt_feature_mismatch)             \
          << InExistingModule << ModuleFilename << (Flag + NAME);              \
  }
#include "clang/Basic/Sanitizers.def"
      }
      return true;
    }
  }

  return false;
}

/// Compare the given set of target options against an existing set of
/// target options.
///
/// \param Diags If non-NULL, diagnostics will be emitted via this engine.
///
/// \returns true if the target options mis-match, false otherwise.
static bool checkTargetOptions(const TargetOptions &TargetOpts,
                               const TargetOptions &ExistingTargetOpts,
                               StringRef ModuleFilename,
                               DiagnosticsEngine *Diags,
                               bool AllowCompatibleDifferences = true) {
#define CHECK_TARGET_OPT(Field, Name)                                          \
  if (TargetOpts.Field != ExistingTargetOpts.Field) {                          \
    if (Diags)                                                                 \
      Diags->Report(diag::err_ast_file_targetopt_mismatch)                     \
          << ModuleFilename << Name << TargetOpts.Field                        \
          << ExistingTargetOpts.Field;                                         \
    return true;                                                               \
  }

  // The triple and ABI must match exactly.
  CHECK_TARGET_OPT(Triple, "target");
  CHECK_TARGET_OPT(ABI, "target ABI");

  // We can tolerate different CPUs in many cases, notably when one CPU
  // supports a strict superset of another. When allowing compatible
  // differences skip this check.
  if (!AllowCompatibleDifferences) {
    CHECK_TARGET_OPT(CPU, "target CPU");
    CHECK_TARGET_OPT(TuneCPU, "tune CPU");
  }

#undef CHECK_TARGET_OPT

  // Compare feature sets.
  SmallVector<StringRef, 4> ExistingFeatures(
                                             ExistingTargetOpts.FeaturesAsWritten.begin(),
                                             ExistingTargetOpts.FeaturesAsWritten.end());
  SmallVector<StringRef, 4> ReadFeatures(TargetOpts.FeaturesAsWritten.begin(),
                                         TargetOpts.FeaturesAsWritten.end());
  llvm::sort(ExistingFeatures);
  llvm::sort(ReadFeatures);

  // We compute the set difference in both directions explicitly so that we can
  // diagnose the differences differently.
  SmallVector<StringRef, 4> UnmatchedExistingFeatures, UnmatchedReadFeatures;
  std::set_difference(
      ExistingFeatures.begin(), ExistingFeatures.end(), ReadFeatures.begin(),
      ReadFeatures.end(), std::back_inserter(UnmatchedExistingFeatures));
  std::set_difference(ReadFeatures.begin(), ReadFeatures.end(),
                      ExistingFeatures.begin(), ExistingFeatures.end(),
                      std::back_inserter(UnmatchedReadFeatures));

  // If we are allowing compatible differences and the read feature set is
  // a strict subset of the existing feature set, there is nothing to diagnose.
  if (AllowCompatibleDifferences && UnmatchedReadFeatures.empty())
    return false;

  if (Diags) {
    for (StringRef Feature : UnmatchedReadFeatures)
      Diags->Report(diag::err_ast_file_targetopt_feature_mismatch)
          << /* is-existing-feature */ false << ModuleFilename << Feature;
    for (StringRef Feature : UnmatchedExistingFeatures)
      Diags->Report(diag::err_ast_file_targetopt_feature_mismatch)
          << /* is-existing-feature */ true << ModuleFilename << Feature;
  }

  return !UnmatchedReadFeatures.empty() || !UnmatchedExistingFeatures.empty();
}

bool PCHValidator::ReadLanguageOptions(const LangOptions &LangOpts,
                                       StringRef ModuleFilename, bool Complain,
                                       bool AllowCompatibleDifferences) {
  const LangOptions &ExistingLangOpts = PP.getLangOpts();
  return checkLanguageOptions(LangOpts, ExistingLangOpts, ModuleFilename,
                              Complain ? &Reader.Diags : nullptr,
                              AllowCompatibleDifferences);
}

bool PCHValidator::ReadTargetOptions(const TargetOptions &TargetOpts,
                                     StringRef ModuleFilename, bool Complain,
                                     bool AllowCompatibleDifferences) {
  const TargetOptions &ExistingTargetOpts = PP.getTargetInfo().getTargetOpts();
  return checkTargetOptions(TargetOpts, ExistingTargetOpts, ModuleFilename,
                            Complain ? &Reader.Diags : nullptr,
                            AllowCompatibleDifferences);
}

namespace {

using MacroDefinitionsMap =
    llvm::StringMap<std::pair<StringRef, bool /*IsUndef*/>>;
using DeclsMap = llvm::DenseMap<DeclarationName, SmallVector<NamedDecl *, 8>>;

} // namespace

static bool checkDiagnosticGroupMappings(DiagnosticsEngine &StoredDiags,
                                         DiagnosticsEngine &Diags,
                                         StringRef ModuleFilename,
                                         bool Complain) {
  using Level = DiagnosticsEngine::Level;

  // Check current mappings for new -Werror mappings, and the stored mappings
  // for cases that were explicitly mapped to *not* be errors that are now
  // errors because of options like -Werror.
  DiagnosticsEngine *MappingSources[] = { &Diags, &StoredDiags };

  for (DiagnosticsEngine *MappingSource : MappingSources) {
    for (auto DiagIDMappingPair : MappingSource->getDiagnosticMappings()) {
      diag::kind DiagID = DiagIDMappingPair.first;
      Level CurLevel = Diags.getDiagnosticLevel(DiagID, SourceLocation());
      if (CurLevel < DiagnosticsEngine::Error)
        continue; // not significant
      Level StoredLevel =
          StoredDiags.getDiagnosticLevel(DiagID, SourceLocation());
      if (StoredLevel < DiagnosticsEngine::Error) {
        if (Complain)
          Diags.Report(diag::err_ast_file_diagopt_mismatch)
              << "-Werror=" + Diags.getDiagnosticIDs()
                                  ->getWarningOptionForDiag(DiagID)
                                  .str()
              << ModuleFilename;
        return true;
      }
    }
  }

  return false;
}

static bool isExtHandlingFromDiagsError(DiagnosticsEngine &Diags) {
  diag::Severity Ext = Diags.getExtensionHandlingBehavior();
  if (Ext == diag::Severity::Warning && Diags.getWarningsAsErrors())
    return true;
  return Ext >= diag::Severity::Error;
}

static bool checkDiagnosticMappings(DiagnosticsEngine &StoredDiags,
                                    DiagnosticsEngine &Diags,
                                    StringRef ModuleFilename, bool IsSystem,
                                    bool SystemHeaderWarningsInModule,
                                    bool Complain) {
  // Top-level options
  if (IsSystem) {
    if (Diags.getSuppressSystemWarnings())
      return false;
    // If -Wsystem-headers was not enabled before, and it was not explicit,
    // be conservative
    if (StoredDiags.getSuppressSystemWarnings() &&
        !SystemHeaderWarningsInModule) {
      if (Complain)
        Diags.Report(diag::err_ast_file_diagopt_mismatch)
            << "-Wsystem-headers" << ModuleFilename;
      return true;
    }
  }

  if (Diags.getWarningsAsErrors() && !StoredDiags.getWarningsAsErrors()) {
    if (Complain)
      Diags.Report(diag::err_ast_file_diagopt_mismatch)
          << "-Werror" << ModuleFilename;
    return true;
  }

  if (Diags.getWarningsAsErrors() && Diags.getEnableAllWarnings() &&
      !StoredDiags.getEnableAllWarnings()) {
    if (Complain)
      Diags.Report(diag::err_ast_file_diagopt_mismatch)
          << "-Weverything -Werror" << ModuleFilename;
    return true;
  }

  if (isExtHandlingFromDiagsError(Diags) &&
      !isExtHandlingFromDiagsError(StoredDiags)) {
    if (Complain)
      Diags.Report(diag::err_ast_file_diagopt_mismatch)
          << "-pedantic-errors" << ModuleFilename;
    return true;
  }

  return checkDiagnosticGroupMappings(StoredDiags, Diags, ModuleFilename,
                                      Complain);
}

/// Return the top import module if it is implicit, nullptr otherwise.
static Module *getTopImportImplicitModule(ModuleManager &ModuleMgr,
                                          Preprocessor &PP) {
  // If the original import came from a file explicitly generated by the user,
  // don't check the diagnostic mappings.
  // FIXME: currently this is approximated by checking whether this is not a
  // module import of an implicitly-loaded module file.
  // Note: ModuleMgr.rbegin() may not be the current module, but it must be in
  // the transitive closure of its imports, since unrelated modules cannot be
  // imported until after this module finishes validation.
  ModuleFile *TopImport = &*ModuleMgr.rbegin();
  while (!TopImport->ImportedBy.empty())
    TopImport = TopImport->ImportedBy[0];
  if (TopImport->Kind != MK_ImplicitModule)
    return nullptr;

  StringRef ModuleName = TopImport->ModuleName;
  assert(!ModuleName.empty() && "diagnostic options read before module name");

  Module *M =
      PP.getHeaderSearchInfo().lookupModule(ModuleName, TopImport->ImportLoc);
  assert(M && "missing module");
  return M;
}

bool PCHValidator::ReadDiagnosticOptions(
    IntrusiveRefCntPtr<DiagnosticOptions> DiagOpts, StringRef ModuleFilename,
    bool Complain) {
  DiagnosticsEngine &ExistingDiags = PP.getDiagnostics();
  IntrusiveRefCntPtr<DiagnosticIDs> DiagIDs(ExistingDiags.getDiagnosticIDs());
  IntrusiveRefCntPtr<DiagnosticsEngine> Diags(
      new DiagnosticsEngine(DiagIDs, DiagOpts.get()));
  // This should never fail, because we would have processed these options
  // before writing them to an ASTFile.
  ProcessWarningOptions(*Diags, *DiagOpts, /*Report*/false);

  ModuleManager &ModuleMgr = Reader.getModuleManager();
  assert(ModuleMgr.size() >= 1 && "what ASTFile is this then");

  Module *TopM = getTopImportImplicitModule(ModuleMgr, PP);
  if (!TopM)
    return false;

  Module *Importer = PP.getCurrentModule();

  DiagnosticOptions &ExistingOpts = ExistingDiags.getDiagnosticOptions();
  bool SystemHeaderWarningsInModule =
      Importer && llvm::is_contained(ExistingOpts.SystemHeaderWarningsModules,
                                     Importer->Name);

  // FIXME: if the diagnostics are incompatible, save a DiagnosticOptions that
  // contains the union of their flags.
  return checkDiagnosticMappings(*Diags, ExistingDiags, ModuleFilename,
                                 TopM->IsSystem, SystemHeaderWarningsInModule,
                                 Complain);
}

/// Collect the macro definitions provided by the given preprocessor
/// options.
static void
collectMacroDefinitions(const PreprocessorOptions &PPOpts,
                        MacroDefinitionsMap &Macros,
                        SmallVectorImpl<StringRef> *MacroNames = nullptr) {
  for (unsigned I = 0, N = PPOpts.Macros.size(); I != N; ++I) {
    StringRef Macro = PPOpts.Macros[I].first;
    bool IsUndef = PPOpts.Macros[I].second;

    std::pair<StringRef, StringRef> MacroPair = Macro.split('=');
    StringRef MacroName = MacroPair.first;
    StringRef MacroBody = MacroPair.second;

    // For an #undef'd macro, we only care about the name.
    if (IsUndef) {
      if (MacroNames && !Macros.count(MacroName))
        MacroNames->push_back(MacroName);

      Macros[MacroName] = std::make_pair("", true);
      continue;
    }

    // For a #define'd macro, figure out the actual definition.
    if (MacroName.size() == Macro.size())
      MacroBody = "1";
    else {
      // Note: GCC drops anything following an end-of-line character.
      StringRef::size_type End = MacroBody.find_first_of("\n\r");
      MacroBody = MacroBody.substr(0, End);
    }

    if (MacroNames && !Macros.count(MacroName))
      MacroNames->push_back(MacroName);
    Macros[MacroName] = std::make_pair(MacroBody, false);
  }
}

enum OptionValidation {
  OptionValidateNone,
  OptionValidateContradictions,
  OptionValidateStrictMatches,
};

/// Check the preprocessor options deserialized from the control block
/// against the preprocessor options in an existing preprocessor.
///
/// \param Diags If non-null, produce diagnostics for any mismatches incurred.
/// \param Validation If set to OptionValidateNone, ignore differences in
///        preprocessor options. If set to OptionValidateContradictions,
///        require that options passed both in the AST file and on the command
///        line (-D or -U) match, but tolerate options missing in one or the
///        other. If set to OptionValidateContradictions, require that there
///        are no differences in the options between the two.
static bool checkPreprocessorOptions(
    const PreprocessorOptions &PPOpts,
    const PreprocessorOptions &ExistingPPOpts, StringRef ModuleFilename,
    bool ReadMacros, DiagnosticsEngine *Diags, FileManager &FileMgr,
    std::string &SuggestedPredefines, const LangOptions &LangOpts,
    OptionValidation Validation = OptionValidateContradictions) {
  if (ReadMacros) {
    // Check macro definitions.
    MacroDefinitionsMap ASTFileMacros;
    collectMacroDefinitions(PPOpts, ASTFileMacros);
    MacroDefinitionsMap ExistingMacros;
    SmallVector<StringRef, 4> ExistingMacroNames;
    collectMacroDefinitions(ExistingPPOpts, ExistingMacros,
                            &ExistingMacroNames);

    // Use a line marker to enter the <command line> file, as the defines and
    // undefines here will have come from the command line.
    SuggestedPredefines += "# 1 \"<command line>\" 1\n";

    for (unsigned I = 0, N = ExistingMacroNames.size(); I != N; ++I) {
      // Dig out the macro definition in the existing preprocessor options.
      StringRef MacroName = ExistingMacroNames[I];
      std::pair<StringRef, bool> Existing = ExistingMacros[MacroName];

      // Check whether we know anything about this macro name or not.
      llvm::StringMap<std::pair<StringRef, bool /*IsUndef*/>>::iterator Known =
          ASTFileMacros.find(MacroName);
      if (Validation == OptionValidateNone || Known == ASTFileMacros.end()) {
        if (Validation == OptionValidateStrictMatches) {
          // If strict matches are requested, don't tolerate any extra defines
          // on the command line that are missing in the AST file.
          if (Diags) {
            Diags->Report(diag::err_ast_file_macro_def_undef)
                << MacroName << true << ModuleFilename;
          }
          return true;
        }
        // FIXME: Check whether this identifier was referenced anywhere in the
        // AST file. If so, we should reject the AST file. Unfortunately, this
        // information isn't in the control block. What shall we do about it?

        if (Existing.second) {
          SuggestedPredefines += "#undef ";
          SuggestedPredefines += MacroName.str();
          SuggestedPredefines += '\n';
        } else {
          SuggestedPredefines += "#define ";
          SuggestedPredefines += MacroName.str();
          SuggestedPredefines += ' ';
          SuggestedPredefines += Existing.first.str();
          SuggestedPredefines += '\n';
        }
        continue;
      }

      // If the macro was defined in one but undef'd in the other, we have a
      // conflict.
      if (Existing.second != Known->second.second) {
        if (Diags) {
          Diags->Report(diag::err_ast_file_macro_def_undef)
              << MacroName << Known->second.second << ModuleFilename;
        }
        return true;
      }

      // If the macro was #undef'd in both, or if the macro bodies are
      // identical, it's fine.
      if (Existing.second || Existing.first == Known->second.first) {
        ASTFileMacros.erase(Known);
        continue;
      }

      // The macro bodies differ; complain.
      if (Diags) {
        Diags->Report(diag::err_ast_file_macro_def_conflict)
            << MacroName << Known->second.first << Existing.first
            << ModuleFilename;
      }
      return true;
    }

    // Leave the <command line> file and return to <built-in>.
    SuggestedPredefines += "# 1 \"<built-in>\" 2\n";

    if (Validation == OptionValidateStrictMatches) {
      // If strict matches are requested, don't tolerate any extra defines in
      // the AST file that are missing on the command line.
      for (const auto &MacroName : ASTFileMacros.keys()) {
        if (Diags) {
          Diags->Report(diag::err_ast_file_macro_def_undef)
              << MacroName << false << ModuleFilename;
        }
        return true;
      }
    }
  }

  // Check whether we're using predefines.
  if (PPOpts.UsePredefines != ExistingPPOpts.UsePredefines &&
      Validation != OptionValidateNone) {
    if (Diags) {
      Diags->Report(diag::err_ast_file_undef)
          << ExistingPPOpts.UsePredefines << ModuleFilename;
    }
    return true;
  }

  // Detailed record is important since it is used for the module cache hash.
  if (LangOpts.Modules &&
      PPOpts.DetailedRecord != ExistingPPOpts.DetailedRecord &&
      Validation != OptionValidateNone) {
    if (Diags) {
      Diags->Report(diag::err_ast_file_pp_detailed_record)
          << PPOpts.DetailedRecord << ModuleFilename;
    }
    return true;
  }

  // Compute the #include and #include_macros lines we need.
  for (unsigned I = 0, N = ExistingPPOpts.Includes.size(); I != N; ++I) {
    StringRef File = ExistingPPOpts.Includes[I];

    if (!ExistingPPOpts.ImplicitPCHInclude.empty() &&
        !ExistingPPOpts.PCHThroughHeader.empty()) {
      // In case the through header is an include, we must add all the includes
      // to the predefines so the start point can be determined.
      SuggestedPredefines += "#include \"";
      SuggestedPredefines += File;
      SuggestedPredefines += "\"\n";
      continue;
    }

    if (File == ExistingPPOpts.ImplicitPCHInclude)
      continue;

    if (llvm::is_contained(PPOpts.Includes, File))
      continue;

    SuggestedPredefines += "#include \"";
    SuggestedPredefines += File;
    SuggestedPredefines += "\"\n";
  }

  for (unsigned I = 0, N = ExistingPPOpts.MacroIncludes.size(); I != N; ++I) {
    StringRef File = ExistingPPOpts.MacroIncludes[I];
    if (llvm::is_contained(PPOpts.MacroIncludes, File))
      continue;

    SuggestedPredefines += "#__include_macros \"";
    SuggestedPredefines += File;
    SuggestedPredefines += "\"\n##\n";
  }

  return false;
}

bool PCHValidator::ReadPreprocessorOptions(const PreprocessorOptions &PPOpts,
                                           StringRef ModuleFilename,
                                           bool ReadMacros, bool Complain,
                                           std::string &SuggestedPredefines) {
  const PreprocessorOptions &ExistingPPOpts = PP.getPreprocessorOpts();

  return checkPreprocessorOptions(
      PPOpts, ExistingPPOpts, ModuleFilename, ReadMacros,
      Complain ? &Reader.Diags : nullptr, PP.getFileManager(),
      SuggestedPredefines, PP.getLangOpts());
}

bool SimpleASTReaderListener::ReadPreprocessorOptions(
    const PreprocessorOptions &PPOpts, StringRef ModuleFilename,
    bool ReadMacros, bool Complain, std::string &SuggestedPredefines) {
  return checkPreprocessorOptions(PPOpts, PP.getPreprocessorOpts(),
                                  ModuleFilename, ReadMacros, nullptr,
                                  PP.getFileManager(), SuggestedPredefines,
                                  PP.getLangOpts(), OptionValidateNone);
}

/// Check that the specified and the existing module cache paths are equivalent.
///
/// \param Diags If non-null, produce diagnostics for any mismatches incurred.
/// \returns true when the module cache paths differ.
static bool checkModuleCachePath(llvm::vfs::FileSystem &VFS,
                                 StringRef SpecificModuleCachePath,
                                 StringRef ExistingModuleCachePath,
                                 StringRef ModuleFilename,
                                 DiagnosticsEngine *Diags,
                                 const LangOptions &LangOpts,
                                 const PreprocessorOptions &PPOpts) {
  if (!LangOpts.Modules || PPOpts.AllowPCHWithDifferentModulesCachePath ||
      SpecificModuleCachePath == ExistingModuleCachePath)
    return false;
  auto EqualOrErr =
      VFS.equivalent(SpecificModuleCachePath, ExistingModuleCachePath);
  if (EqualOrErr && *EqualOrErr)
    return false;
  if (Diags)
    Diags->Report(diag::err_ast_file_modulecache_mismatch)
        << SpecificModuleCachePath << ExistingModuleCachePath << ModuleFilename;
  return true;
}

bool PCHValidator::ReadHeaderSearchOptions(const HeaderSearchOptions &HSOpts,
                                           StringRef ModuleFilename,
                                           StringRef SpecificModuleCachePath,
                                           bool Complain) {
  return checkModuleCachePath(
      Reader.getFileManager().getVirtualFileSystem(), SpecificModuleCachePath,
      PP.getHeaderSearchInfo().getModuleCachePath(), ModuleFilename,
      Complain ? &Reader.Diags : nullptr, PP.getLangOpts(),
      PP.getPreprocessorOpts());
}

void PCHValidator::ReadCounter(const ModuleFile &M, unsigned Value) {
  PP.setCounterValue(Value);
}

//===----------------------------------------------------------------------===//
// AST reader implementation
//===----------------------------------------------------------------------===//

static uint64_t readULEB(const unsigned char *&P) {
  unsigned Length = 0;
  const char *Error = nullptr;

  uint64_t Val = llvm::decodeULEB128(P, &Length, nullptr, &Error);
  if (Error)
    llvm::report_fatal_error(Error);
  P += Length;
  return Val;
}

/// Read ULEB-encoded key length and data length.
static std::pair<unsigned, unsigned>
readULEBKeyDataLength(const unsigned char *&P) {
  unsigned KeyLen = readULEB(P);
  if ((unsigned)KeyLen != KeyLen)
    llvm::report_fatal_error("key too large");

  unsigned DataLen = readULEB(P);
  if ((unsigned)DataLen != DataLen)
    llvm::report_fatal_error("data too large");

  return std::make_pair(KeyLen, DataLen);
}

void ASTReader::setDeserializationListener(ASTDeserializationListener *Listener,
                                           bool TakeOwnership) {
  DeserializationListener = Listener;
  OwnsDeserializationListener = TakeOwnership;
}

unsigned ASTSelectorLookupTrait::ComputeHash(Selector Sel) {
  return serialization::ComputeHash(Sel);
}

LocalDeclID LocalDeclID::get(ASTReader &Reader, ModuleFile &MF, DeclID Value) {
  LocalDeclID ID(Value);
#ifndef NDEBUG
  if (!MF.ModuleOffsetMap.empty())
    Reader.ReadModuleOffsetMap(MF);

  unsigned ModuleFileIndex = ID.getModuleFileIndex();
  unsigned LocalDeclID = ID.getLocalDeclIndex();

  assert(ModuleFileIndex <= MF.TransitiveImports.size());

  ModuleFile *OwningModuleFile =
      ModuleFileIndex == 0 ? &MF : MF.TransitiveImports[ModuleFileIndex - 1];
  assert(OwningModuleFile);

  unsigned LocalNumDecls = OwningModuleFile->LocalNumDecls;

  if (!ModuleFileIndex)
    LocalNumDecls += NUM_PREDEF_DECL_IDS;

  assert(LocalDeclID < LocalNumDecls);
#endif
  (void)Reader;
  (void)MF;
  return ID;
}

LocalDeclID LocalDeclID::get(ASTReader &Reader, ModuleFile &MF,
                             unsigned ModuleFileIndex, unsigned LocalDeclID) {
  DeclID Value = (DeclID)ModuleFileIndex << 32 | (DeclID)LocalDeclID;
  return LocalDeclID::get(Reader, MF, Value);
}

std::pair<unsigned, unsigned>
ASTSelectorLookupTrait::ReadKeyDataLength(const unsigned char*& d) {
  return readULEBKeyDataLength(d);
}

ASTSelectorLookupTrait::internal_key_type
ASTSelectorLookupTrait::ReadKey(const unsigned char* d, unsigned) {
  using namespace llvm::support;

  SelectorTable &SelTable = Reader.getContext().Selectors;
  unsigned N = endian::readNext<uint16_t, llvm::endianness::little>(d);
  const IdentifierInfo *FirstII = Reader.getLocalIdentifier(
      F, endian::readNext<IdentifierID, llvm::endianness::little>(d));
  if (N == 0)
    return SelTable.getNullarySelector(FirstII);
  else if (N == 1)
    return SelTable.getUnarySelector(FirstII);

  SmallVector<const IdentifierInfo *, 16> Args;
  Args.push_back(FirstII);
  for (unsigned I = 1; I != N; ++I)
    Args.push_back(Reader.getLocalIdentifier(
        F, endian::readNext<IdentifierID, llvm::endianness::little>(d)));

  return SelTable.getSelector(N, Args.data());
}

ASTSelectorLookupTrait::data_type
ASTSelectorLookupTrait::ReadData(Selector, const unsigned char* d,
                                 unsigned DataLen) {
  using namespace llvm::support;

  data_type Result;

  Result.ID = Reader.getGlobalSelectorID(
      F, endian::readNext<uint32_t, llvm::endianness::little>(d));
  unsigned FullInstanceBits =
      endian::readNext<uint16_t, llvm::endianness::little>(d);
  unsigned FullFactoryBits =
      endian::readNext<uint16_t, llvm::endianness::little>(d);
  Result.InstanceBits = FullInstanceBits & 0x3;
  Result.InstanceHasMoreThanOneDecl = (FullInstanceBits >> 2) & 0x1;
  Result.FactoryBits = FullFactoryBits & 0x3;
  Result.FactoryHasMoreThanOneDecl = (FullFactoryBits >> 2) & 0x1;
  unsigned NumInstanceMethods = FullInstanceBits >> 3;
  unsigned NumFactoryMethods = FullFactoryBits >> 3;

  // Load instance methods
  for (unsigned I = 0; I != NumInstanceMethods; ++I) {
    if (ObjCMethodDecl *Method = Reader.GetLocalDeclAs<ObjCMethodDecl>(
            F, LocalDeclID::get(
                   Reader, F,
                   endian::readNext<DeclID, llvm::endianness::little>(d))))
      Result.Instance.push_back(Method);
  }

  // Load factory methods
  for (unsigned I = 0; I != NumFactoryMethods; ++I) {
    if (ObjCMethodDecl *Method = Reader.GetLocalDeclAs<ObjCMethodDecl>(
            F, LocalDeclID::get(
                   Reader, F,
                   endian::readNext<DeclID, llvm::endianness::little>(d))))
      Result.Factory.push_back(Method);
  }

  return Result;
}

unsigned ASTIdentifierLookupTraitBase::ComputeHash(const internal_key_type& a) {
  return llvm::djbHash(a);
}

std::pair<unsigned, unsigned>
ASTIdentifierLookupTraitBase::ReadKeyDataLength(const unsigned char*& d) {
  return readULEBKeyDataLength(d);
}

ASTIdentifierLookupTraitBase::internal_key_type
ASTIdentifierLookupTraitBase::ReadKey(const unsigned char* d, unsigned n) {
  assert(n >= 2 && d[n-1] == '\0');
  return StringRef((const char*) d, n-1);
}

/// Whether the given identifier is "interesting".
static bool isInterestingIdentifier(ASTReader &Reader, const IdentifierInfo &II,
                                    bool IsModule) {
  bool IsInteresting =
      II.getNotableIdentifierID() != tok::NotableIdentifierKind::not_notable ||
      II.getBuiltinID() != Builtin::ID::NotBuiltin ||
      II.getObjCKeywordID() != tok::ObjCKeywordKind::objc_not_keyword;
  return II.hadMacroDefinition() || II.isPoisoned() ||
         (!IsModule && IsInteresting) || II.hasRevertedTokenIDToIdentifier() ||
         (!(IsModule && Reader.getPreprocessor().getLangOpts().CPlusPlus) &&
          II.getFETokenInfo());
}

static bool readBit(unsigned &Bits) {
  bool Value = Bits & 0x1;
  Bits >>= 1;
  return Value;
}

IdentifierID ASTIdentifierLookupTrait::ReadIdentifierID(const unsigned char *d) {
  using namespace llvm::support;

  IdentifierID RawID =
      endian::readNext<IdentifierID, llvm::endianness::little>(d);
  return Reader.getGlobalIdentifierID(F, RawID >> 1);
}

static void markIdentifierFromAST(ASTReader &Reader, IdentifierInfo &II,
                                  bool IsModule) {
  if (!II.isFromAST()) {
    II.setIsFromAST();
    if (isInterestingIdentifier(Reader, II, IsModule))
      II.setChangedSinceDeserialization();
  }
}

IdentifierInfo *ASTIdentifierLookupTrait::ReadData(const internal_key_type& k,
                                                   const unsigned char* d,
                                                   unsigned DataLen) {
  using namespace llvm::support;

  IdentifierID RawID =
      endian::readNext<IdentifierID, llvm::endianness::little>(d);
  bool IsInteresting = RawID & 0x01;

  DataLen -= sizeof(IdentifierID);

  // Wipe out the "is interesting" bit.
  RawID = RawID >> 1;

  // Build the IdentifierInfo and link the identifier ID with it.
  IdentifierInfo *II = KnownII;
  if (!II) {
    II = &Reader.getIdentifierTable().getOwn(k);
    KnownII = II;
  }
  bool IsModule = Reader.getPreprocessor().getCurrentModule() != nullptr;
  markIdentifierFromAST(Reader, *II, IsModule);
  Reader.markIdentifierUpToDate(II);

  IdentifierID ID = Reader.getGlobalIdentifierID(F, RawID);
  if (!IsInteresting) {
    // For uninteresting identifiers, there's nothing else to do. Just notify
    // the reader that we've finished loading this identifier.
    Reader.SetIdentifierInfo(ID, II);
    return II;
  }

  unsigned ObjCOrBuiltinID =
      endian::readNext<uint16_t, llvm::endianness::little>(d);
  unsigned Bits = endian::readNext<uint16_t, llvm::endianness::little>(d);
  bool CPlusPlusOperatorKeyword = readBit(Bits);
  bool HasRevertedTokenIDToIdentifier = readBit(Bits);
  bool Poisoned = readBit(Bits);
  bool ExtensionToken = readBit(Bits);
  bool HadMacroDefinition = readBit(Bits);

  assert(Bits == 0 && "Extra bits in the identifier?");
  DataLen -= sizeof(uint16_t) * 2;

  // Set or check the various bits in the IdentifierInfo structure.
  // Token IDs are read-only.
  if (HasRevertedTokenIDToIdentifier && II->getTokenID() != tok::identifier)
    II->revertTokenIDToIdentifier();
  if (!F.isModule())
    II->setObjCOrBuiltinID(ObjCOrBuiltinID);
  assert(II->isExtensionToken() == ExtensionToken &&
         "Incorrect extension token flag");
  (void)ExtensionToken;
  if (Poisoned)
    II->setIsPoisoned(true);
  assert(II->isCPlusPlusOperatorKeyword() == CPlusPlusOperatorKeyword &&
         "Incorrect C++ operator keyword flag");
  (void)CPlusPlusOperatorKeyword;

  // If this identifier is a macro, deserialize the macro
  // definition.
  if (HadMacroDefinition) {
    uint32_t MacroDirectivesOffset =
        endian::readNext<uint32_t, llvm::endianness::little>(d);
    DataLen -= 4;

    Reader.addPendingMacro(II, &F, MacroDirectivesOffset);
  }

  Reader.SetIdentifierInfo(ID, II);

  // Read all of the declarations visible at global scope with this
  // name.
  if (DataLen > 0) {
    SmallVector<GlobalDeclID, 4> DeclIDs;
    for (; DataLen > 0; DataLen -= sizeof(DeclID))
      DeclIDs.push_back(Reader.getGlobalDeclID(
          F, LocalDeclID::get(
                 Reader, F,
                 endian::readNext<DeclID, llvm::endianness::little>(d))));
    Reader.SetGloballyVisibleDecls(II, DeclIDs);
  }

  return II;
}

DeclarationNameKey::DeclarationNameKey(DeclarationName Name)
    : Kind(Name.getNameKind()) {
  switch (Kind) {
  case DeclarationName::Identifier:
    Data = (uint64_t)Name.getAsIdentifierInfo();
    break;
  case DeclarationName::ObjCZeroArgSelector:
  case DeclarationName::ObjCOneArgSelector:
  case DeclarationName::ObjCMultiArgSelector:
    Data = (uint64_t)Name.getObjCSelector().getAsOpaquePtr();
    break;
  case DeclarationName::CXXOperatorName:
    Data = Name.getCXXOverloadedOperator();
    break;
  case DeclarationName::CXXLiteralOperatorName:
    Data = (uint64_t)Name.getCXXLiteralIdentifier();
    break;
  case DeclarationName::CXXDeductionGuideName:
    Data = (uint64_t)Name.getCXXDeductionGuideTemplate()
               ->getDeclName().getAsIdentifierInfo();
    break;
  case DeclarationName::CXXConstructorName:
  case DeclarationName::CXXDestructorName:
  case DeclarationName::CXXConversionFunctionName:
  case DeclarationName::CXXUsingDirective:
    Data = 0;
    break;
  }
}

unsigned DeclarationNameKey::getHash() const {
  llvm::FoldingSetNodeID ID;
  ID.AddInteger(Kind);

  switch (Kind) {
  case DeclarationName::Identifier:
  case DeclarationName::CXXLiteralOperatorName:
  case DeclarationName::CXXDeductionGuideName:
    ID.AddString(((IdentifierInfo*)Data)->getName());
    break;
  case DeclarationName::ObjCZeroArgSelector:
  case DeclarationName::ObjCOneArgSelector:
  case DeclarationName::ObjCMultiArgSelector:
    ID.AddInteger(serialization::ComputeHash(Selector(Data)));
    break;
  case DeclarationName::CXXOperatorName:
    ID.AddInteger((OverloadedOperatorKind)Data);
    break;
  case DeclarationName::CXXConstructorName:
  case DeclarationName::CXXDestructorName:
  case DeclarationName::CXXConversionFunctionName:
  case DeclarationName::CXXUsingDirective:
    break;
  }

  return ID.computeStableHash();
}

ModuleFile *
ASTDeclContextNameLookupTrait::ReadFileRef(const unsigned char *&d) {
  using namespace llvm::support;

  uint32_t ModuleFileID =
      endian::readNext<uint32_t, llvm::endianness::little>(d);
  return Reader.getLocalModuleFile(F, ModuleFileID);
}

std::pair<unsigned, unsigned>
ASTDeclContextNameLookupTrait::ReadKeyDataLength(const unsigned char *&d) {
  return readULEBKeyDataLength(d);
}

ASTDeclContextNameLookupTrait::internal_key_type
ASTDeclContextNameLookupTrait::ReadKey(const unsigned char *d, unsigned) {
  using namespace llvm::support;

  auto Kind = (DeclarationName::NameKind)*d++;
  uint64_t Data;
  switch (Kind) {
  case DeclarationName::Identifier:
  case DeclarationName::CXXLiteralOperatorName:
  case DeclarationName::CXXDeductionGuideName:
    Data = (uint64_t)Reader.getLocalIdentifier(
        F, endian::readNext<IdentifierID, llvm::endianness::little>(d));
    break;
  case DeclarationName::ObjCZeroArgSelector:
  case DeclarationName::ObjCOneArgSelector:
  case DeclarationName::ObjCMultiArgSelector:
    Data = (uint64_t)Reader
               .getLocalSelector(
                   F, endian::readNext<uint32_t, llvm::endianness::little>(d))
               .getAsOpaquePtr();
    break;
  case DeclarationName::CXXOperatorName:
    Data = *d++; // OverloadedOperatorKind
    break;
  case DeclarationName::CXXConstructorName:
  case DeclarationName::CXXDestructorName:
  case DeclarationName::CXXConversionFunctionName:
  case DeclarationName::CXXUsingDirective:
    Data = 0;
    break;
  }

  return DeclarationNameKey(Kind, Data);
}

void ASTDeclContextNameLookupTrait::ReadDataInto(internal_key_type,
                                                 const unsigned char *d,
                                                 unsigned DataLen,
                                                 data_type_builder &Val) {
  using namespace llvm::support;

  for (unsigned NumDecls = DataLen / sizeof(DeclID); NumDecls; --NumDecls) {
    LocalDeclID ID = LocalDeclID::get(
        Reader, F, endian::readNext<DeclID, llvm::endianness::little>(d));
    Val.insert(Reader.getGlobalDeclID(F, ID));
  }
}

bool ASTReader::ReadLexicalDeclContextStorage(ModuleFile &M,
                                              BitstreamCursor &Cursor,
                                              uint64_t Offset,
                                              DeclContext *DC) {
  assert(Offset != 0);

  SavedStreamPosition SavedPosition(Cursor);
  if (llvm::Error Err = Cursor.JumpToBit(Offset)) {
    Error(std::move(Err));
    return true;
  }

  RecordData Record;
  StringRef Blob;
  Expected<unsigned> MaybeCode = Cursor.ReadCode();
  if (!MaybeCode) {
    Error(MaybeCode.takeError());
    return true;
  }
  unsigned Code = MaybeCode.get();

  Expected<unsigned> MaybeRecCode = Cursor.readRecord(Code, Record, &Blob);
  if (!MaybeRecCode) {
    Error(MaybeRecCode.takeError());
    return true;
  }
  unsigned RecCode = MaybeRecCode.get();
  if (RecCode != DECL_CONTEXT_LEXICAL) {
    Error("Expected lexical block");
    return true;
  }

  assert(!isa<TranslationUnitDecl>(DC) &&
         "expected a TU_UPDATE_LEXICAL record for TU");
  // If we are handling a C++ class template instantiation, we can see multiple
  // lexical updates for the same record. It's important that we select only one
  // of them, so that field numbering works properly. Just pick the first one we
  // see.
  auto &Lex = LexicalDecls[DC];
  if (!Lex.first) {
    Lex = std::make_pair(
        &M, llvm::ArrayRef(
                reinterpret_cast<const unaligned_decl_id_t *>(Blob.data()),
                Blob.size() / sizeof(DeclID)));
  }
  DC->setHasExternalLexicalStorage(true);
  return false;
}

bool ASTReader::ReadVisibleDeclContextStorage(ModuleFile &M,
                                              BitstreamCursor &Cursor,
                                              uint64_t Offset,
                                              GlobalDeclID ID) {
  assert(Offset != 0);

  SavedStreamPosition SavedPosition(Cursor);
  if (llvm::Error Err = Cursor.JumpToBit(Offset)) {
    Error(std::move(Err));
    return true;
  }

  RecordData Record;
  StringRef Blob;
  Expected<unsigned> MaybeCode = Cursor.ReadCode();
  if (!MaybeCode) {
    Error(MaybeCode.takeError());
    return true;
  }
  unsigned Code = MaybeCode.get();

  Expected<unsigned> MaybeRecCode = Cursor.readRecord(Code, Record, &Blob);
  if (!MaybeRecCode) {
    Error(MaybeRecCode.takeError());
    return true;
  }
  unsigned RecCode = MaybeRecCode.get();
  if (RecCode != DECL_CONTEXT_VISIBLE) {
    Error("Expected visible lookup table block");
    return true;
  }

  // We can't safely determine the primary context yet, so delay attaching the
  // lookup table until we're done with recursive deserialization.
  auto *Data = (const unsigned char*)Blob.data();
  PendingVisibleUpdates[ID].push_back(PendingVisibleUpdate{&M, Data});
  return false;
}

void ASTReader::Error(StringRef Msg) const {
  Error(diag::err_fe_pch_malformed, Msg);
  if (PP.getLangOpts().Modules && !Diags.isDiagnosticInFlight() &&
      !PP.getHeaderSearchInfo().getModuleCachePath().empty()) {
    Diag(diag::note_module_cache_path)
      << PP.getHeaderSearchInfo().getModuleCachePath();
  }
}

void ASTReader::Error(unsigned DiagID, StringRef Arg1, StringRef Arg2,
                      StringRef Arg3) const {
  if (Diags.isDiagnosticInFlight())
    Diags.SetDelayedDiagnostic(DiagID, Arg1, Arg2, Arg3);
  else
    Diag(DiagID) << Arg1 << Arg2 << Arg3;
}

void ASTReader::Error(llvm::Error &&Err) const {
  llvm::Error RemainingErr =
      handleErrors(std::move(Err), [this](const DiagnosticError &E) {
        auto Diag = E.getDiagnostic().second;

        // Ideally we'd just emit it, but have to handle a possible in-flight
        // diagnostic. Note that the location is currently ignored as well.
        auto NumArgs = Diag.getStorage()->NumDiagArgs;
        assert(NumArgs <= 3 && "Can only have up to 3 arguments");
        StringRef Arg1, Arg2, Arg3;
        switch (NumArgs) {
        case 3:
          Arg3 = Diag.getStringArg(2);
          [[fallthrough]];
        case 2:
          Arg2 = Diag.getStringArg(1);
          [[fallthrough]];
        case 1:
          Arg1 = Diag.getStringArg(0);
        }
        Error(Diag.getDiagID(), Arg1, Arg2, Arg3);
      });
  if (RemainingErr)
    Error(toString(std::move(RemainingErr)));
}

//===----------------------------------------------------------------------===//
// Source Manager Deserialization
//===----------------------------------------------------------------------===//

/// Read the line table in the source manager block.
void ASTReader::ParseLineTable(ModuleFile &F, const RecordData &Record) {
  unsigned Idx = 0;
  LineTableInfo &LineTable = SourceMgr.getLineTable();

  // Parse the file names
  std::map<int, int> FileIDs;
  FileIDs[-1] = -1; // For unspecified filenames.
  for (unsigned I = 0; Record[Idx]; ++I) {
    // Extract the file name
    auto Filename = ReadPath(F, Record, Idx);
    FileIDs[I] = LineTable.getLineTableFilenameID(Filename);
  }
  ++Idx;

  // Parse the line entries
  std::vector<LineEntry> Entries;
  while (Idx < Record.size()) {
    FileID FID = ReadFileID(F, Record, Idx);

    // Extract the line entries
    unsigned NumEntries = Record[Idx++];
    assert(NumEntries && "no line entries for file ID");
    Entries.clear();
    Entries.reserve(NumEntries);
    for (unsigned I = 0; I != NumEntries; ++I) {
      unsigned FileOffset = Record[Idx++];
      unsigned LineNo = Record[Idx++];
      int FilenameID = FileIDs[Record[Idx++]];
      SrcMgr::CharacteristicKind FileKind
        = (SrcMgr::CharacteristicKind)Record[Idx++];
      unsigned IncludeOffset = Record[Idx++];
      Entries.push_back(LineEntry::get(FileOffset, LineNo, FilenameID,
                                       FileKind, IncludeOffset));
    }
    LineTable.AddEntry(FID, Entries);
  }
}

/// Read a source manager block
llvm::Error ASTReader::ReadSourceManagerBlock(ModuleFile &F) {
  using namespace SrcMgr;

  BitstreamCursor &SLocEntryCursor = F.SLocEntryCursor;

  // Set the source-location entry cursor to the current position in
  // the stream. This cursor will be used to read the contents of the
  // source manager block initially, and then lazily read
  // source-location entries as needed.
  SLocEntryCursor = F.Stream;

  // The stream itself is going to skip over the source manager block.
  if (llvm::Error Err = F.Stream.SkipBlock())
    return Err;

  // Enter the source manager block.
  if (llvm::Error Err = SLocEntryCursor.EnterSubBlock(SOURCE_MANAGER_BLOCK_ID))
    return Err;
  F.SourceManagerBlockStartOffset = SLocEntryCursor.GetCurrentBitNo();

  RecordData Record;
  while (true) {
    Expected<llvm::BitstreamEntry> MaybeE =
        SLocEntryCursor.advanceSkippingSubblocks();
    if (!MaybeE)
      return MaybeE.takeError();
    llvm::BitstreamEntry E = MaybeE.get();

    switch (E.Kind) {
    case llvm::BitstreamEntry::SubBlock: // Handled for us already.
    case llvm::BitstreamEntry::Error:
      return llvm::createStringError(std::errc::illegal_byte_sequence,
                                     "malformed block record in AST file");
    case llvm::BitstreamEntry::EndBlock:
      return llvm::Error::success();
    case llvm::BitstreamEntry::Record:
      // The interesting case.
      break;
    }

    // Read a record.
    Record.clear();
    StringRef Blob;
    Expected<unsigned> MaybeRecord =
        SLocEntryCursor.readRecord(E.ID, Record, &Blob);
    if (!MaybeRecord)
      return MaybeRecord.takeError();
    switch (MaybeRecord.get()) {
    default:  // Default behavior: ignore.
      break;

    case SM_SLOC_FILE_ENTRY:
    case SM_SLOC_BUFFER_ENTRY:
    case SM_SLOC_EXPANSION_ENTRY:
      // Once we hit one of the source location entries, we're done.
      return llvm::Error::success();
    }
  }
}

llvm::Expected<SourceLocation::UIntTy>
ASTReader::readSLocOffset(ModuleFile *F, unsigned Index) {
  BitstreamCursor &Cursor = F->SLocEntryCursor;
  SavedStreamPosition SavedPosition(Cursor);
  if (llvm::Error Err = Cursor.JumpToBit(F->SLocEntryOffsetsBase +
                                         F->SLocEntryOffsets[Index]))
    return std::move(Err);

  Expected<llvm::BitstreamEntry> MaybeEntry = Cursor.advance();
  if (!MaybeEntry)
    return MaybeEntry.takeError();

  llvm::BitstreamEntry Entry = MaybeEntry.get();
  if (Entry.Kind != llvm::BitstreamEntry::Record)
    return llvm::createStringError(
        std::errc::illegal_byte_sequence,
        "incorrectly-formatted source location entry in AST file");

  RecordData Record;
  StringRef Blob;
  Expected<unsigned> MaybeSLOC = Cursor.readRecord(Entry.ID, Record, &Blob);
  if (!MaybeSLOC)
    return MaybeSLOC.takeError();

  switch (MaybeSLOC.get()) {
  default:
    return llvm::createStringError(
        std::errc::illegal_byte_sequence,
        "incorrectly-formatted source location entry in AST file");
  case SM_SLOC_FILE_ENTRY:
  case SM_SLOC_BUFFER_ENTRY:
  case SM_SLOC_EXPANSION_ENTRY:
    return F->SLocEntryBaseOffset + Record[0];
  }
}

int ASTReader::getSLocEntryID(SourceLocation::UIntTy SLocOffset) {
  auto SLocMapI =
      GlobalSLocOffsetMap.find(SourceManager::MaxLoadedOffset - SLocOffset - 1);
  assert(SLocMapI != GlobalSLocOffsetMap.end() &&
         "Corrupted global sloc offset map");
  ModuleFile *F = SLocMapI->second;

  bool Invalid = false;

  auto It = llvm::upper_bound(
      llvm::index_range(0, F->LocalNumSLocEntries), SLocOffset,
      [&](SourceLocation::UIntTy Offset, std::size_t LocalIndex) {
        int ID = F->SLocEntryBaseID + LocalIndex;
        std::size_t Index = -ID - 2;
        if (!SourceMgr.SLocEntryOffsetLoaded[Index]) {
          assert(!SourceMgr.SLocEntryLoaded[Index]);
          auto MaybeEntryOffset = readSLocOffset(F, LocalIndex);
          if (!MaybeEntryOffset) {
            Error(MaybeEntryOffset.takeError());
            Invalid = true;
            return true;
          }
          SourceMgr.LoadedSLocEntryTable[Index] =
              SrcMgr::SLocEntry::getOffsetOnly(*MaybeEntryOffset);
          SourceMgr.SLocEntryOffsetLoaded[Index] = true;
        }
        return Offset < SourceMgr.LoadedSLocEntryTable[Index].getOffset();
      });

  if (Invalid)
    return 0;

  // The iterator points to the first entry with start offset greater than the
  // offset of interest. The previous entry must contain the offset of interest.
  return F->SLocEntryBaseID + *std::prev(It);
}

bool ASTReader::ReadSLocEntry(int ID) {
  if (ID == 0)
    return false;

  if (unsigned(-ID) - 2 >= getTotalNumSLocs() || ID > 0) {
    Error("source location entry ID out-of-range for AST file");
    return true;
  }

  // Local helper to read the (possibly-compressed) buffer data following the
  // entry record.
  auto ReadBuffer = [this](
      BitstreamCursor &SLocEntryCursor,
      StringRef Name) -> std::unique_ptr<llvm::MemoryBuffer> {
    RecordData Record;
    StringRef Blob;
    Expected<unsigned> MaybeCode = SLocEntryCursor.ReadCode();
    if (!MaybeCode) {
      Error(MaybeCode.takeError());
      return nullptr;
    }
    unsigned Code = MaybeCode.get();

    Expected<unsigned> MaybeRecCode =
        SLocEntryCursor.readRecord(Code, Record, &Blob);
    if (!MaybeRecCode) {
      Error(MaybeRecCode.takeError());
      return nullptr;
    }
    unsigned RecCode = MaybeRecCode.get();

    if (RecCode == SM_SLOC_BUFFER_BLOB_COMPRESSED) {
      // Inspect the first byte to differentiate zlib (\x78) and zstd
      // (little-endian 0xFD2FB528).
      const llvm::compression::Format F =
          Blob.size() > 0 && Blob.data()[0] == 0x78
              ? llvm::compression::Format::Zlib
              : llvm::compression::Format::Zstd;
      if (const char *Reason = llvm::compression::getReasonIfUnsupported(F)) {
        Error(Reason);
        return nullptr;
      }
      SmallVector<uint8_t, 0> Decompressed;
      if (llvm::Error E = llvm::compression::decompress(
              F, llvm::arrayRefFromStringRef(Blob), Decompressed, Record[0])) {
        Error("could not decompress embedded file contents: " +
              llvm::toString(std::move(E)));
        return nullptr;
      }
      return llvm::MemoryBuffer::getMemBufferCopy(
          llvm::toStringRef(Decompressed), Name);
    } else if (RecCode == SM_SLOC_BUFFER_BLOB) {
      return llvm::MemoryBuffer::getMemBuffer(Blob.drop_back(1), Name, true);
    } else {
      Error("AST record has invalid code");
      return nullptr;
    }
  };

  ModuleFile *F = GlobalSLocEntryMap.find(-ID)->second;
  if (llvm::Error Err = F->SLocEntryCursor.JumpToBit(
          F->SLocEntryOffsetsBase +
          F->SLocEntryOffsets[ID - F->SLocEntryBaseID])) {
    Error(std::move(Err));
    return true;
  }

  BitstreamCursor &SLocEntryCursor = F->SLocEntryCursor;
  SourceLocation::UIntTy BaseOffset = F->SLocEntryBaseOffset;

  ++NumSLocEntriesRead;
  Expected<llvm::BitstreamEntry> MaybeEntry = SLocEntryCursor.advance();
  if (!MaybeEntry) {
    Error(MaybeEntry.takeError());
    return true;
  }
  llvm::BitstreamEntry Entry = MaybeEntry.get();

  if (Entry.Kind != llvm::BitstreamEntry::Record) {
    Error("incorrectly-formatted source location entry in AST file");
    return true;
  }

  RecordData Record;
  StringRef Blob;
  Expected<unsigned> MaybeSLOC =
      SLocEntryCursor.readRecord(Entry.ID, Record, &Blob);
  if (!MaybeSLOC) {
    Error(MaybeSLOC.takeError());
    return true;
  }
  switch (MaybeSLOC.get()) {
  default:
    Error("incorrectly-formatted source location entry in AST file");
    return true;

  case SM_SLOC_FILE_ENTRY: {
    // We will detect whether a file changed and return 'Failure' for it, but
    // we will also try to fail gracefully by setting up the SLocEntry.
    unsigned InputID = Record[4];
    InputFile IF = getInputFile(*F, InputID);
    OptionalFileEntryRef File = IF.getFile();
    bool OverriddenBuffer = IF.isOverridden();

    // Note that we only check if a File was returned. If it was out-of-date
    // we have complained but we will continue creating a FileID to recover
    // gracefully.
    if (!File)
      return true;

    SourceLocation IncludeLoc = ReadSourceLocation(*F, Record[1]);
    if (IncludeLoc.isInvalid() && F->Kind != MK_MainFile) {
      // This is the module's main file.
      IncludeLoc = getImportLocation(F);
    }
    SrcMgr::CharacteristicKind
      FileCharacter = (SrcMgr::CharacteristicKind)Record[2];
    FileID FID = SourceMgr.createFileID(*File, IncludeLoc, FileCharacter, ID,
                                        BaseOffset + Record[0]);
    SrcMgr::FileInfo &FileInfo = SourceMgr.getSLocEntry(FID).getFile();
    FileInfo.NumCreatedFIDs = Record[5];
    if (Record[3])
      FileInfo.setHasLineDirectives();

    unsigned NumFileDecls = Record[7];
    if (NumFileDecls && ContextObj) {
      const unaligned_decl_id_t *FirstDecl = F->FileSortedDecls + Record[6];
      assert(F->FileSortedDecls && "FILE_SORTED_DECLS not encountered yet ?");
      FileDeclIDs[FID] =
          FileDeclsInfo(F, llvm::ArrayRef(FirstDecl, NumFileDecls));
    }

    const SrcMgr::ContentCache &ContentCache =
        SourceMgr.getOrCreateContentCache(*File, isSystem(FileCharacter));
    if (OverriddenBuffer && !ContentCache.BufferOverridden &&
        ContentCache.ContentsEntry == ContentCache.OrigEntry &&
        !ContentCache.getBufferIfLoaded()) {
      auto Buffer = ReadBuffer(SLocEntryCursor, File->getName());
      if (!Buffer)
        return true;
      SourceMgr.overrideFileContents(*File, std::move(Buffer));
    }

    break;
  }

  case SM_SLOC_BUFFER_ENTRY: {
    const char *Name = Blob.data();
    unsigned Offset = Record[0];
    SrcMgr::CharacteristicKind
      FileCharacter = (SrcMgr::CharacteristicKind)Record[2];
    SourceLocation IncludeLoc = ReadSourceLocation(*F, Record[1]);
    if (IncludeLoc.isInvalid() && F->isModule()) {
      IncludeLoc = getImportLocation(F);
    }

    auto Buffer = ReadBuffer(SLocEntryCursor, Name);
    if (!Buffer)
      return true;
    FileID FID = SourceMgr.createFileID(std::move(Buffer), FileCharacter, ID,
                                        BaseOffset + Offset, IncludeLoc);
    if (Record[3]) {
      auto &FileInfo = SourceMgr.getSLocEntry(FID).getFile();
      FileInfo.setHasLineDirectives();
    }
    break;
  }

  case SM_SLOC_EXPANSION_ENTRY: {
    LocSeq::State Seq;
    SourceLocation SpellingLoc = ReadSourceLocation(*F, Record[1], Seq);
    SourceLocation ExpansionBegin = ReadSourceLocation(*F, Record[2], Seq);
    SourceLocation ExpansionEnd = ReadSourceLocation(*F, Record[3], Seq);
    SourceMgr.createExpansionLoc(SpellingLoc, ExpansionBegin, ExpansionEnd,
                                 Record[5], Record[4], ID,
                                 BaseOffset + Record[0]);
    break;
  }
  }

  return false;
}

std::pair<SourceLocation, StringRef> ASTReader::getModuleImportLoc(int ID) {
  if (ID == 0)
    return std::make_pair(SourceLocation(), "");

  if (unsigned(-ID) - 2 >= getTotalNumSLocs() || ID > 0) {
    Error("source location entry ID out-of-range for AST file");
    return std::make_pair(SourceLocation(), "");
  }

  // Find which module file this entry lands in.
  ModuleFile *M = GlobalSLocEntryMap.find(-ID)->second;
  if (!M->isModule())
    return std::make_pair(SourceLocation(), "");

  // FIXME: Can we map this down to a particular submodule? That would be
  // ideal.
  return std::make_pair(M->ImportLoc, StringRef(M->ModuleName));
}

/// Find the location where the module F is imported.
SourceLocation ASTReader::getImportLocation(ModuleFile *F) {
  if (F->ImportLoc.isValid())
    return F->ImportLoc;

  // Otherwise we have a PCH. It's considered to be "imported" at the first
  // location of its includer.
  if (F->ImportedBy.empty() || !F->ImportedBy[0]) {
    // Main file is the importer.
    assert(SourceMgr.getMainFileID().isValid() && "missing main file");
    return SourceMgr.getLocForStartOfFile(SourceMgr.getMainFileID());
  }
  return F->ImportedBy[0]->FirstLoc;
}

/// Enter a subblock of the specified BlockID with the specified cursor. Read
/// the abbreviations that are at the top of the block and then leave the cursor
/// pointing into the block.
llvm::Error ASTReader::ReadBlockAbbrevs(BitstreamCursor &Cursor,
                                        unsigned BlockID,
                                        uint64_t *StartOfBlockOffset) {
  if (llvm::Error Err = Cursor.EnterSubBlock(BlockID))
    return Err;

  if (StartOfBlockOffset)
    *StartOfBlockOffset = Cursor.GetCurrentBitNo();

  while (true) {
    uint64_t Offset = Cursor.GetCurrentBitNo();
    Expected<unsigned> MaybeCode = Cursor.ReadCode();
    if (!MaybeCode)
      return MaybeCode.takeError();
    unsigned Code = MaybeCode.get();

    // We expect all abbrevs to be at the start of the block.
    if (Code != llvm::bitc::DEFINE_ABBREV) {
      if (llvm::Error Err = Cursor.JumpToBit(Offset))
        return Err;
      return llvm::Error::success();
    }
    if (llvm::Error Err = Cursor.ReadAbbrevRecord())
      return Err;
  }
}

Token ASTReader::ReadToken(ModuleFile &M, const RecordDataImpl &Record,
                           unsigned &Idx) {
  Token Tok;
  Tok.startToken();
  Tok.setLocation(ReadSourceLocation(M, Record, Idx));
  Tok.setKind((tok::TokenKind)Record[Idx++]);
  Tok.setFlag((Token::TokenFlags)Record[Idx++]);

  if (Tok.isAnnotation()) {
    Tok.setAnnotationEndLoc(ReadSourceLocation(M, Record, Idx));
    switch (Tok.getKind()) {
    case tok::annot_pragma_loop_hint: {
      auto *Info = new (PP.getPreprocessorAllocator()) PragmaLoopHintInfo;
      Info->PragmaName = ReadToken(M, Record, Idx);
      Info->Option = ReadToken(M, Record, Idx);
      unsigned NumTokens = Record[Idx++];
      SmallVector<Token, 4> Toks;
      Toks.reserve(NumTokens);
      for (unsigned I = 0; I < NumTokens; ++I)
        Toks.push_back(ReadToken(M, Record, Idx));
      Info->Toks = llvm::ArrayRef(Toks).copy(PP.getPreprocessorAllocator());
      Tok.setAnnotationValue(static_cast<void *>(Info));
      break;
    }
    case tok::annot_pragma_pack: {
      auto *Info = new (PP.getPreprocessorAllocator()) Sema::PragmaPackInfo;
      Info->Action = static_cast<Sema::PragmaMsStackAction>(Record[Idx++]);
      auto SlotLabel = ReadString(Record, Idx);
      Info->SlotLabel =
          llvm::StringRef(SlotLabel).copy(PP.getPreprocessorAllocator());
      Info->Alignment = ReadToken(M, Record, Idx);
      Tok.setAnnotationValue(static_cast<void *>(Info));
      break;
    }
    // Some annotation tokens do not use the PtrData field.
    case tok::annot_pragma_openmp:
    case tok::annot_pragma_openmp_end:
    case tok::annot_pragma_unused:
    case tok::annot_pragma_openacc:
    case tok::annot_pragma_openacc_end:
    case tok::annot_repl_input_end:
      break;
    default:
      llvm_unreachable("missing deserialization code for annotation token");
    }
  } else {
    Tok.setLength(Record[Idx++]);
    if (IdentifierInfo *II = getLocalIdentifier(M, Record[Idx++]))
      Tok.setIdentifierInfo(II);
  }
  return Tok;
}

MacroInfo *ASTReader::ReadMacroRecord(ModuleFile &F, uint64_t Offset) {
  BitstreamCursor &Stream = F.MacroCursor;

  // Keep track of where we are in the stream, then jump back there
  // after reading this macro.
  SavedStreamPosition SavedPosition(Stream);

  if (llvm::Error Err = Stream.JumpToBit(Offset)) {
    // FIXME this drops errors on the floor.
    consumeError(std::move(Err));
    return nullptr;
  }
  RecordData Record;
  SmallVector<IdentifierInfo*, 16> MacroParams;
  MacroInfo *Macro = nullptr;
  llvm::MutableArrayRef<Token> MacroTokens;

  while (true) {
    // Advance to the next record, but if we get to the end of the block, don't
    // pop it (removing all the abbreviations from the cursor) since we want to
    // be able to reseek within the block and read entries.
    unsigned Flags = BitstreamCursor::AF_DontPopBlockAtEnd;
    Expected<llvm::BitstreamEntry> MaybeEntry =
        Stream.advanceSkippingSubblocks(Flags);
    if (!MaybeEntry) {
      Error(MaybeEntry.takeError());
      return Macro;
    }
    llvm::BitstreamEntry Entry = MaybeEntry.get();

    switch (Entry.Kind) {
    case llvm::BitstreamEntry::SubBlock: // Handled for us already.
    case llvm::BitstreamEntry::Error:
      Error("malformed block record in AST file");
      return Macro;
    case llvm::BitstreamEntry::EndBlock:
      return Macro;
    case llvm::BitstreamEntry::Record:
      // The interesting case.
      break;
    }

    // Read a record.
    Record.clear();
    PreprocessorRecordTypes RecType;
    if (Expected<unsigned> MaybeRecType = Stream.readRecord(Entry.ID, Record))
      RecType = (PreprocessorRecordTypes)MaybeRecType.get();
    else {
      Error(MaybeRecType.takeError());
      return Macro;
    }
    switch (RecType) {
    case PP_MODULE_MACRO:
    case PP_MACRO_DIRECTIVE_HISTORY:
      return Macro;

    case PP_MACRO_OBJECT_LIKE:
    case PP_MACRO_FUNCTION_LIKE: {
      // If we already have a macro, that means that we've hit the end
      // of the definition of the macro we were looking for. We're
      // done.
      if (Macro)
        return Macro;

      unsigned NextIndex = 1; // Skip identifier ID.
      SourceLocation Loc = ReadSourceLocation(F, Record, NextIndex);
      MacroInfo *MI = PP.AllocateMacroInfo(Loc);
      MI->setDefinitionEndLoc(ReadSourceLocation(F, Record, NextIndex));
      MI->setIsUsed(Record[NextIndex++]);
      MI->setUsedForHeaderGuard(Record[NextIndex++]);
      MacroTokens = MI->allocateTokens(Record[NextIndex++],
                                       PP.getPreprocessorAllocator());
      if (RecType == PP_MACRO_FUNCTION_LIKE) {
        // Decode function-like macro info.
        bool isC99VarArgs = Record[NextIndex++];
        bool isGNUVarArgs = Record[NextIndex++];
        bool hasCommaPasting = Record[NextIndex++];
        MacroParams.clear();
        unsigned NumArgs = Record[NextIndex++];
        for (unsigned i = 0; i != NumArgs; ++i)
          MacroParams.push_back(getLocalIdentifier(F, Record[NextIndex++]));

        // Install function-like macro info.
        MI->setIsFunctionLike();
        if (isC99VarArgs) MI->setIsC99Varargs();
        if (isGNUVarArgs) MI->setIsGNUVarargs();
        if (hasCommaPasting) MI->setHasCommaPasting();
        MI->setParameterList(MacroParams, PP.getPreprocessorAllocator());
      }

      // Remember that we saw this macro last so that we add the tokens that
      // form its body to it.
      Macro = MI;

      if (NextIndex + 1 == Record.size() && PP.getPreprocessingRecord() &&
          Record[NextIndex]) {
        // We have a macro definition. Register the association
        PreprocessedEntityID
            GlobalID = getGlobalPreprocessedEntityID(F, Record[NextIndex]);
        PreprocessingRecord &PPRec = *PP.getPreprocessingRecord();
        PreprocessingRecord::PPEntityID PPID =
            PPRec.getPPEntityID(GlobalID - 1, /*isLoaded=*/true);
        MacroDefinitionRecord *PPDef = cast_or_null<MacroDefinitionRecord>(
            PPRec.getPreprocessedEntity(PPID));
        if (PPDef)
          PPRec.RegisterMacroDefinition(Macro, PPDef);
      }

      ++NumMacrosRead;
      break;
    }

    case PP_TOKEN: {
      // If we see a TOKEN before a PP_MACRO_*, then the file is
      // erroneous, just pretend we didn't see this.
      if (!Macro) break;
      if (MacroTokens.empty()) {
        Error("unexpected number of macro tokens for a macro in AST file");
        return Macro;
      }

      unsigned Idx = 0;
      MacroTokens[0] = ReadToken(F, Record, Idx);
      MacroTokens = MacroTokens.drop_front();
      break;
    }
    }
  }
}

PreprocessedEntityID
ASTReader::getGlobalPreprocessedEntityID(ModuleFile &M,
                                         unsigned LocalID) const {
  if (!M.ModuleOffsetMap.empty())
    ReadModuleOffsetMap(M);

  ContinuousRangeMap<uint32_t, int, 2>::const_iterator
    I = M.PreprocessedEntityRemap.find(LocalID - NUM_PREDEF_PP_ENTITY_IDS);
  assert(I != M.PreprocessedEntityRemap.end()
         && "Invalid index into preprocessed entity index remap");

  return LocalID + I->second;
}

const FileEntry *HeaderFileInfoTrait::getFile(const internal_key_type &Key) {
  FileManager &FileMgr = Reader.getFileManager();
  if (!Key.Imported) {
    if (auto File = FileMgr.getFile(Key.Filename))
      return *File;
    return nullptr;
  }

  std::string Resolved = std::string(Key.Filename);
  Reader.ResolveImportedPath(M, Resolved);
  if (auto File = FileMgr.getFile(Resolved))
    return *File;
  return nullptr;
}

unsigned HeaderFileInfoTrait::ComputeHash(internal_key_ref ikey) {
  uint8_t buf[sizeof(ikey.Size) + sizeof(ikey.ModTime)];
  memcpy(buf, &ikey.Size, sizeof(ikey.Size));
  memcpy(buf + sizeof(ikey.Size), &ikey.ModTime, sizeof(ikey.ModTime));
  return llvm::xxh3_64bits(buf);
}

HeaderFileInfoTrait::internal_key_type
HeaderFileInfoTrait::GetInternalKey(external_key_type ekey) {
  internal_key_type ikey = {ekey.getSize(),
                            M.HasTimestamps ? ekey.getModificationTime() : 0,
                            ekey.getName(), /*Imported*/ false};
  return ikey;
}

bool HeaderFileInfoTrait::EqualKey(internal_key_ref a, internal_key_ref b) {
  if (a.Size != b.Size || (a.ModTime && b.ModTime && a.ModTime != b.ModTime))
    return false;

  if (llvm::sys::path::is_absolute(a.Filename) && a.Filename == b.Filename)
    return true;

  // Determine whether the actual files are equivalent.
  const FileEntry *FEA = getFile(a);
  const FileEntry *FEB = getFile(b);
  return FEA && FEA == FEB;
}

std::pair<unsigned, unsigned>
HeaderFileInfoTrait::ReadKeyDataLength(const unsigned char*& d) {
  return readULEBKeyDataLength(d);
}

HeaderFileInfoTrait::internal_key_type
HeaderFileInfoTrait::ReadKey(const unsigned char *d, unsigned) {
  using namespace llvm::support;

  internal_key_type ikey;
  ikey.Size = off_t(endian::readNext<uint64_t, llvm::endianness::little>(d));
  ikey.ModTime =
      time_t(endian::readNext<uint64_t, llvm::endianness::little>(d));
  ikey.Filename = (const char *)d;
  ikey.Imported = true;
  return ikey;
}

HeaderFileInfoTrait::data_type
HeaderFileInfoTrait::ReadData(internal_key_ref key, const unsigned char *d,
                              unsigned DataLen) {
  using namespace llvm::support;

  const unsigned char *End = d + DataLen;
  HeaderFileInfo HFI;
  unsigned Flags = *d++;

  bool Included = (Flags >> 6) & 0x01;
  if (Included)
    if (const FileEntry *FE = getFile(key))
      // Not using \c Preprocessor::markIncluded(), since that would attempt to
      // deserialize this header file info again.
      Reader.getPreprocessor().getIncludedFiles().insert(FE);

  // FIXME: Refactor with mergeHeaderFileInfo in HeaderSearch.cpp.
  HFI.isImport |= (Flags >> 5) & 0x01;
  HFI.isPragmaOnce |= (Flags >> 4) & 0x01;
  HFI.DirInfo = (Flags >> 1) & 0x07;
  HFI.IndexHeaderMapHeader = Flags & 0x01;
  HFI.LazyControllingMacro = Reader.getGlobalIdentifierID(
      M, endian::readNext<IdentifierID, llvm::endianness::little>(d));
  if (unsigned FrameworkOffset =
          endian::readNext<uint32_t, llvm::endianness::little>(d)) {
    // The framework offset is 1 greater than the actual offset,
    // since 0 is used as an indicator for "no framework name".
    StringRef FrameworkName(FrameworkStrings + FrameworkOffset - 1);
    HFI.Framework = HS->getUniqueFrameworkName(FrameworkName);
  }

  assert((End - d) % 4 == 0 &&
         "Wrong data length in HeaderFileInfo deserialization");
  while (d != End) {
    uint32_t LocalSMID =
        endian::readNext<uint32_t, llvm::endianness::little>(d);
    auto HeaderRole = static_cast<ModuleMap::ModuleHeaderRole>(LocalSMID & 7);
    LocalSMID >>= 3;

    // This header is part of a module. Associate it with the module to enable
    // implicit module import.
    SubmoduleID GlobalSMID = Reader.getGlobalSubmoduleID(M, LocalSMID);
    Module *Mod = Reader.getSubmodule(GlobalSMID);
    FileManager &FileMgr = Reader.getFileManager();
    ModuleMap &ModMap =
        Reader.getPreprocessor().getHeaderSearchInfo().getModuleMap();

    std::string Filename = std::string(key.Filename);
    if (key.Imported)
      Reader.ResolveImportedPath(M, Filename);
    if (auto FE = FileMgr.getOptionalFileRef(Filename)) {
      // FIXME: NameAsWritten
      Module::Header H = {std::string(key.Filename), "", *FE};
      ModMap.addHeader(Mod, H, HeaderRole, /*Imported=*/true);
    }
    HFI.mergeModuleMembership(HeaderRole);
  }

  // This HeaderFileInfo was externally loaded.
  HFI.External = true;
  HFI.IsValid = true;
  return HFI;
}

void ASTReader::addPendingMacro(IdentifierInfo *II, ModuleFile *M,
                                uint32_t MacroDirectivesOffset) {
  assert(NumCurrentElementsDeserializing > 0 &&"Missing deserialization guard");
  PendingMacroIDs[II].push_back(PendingMacroInfo(M, MacroDirectivesOffset));
}

void ASTReader::ReadDefinedMacros() {
  // Note that we are loading defined macros.
  Deserializing Macros(this);

  for (ModuleFile &I : llvm::reverse(ModuleMgr)) {
    BitstreamCursor &MacroCursor = I.MacroCursor;

    // If there was no preprocessor block, skip this file.
    if (MacroCursor.getBitcodeBytes().empty())
      continue;

    BitstreamCursor Cursor = MacroCursor;
    if (llvm::Error Err = Cursor.JumpToBit(I.MacroStartOffset)) {
      Error(std::move(Err));
      return;
    }

    RecordData Record;
    while (true) {
      Expected<llvm::BitstreamEntry> MaybeE = Cursor.advanceSkippingSubblocks();
      if (!MaybeE) {
        Error(MaybeE.takeError());
        return;
      }
      llvm::BitstreamEntry E = MaybeE.get();

      switch (E.Kind) {
      case llvm::BitstreamEntry::SubBlock: // Handled for us already.
      case llvm::BitstreamEntry::Error:
        Error("malformed block record in AST file");
        return;
      case llvm::BitstreamEntry::EndBlock:
        goto NextCursor;

      case llvm::BitstreamEntry::Record: {
        Record.clear();
        Expected<unsigned> MaybeRecord = Cursor.readRecord(E.ID, Record);
        if (!MaybeRecord) {
          Error(MaybeRecord.takeError());
          return;
        }
        switch (MaybeRecord.get()) {
        default:  // Default behavior: ignore.
          break;

        case PP_MACRO_OBJECT_LIKE:
        case PP_MACRO_FUNCTION_LIKE: {
          IdentifierInfo *II = getLocalIdentifier(I, Record[0]);
          if (II->isOutOfDate())
            updateOutOfDateIdentifier(*II);
          break;
        }

        case PP_TOKEN:
          // Ignore tokens.
          break;
        }
        break;
      }
      }
    }
    NextCursor:  ;
  }
}

namespace {

  /// Visitor class used to look up identifirs in an AST file.
  class IdentifierLookupVisitor {
    StringRef Name;
    unsigned NameHash;
    unsigned PriorGeneration;
    unsigned &NumIdentifierLookups;
    unsigned &NumIdentifierLookupHits;
    IdentifierInfo *Found = nullptr;

  public:
    IdentifierLookupVisitor(StringRef Name, unsigned PriorGeneration,
                            unsigned &NumIdentifierLookups,
                            unsigned &NumIdentifierLookupHits)
      : Name(Name), NameHash(ASTIdentifierLookupTrait::ComputeHash(Name)),
        PriorGeneration(PriorGeneration),
        NumIdentifierLookups(NumIdentifierLookups),
        NumIdentifierLookupHits(NumIdentifierLookupHits) {}

    bool operator()(ModuleFile &M) {
      // If we've already searched this module file, skip it now.
      if (M.Generation <= PriorGeneration)
        return true;

      ASTIdentifierLookupTable *IdTable
        = (ASTIdentifierLookupTable *)M.IdentifierLookupTable;
      if (!IdTable)
        return false;

      ASTIdentifierLookupTrait Trait(IdTable->getInfoObj().getReader(), M,
                                     Found);
      ++NumIdentifierLookups;
      ASTIdentifierLookupTable::iterator Pos =
          IdTable->find_hashed(Name, NameHash, &Trait);
      if (Pos == IdTable->end())
        return false;

      // Dereferencing the iterator has the effect of building the
      // IdentifierInfo node and populating it with the various
      // declarations it needs.
      ++NumIdentifierLookupHits;
      Found = *Pos;
      return true;
    }

    // Retrieve the identifier info found within the module
    // files.
    IdentifierInfo *getIdentifierInfo() const { return Found; }
  };

} // namespace

void ASTReader::updateOutOfDateIdentifier(const IdentifierInfo &II) {
  // Note that we are loading an identifier.
  Deserializing AnIdentifier(this);

  unsigned PriorGeneration = 0;
  if (getContext().getLangOpts().Modules)
    PriorGeneration = IdentifierGeneration[&II];

  // If there is a global index, look there first to determine which modules
  // provably do not have any results for this identifier.
  GlobalModuleIndex::HitSet Hits;
  GlobalModuleIndex::HitSet *HitsPtr = nullptr;
  if (!loadGlobalIndex()) {
    if (GlobalIndex->lookupIdentifier(II.getName(), Hits)) {
      HitsPtr = &Hits;
    }
  }

  IdentifierLookupVisitor Visitor(II.getName(), PriorGeneration,
                                  NumIdentifierLookups,
                                  NumIdentifierLookupHits);
  ModuleMgr.visit(Visitor, HitsPtr);
  markIdentifierUpToDate(&II);
}

void ASTReader::markIdentifierUpToDate(const IdentifierInfo *II) {
  if (!II)
    return;

  const_cast<IdentifierInfo *>(II)->setOutOfDate(false);

  // Update the generation for this identifier.
  if (getContext().getLangOpts().Modules)
    IdentifierGeneration[II] = getGeneration();
}

void ASTReader::resolvePendingMacro(IdentifierInfo *II,
                                    const PendingMacroInfo &PMInfo) {
  ModuleFile &M = *PMInfo.M;

  BitstreamCursor &Cursor = M.MacroCursor;
  SavedStreamPosition SavedPosition(Cursor);
  if (llvm::Error Err =
          Cursor.JumpToBit(M.MacroOffsetsBase + PMInfo.MacroDirectivesOffset)) {
    Error(std::move(Err));
    return;
  }

  struct ModuleMacroRecord {
    SubmoduleID SubModID;
    MacroInfo *MI;
    SmallVector<SubmoduleID, 8> Overrides;
  };
  llvm::SmallVector<ModuleMacroRecord, 8> ModuleMacros;

  // We expect to see a sequence of PP_MODULE_MACRO records listing exported
  // macros, followed by a PP_MACRO_DIRECTIVE_HISTORY record with the complete
  // macro histroy.
  RecordData Record;
  while (true) {
    Expected<llvm::BitstreamEntry> MaybeEntry =
        Cursor.advance(BitstreamCursor::AF_DontPopBlockAtEnd);
    if (!MaybeEntry) {
      Error(MaybeEntry.takeError());
      return;
    }
    llvm::BitstreamEntry Entry = MaybeEntry.get();

    if (Entry.Kind != llvm::BitstreamEntry::Record) {
      Error("malformed block record in AST file");
      return;
    }

    Record.clear();
    Expected<unsigned> MaybePP = Cursor.readRecord(Entry.ID, Record);
    if (!MaybePP) {
      Error(MaybePP.takeError());
      return;
    }
    switch ((PreprocessorRecordTypes)MaybePP.get()) {
    case PP_MACRO_DIRECTIVE_HISTORY:
      break;

    case PP_MODULE_MACRO: {
      ModuleMacros.push_back(ModuleMacroRecord());
      auto &Info = ModuleMacros.back();
      Info.SubModID = getGlobalSubmoduleID(M, Record[0]);
      Info.MI = getMacro(getGlobalMacroID(M, Record[1]));
      for (int I = 2, N = Record.size(); I != N; ++I)
        Info.Overrides.push_back(getGlobalSubmoduleID(M, Record[I]));
      continue;
    }

    default:
      Error("malformed block record in AST file");
      return;
    }

    // We found the macro directive history; that's the last record
    // for this macro.
    break;
  }

  // Module macros are listed in reverse dependency order.
  {
    std::reverse(ModuleMacros.begin(), ModuleMacros.end());
    llvm::SmallVector<ModuleMacro*, 8> Overrides;
    for (auto &MMR : ModuleMacros) {
      Overrides.clear();
      for (unsigned ModID : MMR.Overrides) {
        Module *Mod = getSubmodule(ModID);
        auto *Macro = PP.getModuleMacro(Mod, II);
        assert(Macro && "missing definition for overridden macro");
        Overrides.push_back(Macro);
      }

      bool Inserted = false;
      Module *Owner = getSubmodule(MMR.SubModID);
      PP.addModuleMacro(Owner, II, MMR.MI, Overrides, Inserted);
    }
  }

  // Don't read the directive history for a module; we don't have anywhere
  // to put it.
  if (M.isModule())
    return;

  // Deserialize the macro directives history in reverse source-order.
  MacroDirective *Latest = nullptr, *Earliest = nullptr;
  unsigned Idx = 0, N = Record.size();
  while (Idx < N) {
    MacroDirective *MD = nullptr;
    SourceLocation Loc = ReadSourceLocation(M, Record, Idx);
    MacroDirective::Kind K = (MacroDirective::Kind)Record[Idx++];
    switch (K) {
    case MacroDirective::MD_Define: {
      MacroInfo *MI = getMacro(getGlobalMacroID(M, Record[Idx++]));
      MD = PP.AllocateDefMacroDirective(MI, Loc);
      break;
    }
    case MacroDirective::MD_Undefine:
      MD = PP.AllocateUndefMacroDirective(Loc);
      break;
    case MacroDirective::MD_Visibility:
      bool isPublic = Record[Idx++];
      MD = PP.AllocateVisibilityMacroDirective(Loc, isPublic);
      break;
    }

    if (!Latest)
      Latest = MD;
    if (Earliest)
      Earliest->setPrevious(MD);
    Earliest = MD;
  }

  if (Latest)
    PP.setLoadedMacroDirective(II, Earliest, Latest);
}

bool ASTReader::shouldDisableValidationForFile(
    const serialization::ModuleFile &M) const {
  if (DisableValidationKind == DisableValidationForModuleKind::None)
    return false;

  // If a PCH is loaded and validation is disabled for PCH then disable
  // validation for the PCH and the modules it loads.
  ModuleKind K = CurrentDeserializingModuleKind.value_or(M.Kind);

  switch (K) {
  case MK_MainFile:
  case MK_Preamble:
  case MK_PCH:
    return bool(DisableValidationKind & DisableValidationForModuleKind::PCH);
  case MK_ImplicitModule:
  case MK_ExplicitModule:
  case MK_PrebuiltModule:
    return bool(DisableValidationKind & DisableValidationForModuleKind::Module);
  }

  return false;
}

InputFileInfo ASTReader::getInputFileInfo(ModuleFile &F, unsigned ID) {
  // If this ID is bogus, just return an empty input file.
  if (ID == 0 || ID > F.InputFileInfosLoaded.size())
    return InputFileInfo();

  // If we've already loaded this input file, return it.
  if (!F.InputFileInfosLoaded[ID - 1].Filename.empty())
    return F.InputFileInfosLoaded[ID - 1];

  // Go find this input file.
  BitstreamCursor &Cursor = F.InputFilesCursor;
  SavedStreamPosition SavedPosition(Cursor);
  if (llvm::Error Err = Cursor.JumpToBit(F.InputFilesOffsetBase +
                                         F.InputFileOffsets[ID - 1])) {
    // FIXME this drops errors on the floor.
    consumeError(std::move(Err));
  }

  Expected<unsigned> MaybeCode = Cursor.ReadCode();
  if (!MaybeCode) {
    // FIXME this drops errors on the floor.
    consumeError(MaybeCode.takeError());
  }
  unsigned Code = MaybeCode.get();
  RecordData Record;
  StringRef Blob;

  if (Expected<unsigned> Maybe = Cursor.readRecord(Code, Record, &Blob))
    assert(static_cast<InputFileRecordTypes>(Maybe.get()) == INPUT_FILE &&
           "invalid record type for input file");
  else {
    // FIXME this drops errors on the floor.
    consumeError(Maybe.takeError());
  }

  assert(Record[0] == ID && "Bogus stored ID or offset");
  InputFileInfo R;
  R.StoredSize = static_cast<off_t>(Record[1]);
  R.StoredTime = static_cast<time_t>(Record[2]);
  R.Overridden = static_cast<bool>(Record[3]);
  R.Transient = static_cast<bool>(Record[4]);
  R.TopLevel = static_cast<bool>(Record[5]);
  R.ModuleMap = static_cast<bool>(Record[6]);
  std::tie(R.FilenameAsRequested, R.Filename) = [&]() {
    uint16_t AsRequestedLength = Record[7];

    std::string NameAsRequested = Blob.substr(0, AsRequestedLength).str();
    std::string Name = Blob.substr(AsRequestedLength).str();

    ResolveImportedPath(F, NameAsRequested);
    ResolveImportedPath(F, Name);

    if (Name.empty())
      Name = NameAsRequested;

    return std::make_pair(std::move(NameAsRequested), std::move(Name));
  }();

  Expected<llvm::BitstreamEntry> MaybeEntry = Cursor.advance();
  if (!MaybeEntry) // FIXME this drops errors on the floor.
    consumeError(MaybeEntry.takeError());
  llvm::BitstreamEntry Entry = MaybeEntry.get();
  assert(Entry.Kind == llvm::BitstreamEntry::Record &&
         "expected record type for input file hash");

  Record.clear();
  if (Expected<unsigned> Maybe = Cursor.readRecord(Entry.ID, Record))
    assert(static_cast<InputFileRecordTypes>(Maybe.get()) == INPUT_FILE_HASH &&
           "invalid record type for input file hash");
  else {
    // FIXME this drops errors on the floor.
    consumeError(Maybe.takeError());
  }
  R.ContentHash = (static_cast<uint64_t>(Record[1]) << 32) |
                  static_cast<uint64_t>(Record[0]);

  // Note that we've loaded this input file info.
  F.InputFileInfosLoaded[ID - 1] = R;
  return R;
}

static unsigned moduleKindForDiagnostic(ModuleKind Kind);
InputFile ASTReader::getInputFile(ModuleFile &F, unsigned ID, bool Complain) {
  // If this ID is bogus, just return an empty input file.
  if (ID == 0 || ID > F.InputFilesLoaded.size())
    return InputFile();

  // If we've already loaded this input file, return it.
  if (F.InputFilesLoaded[ID-1].getFile())
    return F.InputFilesLoaded[ID-1];

  if (F.InputFilesLoaded[ID-1].isNotFound())
    return InputFile();

  // Go find this input file.
  BitstreamCursor &Cursor = F.InputFilesCursor;
  SavedStreamPosition SavedPosition(Cursor);
  if (llvm::Error Err = Cursor.JumpToBit(F.InputFilesOffsetBase +
                                         F.InputFileOffsets[ID - 1])) {
    // FIXME this drops errors on the floor.
    consumeError(std::move(Err));
  }

  InputFileInfo FI = getInputFileInfo(F, ID);
  off_t StoredSize = FI.StoredSize;
  time_t StoredTime = FI.StoredTime;
  bool Overridden = FI.Overridden;
  bool Transient = FI.Transient;
  StringRef Filename = FI.FilenameAsRequested;
  uint64_t StoredContentHash = FI.ContentHash;

  // For standard C++ modules, we don't need to check the inputs.
  bool SkipChecks = F.StandardCXXModule;

  const HeaderSearchOptions &HSOpts =
      PP.getHeaderSearchInfo().getHeaderSearchOpts();

  // The option ForceCheckCXX20ModulesInputFiles is only meaningful for C++20
  // modules.
  if (F.StandardCXXModule && HSOpts.ForceCheckCXX20ModulesInputFiles) {
    SkipChecks = false;
    Overridden = false;
  }

  auto File = FileMgr.getOptionalFileRef(Filename, /*OpenFile=*/false);

  // For an overridden file, create a virtual file with the stored
  // size/timestamp.
  if ((Overridden || Transient || SkipChecks) && !File)
    File = FileMgr.getVirtualFileRef(Filename, StoredSize, StoredTime);

  if (!File) {
    if (Complain) {
      std::string ErrorStr = "could not find file '";
      ErrorStr += Filename;
      ErrorStr += "' referenced by AST file '";
      ErrorStr += F.FileName;
      ErrorStr += "'";
      Error(ErrorStr);
    }
    // Record that we didn't find the file.
    F.InputFilesLoaded[ID-1] = InputFile::getNotFound();
    return InputFile();
  }

  // Check if there was a request to override the contents of the file
  // that was part of the precompiled header. Overriding such a file
  // can lead to problems when lexing using the source locations from the
  // PCH.
  SourceManager &SM = getSourceManager();
  // FIXME: Reject if the overrides are different.
  if ((!Overridden && !Transient) && !SkipChecks &&
      SM.isFileOverridden(*File)) {
    if (Complain)
      Error(diag::err_fe_pch_file_overridden, Filename);

    // After emitting the diagnostic, bypass the overriding file to recover
    // (this creates a separate FileEntry).
    File = SM.bypassFileContentsOverride(*File);
    if (!File) {
      F.InputFilesLoaded[ID - 1] = InputFile::getNotFound();
      return InputFile();
    }
  }

  struct Change {
    enum ModificationKind {
      Size,
      ModTime,
      Content,
      None,
    } Kind;
    std::optional<int64_t> Old = std::nullopt;
    std::optional<int64_t> New = std::nullopt;
  };
  auto HasInputContentChanged = [&](Change OriginalChange) {
    assert(ValidateASTInputFilesContent &&
           "We should only check the content of the inputs with "
           "ValidateASTInputFilesContent enabled.");

    if (StoredContentHash == 0)
      return OriginalChange;

    auto MemBuffOrError = FileMgr.getBufferForFile(*File);
    if (!MemBuffOrError) {
      if (!Complain)
        return OriginalChange;
      std::string ErrorStr = "could not get buffer for file '";
      ErrorStr += File->getName();
      ErrorStr += "'";
      Error(ErrorStr);
      return OriginalChange;
    }

    auto ContentHash = xxh3_64bits(MemBuffOrError.get()->getBuffer());
    if (StoredContentHash == static_cast<uint64_t>(ContentHash))
      return Change{Change::None};

    return Change{Change::Content};
  };
  auto HasInputFileChanged = [&]() {
    if (StoredSize != File->getSize())
      return Change{Change::Size, StoredSize, File->getSize()};
    if (!shouldDisableValidationForFile(F) && StoredTime &&
        StoredTime != File->getModificationTime()) {
      Change MTimeChange = {Change::ModTime, StoredTime,
                            File->getModificationTime()};

      // In case the modification time changes but not the content,
      // accept the cached file as legit.
      if (ValidateASTInputFilesContent)
        return HasInputContentChanged(MTimeChange);

      return MTimeChange;
    }
    return Change{Change::None};
  };

  bool IsOutOfDate = false;
  auto FileChange = SkipChecks ? Change{Change::None} : HasInputFileChanged();
  // When ForceCheckCXX20ModulesInputFiles and ValidateASTInputFilesContent
  // enabled, it is better to check the contents of the inputs. Since we can't
  // get correct modified time information for inputs from overriden inputs.
  if (HSOpts.ForceCheckCXX20ModulesInputFiles && ValidateASTInputFilesContent &&
      F.StandardCXXModule && FileChange.Kind == Change::None)
    FileChange = HasInputContentChanged(FileChange);

  // When we have StoredTime equal to zero and ValidateASTInputFilesContent,
  // it is better to check the content of the input files because we cannot rely
  // on the file modification time, which will be the same (zero) for these
  // files.
  if (!StoredTime && ValidateASTInputFilesContent &&
      FileChange.Kind == Change::None)
    FileChange = HasInputContentChanged(FileChange);

  // For an overridden file, there is nothing to validate.
  if (!Overridden && FileChange.Kind != Change::None) {
    if (Complain && !Diags.isDiagnosticInFlight()) {
      // Build a list of the PCH imports that got us here (in reverse).
      SmallVector<ModuleFile *, 4> ImportStack(1, &F);
      while (!ImportStack.back()->ImportedBy.empty())
        ImportStack.push_back(ImportStack.back()->ImportedBy[0]);

      // The top-level PCH is stale.
      StringRef TopLevelPCHName(ImportStack.back()->FileName);
      Diag(diag::err_fe_ast_file_modified)
          << Filename << moduleKindForDiagnostic(ImportStack.back()->Kind)
          << TopLevelPCHName << FileChange.Kind
          << (FileChange.Old && FileChange.New)
          << llvm::itostr(FileChange.Old.value_or(0))
          << llvm::itostr(FileChange.New.value_or(0));

      // Print the import stack.
      if (ImportStack.size() > 1) {
        Diag(diag::note_pch_required_by)
          << Filename << ImportStack[0]->FileName;
        for (unsigned I = 1; I < ImportStack.size(); ++I)
          Diag(diag::note_pch_required_by)
            << ImportStack[I-1]->FileName << ImportStack[I]->FileName;
      }

      Diag(diag::note_pch_rebuild_required) << TopLevelPCHName;
    }

    IsOutOfDate = true;
  }
  // FIXME: If the file is overridden and we've already opened it,
  // issue an error (or split it into a separate FileEntry).

  InputFile IF = InputFile(*File, Overridden || Transient, IsOutOfDate);

  // Note that we've loaded this input file.
  F.InputFilesLoaded[ID-1] = IF;
  return IF;
}

/// If we are loading a relocatable PCH or module file, and the filename
/// is not an absolute path, add the system or module root to the beginning of
/// the file name.
void ASTReader::ResolveImportedPath(ModuleFile &M, std::string &Filename) {
  // Resolve relative to the base directory, if we have one.
  if (!M.BaseDirectory.empty())
    return ResolveImportedPath(Filename, M.BaseDirectory);
}

void ASTReader::ResolveImportedPath(std::string &Filename, StringRef Prefix) {
  if (Filename.empty() || llvm::sys::path::is_absolute(Filename) ||
      Filename == "<built-in>" || Filename == "<command line>")
    return;

  SmallString<128> Buffer;
  llvm::sys::path::append(Buffer, Prefix, Filename);
  Filename.assign(Buffer.begin(), Buffer.end());
}

static bool isDiagnosedResult(ASTReader::ASTReadResult ARR, unsigned Caps) {
  switch (ARR) {
  case ASTReader::Failure: return true;
  case ASTReader::Missing: return !(Caps & ASTReader::ARR_Missing);
  case ASTReader::OutOfDate: return !(Caps & ASTReader::ARR_OutOfDate);
  case ASTReader::VersionMismatch: return !(Caps & ASTReader::ARR_VersionMismatch);
  case ASTReader::ConfigurationMismatch:
    return !(Caps & ASTReader::ARR_ConfigurationMismatch);
  case ASTReader::HadErrors: return true;
  case ASTReader::Success: return false;
  }

  llvm_unreachable("unknown ASTReadResult");
}

ASTReader::ASTReadResult ASTReader::ReadOptionsBlock(
    BitstreamCursor &Stream, StringRef Filename,
    unsigned ClientLoadCapabilities, bool AllowCompatibleConfigurationMismatch,
    ASTReaderListener &Listener, std::string &SuggestedPredefines) {
  if (llvm::Error Err = Stream.EnterSubBlock(OPTIONS_BLOCK_ID)) {
    // FIXME this drops errors on the floor.
    consumeError(std::move(Err));
    return Failure;
  }

  // Read all of the records in the options block.
  RecordData Record;
  ASTReadResult Result = Success;
  while (true) {
    Expected<llvm::BitstreamEntry> MaybeEntry = Stream.advance();
    if (!MaybeEntry) {
      // FIXME this drops errors on the floor.
      consumeError(MaybeEntry.takeError());
      return Failure;
    }
    llvm::BitstreamEntry Entry = MaybeEntry.get();

    switch (Entry.Kind) {
    case llvm::BitstreamEntry::Error:
    case llvm::BitstreamEntry::SubBlock:
      return Failure;

    case llvm::BitstreamEntry::EndBlock:
      return Result;

    case llvm::BitstreamEntry::Record:
      // The interesting case.
      break;
    }

    // Read and process a record.
    Record.clear();
    Expected<unsigned> MaybeRecordType = Stream.readRecord(Entry.ID, Record);
    if (!MaybeRecordType) {
      // FIXME this drops errors on the floor.
      consumeError(MaybeRecordType.takeError());
      return Failure;
    }
    switch ((OptionsRecordTypes)MaybeRecordType.get()) {
    case LANGUAGE_OPTIONS: {
      bool Complain = (ClientLoadCapabilities & ARR_ConfigurationMismatch) == 0;
      if (ParseLanguageOptions(Record, Filename, Complain, Listener,
                               AllowCompatibleConfigurationMismatch))
        Result = ConfigurationMismatch;
      break;
    }

    case TARGET_OPTIONS: {
      bool Complain = (ClientLoadCapabilities & ARR_ConfigurationMismatch) == 0;
      if (ParseTargetOptions(Record, Filename, Complain, Listener,
                             AllowCompatibleConfigurationMismatch))
        Result = ConfigurationMismatch;
      break;
    }

    case FILE_SYSTEM_OPTIONS: {
      bool Complain = (ClientLoadCapabilities & ARR_ConfigurationMismatch) == 0;
      if (!AllowCompatibleConfigurationMismatch &&
          ParseFileSystemOptions(Record, Complain, Listener))
        Result = ConfigurationMismatch;
      break;
    }

    case HEADER_SEARCH_OPTIONS: {
      bool Complain = (ClientLoadCapabilities & ARR_ConfigurationMismatch) == 0;
      if (!AllowCompatibleConfigurationMismatch &&
          ParseHeaderSearchOptions(Record, Filename, Complain, Listener))
        Result = ConfigurationMismatch;
      break;
    }

    case PREPROCESSOR_OPTIONS:
      bool Complain = (ClientLoadCapabilities & ARR_ConfigurationMismatch) == 0;
      if (!AllowCompatibleConfigurationMismatch &&
          ParsePreprocessorOptions(Record, Filename, Complain, Listener,
                                   SuggestedPredefines))
        Result = ConfigurationMismatch;
      break;
    }
  }
}

ASTReader::ASTReadResult
ASTReader::ReadControlBlock(ModuleFile &F,
                            SmallVectorImpl<ImportedModule> &Loaded,
                            const ModuleFile *ImportedBy,
                            unsigned ClientLoadCapabilities) {
  BitstreamCursor &Stream = F.Stream;

  if (llvm::Error Err = Stream.EnterSubBlock(CONTROL_BLOCK_ID)) {
    Error(std::move(Err));
    return Failure;
  }

  // Lambda to read the unhashed control block the first time it's called.
  //
  // For PCM files, the unhashed control block cannot be read until after the
  // MODULE_NAME record.  However, PCH files have no MODULE_NAME, and yet still
  // need to look ahead before reading the IMPORTS record.  For consistency,
  // this block is always read somehow (see BitstreamEntry::EndBlock).
  bool HasReadUnhashedControlBlock = false;
  auto readUnhashedControlBlockOnce = [&]() {
    if (!HasReadUnhashedControlBlock) {
      HasReadUnhashedControlBlock = true;
      if (ASTReadResult Result =
              readUnhashedControlBlock(F, ImportedBy, ClientLoadCapabilities))
        return Result;
    }
    return Success;
  };

  bool DisableValidation = shouldDisableValidationForFile(F);

  // Read all of the records and blocks in the control block.
  RecordData Record;
  unsigned NumInputs = 0;
  unsigned NumUserInputs = 0;
  StringRef BaseDirectoryAsWritten;
  while (true) {
    Expected<llvm::BitstreamEntry> MaybeEntry = Stream.advance();
    if (!MaybeEntry) {
      Error(MaybeEntry.takeError());
      return Failure;
    }
    llvm::BitstreamEntry Entry = MaybeEntry.get();

    switch (Entry.Kind) {
    case llvm::BitstreamEntry::Error:
      Error("malformed block record in AST file");
      return Failure;
    case llvm::BitstreamEntry::EndBlock: {
      // Validate the module before returning.  This call catches an AST with
      // no module name and no imports.
      if (ASTReadResult Result = readUnhashedControlBlockOnce())
        return Result;

      // Validate input files.
      const HeaderSearchOptions &HSOpts =
          PP.getHeaderSearchInfo().getHeaderSearchOpts();

      // All user input files reside at the index range [0, NumUserInputs), and
      // system input files reside at [NumUserInputs, NumInputs). For explicitly
      // loaded module files, ignore missing inputs.
      if (!DisableValidation && F.Kind != MK_ExplicitModule &&
          F.Kind != MK_PrebuiltModule) {
        bool Complain = (ClientLoadCapabilities & ARR_OutOfDate) == 0;

        // If we are reading a module, we will create a verification timestamp,
        // so we verify all input files.  Otherwise, verify only user input
        // files.

        unsigned N = ValidateSystemInputs ? NumInputs : NumUserInputs;
        if (HSOpts.ModulesValidateOncePerBuildSession &&
            F.InputFilesValidationTimestamp > HSOpts.BuildSessionTimestamp &&
            F.Kind == MK_ImplicitModule)
          N = NumUserInputs;

        for (unsigned I = 0; I < N; ++I) {
          InputFile IF = getInputFile(F, I+1, Complain);
          if (!IF.getFile() || IF.isOutOfDate())
            return OutOfDate;
        }
      }

      if (Listener)
        Listener->visitModuleFile(F.FileName, F.Kind);

      if (Listener && Listener->needsInputFileVisitation()) {
        unsigned N = Listener->needsSystemInputFileVisitation() ? NumInputs
                                                                : NumUserInputs;
        for (unsigned I = 0; I < N; ++I) {
          bool IsSystem = I >= NumUserInputs;
          InputFileInfo FI = getInputFileInfo(F, I + 1);
          Listener->visitInputFile(
              FI.FilenameAsRequested, IsSystem, FI.Overridden,
              F.Kind == MK_ExplicitModule || F.Kind == MK_PrebuiltModule);
        }
      }

      return Success;
    }

    case llvm::BitstreamEntry::SubBlock:
      switch (Entry.ID) {
      case INPUT_FILES_BLOCK_ID:
        F.InputFilesCursor = Stream;
        if (llvm::Error Err = Stream.SkipBlock()) {
          Error(std::move(Err));
          return Failure;
        }
        if (ReadBlockAbbrevs(F.InputFilesCursor, INPUT_FILES_BLOCK_ID)) {
          Error("malformed block record in AST file");
          return Failure;
        }
        F.InputFilesOffsetBase = F.InputFilesCursor.GetCurrentBitNo();
        continue;

      case OPTIONS_BLOCK_ID:
        // If we're reading the first module for this group, check its options
        // are compatible with ours. For modules it imports, no further checking
        // is required, because we checked them when we built it.
        if (Listener && !ImportedBy) {
          // Should we allow the configuration of the module file to differ from
          // the configuration of the current translation unit in a compatible
          // way?
          //
          // FIXME: Allow this for files explicitly specified with -include-pch.
          bool AllowCompatibleConfigurationMismatch =
              F.Kind == MK_ExplicitModule || F.Kind == MK_PrebuiltModule;

          ASTReadResult Result =
              ReadOptionsBlock(Stream, F.FileName, ClientLoadCapabilities,
                               AllowCompatibleConfigurationMismatch, *Listener,
                               SuggestedPredefines);
          if (Result == Failure) {
            Error("malformed block record in AST file");
            return Result;
          }

          if (DisableValidation ||
              (AllowConfigurationMismatch && Result == ConfigurationMismatch))
            Result = Success;

          // If we can't load the module, exit early since we likely
          // will rebuild the module anyway. The stream may be in the
          // middle of a block.
          if (Result != Success)
            return Result;
        } else if (llvm::Error Err = Stream.SkipBlock()) {
          Error(std::move(Err));
          return Failure;
        }
        continue;

      default:
        if (llvm::Error Err = Stream.SkipBlock()) {
          Error(std::move(Err));
          return Failure;
        }
        continue;
      }

    case llvm::BitstreamEntry::Record:
      // The interesting case.
      break;
    }

    // Read and process a record.
    Record.clear();
    StringRef Blob;
    Expected<unsigned> MaybeRecordType =
        Stream.readRecord(Entry.ID, Record, &Blob);
    if (!MaybeRecordType) {
      Error(MaybeRecordType.takeError());
      return Failure;
    }
    switch ((ControlRecordTypes)MaybeRecordType.get()) {
    case METADATA: {
      if (Record[0] != VERSION_MAJOR && !DisableValidation) {
        if ((ClientLoadCapabilities & ARR_VersionMismatch) == 0)
          Diag(Record[0] < VERSION_MAJOR ? diag::err_ast_file_version_too_old
                                         : diag::err_ast_file_version_too_new)
              << moduleKindForDiagnostic(F.Kind) << F.FileName;
        return VersionMismatch;
      }

      bool hasErrors = Record[7];
      if (hasErrors && !DisableValidation) {
        // If requested by the caller and the module hasn't already been read
        // or compiled, mark modules on error as out-of-date.
        if ((ClientLoadCapabilities & ARR_TreatModuleWithErrorsAsOutOfDate) &&
            canRecoverFromOutOfDate(F.FileName, ClientLoadCapabilities))
          return OutOfDate;

        if (!AllowASTWithCompilerErrors) {
          Diag(diag::err_ast_file_with_compiler_errors)
              << moduleKindForDiagnostic(F.Kind) << F.FileName;
          return HadErrors;
        }
      }
      if (hasErrors) {
        Diags.ErrorOccurred = true;
        Diags.UncompilableErrorOccurred = true;
        Diags.UnrecoverableErrorOccurred = true;
      }

      F.RelocatablePCH = Record[4];
      // Relative paths in a relocatable PCH are relative to our sysroot.
      if (F.RelocatablePCH)
        F.BaseDirectory = isysroot.empty() ? "/" : isysroot;

      F.StandardCXXModule = Record[5];

      F.HasTimestamps = Record[6];

      const std::string &CurBranch = getClangFullRepositoryVersion();
      StringRef ASTBranch = Blob;
      if (StringRef(CurBranch) != ASTBranch && !DisableValidation) {
        if ((ClientLoadCapabilities & ARR_VersionMismatch) == 0)
          Diag(diag::err_ast_file_different_branch)
              << moduleKindForDiagnostic(F.Kind) << F.FileName << ASTBranch
              << CurBranch;
        return VersionMismatch;
      }
      break;
    }

    case IMPORTS: {
      // Validate the AST before processing any imports (otherwise, untangling
      // them can be error-prone and expensive).  A module will have a name and
      // will already have been validated, but this catches the PCH case.
      if (ASTReadResult Result = readUnhashedControlBlockOnce())
        return Result;

      // Load each of the imported PCH files.
      unsigned Idx = 0, N = Record.size();
      while (Idx < N) {
        // Read information about the AST file.
        ModuleKind ImportedKind = (ModuleKind)Record[Idx++];
        // Whether we're importing a standard c++ module.
        bool IsImportingStdCXXModule = Record[Idx++];
        // The import location will be the local one for now; we will adjust
        // all import locations of module imports after the global source
        // location info are setup, in ReadAST.
        auto [ImportLoc, ImportModuleFileIndex] =
            ReadUntranslatedSourceLocation(Record[Idx++]);
        // The import location must belong to the current module file itself.
        assert(ImportModuleFileIndex == 0);
        off_t StoredSize = !IsImportingStdCXXModule ? (off_t)Record[Idx++] : 0;
        time_t StoredModTime =
            !IsImportingStdCXXModule ? (time_t)Record[Idx++] : 0;

        ASTFileSignature StoredSignature;
        if (!IsImportingStdCXXModule) {
          auto FirstSignatureByte = Record.begin() + Idx;
          StoredSignature = ASTFileSignature::create(
              FirstSignatureByte, FirstSignatureByte + ASTFileSignature::size);
          Idx += ASTFileSignature::size;
        }

        std::string ImportedName = ReadString(Record, Idx);
        std::string ImportedFile;

        // For prebuilt and explicit modules first consult the file map for
        // an override. Note that here we don't search prebuilt module
        // directories if we're not importing standard c++ module, only the
        // explicit name to file mappings. Also, we will still verify the
        // size/signature making sure it is essentially the same file but
        // perhaps in a different location.
        if (ImportedKind == MK_PrebuiltModule || ImportedKind == MK_ExplicitModule)
          ImportedFile = PP.getHeaderSearchInfo().getPrebuiltModuleFileName(
              ImportedName, /*FileMapOnly*/ !IsImportingStdCXXModule);

        // For C++20 Modules, we won't record the path to the imported modules
        // in the BMI
        if (!IsImportingStdCXXModule) {
          if (ImportedFile.empty()) {
            // Use BaseDirectoryAsWritten to ensure we use the same path in the
            // ModuleCache as when writing.
            ImportedFile = ReadPath(BaseDirectoryAsWritten, Record, Idx);
          } else
            SkipPath(Record, Idx);
        } else if (ImportedFile.empty()) {
          Diag(clang::diag::err_failed_to_find_module_file) << ImportedName;
          return Missing;
        }

        // If our client can't cope with us being out of date, we can't cope with
        // our dependency being missing.
        unsigned Capabilities = ClientLoadCapabilities;
        if ((ClientLoadCapabilities & ARR_OutOfDate) == 0)
          Capabilities &= ~ARR_Missing;

        // Load the AST file.
        auto Result = ReadASTCore(ImportedFile, ImportedKind, ImportLoc, &F,
                                  Loaded, StoredSize, StoredModTime,
                                  StoredSignature, Capabilities);

        // If we diagnosed a problem, produce a backtrace.
        bool recompilingFinalized =
            Result == OutOfDate && (Capabilities & ARR_OutOfDate) &&
            getModuleManager().getModuleCache().isPCMFinal(F.FileName);
        if (isDiagnosedResult(Result, Capabilities) || recompilingFinalized)
          Diag(diag::note_module_file_imported_by)
              << F.FileName << !F.ModuleName.empty() << F.ModuleName;
        if (recompilingFinalized)
          Diag(diag::note_module_file_conflict);

        switch (Result) {
        case Failure: return Failure;
          // If we have to ignore the dependency, we'll have to ignore this too.
        case Missing:
        case OutOfDate: return OutOfDate;
        case VersionMismatch: return VersionMismatch;
        case ConfigurationMismatch: return ConfigurationMismatch;
        case HadErrors: return HadErrors;
        case Success: break;
        }
      }
      break;
    }

    case ORIGINAL_FILE:
      F.OriginalSourceFileID = FileID::get(Record[0]);
      F.ActualOriginalSourceFileName = std::string(Blob);
      F.OriginalSourceFileName = F.ActualOriginalSourceFileName;
      ResolveImportedPath(F, F.OriginalSourceFileName);
      break;

    case ORIGINAL_FILE_ID:
      F.OriginalSourceFileID = FileID::get(Record[0]);
      break;

    case MODULE_NAME:
      F.ModuleName = std::string(Blob);
      Diag(diag::remark_module_import)
          << F.ModuleName << F.FileName << (ImportedBy ? true : false)
          << (ImportedBy ? StringRef(ImportedBy->ModuleName) : StringRef());
      if (Listener)
        Listener->ReadModuleName(F.ModuleName);

      // Validate the AST as soon as we have a name so we can exit early on
      // failure.
      if (ASTReadResult Result = readUnhashedControlBlockOnce())
        return Result;

      break;

    case MODULE_DIRECTORY: {
      // Save the BaseDirectory as written in the PCM for computing the module
      // filename for the ModuleCache.
      BaseDirectoryAsWritten = Blob;
      assert(!F.ModuleName.empty() &&
             "MODULE_DIRECTORY found before MODULE_NAME");
      F.BaseDirectory = std::string(Blob);
      if (!PP.getPreprocessorOpts().ModulesCheckRelocated)
        break;
      // If we've already loaded a module map file covering this module, we may
      // have a better path for it (relative to the current build).
      Module *M = PP.getHeaderSearchInfo().lookupModule(
          F.ModuleName, SourceLocation(), /*AllowSearch*/ true,
          /*AllowExtraModuleMapSearch*/ true);
      if (M && M->Directory) {
        // If we're implicitly loading a module, the base directory can't
        // change between the build and use.
        // Don't emit module relocation error if we have -fno-validate-pch
        if (!bool(PP.getPreprocessorOpts().DisablePCHOrModuleValidation &
                  DisableValidationForModuleKind::Module) &&
            F.Kind != MK_ExplicitModule && F.Kind != MK_PrebuiltModule) {
          auto BuildDir = PP.getFileManager().getOptionalDirectoryRef(Blob);
          if (!BuildDir || *BuildDir != M->Directory) {
            if (!canRecoverFromOutOfDate(F.FileName, ClientLoadCapabilities))
              Diag(diag::err_imported_module_relocated)
                  << F.ModuleName << Blob << M->Directory->getName();
            return OutOfDate;
          }
        }
        F.BaseDirectory = std::string(M->Directory->getName());
      }
      break;
    }

    case MODULE_MAP_FILE:
      if (ASTReadResult Result =
              ReadModuleMapFileBlock(Record, F, ImportedBy, ClientLoadCapabilities))
        return Result;
      break;

    case INPUT_FILE_OFFSETS:
      NumInputs = Record[0];
      NumUserInputs = Record[1];
      F.InputFileOffsets =
          (const llvm::support::unaligned_uint64_t *)Blob.data();
      F.InputFilesLoaded.resize(NumInputs);
      F.InputFileInfosLoaded.resize(NumInputs);
      F.NumUserInputFiles = NumUserInputs;
      break;
    }
  }
}

llvm::Error ASTReader::ReadASTBlock(ModuleFile &F,
                                    unsigned ClientLoadCapabilities) {
  BitstreamCursor &Stream = F.Stream;

  if (llvm::Error Err = Stream.EnterSubBlock(AST_BLOCK_ID))
    return Err;
  F.ASTBlockStartOffset = Stream.GetCurrentBitNo();

  // Read all of the records and blocks for the AST file.
  RecordData Record;
  while (true) {
    Expected<llvm::BitstreamEntry> MaybeEntry = Stream.advance();
    if (!MaybeEntry)
      return MaybeEntry.takeError();
    llvm::BitstreamEntry Entry = MaybeEntry.get();

    switch (Entry.Kind) {
    case llvm::BitstreamEntry::Error:
      return llvm::createStringError(
          std::errc::illegal_byte_sequence,
          "error at end of module block in AST file");
    case llvm::BitstreamEntry::EndBlock:
      // Outside of C++, we do not store a lookup map for the translation unit.
      // Instead, mark it as needing a lookup map to be built if this module
      // contains any declarations lexically within it (which it always does!).
      // This usually has no cost, since we very rarely need the lookup map for
      // the translation unit outside C++.
      if (ASTContext *Ctx = ContextObj) {
        DeclContext *DC = Ctx->getTranslationUnitDecl();
        if (DC->hasExternalLexicalStorage() && !Ctx->getLangOpts().CPlusPlus)
          DC->setMustBuildLookupTable();
      }

      return llvm::Error::success();
    case llvm::BitstreamEntry::SubBlock:
      switch (Entry.ID) {
      case DECLTYPES_BLOCK_ID:
        // We lazily load the decls block, but we want to set up the
        // DeclsCursor cursor to point into it.  Clone our current bitcode
        // cursor to it, enter the block and read the abbrevs in that block.
        // With the main cursor, we just skip over it.
        F.DeclsCursor = Stream;
        if (llvm::Error Err = Stream.SkipBlock())
          return Err;
        if (llvm::Error Err = ReadBlockAbbrevs(
                F.DeclsCursor, DECLTYPES_BLOCK_ID, &F.DeclsBlockStartOffset))
          return Err;
        break;

      case PREPROCESSOR_BLOCK_ID:
        F.MacroCursor = Stream;
        if (!PP.getExternalSource())
          PP.setExternalSource(this);

        if (llvm::Error Err = Stream.SkipBlock())
          return Err;
        if (llvm::Error Err =
                ReadBlockAbbrevs(F.MacroCursor, PREPROCESSOR_BLOCK_ID))
          return Err;
        F.MacroStartOffset = F.MacroCursor.GetCurrentBitNo();
        break;

      case PREPROCESSOR_DETAIL_BLOCK_ID:
        F.PreprocessorDetailCursor = Stream;

        if (llvm::Error Err = Stream.SkipBlock()) {
          return Err;
        }
        if (llvm::Error Err = ReadBlockAbbrevs(F.PreprocessorDetailCursor,
                                               PREPROCESSOR_DETAIL_BLOCK_ID))
          return Err;
        F.PreprocessorDetailStartOffset
        = F.PreprocessorDetailCursor.GetCurrentBitNo();

        if (!PP.getPreprocessingRecord())
          PP.createPreprocessingRecord();
        if (!PP.getPreprocessingRecord()->getExternalSource())
          PP.getPreprocessingRecord()->SetExternalSource(*this);
        break;

      case SOURCE_MANAGER_BLOCK_ID:
        if (llvm::Error Err = ReadSourceManagerBlock(F))
          return Err;
        break;

      case SUBMODULE_BLOCK_ID:
        if (llvm::Error Err = ReadSubmoduleBlock(F, ClientLoadCapabilities))
          return Err;
        break;

      case COMMENTS_BLOCK_ID: {
        BitstreamCursor C = Stream;

        if (llvm::Error Err = Stream.SkipBlock())
          return Err;
        if (llvm::Error Err = ReadBlockAbbrevs(C, COMMENTS_BLOCK_ID))
          return Err;
        CommentsCursors.push_back(std::make_pair(C, &F));
        break;
      }

      default:
        if (llvm::Error Err = Stream.SkipBlock())
          return Err;
        break;
      }
      continue;

    case llvm::BitstreamEntry::Record:
      // The interesting case.
      break;
    }

    // Read and process a record.
    Record.clear();
    StringRef Blob;
    Expected<unsigned> MaybeRecordType =
        Stream.readRecord(Entry.ID, Record, &Blob);
    if (!MaybeRecordType)
      return MaybeRecordType.takeError();
    ASTRecordTypes RecordType = (ASTRecordTypes)MaybeRecordType.get();

    // If we're not loading an AST context, we don't care about most records.
    if (!ContextObj) {
      switch (RecordType) {
      case IDENTIFIER_TABLE:
      case IDENTIFIER_OFFSET:
      case INTERESTING_IDENTIFIERS:
      case STATISTICS:
      case PP_ASSUME_NONNULL_LOC:
      case PP_CONDITIONAL_STACK:
      case PP_COUNTER_VALUE:
      case SOURCE_LOCATION_OFFSETS:
      case MODULE_OFFSET_MAP:
      case SOURCE_MANAGER_LINE_TABLE:
      case PPD_ENTITIES_OFFSETS:
      case HEADER_SEARCH_TABLE:
      case IMPORTED_MODULES:
      case MACRO_OFFSET:
        break;
      default:
        continue;
      }
    }

    switch (RecordType) {
    default:  // Default behavior: ignore.
      break;

    case TYPE_OFFSET: {
      if (F.LocalNumTypes != 0)
        return llvm::createStringError(
            std::errc::illegal_byte_sequence,
            "duplicate TYPE_OFFSET record in AST file");
      F.TypeOffsets = reinterpret_cast<const UnalignedUInt64 *>(Blob.data());
      F.LocalNumTypes = Record[0];
      F.BaseTypeIndex = getTotalNumTypes();

      if (F.LocalNumTypes > 0)
        TypesLoaded.resize(TypesLoaded.size() + F.LocalNumTypes);

      break;
    }

    case DECL_OFFSET: {
      if (F.LocalNumDecls != 0)
        return llvm::createStringError(
            std::errc::illegal_byte_sequence,
            "duplicate DECL_OFFSET record in AST file");
      F.DeclOffsets = (const DeclOffset *)Blob.data();
      F.LocalNumDecls = Record[0];
      F.BaseDeclIndex = getTotalNumDecls();

      if (F.LocalNumDecls > 0)
        DeclsLoaded.resize(DeclsLoaded.size() + F.LocalNumDecls);

      break;
    }

    case TU_UPDATE_LEXICAL: {
      DeclContext *TU = ContextObj->getTranslationUnitDecl();
      LexicalContents Contents(
          reinterpret_cast<const unaligned_decl_id_t *>(Blob.data()),
          static_cast<unsigned int>(Blob.size() / sizeof(DeclID)));
      TULexicalDecls.push_back(std::make_pair(&F, Contents));
      TU->setHasExternalLexicalStorage(true);
      break;
    }

    case UPDATE_VISIBLE: {
      unsigned Idx = 0;
      GlobalDeclID ID = ReadDeclID(F, Record, Idx);
      auto *Data = (const unsigned char*)Blob.data();
      PendingVisibleUpdates[ID].push_back(PendingVisibleUpdate{&F, Data});
      // If we've already loaded the decl, perform the updates when we finish
      // loading this block.
      if (Decl *D = GetExistingDecl(ID))
        PendingUpdateRecords.push_back(
            PendingUpdateRecord(ID, D, /*JustLoaded=*/false));
      break;
    }

    case IDENTIFIER_TABLE:
      F.IdentifierTableData =
          reinterpret_cast<const unsigned char *>(Blob.data());
      if (Record[0]) {
        F.IdentifierLookupTable = ASTIdentifierLookupTable::Create(
            F.IdentifierTableData + Record[0],
            F.IdentifierTableData + sizeof(uint32_t),
            F.IdentifierTableData,
            ASTIdentifierLookupTrait(*this, F));

        PP.getIdentifierTable().setExternalIdentifierLookup(this);
      }
      break;

    case IDENTIFIER_OFFSET: {
      if (F.LocalNumIdentifiers != 0)
        return llvm::createStringError(
            std::errc::illegal_byte_sequence,
            "duplicate IDENTIFIER_OFFSET record in AST file");
      F.IdentifierOffsets = (const uint32_t *)Blob.data();
      F.LocalNumIdentifiers = Record[0];
      F.BaseIdentifierID = getTotalNumIdentifiers();

      if (F.LocalNumIdentifiers > 0)
        IdentifiersLoaded.resize(IdentifiersLoaded.size()
                                 + F.LocalNumIdentifiers);
      break;
    }

    case INTERESTING_IDENTIFIERS:
      F.PreloadIdentifierOffsets.assign(Record.begin(), Record.end());
      break;

    case EAGERLY_DESERIALIZED_DECLS:
      // FIXME: Skip reading this record if our ASTConsumer doesn't care
      // about "interesting" decls (for instance, if we're building a module).
      for (unsigned I = 0, N = Record.size(); I != N; /*in loop*/)
        EagerlyDeserializedDecls.push_back(ReadDeclID(F, Record, I));
      break;

    case MODULAR_CODEGEN_DECLS:
      // FIXME: Skip reading this record if our ASTConsumer doesn't care about
      // them (ie: if we're not codegenerating this module).
      if (F.Kind == MK_MainFile ||
          getContext().getLangOpts().BuildingPCHWithObjectFile)
        for (unsigned I = 0, N = Record.size(); I != N; /*in loop*/)
          EagerlyDeserializedDecls.push_back(ReadDeclID(F, Record, I));
      break;

    case SPECIAL_TYPES:
      if (SpecialTypes.empty()) {
        for (unsigned I = 0, N = Record.size(); I != N; ++I)
          SpecialTypes.push_back(getGlobalTypeID(F, Record[I]));
        break;
      }

      if (SpecialTypes.size() != Record.size())
        return llvm::createStringError(std::errc::illegal_byte_sequence,
                                       "invalid special-types record");

      for (unsigned I = 0, N = Record.size(); I != N; ++I) {
        serialization::TypeID ID = getGlobalTypeID(F, Record[I]);
        if (!SpecialTypes[I])
          SpecialTypes[I] = ID;
        // FIXME: If ID && SpecialTypes[I] != ID, do we need a separate
        // merge step?
      }
      break;

    case STATISTICS:
      TotalNumStatements += Record[0];
      TotalNumMacros += Record[1];
      TotalLexicalDeclContexts += Record[2];
      TotalVisibleDeclContexts += Record[3];
      break;

    case UNUSED_FILESCOPED_DECLS:
      for (unsigned I = 0, N = Record.size(); I != N; /*in loop*/)
        UnusedFileScopedDecls.push_back(ReadDeclID(F, Record, I));
      break;

    case DELEGATING_CTORS:
      for (unsigned I = 0, N = Record.size(); I != N; /*in loop*/)
        DelegatingCtorDecls.push_back(ReadDeclID(F, Record, I));
      break;

    case WEAK_UNDECLARED_IDENTIFIERS:
      if (Record.size() % 3 != 0)
        return llvm::createStringError(std::errc::illegal_byte_sequence,
                                       "invalid weak identifiers record");

      // FIXME: Ignore weak undeclared identifiers from non-original PCH
      // files. This isn't the way to do it :)
      WeakUndeclaredIdentifiers.clear();

      // Translate the weak, undeclared identifiers into global IDs.
      for (unsigned I = 0, N = Record.size(); I < N; /* in loop */) {
        WeakUndeclaredIdentifiers.push_back(
          getGlobalIdentifierID(F, Record[I++]));
        WeakUndeclaredIdentifiers.push_back(
          getGlobalIdentifierID(F, Record[I++]));
        WeakUndeclaredIdentifiers.push_back(
            ReadSourceLocation(F, Record, I).getRawEncoding());
      }
      break;

    case SELECTOR_OFFSETS: {
      F.SelectorOffsets = (const uint32_t *)Blob.data();
      F.LocalNumSelectors = Record[0];
      unsigned LocalBaseSelectorID = Record[1];
      F.BaseSelectorID = getTotalNumSelectors();

      if (F.LocalNumSelectors > 0) {
        // Introduce the global -> local mapping for selectors within this
        // module.
        GlobalSelectorMap.insert(std::make_pair(getTotalNumSelectors()+1, &F));

        // Introduce the local -> global mapping for selectors within this
        // module.
        F.SelectorRemap.insertOrReplace(
          std::make_pair(LocalBaseSelectorID,
                         F.BaseSelectorID - LocalBaseSelectorID));

        SelectorsLoaded.resize(SelectorsLoaded.size() + F.LocalNumSelectors);
      }
      break;
    }

    case METHOD_POOL:
      F.SelectorLookupTableData = (const unsigned char *)Blob.data();
      if (Record[0])
        F.SelectorLookupTable
          = ASTSelectorLookupTable::Create(
                        F.SelectorLookupTableData + Record[0],
                        F.SelectorLookupTableData,
                        ASTSelectorLookupTrait(*this, F));
      TotalNumMethodPoolEntries += Record[1];
      break;

    case REFERENCED_SELECTOR_POOL:
      if (!Record.empty()) {
        for (unsigned Idx = 0, N = Record.size() - 1; Idx < N; /* in loop */) {
          ReferencedSelectorsData.push_back(getGlobalSelectorID(F,
                                                                Record[Idx++]));
          ReferencedSelectorsData.push_back(ReadSourceLocation(F, Record, Idx).
                                              getRawEncoding());
        }
      }
      break;

    case PP_ASSUME_NONNULL_LOC: {
      unsigned Idx = 0;
      if (!Record.empty())
        PP.setPreambleRecordedPragmaAssumeNonNullLoc(
            ReadSourceLocation(F, Record, Idx));
      break;
    }

    case PP_UNSAFE_BUFFER_USAGE: {
      if (!Record.empty()) {
        SmallVector<SourceLocation, 64> SrcLocs;
        unsigned Idx = 0;
        while (Idx < Record.size())
          SrcLocs.push_back(ReadSourceLocation(F, Record, Idx));
        PP.setDeserializedSafeBufferOptOutMap(SrcLocs);
      }
      break;
    }

    case PP_CONDITIONAL_STACK:
      if (!Record.empty()) {
        unsigned Idx = 0, End = Record.size() - 1;
        bool ReachedEOFWhileSkipping = Record[Idx++];
        std::optional<Preprocessor::PreambleSkipInfo> SkipInfo;
        if (ReachedEOFWhileSkipping) {
          SourceLocation HashToken = ReadSourceLocation(F, Record, Idx);
          SourceLocation IfTokenLoc = ReadSourceLocation(F, Record, Idx);
          bool FoundNonSkipPortion = Record[Idx++];
          bool FoundElse = Record[Idx++];
          SourceLocation ElseLoc = ReadSourceLocation(F, Record, Idx);
          SkipInfo.emplace(HashToken, IfTokenLoc, FoundNonSkipPortion,
                           FoundElse, ElseLoc);
        }
        SmallVector<PPConditionalInfo, 4> ConditionalStack;
        while (Idx < End) {
          auto Loc = ReadSourceLocation(F, Record, Idx);
          bool WasSkipping = Record[Idx++];
          bool FoundNonSkip = Record[Idx++];
          bool FoundElse = Record[Idx++];
          ConditionalStack.push_back(
              {Loc, WasSkipping, FoundNonSkip, FoundElse});
        }
        PP.setReplayablePreambleConditionalStack(ConditionalStack, SkipInfo);
      }
      break;

    case PP_COUNTER_VALUE:
      if (!Record.empty() && Listener)
        Listener->ReadCounter(F, Record[0]);
      break;

    case FILE_SORTED_DECLS:
      F.FileSortedDecls = (const unaligned_decl_id_t *)Blob.data();
      F.NumFileSortedDecls = Record[0];
      break;

    case SOURCE_LOCATION_OFFSETS: {
      F.SLocEntryOffsets = (const uint32_t *)Blob.data();
      F.LocalNumSLocEntries = Record[0];
      SourceLocation::UIntTy SLocSpaceSize = Record[1];
      F.SLocEntryOffsetsBase = Record[2] + F.SourceManagerBlockStartOffset;
      std::tie(F.SLocEntryBaseID, F.SLocEntryBaseOffset) =
          SourceMgr.AllocateLoadedSLocEntries(F.LocalNumSLocEntries,
                                              SLocSpaceSize);
      if (!F.SLocEntryBaseID) {
        if (!Diags.isDiagnosticInFlight()) {
          Diags.Report(SourceLocation(), diag::remark_sloc_usage);
          SourceMgr.noteSLocAddressSpaceUsage(Diags);
        }
        return llvm::createStringError(std::errc::invalid_argument,
                                       "ran out of source locations");
      }
      // Make our entry in the range map. BaseID is negative and growing, so
      // we invert it. Because we invert it, though, we need the other end of
      // the range.
      unsigned RangeStart =
          unsigned(-F.SLocEntryBaseID) - F.LocalNumSLocEntries + 1;
      GlobalSLocEntryMap.insert(std::make_pair(RangeStart, &F));
      F.FirstLoc = SourceLocation::getFromRawEncoding(F.SLocEntryBaseOffset);

      // SLocEntryBaseOffset is lower than MaxLoadedOffset and decreasing.
      assert((F.SLocEntryBaseOffset & SourceLocation::MacroIDBit) == 0);
      GlobalSLocOffsetMap.insert(
          std::make_pair(SourceManager::MaxLoadedOffset - F.SLocEntryBaseOffset
                           - SLocSpaceSize,&F));

      TotalNumSLocEntries += F.LocalNumSLocEntries;
      break;
    }

    case MODULE_OFFSET_MAP:
      F.ModuleOffsetMap = Blob;
      break;

    case SOURCE_MANAGER_LINE_TABLE:
      ParseLineTable(F, Record);
      break;

    case EXT_VECTOR_DECLS:
      for (unsigned I = 0, N = Record.size(); I != N; /*in loop*/)
        ExtVectorDecls.push_back(ReadDeclID(F, Record, I));
      break;

    case VTABLE_USES:
      if (Record.size() % 3 != 0)
        return llvm::createStringError(std::errc::illegal_byte_sequence,
                                       "Invalid VTABLE_USES record");

      // Later tables overwrite earlier ones.
      // FIXME: Modules will have some trouble with this. This is clearly not
      // the right way to do this.
      VTableUses.clear();

      for (unsigned Idx = 0, N = Record.size(); Idx != N; /* In loop */) {
        VTableUses.push_back(
            {ReadDeclID(F, Record, Idx),
             ReadSourceLocation(F, Record, Idx).getRawEncoding(),
             (bool)Record[Idx++]});
      }
      break;

    case PENDING_IMPLICIT_INSTANTIATIONS:

      if (Record.size() % 2 != 0)
        return llvm::createStringError(
            std::errc::illegal_byte_sequence,
            "Invalid PENDING_IMPLICIT_INSTANTIATIONS block");

      for (unsigned I = 0, N = Record.size(); I != N; /* in loop */) {
        PendingInstantiations.push_back(
            {ReadDeclID(F, Record, I),
             ReadSourceLocation(F, Record, I).getRawEncoding()});
      }
      break;

    case SEMA_DECL_REFS:
      if (Record.size() != 3)
        return llvm::createStringError(std::errc::illegal_byte_sequence,
                                       "Invalid SEMA_DECL_REFS block");
      for (unsigned I = 0, N = Record.size(); I != N; /*in loop*/)
        SemaDeclRefs.push_back(ReadDeclID(F, Record, I));
      break;

    case PPD_ENTITIES_OFFSETS: {
      F.PreprocessedEntityOffsets = (const PPEntityOffset *)Blob.data();
      assert(Blob.size() % sizeof(PPEntityOffset) == 0);
      F.NumPreprocessedEntities = Blob.size() / sizeof(PPEntityOffset);

      unsigned LocalBasePreprocessedEntityID = Record[0];

      unsigned StartingID;
      if (!PP.getPreprocessingRecord())
        PP.createPreprocessingRecord();
      if (!PP.getPreprocessingRecord()->getExternalSource())
        PP.getPreprocessingRecord()->SetExternalSource(*this);
      StartingID
        = PP.getPreprocessingRecord()
            ->allocateLoadedEntities(F.NumPreprocessedEntities);
      F.BasePreprocessedEntityID = StartingID;

      if (F.NumPreprocessedEntities > 0) {
        // Introduce the global -> local mapping for preprocessed entities in
        // this module.
        GlobalPreprocessedEntityMap.insert(std::make_pair(StartingID, &F));

        // Introduce the local -> global mapping for preprocessed entities in
        // this module.
        F.PreprocessedEntityRemap.insertOrReplace(
          std::make_pair(LocalBasePreprocessedEntityID,
            F.BasePreprocessedEntityID - LocalBasePreprocessedEntityID));
      }

      break;
    }

    case PPD_SKIPPED_RANGES: {
      F.PreprocessedSkippedRangeOffsets = (const PPSkippedRange*)Blob.data();
      assert(Blob.size() % sizeof(PPSkippedRange) == 0);
      F.NumPreprocessedSkippedRanges = Blob.size() / sizeof(PPSkippedRange);

      if (!PP.getPreprocessingRecord())
        PP.createPreprocessingRecord();
      if (!PP.getPreprocessingRecord()->getExternalSource())
        PP.getPreprocessingRecord()->SetExternalSource(*this);
      F.BasePreprocessedSkippedRangeID = PP.getPreprocessingRecord()
          ->allocateSkippedRanges(F.NumPreprocessedSkippedRanges);

      if (F.NumPreprocessedSkippedRanges > 0)
        GlobalSkippedRangeMap.insert(
            std::make_pair(F.BasePreprocessedSkippedRangeID, &F));
      break;
    }

    case DECL_UPDATE_OFFSETS:
      if (Record.size() % 2 != 0)
        return llvm::createStringError(
            std::errc::illegal_byte_sequence,
            "invalid DECL_UPDATE_OFFSETS block in AST file");
      for (unsigned I = 0, N = Record.size(); I != N; /*in loop*/) {
        GlobalDeclID ID = ReadDeclID(F, Record, I);
        DeclUpdateOffsets[ID].push_back(std::make_pair(&F, Record[I++]));

        // If we've already loaded the decl, perform the updates when we finish
        // loading this block.
        if (Decl *D = GetExistingDecl(ID))
          PendingUpdateRecords.push_back(
              PendingUpdateRecord(ID, D, /*JustLoaded=*/false));
      }
      break;

    case DELAYED_NAMESPACE_LEXICAL_VISIBLE_RECORD: {
      if (Record.size() % 3 != 0)
        return llvm::createStringError(
            std::errc::illegal_byte_sequence,
            "invalid DELAYED_NAMESPACE_LEXICAL_VISIBLE_RECORD block in AST "
            "file");
      for (unsigned I = 0, N = Record.size(); I != N; /*in loop*/) {
        GlobalDeclID ID = ReadDeclID(F, Record, I);

        uint64_t BaseOffset = F.DeclsBlockStartOffset;
        assert(BaseOffset && "Invalid DeclsBlockStartOffset for module file!");
        uint64_t LocalLexicalOffset = Record[I++];
        uint64_t LexicalOffset =
            LocalLexicalOffset ? BaseOffset + LocalLexicalOffset : 0;
        uint64_t LocalVisibleOffset = Record[I++];
        uint64_t VisibleOffset =
            LocalVisibleOffset ? BaseOffset + LocalVisibleOffset : 0;

        DelayedNamespaceOffsetMap[ID] = {LexicalOffset, VisibleOffset};

        assert(!GetExistingDecl(ID) &&
               "We shouldn't load the namespace in the front of delayed "
               "namespace lexical and visible block");
      }
      break;
    }

    case OBJC_CATEGORIES_MAP:
      if (F.LocalNumObjCCategoriesInMap != 0)
        return llvm::createStringError(
            std::errc::illegal_byte_sequence,
            "duplicate OBJC_CATEGORIES_MAP record in AST file");

      F.LocalNumObjCCategoriesInMap = Record[0];
      F.ObjCCategoriesMap = (const ObjCCategoriesInfo *)Blob.data();
      break;

    case OBJC_CATEGORIES:
      F.ObjCCategories.swap(Record);
      break;

    case CUDA_SPECIAL_DECL_REFS:
      // Later tables overwrite earlier ones.
      // FIXME: Modules will have trouble with this.
      CUDASpecialDeclRefs.clear();
      for (unsigned I = 0, N = Record.size(); I != N; /*in loop*/)
        CUDASpecialDeclRefs.push_back(ReadDeclID(F, Record, I));
      break;

    case HEADER_SEARCH_TABLE:
      F.HeaderFileInfoTableData = Blob.data();
      F.LocalNumHeaderFileInfos = Record[1];
      if (Record[0]) {
        F.HeaderFileInfoTable
          = HeaderFileInfoLookupTable::Create(
                   (const unsigned char *)F.HeaderFileInfoTableData + Record[0],
                   (const unsigned char *)F.HeaderFileInfoTableData,
                   HeaderFileInfoTrait(*this, F,
                                       &PP.getHeaderSearchInfo(),
                                       Blob.data() + Record[2]));

        PP.getHeaderSearchInfo().SetExternalSource(this);
        if (!PP.getHeaderSearchInfo().getExternalLookup())
          PP.getHeaderSearchInfo().SetExternalLookup(this);
      }
      break;

    case FP_PRAGMA_OPTIONS:
      // Later tables overwrite earlier ones.
      FPPragmaOptions.swap(Record);
      break;

    case OPENCL_EXTENSIONS:
      for (unsigned I = 0, E = Record.size(); I != E; ) {
        auto Name = ReadString(Record, I);
        auto &OptInfo = OpenCLExtensions.OptMap[Name];
        OptInfo.Supported = Record[I++] != 0;
        OptInfo.Enabled = Record[I++] != 0;
        OptInfo.WithPragma = Record[I++] != 0;
        OptInfo.Avail = Record[I++];
        OptInfo.Core = Record[I++];
        OptInfo.Opt = Record[I++];
      }
      break;

    case TENTATIVE_DEFINITIONS:
      for (unsigned I = 0, N = Record.size(); I != N; /*in loop*/)
        TentativeDefinitions.push_back(ReadDeclID(F, Record, I));
      break;

    case KNOWN_NAMESPACES:
      for (unsigned I = 0, N = Record.size(); I != N; /*in loop*/)
        KnownNamespaces.push_back(ReadDeclID(F, Record, I));
      break;

    case UNDEFINED_BUT_USED:
      if (Record.size() % 2 != 0)
        return llvm::createStringError(std::errc::illegal_byte_sequence,
                                       "invalid undefined-but-used record");
      for (unsigned I = 0, N = Record.size(); I != N; /* in loop */) {
        UndefinedButUsed.push_back(
            {ReadDeclID(F, Record, I),
             ReadSourceLocation(F, Record, I).getRawEncoding()});
      }
      break;

    case DELETE_EXPRS_TO_ANALYZE:
      for (unsigned I = 0, N = Record.size(); I != N;) {
        DelayedDeleteExprs.push_back(ReadDeclID(F, Record, I).getRawValue());
        const uint64_t Count = Record[I++];
        DelayedDeleteExprs.push_back(Count);
        for (uint64_t C = 0; C < Count; ++C) {
          DelayedDeleteExprs.push_back(ReadSourceLocation(F, Record, I).getRawEncoding());
          bool IsArrayForm = Record[I++] == 1;
          DelayedDeleteExprs.push_back(IsArrayForm);
        }
      }
      break;

    case VTABLES_TO_EMIT:
      if (F.Kind == MK_MainFile ||
          getContext().getLangOpts().BuildingPCHWithObjectFile)
        for (unsigned I = 0, N = Record.size(); I != N;)
          VTablesToEmit.push_back(ReadDeclID(F, Record, I));
      break;

    case IMPORTED_MODULES:
      if (!F.isModule()) {
        // If we aren't loading a module (which has its own exports), make
        // all of the imported modules visible.
        // FIXME: Deal with macros-only imports.
        for (unsigned I = 0, N = Record.size(); I != N; /**/) {
          unsigned GlobalID = getGlobalSubmoduleID(F, Record[I++]);
          SourceLocation Loc = ReadSourceLocation(F, Record, I);
          if (GlobalID) {
            PendingImportedModules.push_back(ImportedSubmodule(GlobalID, Loc));
            if (DeserializationListener)
              DeserializationListener->ModuleImportRead(GlobalID, Loc);
          }
        }
      }
      break;

    case MACRO_OFFSET: {
      if (F.LocalNumMacros != 0)
        return llvm::createStringError(
            std::errc::illegal_byte_sequence,
            "duplicate MACRO_OFFSET record in AST file");
      F.MacroOffsets = (const uint32_t *)Blob.data();
      F.LocalNumMacros = Record[0];
      unsigned LocalBaseMacroID = Record[1];
      F.MacroOffsetsBase = Record[2] + F.ASTBlockStartOffset;
      F.BaseMacroID = getTotalNumMacros();

      if (F.LocalNumMacros > 0) {
        // Introduce the global -> local mapping for macros within this module.
        GlobalMacroMap.insert(std::make_pair(getTotalNumMacros() + 1, &F));

        // Introduce the local -> global mapping for macros within this module.
        F.MacroRemap.insertOrReplace(
          std::make_pair(LocalBaseMacroID,
                         F.BaseMacroID - LocalBaseMacroID));

        MacrosLoaded.resize(MacrosLoaded.size() + F.LocalNumMacros);
      }
      break;
    }

    case LATE_PARSED_TEMPLATE:
      LateParsedTemplates.emplace_back(
          std::piecewise_construct, std::forward_as_tuple(&F),
          std::forward_as_tuple(Record.begin(), Record.end()));
      break;

    case OPTIMIZE_PRAGMA_OPTIONS:
      if (Record.size() != 1)
        return llvm::createStringError(std::errc::illegal_byte_sequence,
                                       "invalid pragma optimize record");
      OptimizeOffPragmaLocation = ReadSourceLocation(F, Record[0]);
      break;

    case MSSTRUCT_PRAGMA_OPTIONS:
      if (Record.size() != 1)
        return llvm::createStringError(std::errc::illegal_byte_sequence,
                                       "invalid pragma ms_struct record");
      PragmaMSStructState = Record[0];
      break;

    case POINTERS_TO_MEMBERS_PRAGMA_OPTIONS:
      if (Record.size() != 2)
        return llvm::createStringError(
            std::errc::illegal_byte_sequence,
            "invalid pragma pointers to members record");
      PragmaMSPointersToMembersState = Record[0];
      PointersToMembersPragmaLocation = ReadSourceLocation(F, Record[1]);
      break;

    case UNUSED_LOCAL_TYPEDEF_NAME_CANDIDATES:
      for (unsigned I = 0, N = Record.size(); I != N; /*in loop*/)
        UnusedLocalTypedefNameCandidates.push_back(ReadDeclID(F, Record, I));
      break;

    case CUDA_PRAGMA_FORCE_HOST_DEVICE_DEPTH:
      if (Record.size() != 1)
        return llvm::createStringError(std::errc::illegal_byte_sequence,
                                       "invalid cuda pragma options record");
      ForceHostDeviceDepth = Record[0];
      break;

    case ALIGN_PACK_PRAGMA_OPTIONS: {
      if (Record.size() < 3)
        return llvm::createStringError(std::errc::illegal_byte_sequence,
                                       "invalid pragma pack record");
      PragmaAlignPackCurrentValue = ReadAlignPackInfo(Record[0]);
      PragmaAlignPackCurrentLocation = ReadSourceLocation(F, Record[1]);
      unsigned NumStackEntries = Record[2];
      unsigned Idx = 3;
      // Reset the stack when importing a new module.
      PragmaAlignPackStack.clear();
      for (unsigned I = 0; I < NumStackEntries; ++I) {
        PragmaAlignPackStackEntry Entry;
        Entry.Value = ReadAlignPackInfo(Record[Idx++]);
        Entry.Location = ReadSourceLocation(F, Record[Idx++]);
        Entry.PushLocation = ReadSourceLocation(F, Record[Idx++]);
        PragmaAlignPackStrings.push_back(ReadString(Record, Idx));
        Entry.SlotLabel = PragmaAlignPackStrings.back();
        PragmaAlignPackStack.push_back(Entry);
      }
      break;
    }

    case FLOAT_CONTROL_PRAGMA_OPTIONS: {
      if (Record.size() < 3)
        return llvm::createStringError(std::errc::illegal_byte_sequence,
                                       "invalid pragma float control record");
      FpPragmaCurrentValue = FPOptionsOverride::getFromOpaqueInt(Record[0]);
      FpPragmaCurrentLocation = ReadSourceLocation(F, Record[1]);
      unsigned NumStackEntries = Record[2];
      unsigned Idx = 3;
      // Reset the stack when importing a new module.
      FpPragmaStack.clear();
      for (unsigned I = 0; I < NumStackEntries; ++I) {
        FpPragmaStackEntry Entry;
        Entry.Value = FPOptionsOverride::getFromOpaqueInt(Record[Idx++]);
        Entry.Location = ReadSourceLocation(F, Record[Idx++]);
        Entry.PushLocation = ReadSourceLocation(F, Record[Idx++]);
        FpPragmaStrings.push_back(ReadString(Record, Idx));
        Entry.SlotLabel = FpPragmaStrings.back();
        FpPragmaStack.push_back(Entry);
      }
      break;
    }

    case DECLS_TO_CHECK_FOR_DEFERRED_DIAGS:
      for (unsigned I = 0, N = Record.size(); I != N; /*in loop*/)
        DeclsToCheckForDeferredDiags.insert(ReadDeclID(F, Record, I));
      break;
    }
  }
}

void ASTReader::ReadModuleOffsetMap(ModuleFile &F) const {
  assert(!F.ModuleOffsetMap.empty() && "no module offset map to read");

  // Additional remapping information.
  const unsigned char *Data = (const unsigned char*)F.ModuleOffsetMap.data();
  const unsigned char *DataEnd = Data + F.ModuleOffsetMap.size();
  F.ModuleOffsetMap = StringRef();

  using RemapBuilder = ContinuousRangeMap<uint32_t, int, 2>::Builder;
  RemapBuilder MacroRemap(F.MacroRemap);
  RemapBuilder PreprocessedEntityRemap(F.PreprocessedEntityRemap);
  RemapBuilder SubmoduleRemap(F.SubmoduleRemap);
  RemapBuilder SelectorRemap(F.SelectorRemap);

  auto &ImportedModuleVector = F.TransitiveImports;
  assert(ImportedModuleVector.empty());

  while (Data < DataEnd) {
    // FIXME: Looking up dependency modules by filename is horrible. Let's
    // start fixing this with prebuilt, explicit and implicit modules and see
    // how it goes...
    using namespace llvm::support;
    ModuleKind Kind = static_cast<ModuleKind>(
        endian::readNext<uint8_t, llvm::endianness::little>(Data));
    uint16_t Len = endian::readNext<uint16_t, llvm::endianness::little>(Data);
    StringRef Name = StringRef((const char*)Data, Len);
    Data += Len;
    ModuleFile *OM = (Kind == MK_PrebuiltModule || Kind == MK_ExplicitModule ||
                              Kind == MK_ImplicitModule
                          ? ModuleMgr.lookupByModuleName(Name)
                          : ModuleMgr.lookupByFileName(Name));
    if (!OM) {
      std::string Msg = "refers to unknown module, cannot find ";
      Msg.append(std::string(Name));
      Error(Msg);
      return;
    }

    ImportedModuleVector.push_back(OM);

    uint32_t MacroIDOffset =
        endian::readNext<uint32_t, llvm::endianness::little>(Data);
    uint32_t PreprocessedEntityIDOffset =
        endian::readNext<uint32_t, llvm::endianness::little>(Data);
    uint32_t SubmoduleIDOffset =
        endian::readNext<uint32_t, llvm::endianness::little>(Data);
    uint32_t SelectorIDOffset =
        endian::readNext<uint32_t, llvm::endianness::little>(Data);

    auto mapOffset = [&](uint32_t Offset, uint32_t BaseOffset,
                         RemapBuilder &Remap) {
      constexpr uint32_t None = std::numeric_limits<uint32_t>::max();
      if (Offset != None)
        Remap.insert(std::make_pair(Offset,
                                    static_cast<int>(BaseOffset - Offset)));
    };

    mapOffset(MacroIDOffset, OM->BaseMacroID, MacroRemap);
    mapOffset(PreprocessedEntityIDOffset, OM->BasePreprocessedEntityID,
              PreprocessedEntityRemap);
    mapOffset(SubmoduleIDOffset, OM->BaseSubmoduleID, SubmoduleRemap);
    mapOffset(SelectorIDOffset, OM->BaseSelectorID, SelectorRemap);
  }
}

ASTReader::ASTReadResult
ASTReader::ReadModuleMapFileBlock(RecordData &Record, ModuleFile &F,
                                  const ModuleFile *ImportedBy,
                                  unsigned ClientLoadCapabilities) {
  unsigned Idx = 0;
  F.ModuleMapPath = ReadPath(F, Record, Idx);

  // Try to resolve ModuleName in the current header search context and
  // verify that it is found in the same module map file as we saved. If the
  // top-level AST file is a main file, skip this check because there is no
  // usable header search context.
  assert(!F.ModuleName.empty() &&
         "MODULE_NAME should come before MODULE_MAP_FILE");
  if (PP.getPreprocessorOpts().ModulesCheckRelocated &&
      F.Kind == MK_ImplicitModule && ModuleMgr.begin()->Kind != MK_MainFile) {
    // An implicitly-loaded module file should have its module listed in some
    // module map file that we've already loaded.
    Module *M =
        PP.getHeaderSearchInfo().lookupModule(F.ModuleName, F.ImportLoc);
    auto &Map = PP.getHeaderSearchInfo().getModuleMap();
    OptionalFileEntryRef ModMap =
        M ? Map.getModuleMapFileForUniquing(M) : std::nullopt;
    // Don't emit module relocation error if we have -fno-validate-pch
    if (!bool(PP.getPreprocessorOpts().DisablePCHOrModuleValidation &
              DisableValidationForModuleKind::Module) &&
        !ModMap) {
      if (!canRecoverFromOutOfDate(F.FileName, ClientLoadCapabilities)) {
        if (auto ASTFE = M ? M->getASTFile() : std::nullopt) {
          // This module was defined by an imported (explicit) module.
          Diag(diag::err_module_file_conflict) << F.ModuleName << F.FileName
                                               << ASTFE->getName();
        } else {
          // This module was built with a different module map.
          Diag(diag::err_imported_module_not_found)
              << F.ModuleName << F.FileName
              << (ImportedBy ? ImportedBy->FileName : "") << F.ModuleMapPath
              << !ImportedBy;
          // In case it was imported by a PCH, there's a chance the user is
          // just missing to include the search path to the directory containing
          // the modulemap.
          if (ImportedBy && ImportedBy->Kind == MK_PCH)
            Diag(diag::note_imported_by_pch_module_not_found)
                << llvm::sys::path::parent_path(F.ModuleMapPath);
        }
      }
      return OutOfDate;
    }

    assert(M && M->Name == F.ModuleName && "found module with different name");

    // Check the primary module map file.
    auto StoredModMap = FileMgr.getFile(F.ModuleMapPath);
    if (!StoredModMap || *StoredModMap != ModMap) {
      assert(ModMap && "found module is missing module map file");
      assert((ImportedBy || F.Kind == MK_ImplicitModule) &&
             "top-level import should be verified");
      bool NotImported = F.Kind == MK_ImplicitModule && !ImportedBy;
      if (!canRecoverFromOutOfDate(F.FileName, ClientLoadCapabilities))
        Diag(diag::err_imported_module_modmap_changed)
            << F.ModuleName << (NotImported ? F.FileName : ImportedBy->FileName)
            << ModMap->getName() << F.ModuleMapPath << NotImported;
      return OutOfDate;
    }

    ModuleMap::AdditionalModMapsSet AdditionalStoredMaps;
    for (unsigned I = 0, N = Record[Idx++]; I < N; ++I) {
      // FIXME: we should use input files rather than storing names.
      std::string Filename = ReadPath(F, Record, Idx);
      auto SF = FileMgr.getOptionalFileRef(Filename, false, false);
      if (!SF) {
        if (!canRecoverFromOutOfDate(F.FileName, ClientLoadCapabilities))
          Error("could not find file '" + Filename +"' referenced by AST file");
        return OutOfDate;
      }
      AdditionalStoredMaps.insert(*SF);
    }

    // Check any additional module map files (e.g. module.private.modulemap)
    // that are not in the pcm.
    if (auto *AdditionalModuleMaps = Map.getAdditionalModuleMapFiles(M)) {
      for (FileEntryRef ModMap : *AdditionalModuleMaps) {
        // Remove files that match
        // Note: SmallPtrSet::erase is really remove
        if (!AdditionalStoredMaps.erase(ModMap)) {
          if (!canRecoverFromOutOfDate(F.FileName, ClientLoadCapabilities))
            Diag(diag::err_module_different_modmap)
              << F.ModuleName << /*new*/0 << ModMap.getName();
          return OutOfDate;
        }
      }
    }

    // Check any additional module map files that are in the pcm, but not
    // found in header search. Cases that match are already removed.
    for (FileEntryRef ModMap : AdditionalStoredMaps) {
      if (!canRecoverFromOutOfDate(F.FileName, ClientLoadCapabilities))
        Diag(diag::err_module_different_modmap)
          << F.ModuleName << /*not new*/1 << ModMap.getName();
      return OutOfDate;
    }
  }

  if (Listener)
    Listener->ReadModuleMapFile(F.ModuleMapPath);
  return Success;
}

/// Move the given method to the back of the global list of methods.
static void moveMethodToBackOfGlobalList(Sema &S, ObjCMethodDecl *Method) {
  // Find the entry for this selector in the method pool.
  SemaObjC::GlobalMethodPool::iterator Known =
      S.ObjC().MethodPool.find(Method->getSelector());
  if (Known == S.ObjC().MethodPool.end())
    return;

  // Retrieve the appropriate method list.
  ObjCMethodList &Start = Method->isInstanceMethod()? Known->second.first
                                                    : Known->second.second;
  bool Found = false;
  for (ObjCMethodList *List = &Start; List; List = List->getNext()) {
    if (!Found) {
      if (List->getMethod() == Method) {
        Found = true;
      } else {
        // Keep searching.
        continue;
      }
    }

    if (List->getNext())
      List->setMethod(List->getNext()->getMethod());
    else
      List->setMethod(Method);
  }
}

void ASTReader::makeNamesVisible(const HiddenNames &Names, Module *Owner) {
  assert(Owner->NameVisibility != Module::Hidden && "nothing to make visible?");
  for (Decl *D : Names) {
    bool wasHidden = !D->isUnconditionallyVisible();
    D->setVisibleDespiteOwningModule();

    if (wasHidden && SemaObj) {
      if (ObjCMethodDecl *Method = dyn_cast<ObjCMethodDecl>(D)) {
        moveMethodToBackOfGlobalList(*SemaObj, Method);
      }
    }
  }
}

void ASTReader::makeModuleVisible(Module *Mod,
                                  Module::NameVisibilityKind NameVisibility,
                                  SourceLocation ImportLoc) {
  llvm::SmallPtrSet<Module *, 4> Visited;
  SmallVector<Module *, 4> Stack;
  Stack.push_back(Mod);
  while (!Stack.empty()) {
    Mod = Stack.pop_back_val();

    if (NameVisibility <= Mod->NameVisibility) {
      // This module already has this level of visibility (or greater), so
      // there is nothing more to do.
      continue;
    }

    if (Mod->isUnimportable()) {
      // Modules that aren't importable cannot be made visible.
      continue;
    }

    // Update the module's name visibility.
    Mod->NameVisibility = NameVisibility;

    // If we've already deserialized any names from this module,
    // mark them as visible.
    HiddenNamesMapType::iterator Hidden = HiddenNamesMap.find(Mod);
    if (Hidden != HiddenNamesMap.end()) {
      auto HiddenNames = std::move(*Hidden);
      HiddenNamesMap.erase(Hidden);
      makeNamesVisible(HiddenNames.second, HiddenNames.first);
      assert(!HiddenNamesMap.contains(Mod) &&
             "making names visible added hidden names");
    }

    // Push any exported modules onto the stack to be marked as visible.
    SmallVector<Module *, 16> Exports;
    Mod->getExportedModules(Exports);
    for (SmallVectorImpl<Module *>::iterator
           I = Exports.begin(), E = Exports.end(); I != E; ++I) {
      Module *Exported = *I;
      if (Visited.insert(Exported).second)
        Stack.push_back(Exported);
    }
  }
}

/// We've merged the definition \p MergedDef into the existing definition
/// \p Def. Ensure that \p Def is made visible whenever \p MergedDef is made
/// visible.
void ASTReader::mergeDefinitionVisibility(NamedDecl *Def,
                                          NamedDecl *MergedDef) {
  if (!Def->isUnconditionallyVisible()) {
    // If MergedDef is visible or becomes visible, make the definition visible.
    if (MergedDef->isUnconditionallyVisible())
      Def->setVisibleDespiteOwningModule();
    else {
      getContext().mergeDefinitionIntoModule(
          Def, MergedDef->getImportedOwningModule(),
          /*NotifyListeners*/ false);
      PendingMergedDefinitionsToDeduplicate.insert(Def);
    }
  }
}

bool ASTReader::loadGlobalIndex() {
  if (GlobalIndex)
    return false;

  if (TriedLoadingGlobalIndex || !UseGlobalIndex ||
      !PP.getLangOpts().Modules)
    return true;

  // Try to load the global index.
  TriedLoadingGlobalIndex = true;
  StringRef ModuleCachePath
    = getPreprocessor().getHeaderSearchInfo().getModuleCachePath();
  std::pair<GlobalModuleIndex *, llvm::Error> Result =
      GlobalModuleIndex::readIndex(ModuleCachePath);
  if (llvm::Error Err = std::move(Result.second)) {
    assert(!Result.first);
    consumeError(std::move(Err)); // FIXME this drops errors on the floor.
    return true;
  }

  GlobalIndex.reset(Result.first);
  ModuleMgr.setGlobalIndex(GlobalIndex.get());
  return false;
}

bool ASTReader::isGlobalIndexUnavailable() const {
  return PP.getLangOpts().Modules && UseGlobalIndex &&
         !hasGlobalIndex() && TriedLoadingGlobalIndex;
}

static void updateModuleTimestamp(ModuleFile &MF) {
  // Overwrite the timestamp file contents so that file's mtime changes.
  std::string TimestampFilename = MF.getTimestampFilename();
  std::error_code EC;
  llvm::raw_fd_ostream OS(TimestampFilename, EC,
                          llvm::sys::fs::OF_TextWithCRLF);
  if (EC)
    return;
  OS << "Timestamp file\n";
  OS.close();
  OS.clear_error(); // Avoid triggering a fatal error.
}

/// Given a cursor at the start of an AST file, scan ahead and drop the
/// cursor into the start of the given block ID, returning false on success and
/// true on failure.
static bool SkipCursorToBlock(BitstreamCursor &Cursor, unsigned BlockID) {
  while (true) {
    Expected<llvm::BitstreamEntry> MaybeEntry = Cursor.advance();
    if (!MaybeEntry) {
      // FIXME this drops errors on the floor.
      consumeError(MaybeEntry.takeError());
      return true;
    }
    llvm::BitstreamEntry Entry = MaybeEntry.get();

    switch (Entry.Kind) {
    case llvm::BitstreamEntry::Error:
    case llvm::BitstreamEntry::EndBlock:
      return true;

    case llvm::BitstreamEntry::Record:
      // Ignore top-level records.
      if (Expected<unsigned> Skipped = Cursor.skipRecord(Entry.ID))
        break;
      else {
        // FIXME this drops errors on the floor.
        consumeError(Skipped.takeError());
        return true;
      }

    case llvm::BitstreamEntry::SubBlock:
      if (Entry.ID == BlockID) {
        if (llvm::Error Err = Cursor.EnterSubBlock(BlockID)) {
          // FIXME this drops the error on the floor.
          consumeError(std::move(Err));
          return true;
        }
        // Found it!
        return false;
      }

      if (llvm::Error Err = Cursor.SkipBlock()) {
        // FIXME this drops the error on the floor.
        consumeError(std::move(Err));
        return true;
      }
    }
  }
}

ASTReader::ASTReadResult ASTReader::ReadAST(StringRef FileName, ModuleKind Type,
                                            SourceLocation ImportLoc,
                                            unsigned ClientLoadCapabilities,
                                            ModuleFile **NewLoadedModuleFile) {
  llvm::TimeTraceScope scope("ReadAST", FileName);

  llvm::SaveAndRestore SetCurImportLocRAII(CurrentImportLoc, ImportLoc);
  llvm::SaveAndRestore<std::optional<ModuleKind>> SetCurModuleKindRAII(
      CurrentDeserializingModuleKind, Type);

  // Defer any pending actions until we get to the end of reading the AST file.
  Deserializing AnASTFile(this);

  // Bump the generation number.
  unsigned PreviousGeneration = 0;
  if (ContextObj)
    PreviousGeneration = incrementGeneration(*ContextObj);

  unsigned NumModules = ModuleMgr.size();
  SmallVector<ImportedModule, 4> Loaded;
  if (ASTReadResult ReadResult =
          ReadASTCore(FileName, Type, ImportLoc,
                      /*ImportedBy=*/nullptr, Loaded, 0, 0, ASTFileSignature(),
                      ClientLoadCapabilities)) {
    ModuleMgr.removeModules(ModuleMgr.begin() + NumModules);

    // If we find that any modules are unusable, the global index is going
    // to be out-of-date. Just remove it.
    GlobalIndex.reset();
    ModuleMgr.setGlobalIndex(nullptr);
    return ReadResult;
  }

  if (NewLoadedModuleFile && !Loaded.empty())
    *NewLoadedModuleFile = Loaded.back().Mod;

  // Here comes stuff that we only do once the entire chain is loaded. Do *not*
  // remove modules from this point. Various fields are updated during reading
  // the AST block and removing the modules would result in dangling pointers.
  // They are generally only incidentally dereferenced, ie. a binary search
  // runs over `GlobalSLocEntryMap`, which could cause an invalid module to
  // be dereferenced but it wouldn't actually be used.

  // Load the AST blocks of all of the modules that we loaded. We can still
  // hit errors parsing the ASTs at this point.
  for (ImportedModule &M : Loaded) {
    ModuleFile &F = *M.Mod;
    llvm::TimeTraceScope Scope2("Read Loaded AST", F.ModuleName);

    // Read the AST block.
    if (llvm::Error Err = ReadASTBlock(F, ClientLoadCapabilities)) {
      Error(std::move(Err));
      return Failure;
    }

    // The AST block should always have a definition for the main module.
    if (F.isModule() && !F.DidReadTopLevelSubmodule) {
      Error(diag::err_module_file_missing_top_level_submodule, F.FileName);
      return Failure;
    }

    // Read the extension blocks.
    while (!SkipCursorToBlock(F.Stream, EXTENSION_BLOCK_ID)) {
      if (llvm::Error Err = ReadExtensionBlock(F)) {
        Error(std::move(Err));
        return Failure;
      }
    }

    // Once read, set the ModuleFile bit base offset and update the size in
    // bits of all files we've seen.
    F.GlobalBitOffset = TotalModulesSizeInBits;
    TotalModulesSizeInBits += F.SizeInBits;
    GlobalBitOffsetsMap.insert(std::make_pair(F.GlobalBitOffset, &F));
  }

  // Preload source locations and interesting indentifiers.
  for (ImportedModule &M : Loaded) {
    ModuleFile &F = *M.Mod;

    // Map the original source file ID into the ID space of the current
    // compilation.
    if (F.OriginalSourceFileID.isValid())
      F.OriginalSourceFileID = TranslateFileID(F, F.OriginalSourceFileID);

    for (auto Offset : F.PreloadIdentifierOffsets) {
      const unsigned char *Data = F.IdentifierTableData + Offset;

      ASTIdentifierLookupTrait Trait(*this, F);
      auto KeyDataLen = Trait.ReadKeyDataLength(Data);
      auto Key = Trait.ReadKey(Data, KeyDataLen.first);

      IdentifierInfo *II;
      if (!PP.getLangOpts().CPlusPlus) {
        // Identifiers present in both the module file and the importing
        // instance are marked out-of-date so that they can be deserialized
        // on next use via ASTReader::updateOutOfDateIdentifier().
        // Identifiers present in the module file but not in the importing
        // instance are ignored for now, preventing growth of the identifier
        // table. They will be deserialized on first use via ASTReader::get().
        auto It = PP.getIdentifierTable().find(Key);
        if (It == PP.getIdentifierTable().end())
          continue;
        II = It->second;
      } else {
        // With C++ modules, not many identifiers are considered interesting.
        // All identifiers in the module file can be placed into the identifier
        // table of the importing instance and marked as out-of-date. This makes
        // ASTReader::get() a no-op, and deserialization will take place on
        // first/next use via ASTReader::updateOutOfDateIdentifier().
        II = &PP.getIdentifierTable().getOwn(Key);
      }

      II->setOutOfDate(true);

      // Mark this identifier as being from an AST file so that we can track
      // whether we need to serialize it.
      markIdentifierFromAST(*this, *II, /*IsModule=*/true);

      // Associate the ID with the identifier so that the writer can reuse it.
      auto ID = Trait.ReadIdentifierID(Data + KeyDataLen.first);
      SetIdentifierInfo(ID, II);
    }
  }

  // Builtins and library builtins have already been initialized. Mark all
  // identifiers as out-of-date, so that they are deserialized on first use.
  if (Type == MK_PCH || Type == MK_Preamble || Type == MK_MainFile)
    for (auto &Id : PP.getIdentifierTable())
      Id.second->setOutOfDate(true);

  // Mark selectors as out of date.
  for (const auto &Sel : SelectorGeneration)
    SelectorOutOfDate[Sel.first] = true;

  // Setup the import locations and notify the module manager that we've
  // committed to these module files.
  for (ImportedModule &M : Loaded) {
    ModuleFile &F = *M.Mod;

    ModuleMgr.moduleFileAccepted(&F);

    // Set the import location.
    F.DirectImportLoc = ImportLoc;
    // FIXME: We assume that locations from PCH / preamble do not need
    // any translation.
    if (!M.ImportedBy)
      F.ImportLoc = M.ImportLoc;
    else
      F.ImportLoc = TranslateSourceLocation(*M.ImportedBy, M.ImportLoc);
  }

  // Resolve any unresolved module exports.
  for (unsigned I = 0, N = UnresolvedModuleRefs.size(); I != N; ++I) {
    UnresolvedModuleRef &Unresolved = UnresolvedModuleRefs[I];
    SubmoduleID GlobalID = getGlobalSubmoduleID(*Unresolved.File,Unresolved.ID);
    Module *ResolvedMod = getSubmodule(GlobalID);

    switch (Unresolved.Kind) {
    case UnresolvedModuleRef::Conflict:
      if (ResolvedMod) {
        Module::Conflict Conflict;
        Conflict.Other = ResolvedMod;
        Conflict.Message = Unresolved.String.str();
        Unresolved.Mod->Conflicts.push_back(Conflict);
      }
      continue;

    case UnresolvedModuleRef::Import:
      if (ResolvedMod)
        Unresolved.Mod->Imports.insert(ResolvedMod);
      continue;

    case UnresolvedModuleRef::Affecting:
      if (ResolvedMod)
        Unresolved.Mod->AffectingClangModules.insert(ResolvedMod);
      continue;

    case UnresolvedModuleRef::Export:
      if (ResolvedMod || Unresolved.IsWildcard)
        Unresolved.Mod->Exports.push_back(
          Module::ExportDecl(ResolvedMod, Unresolved.IsWildcard));
      continue;
    }
  }
  UnresolvedModuleRefs.clear();

  // FIXME: How do we load the 'use'd modules? They may not be submodules.
  // Might be unnecessary as use declarations are only used to build the
  // module itself.

  if (ContextObj)
    InitializeContext();

  if (SemaObj)
    UpdateSema();

  if (DeserializationListener)
    DeserializationListener->ReaderInitialized(this);

  ModuleFile &PrimaryModule = ModuleMgr.getPrimaryModule();
  if (PrimaryModule.OriginalSourceFileID.isValid()) {
    // If this AST file is a precompiled preamble, then set the
    // preamble file ID of the source manager to the file source file
    // from which the preamble was built.
    if (Type == MK_Preamble) {
      SourceMgr.setPreambleFileID(PrimaryModule.OriginalSourceFileID);
    } else if (Type == MK_MainFile) {
      SourceMgr.setMainFileID(PrimaryModule.OriginalSourceFileID);
    }
  }

  // For any Objective-C class definitions we have already loaded, make sure
  // that we load any additional categories.
  if (ContextObj) {
    for (unsigned I = 0, N = ObjCClassesLoaded.size(); I != N; ++I) {
      loadObjCCategories(ObjCClassesLoaded[I]->getGlobalID(),
                         ObjCClassesLoaded[I], PreviousGeneration);
    }
  }

  HeaderSearchOptions &HSOpts = PP.getHeaderSearchInfo().getHeaderSearchOpts();
  if (HSOpts.ModulesValidateOncePerBuildSession) {
    // Now we are certain that the module and all modules it depends on are
    // up-to-date. For implicitly-built module files, ensure the corresponding
    // timestamp files are up-to-date in this build session.
    for (unsigned I = 0, N = Loaded.size(); I != N; ++I) {
      ImportedModule &M = Loaded[I];
      if (M.Mod->Kind == MK_ImplicitModule &&
          M.Mod->InputFilesValidationTimestamp < HSOpts.BuildSessionTimestamp)
        updateModuleTimestamp(*M.Mod);
    }
  }

  return Success;
}

static ASTFileSignature readASTFileSignature(StringRef PCH);

/// Whether \p Stream doesn't start with the AST/PCH file magic number 'CPCH'.
static llvm::Error doesntStartWithASTFileMagic(BitstreamCursor &Stream) {
  // FIXME checking magic headers is done in other places such as
  // SerializedDiagnosticReader and GlobalModuleIndex, but error handling isn't
  // always done the same. Unify it all with a helper.
  if (!Stream.canSkipToPos(4))
    return llvm::createStringError(std::errc::illegal_byte_sequence,
                                   "file too small to contain AST file magic");
  for (unsigned C : {'C', 'P', 'C', 'H'})
    if (Expected<llvm::SimpleBitstreamCursor::word_t> Res = Stream.Read(8)) {
      if (Res.get() != C)
        return llvm::createStringError(
            std::errc::illegal_byte_sequence,
            "file doesn't start with AST file magic");
    } else
      return Res.takeError();
  return llvm::Error::success();
}

static unsigned moduleKindForDiagnostic(ModuleKind Kind) {
  switch (Kind) {
  case MK_PCH:
    return 0; // PCH
  case MK_ImplicitModule:
  case MK_ExplicitModule:
  case MK_PrebuiltModule:
    return 1; // module
  case MK_MainFile:
  case MK_Preamble:
    return 2; // main source file
  }
  llvm_unreachable("unknown module kind");
}

ASTReader::ASTReadResult
ASTReader::ReadASTCore(StringRef FileName,
                       ModuleKind Type,
                       SourceLocation ImportLoc,
                       ModuleFile *ImportedBy,
                       SmallVectorImpl<ImportedModule> &Loaded,
                       off_t ExpectedSize, time_t ExpectedModTime,
                       ASTFileSignature ExpectedSignature,
                       unsigned ClientLoadCapabilities) {
  ModuleFile *M;
  std::string ErrorStr;
  ModuleManager::AddModuleResult AddResult
    = ModuleMgr.addModule(FileName, Type, ImportLoc, ImportedBy,
                          getGeneration(), ExpectedSize, ExpectedModTime,
                          ExpectedSignature, readASTFileSignature,
                          M, ErrorStr);

  switch (AddResult) {
  case ModuleManager::AlreadyLoaded:
    Diag(diag::remark_module_import)
        << M->ModuleName << M->FileName << (ImportedBy ? true : false)
        << (ImportedBy ? StringRef(ImportedBy->ModuleName) : StringRef());
    return Success;

  case ModuleManager::NewlyLoaded:
    // Load module file below.
    break;

  case ModuleManager::Missing:
    // The module file was missing; if the client can handle that, return
    // it.
    if (ClientLoadCapabilities & ARR_Missing)
      return Missing;

    // Otherwise, return an error.
    Diag(diag::err_ast_file_not_found)
        << moduleKindForDiagnostic(Type) << FileName << !ErrorStr.empty()
        << ErrorStr;
    return Failure;

  case ModuleManager::OutOfDate:
    // We couldn't load the module file because it is out-of-date. If the
    // client can handle out-of-date, return it.
    if (ClientLoadCapabilities & ARR_OutOfDate)
      return OutOfDate;

    // Otherwise, return an error.
    Diag(diag::err_ast_file_out_of_date)
        << moduleKindForDiagnostic(Type) << FileName << !ErrorStr.empty()
        << ErrorStr;
    return Failure;
  }

  assert(M && "Missing module file");

  bool ShouldFinalizePCM = false;
  auto FinalizeOrDropPCM = llvm::make_scope_exit([&]() {
    auto &MC = getModuleManager().getModuleCache();
    if (ShouldFinalizePCM)
      MC.finalizePCM(FileName);
    else
      MC.tryToDropPCM(FileName);
  });
  ModuleFile &F = *M;
  BitstreamCursor &Stream = F.Stream;
  Stream = BitstreamCursor(PCHContainerRdr.ExtractPCH(*F.Buffer));
  F.SizeInBits = F.Buffer->getBufferSize() * 8;

  // Sniff for the signature.
  if (llvm::Error Err = doesntStartWithASTFileMagic(Stream)) {
    Diag(diag::err_ast_file_invalid)
        << moduleKindForDiagnostic(Type) << FileName << std::move(Err);
    return Failure;
  }

  // This is used for compatibility with older PCH formats.
  bool HaveReadControlBlock = false;
  while (true) {
    Expected<llvm::BitstreamEntry> MaybeEntry = Stream.advance();
    if (!MaybeEntry) {
      Error(MaybeEntry.takeError());
      return Failure;
    }
    llvm::BitstreamEntry Entry = MaybeEntry.get();

    switch (Entry.Kind) {
    case llvm::BitstreamEntry::Error:
    case llvm::BitstreamEntry::Record:
    case llvm::BitstreamEntry::EndBlock:
      Error("invalid record at top-level of AST file");
      return Failure;

    case llvm::BitstreamEntry::SubBlock:
      break;
    }

    switch (Entry.ID) {
    case CONTROL_BLOCK_ID:
      HaveReadControlBlock = true;
      switch (ReadControlBlock(F, Loaded, ImportedBy, ClientLoadCapabilities)) {
      case Success:
        // Check that we didn't try to load a non-module AST file as a module.
        //
        // FIXME: Should we also perform the converse check? Loading a module as
        // a PCH file sort of works, but it's a bit wonky.
        if ((Type == MK_ImplicitModule || Type == MK_ExplicitModule ||
             Type == MK_PrebuiltModule) &&
            F.ModuleName.empty()) {
          auto Result = (Type == MK_ImplicitModule) ? OutOfDate : Failure;
          if (Result != OutOfDate ||
              (ClientLoadCapabilities & ARR_OutOfDate) == 0)
            Diag(diag::err_module_file_not_module) << FileName;
          return Result;
        }
        break;

      case Failure: return Failure;
      case Missing: return Missing;
      case OutOfDate: return OutOfDate;
      case VersionMismatch: return VersionMismatch;
      case ConfigurationMismatch: return ConfigurationMismatch;
      case HadErrors: return HadErrors;
      }
      break;

    case AST_BLOCK_ID:
      if (!HaveReadControlBlock) {
        if ((ClientLoadCapabilities & ARR_VersionMismatch) == 0)
          Diag(diag::err_ast_file_version_too_old)
              << moduleKindForDiagnostic(Type) << FileName;
        return VersionMismatch;
      }

      // Record that we've loaded this module.
      Loaded.push_back(ImportedModule(M, ImportedBy, ImportLoc));
      ShouldFinalizePCM = true;
      return Success;

    default:
      if (llvm::Error Err = Stream.SkipBlock()) {
        Error(std::move(Err));
        return Failure;
      }
      break;
    }
  }

  llvm_unreachable("unexpected break; expected return");
}

ASTReader::ASTReadResult
ASTReader::readUnhashedControlBlock(ModuleFile &F, bool WasImportedBy,
                                    unsigned ClientLoadCapabilities) {
  const HeaderSearchOptions &HSOpts =
      PP.getHeaderSearchInfo().getHeaderSearchOpts();
  bool AllowCompatibleConfigurationMismatch =
      F.Kind == MK_ExplicitModule || F.Kind == MK_PrebuiltModule;
  bool DisableValidation = shouldDisableValidationForFile(F);

  ASTReadResult Result = readUnhashedControlBlockImpl(
      &F, F.Data, F.FileName, ClientLoadCapabilities,
      AllowCompatibleConfigurationMismatch, Listener.get(),
      WasImportedBy ? false : HSOpts.ModulesValidateDiagnosticOptions);

  // If F was directly imported by another module, it's implicitly validated by
  // the importing module.
  if (DisableValidation || WasImportedBy ||
      (AllowConfigurationMismatch && Result == ConfigurationMismatch))
    return Success;

  if (Result == Failure) {
    Error("malformed block record in AST file");
    return Failure;
  }

  if (Result == OutOfDate && F.Kind == MK_ImplicitModule) {
    // If this module has already been finalized in the ModuleCache, we're stuck
    // with it; we can only load a single version of each module.
    //
    // This can happen when a module is imported in two contexts: in one, as a
    // user module; in another, as a system module (due to an import from
    // another module marked with the [system] flag).  It usually indicates a
    // bug in the module map: this module should also be marked with [system].
    //
    // If -Wno-system-headers (the default), and the first import is as a
    // system module, then validation will fail during the as-user import,
    // since -Werror flags won't have been validated.  However, it's reasonable
    // to treat this consistently as a system module.
    //
    // If -Wsystem-headers, the PCM on disk was built with
    // -Wno-system-headers, and the first import is as a user module, then
    // validation will fail during the as-system import since the PCM on disk
    // doesn't guarantee that -Werror was respected.  However, the -Werror
    // flags were checked during the initial as-user import.
    if (getModuleManager().getModuleCache().isPCMFinal(F.FileName)) {
      Diag(diag::warn_module_system_bit_conflict) << F.FileName;
      return Success;
    }
  }

  return Result;
}

ASTReader::ASTReadResult ASTReader::readUnhashedControlBlockImpl(
    ModuleFile *F, llvm::StringRef StreamData, StringRef Filename,
    unsigned ClientLoadCapabilities, bool AllowCompatibleConfigurationMismatch,
    ASTReaderListener *Listener, bool ValidateDiagnosticOptions) {
  // Initialize a stream.
  BitstreamCursor Stream(StreamData);

  // Sniff for the signature.
  if (llvm::Error Err = doesntStartWithASTFileMagic(Stream)) {
    // FIXME this drops the error on the floor.
    consumeError(std::move(Err));
    return Failure;
  }

  // Scan for the UNHASHED_CONTROL_BLOCK_ID block.
  if (SkipCursorToBlock(Stream, UNHASHED_CONTROL_BLOCK_ID))
    return Failure;

  // Read all of the records in the options block.
  RecordData Record;
  ASTReadResult Result = Success;
  while (true) {
    Expected<llvm::BitstreamEntry> MaybeEntry = Stream.advance();
    if (!MaybeEntry) {
      // FIXME this drops the error on the floor.
      consumeError(MaybeEntry.takeError());
      return Failure;
    }
    llvm::BitstreamEntry Entry = MaybeEntry.get();

    switch (Entry.Kind) {
    case llvm::BitstreamEntry::Error:
    case llvm::BitstreamEntry::SubBlock:
      return Failure;

    case llvm::BitstreamEntry::EndBlock:
      return Result;

    case llvm::BitstreamEntry::Record:
      // The interesting case.
      break;
    }

    // Read and process a record.
    Record.clear();
    StringRef Blob;
    Expected<unsigned> MaybeRecordType =
        Stream.readRecord(Entry.ID, Record, &Blob);
    if (!MaybeRecordType) {
      // FIXME this drops the error.
      return Failure;
    }
    switch ((UnhashedControlBlockRecordTypes)MaybeRecordType.get()) {
    case SIGNATURE:
      if (F) {
        F->Signature = ASTFileSignature::create(Blob.begin(), Blob.end());
        assert(F->Signature != ASTFileSignature::createDummy() &&
               "Dummy AST file signature not backpatched in ASTWriter.");
      }
      break;
    case AST_BLOCK_HASH:
      if (F) {
        F->ASTBlockHash = ASTFileSignature::create(Blob.begin(), Blob.end());
        assert(F->ASTBlockHash != ASTFileSignature::createDummy() &&
               "Dummy AST block hash not backpatched in ASTWriter.");
      }
      break;
    case DIAGNOSTIC_OPTIONS: {
      bool Complain = (ClientLoadCapabilities & ARR_OutOfDate) == 0;
      if (Listener && ValidateDiagnosticOptions &&
          !AllowCompatibleConfigurationMismatch &&
          ParseDiagnosticOptions(Record, Filename, Complain, *Listener))
        Result = OutOfDate; // Don't return early.  Read the signature.
      break;
    }
    case HEADER_SEARCH_PATHS: {
      bool Complain = (ClientLoadCapabilities & ARR_ConfigurationMismatch) == 0;
      if (Listener && !AllowCompatibleConfigurationMismatch &&
          ParseHeaderSearchPaths(Record, Complain, *Listener))
        Result = ConfigurationMismatch;
      break;
    }
    case DIAG_PRAGMA_MAPPINGS:
      if (!F)
        break;
      if (F->PragmaDiagMappings.empty())
        F->PragmaDiagMappings.swap(Record);
      else
        F->PragmaDiagMappings.insert(F->PragmaDiagMappings.end(),
                                     Record.begin(), Record.end());
      break;
    case HEADER_SEARCH_ENTRY_USAGE:
      if (F)
        F->SearchPathUsage = ReadBitVector(Record, Blob);
      break;
    case VFS_USAGE:
      if (F)
        F->VFSUsage = ReadBitVector(Record, Blob);
      break;
    }
  }
}

/// Parse a record and blob containing module file extension metadata.
static bool parseModuleFileExtensionMetadata(
              const SmallVectorImpl<uint64_t> &Record,
              StringRef Blob,
              ModuleFileExtensionMetadata &Metadata) {
  if (Record.size() < 4) return true;

  Metadata.MajorVersion = Record[0];
  Metadata.MinorVersion = Record[1];

  unsigned BlockNameLen = Record[2];
  unsigned UserInfoLen = Record[3];

  if (BlockNameLen + UserInfoLen > Blob.size()) return true;

  Metadata.BlockName = std::string(Blob.data(), Blob.data() + BlockNameLen);
  Metadata.UserInfo = std::string(Blob.data() + BlockNameLen,
                                  Blob.data() + BlockNameLen + UserInfoLen);
  return false;
}

llvm::Error ASTReader::ReadExtensionBlock(ModuleFile &F) {
  BitstreamCursor &Stream = F.Stream;

  RecordData Record;
  while (true) {
    Expected<llvm::BitstreamEntry> MaybeEntry = Stream.advance();
    if (!MaybeEntry)
      return MaybeEntry.takeError();
    llvm::BitstreamEntry Entry = MaybeEntry.get();

    switch (Entry.Kind) {
    case llvm::BitstreamEntry::SubBlock:
      if (llvm::Error Err = Stream.SkipBlock())
        return Err;
      continue;
    case llvm::BitstreamEntry::EndBlock:
      return llvm::Error::success();
    case llvm::BitstreamEntry::Error:
      return llvm::createStringError(std::errc::illegal_byte_sequence,
                                     "malformed block record in AST file");
    case llvm::BitstreamEntry::Record:
      break;
    }

    Record.clear();
    StringRef Blob;
    Expected<unsigned> MaybeRecCode =
        Stream.readRecord(Entry.ID, Record, &Blob);
    if (!MaybeRecCode)
      return MaybeRecCode.takeError();
    switch (MaybeRecCode.get()) {
    case EXTENSION_METADATA: {
      ModuleFileExtensionMetadata Metadata;
      if (parseModuleFileExtensionMetadata(Record, Blob, Metadata))
        return llvm::createStringError(
            std::errc::illegal_byte_sequence,
            "malformed EXTENSION_METADATA in AST file");

      // Find a module file extension with this block name.
      auto Known = ModuleFileExtensions.find(Metadata.BlockName);
      if (Known == ModuleFileExtensions.end()) break;

      // Form a reader.
      if (auto Reader = Known->second->createExtensionReader(Metadata, *this,
                                                             F, Stream)) {
        F.ExtensionReaders.push_back(std::move(Reader));
      }

      break;
    }
    }
  }

  return llvm::Error::success();
}

void ASTReader::InitializeContext() {
  assert(ContextObj && "no context to initialize");
  ASTContext &Context = *ContextObj;

  // If there's a listener, notify them that we "read" the translation unit.
  if (DeserializationListener)
    DeserializationListener->DeclRead(
        GlobalDeclID(PREDEF_DECL_TRANSLATION_UNIT_ID),
        Context.getTranslationUnitDecl());

  // FIXME: Find a better way to deal with collisions between these
  // built-in types. Right now, we just ignore the problem.

  // Load the special types.
  if (SpecialTypes.size() >= NumSpecialTypeIDs) {
    if (TypeID String = SpecialTypes[SPECIAL_TYPE_CF_CONSTANT_STRING]) {
      if (!Context.CFConstantStringTypeDecl)
        Context.setCFConstantStringType(GetType(String));
    }

    if (TypeID File = SpecialTypes[SPECIAL_TYPE_FILE]) {
      QualType FileType = GetType(File);
      if (FileType.isNull()) {
        Error("FILE type is NULL");
        return;
      }

      if (!Context.FILEDecl) {
        if (const TypedefType *Typedef = FileType->getAs<TypedefType>())
          Context.setFILEDecl(Typedef->getDecl());
        else {
          const TagType *Tag = FileType->getAs<TagType>();
          if (!Tag) {
            Error("Invalid FILE type in AST file");
            return;
          }
          Context.setFILEDecl(Tag->getDecl());
        }
      }
    }

    if (TypeID Jmp_buf = SpecialTypes[SPECIAL_TYPE_JMP_BUF]) {
      QualType Jmp_bufType = GetType(Jmp_buf);
      if (Jmp_bufType.isNull()) {
        Error("jmp_buf type is NULL");
        return;
      }

      if (!Context.jmp_bufDecl) {
        if (const TypedefType *Typedef = Jmp_bufType->getAs<TypedefType>())
          Context.setjmp_bufDecl(Typedef->getDecl());
        else {
          const TagType *Tag = Jmp_bufType->getAs<TagType>();
          if (!Tag) {
            Error("Invalid jmp_buf type in AST file");
            return;
          }
          Context.setjmp_bufDecl(Tag->getDecl());
        }
      }
    }

    if (TypeID Sigjmp_buf = SpecialTypes[SPECIAL_TYPE_SIGJMP_BUF]) {
      QualType Sigjmp_bufType = GetType(Sigjmp_buf);
      if (Sigjmp_bufType.isNull()) {
        Error("sigjmp_buf type is NULL");
        return;
      }

      if (!Context.sigjmp_bufDecl) {
        if (const TypedefType *Typedef = Sigjmp_bufType->getAs<TypedefType>())
          Context.setsigjmp_bufDecl(Typedef->getDecl());
        else {
          const TagType *Tag = Sigjmp_bufType->getAs<TagType>();
          assert(Tag && "Invalid sigjmp_buf type in AST file");
          Context.setsigjmp_bufDecl(Tag->getDecl());
        }
      }
    }

    if (TypeID ObjCIdRedef = SpecialTypes[SPECIAL_TYPE_OBJC_ID_REDEFINITION]) {
      if (Context.ObjCIdRedefinitionType.isNull())
        Context.ObjCIdRedefinitionType = GetType(ObjCIdRedef);
    }

    if (TypeID ObjCClassRedef =
            SpecialTypes[SPECIAL_TYPE_OBJC_CLASS_REDEFINITION]) {
      if (Context.ObjCClassRedefinitionType.isNull())
        Context.ObjCClassRedefinitionType = GetType(ObjCClassRedef);
    }

    if (TypeID ObjCSelRedef =
            SpecialTypes[SPECIAL_TYPE_OBJC_SEL_REDEFINITION]) {
      if (Context.ObjCSelRedefinitionType.isNull())
        Context.ObjCSelRedefinitionType = GetType(ObjCSelRedef);
    }

    if (TypeID Ucontext_t = SpecialTypes[SPECIAL_TYPE_UCONTEXT_T]) {
      QualType Ucontext_tType = GetType(Ucontext_t);
      if (Ucontext_tType.isNull()) {
        Error("ucontext_t type is NULL");
        return;
      }

      if (!Context.ucontext_tDecl) {
        if (const TypedefType *Typedef = Ucontext_tType->getAs<TypedefType>())
          Context.setucontext_tDecl(Typedef->getDecl());
        else {
          const TagType *Tag = Ucontext_tType->getAs<TagType>();
          assert(Tag && "Invalid ucontext_t type in AST file");
          Context.setucontext_tDecl(Tag->getDecl());
        }
      }
    }
  }

  ReadPragmaDiagnosticMappings(Context.getDiagnostics());

  // If there were any CUDA special declarations, deserialize them.
  if (!CUDASpecialDeclRefs.empty()) {
    assert(CUDASpecialDeclRefs.size() == 1 && "More decl refs than expected!");
    Context.setcudaConfigureCallDecl(
                           cast<FunctionDecl>(GetDecl(CUDASpecialDeclRefs[0])));
  }

  // Re-export any modules that were imported by a non-module AST file.
  // FIXME: This does not make macro-only imports visible again.
  for (auto &Import : PendingImportedModules) {
    if (Module *Imported = getSubmodule(Import.ID)) {
      makeModuleVisible(Imported, Module::AllVisible,
                        /*ImportLoc=*/Import.ImportLoc);
      if (Import.ImportLoc.isValid())
        PP.makeModuleVisible(Imported, Import.ImportLoc);
      // This updates visibility for Preprocessor only. For Sema, which can be
      // nullptr here, we do the same later, in UpdateSema().
    }
  }

  // Hand off these modules to Sema.
  PendingImportedModulesSema.append(PendingImportedModules);
  PendingImportedModules.clear();
}

void ASTReader::finalizeForWriting() {
  // Nothing to do for now.
}

/// Reads and return the signature record from \p PCH's control block, or
/// else returns 0.
static ASTFileSignature readASTFileSignature(StringRef PCH) {
  BitstreamCursor Stream(PCH);
  if (llvm::Error Err = doesntStartWithASTFileMagic(Stream)) {
    // FIXME this drops the error on the floor.
    consumeError(std::move(Err));
    return ASTFileSignature();
  }

  // Scan for the UNHASHED_CONTROL_BLOCK_ID block.
  if (SkipCursorToBlock(Stream, UNHASHED_CONTROL_BLOCK_ID))
    return ASTFileSignature();

  // Scan for SIGNATURE inside the diagnostic options block.
  ASTReader::RecordData Record;
  while (true) {
    Expected<llvm::BitstreamEntry> MaybeEntry =
        Stream.advanceSkippingSubblocks();
    if (!MaybeEntry) {
      // FIXME this drops the error on the floor.
      consumeError(MaybeEntry.takeError());
      return ASTFileSignature();
    }
    llvm::BitstreamEntry Entry = MaybeEntry.get();

    if (Entry.Kind != llvm::BitstreamEntry::Record)
      return ASTFileSignature();

    Record.clear();
    StringRef Blob;
    Expected<unsigned> MaybeRecord = Stream.readRecord(Entry.ID, Record, &Blob);
    if (!MaybeRecord) {
      // FIXME this drops the error on the floor.
      consumeError(MaybeRecord.takeError());
      return ASTFileSignature();
    }
    if (SIGNATURE == MaybeRecord.get()) {
      auto Signature = ASTFileSignature::create(Blob.begin(), Blob.end());
      assert(Signature != ASTFileSignature::createDummy() &&
             "Dummy AST file signature not backpatched in ASTWriter.");
      return Signature;
    }
  }
}

/// Retrieve the name of the original source file name
/// directly from the AST file, without actually loading the AST
/// file.
std::string ASTReader::getOriginalSourceFile(
    const std::string &ASTFileName, FileManager &FileMgr,
    const PCHContainerReader &PCHContainerRdr, DiagnosticsEngine &Diags) {
  // Open the AST file.
  auto Buffer = FileMgr.getBufferForFile(ASTFileName, /*IsVolatile=*/false,
                                         /*RequiresNullTerminator=*/false);
  if (!Buffer) {
    Diags.Report(diag::err_fe_unable_to_read_pch_file)
        << ASTFileName << Buffer.getError().message();
    return std::string();
  }

  // Initialize the stream
  BitstreamCursor Stream(PCHContainerRdr.ExtractPCH(**Buffer));

  // Sniff for the signature.
  if (llvm::Error Err = doesntStartWithASTFileMagic(Stream)) {
    Diags.Report(diag::err_fe_not_a_pch_file) << ASTFileName << std::move(Err);
    return std::string();
  }

  // Scan for the CONTROL_BLOCK_ID block.
  if (SkipCursorToBlock(Stream, CONTROL_BLOCK_ID)) {
    Diags.Report(diag::err_fe_pch_malformed_block) << ASTFileName;
    return std::string();
  }

  // Scan for ORIGINAL_FILE inside the control block.
  RecordData Record;
  while (true) {
    Expected<llvm::BitstreamEntry> MaybeEntry =
        Stream.advanceSkippingSubblocks();
    if (!MaybeEntry) {
      // FIXME this drops errors on the floor.
      consumeError(MaybeEntry.takeError());
      return std::string();
    }
    llvm::BitstreamEntry Entry = MaybeEntry.get();

    if (Entry.Kind == llvm::BitstreamEntry::EndBlock)
      return std::string();

    if (Entry.Kind != llvm::BitstreamEntry::Record) {
      Diags.Report(diag::err_fe_pch_malformed_block) << ASTFileName;
      return std::string();
    }

    Record.clear();
    StringRef Blob;
    Expected<unsigned> MaybeRecord = Stream.readRecord(Entry.ID, Record, &Blob);
    if (!MaybeRecord) {
      // FIXME this drops the errors on the floor.
      consumeError(MaybeRecord.takeError());
      return std::string();
    }
    if (ORIGINAL_FILE == MaybeRecord.get())
      return Blob.str();
  }
}

namespace {

  class SimplePCHValidator : public ASTReaderListener {
    const LangOptions &ExistingLangOpts;
    const TargetOptions &ExistingTargetOpts;
    const PreprocessorOptions &ExistingPPOpts;
    std::string ExistingModuleCachePath;
    FileManager &FileMgr;
    bool StrictOptionMatches;

  public:
    SimplePCHValidator(const LangOptions &ExistingLangOpts,
                       const TargetOptions &ExistingTargetOpts,
                       const PreprocessorOptions &ExistingPPOpts,
                       StringRef ExistingModuleCachePath, FileManager &FileMgr,
                       bool StrictOptionMatches)
        : ExistingLangOpts(ExistingLangOpts),
          ExistingTargetOpts(ExistingTargetOpts),
          ExistingPPOpts(ExistingPPOpts),
          ExistingModuleCachePath(ExistingModuleCachePath), FileMgr(FileMgr),
          StrictOptionMatches(StrictOptionMatches) {}

    bool ReadLanguageOptions(const LangOptions &LangOpts,
                             StringRef ModuleFilename, bool Complain,
                             bool AllowCompatibleDifferences) override {
      return checkLanguageOptions(ExistingLangOpts, LangOpts, ModuleFilename,
                                  nullptr, AllowCompatibleDifferences);
    }

    bool ReadTargetOptions(const TargetOptions &TargetOpts,
                           StringRef ModuleFilename, bool Complain,
                           bool AllowCompatibleDifferences) override {
      return checkTargetOptions(ExistingTargetOpts, TargetOpts, ModuleFilename,
                                nullptr, AllowCompatibleDifferences);
    }

    bool ReadHeaderSearchOptions(const HeaderSearchOptions &HSOpts,
                                 StringRef ModuleFilename,
                                 StringRef SpecificModuleCachePath,
                                 bool Complain) override {
      return checkModuleCachePath(FileMgr.getVirtualFileSystem(),
                                  SpecificModuleCachePath,
                                  ExistingModuleCachePath, ModuleFilename,
                                  nullptr, ExistingLangOpts, ExistingPPOpts);
    }

    bool ReadPreprocessorOptions(const PreprocessorOptions &PPOpts,
                                 StringRef ModuleFilename, bool ReadMacros,
                                 bool Complain,
                                 std::string &SuggestedPredefines) override {
      return checkPreprocessorOptions(
          PPOpts, ExistingPPOpts, ModuleFilename, ReadMacros, /*Diags=*/nullptr,
          FileMgr, SuggestedPredefines, ExistingLangOpts,
          StrictOptionMatches ? OptionValidateStrictMatches
                              : OptionValidateContradictions);
    }
  };

} // namespace

bool ASTReader::readASTFileControlBlock(
    StringRef Filename, FileManager &FileMgr,
    const InMemoryModuleCache &ModuleCache,
    const PCHContainerReader &PCHContainerRdr, bool FindModuleFileExtensions,
    ASTReaderListener &Listener, bool ValidateDiagnosticOptions,
    unsigned ClientLoadCapabilities) {
  // Open the AST file.
  std::unique_ptr<llvm::MemoryBuffer> OwnedBuffer;
  llvm::MemoryBuffer *Buffer = ModuleCache.lookupPCM(Filename);
  if (!Buffer) {
    // FIXME: We should add the pcm to the InMemoryModuleCache if it could be
    // read again later, but we do not have the context here to determine if it
    // is safe to change the result of InMemoryModuleCache::getPCMState().

    // FIXME: This allows use of the VFS; we do not allow use of the
    // VFS when actually loading a module.
    auto BufferOrErr = FileMgr.getBufferForFile(Filename);
    if (!BufferOrErr)
      return true;
    OwnedBuffer = std::move(*BufferOrErr);
    Buffer = OwnedBuffer.get();
  }

  // Initialize the stream
  StringRef Bytes = PCHContainerRdr.ExtractPCH(*Buffer);
  BitstreamCursor Stream(Bytes);

  // Sniff for the signature.
  if (llvm::Error Err = doesntStartWithASTFileMagic(Stream)) {
    consumeError(std::move(Err)); // FIXME this drops errors on the floor.
    return true;
  }

  // Scan for the CONTROL_BLOCK_ID block.
  if (SkipCursorToBlock(Stream, CONTROL_BLOCK_ID))
    return true;

  bool NeedsInputFiles = Listener.needsInputFileVisitation();
  bool NeedsSystemInputFiles = Listener.needsSystemInputFileVisitation();
  bool NeedsImports = Listener.needsImportVisitation();
  BitstreamCursor InputFilesCursor;
  uint64_t InputFilesOffsetBase = 0;

  RecordData Record;
  std::string ModuleDir;
  bool DoneWithControlBlock = false;
  while (!DoneWithControlBlock) {
    Expected<llvm::BitstreamEntry> MaybeEntry = Stream.advance();
    if (!MaybeEntry) {
      // FIXME this drops the error on the floor.
      consumeError(MaybeEntry.takeError());
      return true;
    }
    llvm::BitstreamEntry Entry = MaybeEntry.get();

    switch (Entry.Kind) {
    case llvm::BitstreamEntry::SubBlock: {
      switch (Entry.ID) {
      case OPTIONS_BLOCK_ID: {
        std::string IgnoredSuggestedPredefines;
        if (ReadOptionsBlock(Stream, Filename, ClientLoadCapabilities,
                             /*AllowCompatibleConfigurationMismatch*/ false,
                             Listener, IgnoredSuggestedPredefines) != Success)
          return true;
        break;
      }

      case INPUT_FILES_BLOCK_ID:
        InputFilesCursor = Stream;
        if (llvm::Error Err = Stream.SkipBlock()) {
          // FIXME this drops the error on the floor.
          consumeError(std::move(Err));
          return true;
        }
        if (NeedsInputFiles &&
            ReadBlockAbbrevs(InputFilesCursor, INPUT_FILES_BLOCK_ID))
          return true;
        InputFilesOffsetBase = InputFilesCursor.GetCurrentBitNo();
        break;

      default:
        if (llvm::Error Err = Stream.SkipBlock()) {
          // FIXME this drops the error on the floor.
          consumeError(std::move(Err));
          return true;
        }
        break;
      }

      continue;
    }

    case llvm::BitstreamEntry::EndBlock:
      DoneWithControlBlock = true;
      break;

    case llvm::BitstreamEntry::Error:
      return true;

    case llvm::BitstreamEntry::Record:
      break;
    }

    if (DoneWithControlBlock) break;

    Record.clear();
    StringRef Blob;
    Expected<unsigned> MaybeRecCode =
        Stream.readRecord(Entry.ID, Record, &Blob);
    if (!MaybeRecCode) {
      // FIXME this drops the error.
      return Failure;
    }
    switch ((ControlRecordTypes)MaybeRecCode.get()) {
    case METADATA:
      if (Record[0] != VERSION_MAJOR)
        return true;
      if (Listener.ReadFullVersionInformation(Blob))
        return true;
      break;
    case MODULE_NAME:
      Listener.ReadModuleName(Blob);
      break;
    case MODULE_DIRECTORY:
      ModuleDir = std::string(Blob);
      break;
    case MODULE_MAP_FILE: {
      unsigned Idx = 0;
      auto Path = ReadString(Record, Idx);
      ResolveImportedPath(Path, ModuleDir);
      Listener.ReadModuleMapFile(Path);
      break;
    }
    case INPUT_FILE_OFFSETS: {
      if (!NeedsInputFiles)
        break;

      unsigned NumInputFiles = Record[0];
      unsigned NumUserFiles = Record[1];
      const llvm::support::unaligned_uint64_t *InputFileOffs =
          (const llvm::support::unaligned_uint64_t *)Blob.data();
      for (unsigned I = 0; I != NumInputFiles; ++I) {
        // Go find this input file.
        bool isSystemFile = I >= NumUserFiles;

        if (isSystemFile && !NeedsSystemInputFiles)
          break; // the rest are system input files

        BitstreamCursor &Cursor = InputFilesCursor;
        SavedStreamPosition SavedPosition(Cursor);
        if (llvm::Error Err =
                Cursor.JumpToBit(InputFilesOffsetBase + InputFileOffs[I])) {
          // FIXME this drops errors on the floor.
          consumeError(std::move(Err));
        }

        Expected<unsigned> MaybeCode = Cursor.ReadCode();
        if (!MaybeCode) {
          // FIXME this drops errors on the floor.
          consumeError(MaybeCode.takeError());
        }
        unsigned Code = MaybeCode.get();

        RecordData Record;
        StringRef Blob;
        bool shouldContinue = false;
        Expected<unsigned> MaybeRecordType =
            Cursor.readRecord(Code, Record, &Blob);
        if (!MaybeRecordType) {
          // FIXME this drops errors on the floor.
          consumeError(MaybeRecordType.takeError());
        }
        switch ((InputFileRecordTypes)MaybeRecordType.get()) {
        case INPUT_FILE_HASH:
          break;
        case INPUT_FILE:
          bool Overridden = static_cast<bool>(Record[3]);
          std::string Filename = std::string(Blob);
          ResolveImportedPath(Filename, ModuleDir);
          shouldContinue = Listener.visitInputFile(
              Filename, isSystemFile, Overridden, /*IsExplicitModule*/false);
          break;
        }
        if (!shouldContinue)
          break;
      }
      break;
    }

    case IMPORTS: {
      if (!NeedsImports)
        break;

      unsigned Idx = 0, N = Record.size();
      while (Idx < N) {
        // Read information about the AST file.

        // Skip Kind
        Idx++;
        bool IsStandardCXXModule = Record[Idx++];

        // Skip ImportLoc
        Idx++;

        // In C++20 Modules, we don't record the path to imported
        // modules in the BMI files.
        if (IsStandardCXXModule) {
          std::string ModuleName = ReadString(Record, Idx);
          Listener.visitImport(ModuleName, /*Filename=*/"");
          continue;
        }

        // Skip Size, ModTime and Signature
        Idx += 1 + 1 + ASTFileSignature::size;
        std::string ModuleName = ReadString(Record, Idx);
        std::string Filename = ReadString(Record, Idx);
        ResolveImportedPath(Filename, ModuleDir);
        Listener.visitImport(ModuleName, Filename);
      }
      break;
    }

    default:
      // No other validation to perform.
      break;
    }
  }

  // Look for module file extension blocks, if requested.
  if (FindModuleFileExtensions) {
    BitstreamCursor SavedStream = Stream;
    while (!SkipCursorToBlock(Stream, EXTENSION_BLOCK_ID)) {
      bool DoneWithExtensionBlock = false;
      while (!DoneWithExtensionBlock) {
        Expected<llvm::BitstreamEntry> MaybeEntry = Stream.advance();
        if (!MaybeEntry) {
          // FIXME this drops the error.
          return true;
        }
        llvm::BitstreamEntry Entry = MaybeEntry.get();

        switch (Entry.Kind) {
        case llvm::BitstreamEntry::SubBlock:
          if (llvm::Error Err = Stream.SkipBlock()) {
            // FIXME this drops the error on the floor.
            consumeError(std::move(Err));
            return true;
          }
          continue;

        case llvm::BitstreamEntry::EndBlock:
          DoneWithExtensionBlock = true;
          continue;

        case llvm::BitstreamEntry::Error:
          return true;

        case llvm::BitstreamEntry::Record:
          break;
        }

       Record.clear();
       StringRef Blob;
       Expected<unsigned> MaybeRecCode =
           Stream.readRecord(Entry.ID, Record, &Blob);
       if (!MaybeRecCode) {
         // FIXME this drops the error.
         return true;
       }
       switch (MaybeRecCode.get()) {
       case EXTENSION_METADATA: {
         ModuleFileExtensionMetadata Metadata;
         if (parseModuleFileExtensionMetadata(Record, Blob, Metadata))
           return true;

         Listener.readModuleFileExtension(Metadata);
         break;
       }
       }
      }
    }
    Stream = SavedStream;
  }

  // Scan for the UNHASHED_CONTROL_BLOCK_ID block.
  if (readUnhashedControlBlockImpl(
          nullptr, Bytes, Filename, ClientLoadCapabilities,
          /*AllowCompatibleConfigurationMismatch*/ false, &Listener,
          ValidateDiagnosticOptions) != Success)
    return true;

  return false;
}

bool ASTReader::isAcceptableASTFile(StringRef Filename, FileManager &FileMgr,
                                    const InMemoryModuleCache &ModuleCache,
                                    const PCHContainerReader &PCHContainerRdr,
                                    const LangOptions &LangOpts,
                                    const TargetOptions &TargetOpts,
                                    const PreprocessorOptions &PPOpts,
                                    StringRef ExistingModuleCachePath,
                                    bool RequireStrictOptionMatches) {
  SimplePCHValidator validator(LangOpts, TargetOpts, PPOpts,
                               ExistingModuleCachePath, FileMgr,
                               RequireStrictOptionMatches);
  return !readASTFileControlBlock(Filename, FileMgr, ModuleCache,
                                  PCHContainerRdr,
                                  /*FindModuleFileExtensions=*/false, validator,
                                  /*ValidateDiagnosticOptions=*/true);
}

llvm::Error ASTReader::ReadSubmoduleBlock(ModuleFile &F,
                                          unsigned ClientLoadCapabilities) {
  // Enter the submodule block.
  if (llvm::Error Err = F.Stream.EnterSubBlock(SUBMODULE_BLOCK_ID))
    return Err;

  ModuleMap &ModMap = PP.getHeaderSearchInfo().getModuleMap();
  bool First = true;
  Module *CurrentModule = nullptr;
  RecordData Record;
  while (true) {
    Expected<llvm::BitstreamEntry> MaybeEntry =
        F.Stream.advanceSkippingSubblocks();
    if (!MaybeEntry)
      return MaybeEntry.takeError();
    llvm::BitstreamEntry Entry = MaybeEntry.get();

    switch (Entry.Kind) {
    case llvm::BitstreamEntry::SubBlock: // Handled for us already.
    case llvm::BitstreamEntry::Error:
      return llvm::createStringError(std::errc::illegal_byte_sequence,
                                     "malformed block record in AST file");
    case llvm::BitstreamEntry::EndBlock:
      return llvm::Error::success();
    case llvm::BitstreamEntry::Record:
      // The interesting case.
      break;
    }

    // Read a record.
    StringRef Blob;
    Record.clear();
    Expected<unsigned> MaybeKind = F.Stream.readRecord(Entry.ID, Record, &Blob);
    if (!MaybeKind)
      return MaybeKind.takeError();
    unsigned Kind = MaybeKind.get();

    if ((Kind == SUBMODULE_METADATA) != First)
      return llvm::createStringError(
          std::errc::illegal_byte_sequence,
          "submodule metadata record should be at beginning of block");
    First = false;

    // Submodule information is only valid if we have a current module.
    // FIXME: Should we error on these cases?
    if (!CurrentModule && Kind != SUBMODULE_METADATA &&
        Kind != SUBMODULE_DEFINITION)
      continue;

    switch (Kind) {
    default:  // Default behavior: ignore.
      break;

    case SUBMODULE_DEFINITION: {
      if (Record.size() < 13)
        return llvm::createStringError(std::errc::illegal_byte_sequence,
                                       "malformed module definition");

      StringRef Name = Blob;
      unsigned Idx = 0;
      SubmoduleID GlobalID = getGlobalSubmoduleID(F, Record[Idx++]);
      SubmoduleID Parent = getGlobalSubmoduleID(F, Record[Idx++]);
      Module::ModuleKind Kind = (Module::ModuleKind)Record[Idx++];
      SourceLocation DefinitionLoc = ReadSourceLocation(F, Record[Idx++]);
      bool IsFramework = Record[Idx++];
      bool IsExplicit = Record[Idx++];
      bool IsSystem = Record[Idx++];
      bool IsExternC = Record[Idx++];
      bool InferSubmodules = Record[Idx++];
      bool InferExplicitSubmodules = Record[Idx++];
      bool InferExportWildcard = Record[Idx++];
      bool ConfigMacrosExhaustive = Record[Idx++];
      bool ModuleMapIsPrivate = Record[Idx++];
      bool NamedModuleHasInit = Record[Idx++];

      Module *ParentModule = nullptr;
      if (Parent)
        ParentModule = getSubmodule(Parent);

      // Retrieve this (sub)module from the module map, creating it if
      // necessary.
      CurrentModule =
          ModMap.findOrCreateModule(Name, ParentModule, IsFramework, IsExplicit)
              .first;

      // FIXME: Call ModMap.setInferredModuleAllowedBy()

      SubmoduleID GlobalIndex = GlobalID - NUM_PREDEF_SUBMODULE_IDS;
      if (GlobalIndex >= SubmodulesLoaded.size() ||
          SubmodulesLoaded[GlobalIndex])
        return llvm::createStringError(std::errc::invalid_argument,
                                       "too many submodules");

      if (!ParentModule) {
        if (OptionalFileEntryRef CurFile = CurrentModule->getASTFile()) {
          // Don't emit module relocation error if we have -fno-validate-pch
          if (!bool(PP.getPreprocessorOpts().DisablePCHOrModuleValidation &
                    DisableValidationForModuleKind::Module) &&
              CurFile != F.File) {
            auto ConflictError =
                PartialDiagnostic(diag::err_module_file_conflict,
                                  ContextObj->DiagAllocator)
                << CurrentModule->getTopLevelModuleName() << CurFile->getName()
                << F.File.getName();
            return DiagnosticError::create(CurrentImportLoc, ConflictError);
          }
        }

        F.DidReadTopLevelSubmodule = true;
        CurrentModule->setASTFile(F.File);
        CurrentModule->PresumedModuleMapFile = F.ModuleMapPath;
      }

      CurrentModule->Kind = Kind;
      CurrentModule->DefinitionLoc = DefinitionLoc;
      CurrentModule->Signature = F.Signature;
      CurrentModule->IsFromModuleFile = true;
      CurrentModule->IsSystem = IsSystem || CurrentModule->IsSystem;
      CurrentModule->IsExternC = IsExternC;
      CurrentModule->InferSubmodules = InferSubmodules;
      CurrentModule->InferExplicitSubmodules = InferExplicitSubmodules;
      CurrentModule->InferExportWildcard = InferExportWildcard;
      CurrentModule->ConfigMacrosExhaustive = ConfigMacrosExhaustive;
      CurrentModule->ModuleMapIsPrivate = ModuleMapIsPrivate;
      CurrentModule->NamedModuleHasInit = NamedModuleHasInit;
      if (DeserializationListener)
        DeserializationListener->ModuleRead(GlobalID, CurrentModule);

      SubmodulesLoaded[GlobalIndex] = CurrentModule;

      // Clear out data that will be replaced by what is in the module file.
      CurrentModule->LinkLibraries.clear();
      CurrentModule->ConfigMacros.clear();
      CurrentModule->UnresolvedConflicts.clear();
      CurrentModule->Conflicts.clear();

      // The module is available unless it's missing a requirement; relevant
      // requirements will be (re-)added by SUBMODULE_REQUIRES records.
      // Missing headers that were present when the module was built do not
      // make it unavailable -- if we got this far, this must be an explicitly
      // imported module file.
      CurrentModule->Requirements.clear();
      CurrentModule->MissingHeaders.clear();
      CurrentModule->IsUnimportable =
          ParentModule && ParentModule->IsUnimportable;
      CurrentModule->IsAvailable = !CurrentModule->IsUnimportable;
      break;
    }

    case SUBMODULE_UMBRELLA_HEADER: {
      // FIXME: This doesn't work for framework modules as `Filename` is the
      //        name as written in the module file and does not include
      //        `Headers/`, so this path will never exist.
      std::string Filename = std::string(Blob);
      ResolveImportedPath(F, Filename);
      if (auto Umbrella = PP.getFileManager().getOptionalFileRef(Filename)) {
        if (!CurrentModule->getUmbrellaHeaderAsWritten()) {
          // FIXME: NameAsWritten
          ModMap.setUmbrellaHeaderAsWritten(CurrentModule, *Umbrella, Blob, "");
        }
        // Note that it's too late at this point to return out of date if the
        // name from the PCM doesn't match up with the one in the module map,
        // but also quite unlikely since we will have already checked the
        // modification time and size of the module map file itself.
      }
      break;
    }

    case SUBMODULE_HEADER:
    case SUBMODULE_EXCLUDED_HEADER:
    case SUBMODULE_PRIVATE_HEADER:
      // We lazily associate headers with their modules via the HeaderInfo table.
      // FIXME: Re-evaluate this section; maybe only store InputFile IDs instead
      // of complete filenames or remove it entirely.
      break;

    case SUBMODULE_TEXTUAL_HEADER:
    case SUBMODULE_PRIVATE_TEXTUAL_HEADER:
      // FIXME: Textual headers are not marked in the HeaderInfo table. Load
      // them here.
      break;

    case SUBMODULE_TOPHEADER: {
      std::string HeaderName(Blob);
      ResolveImportedPath(F, HeaderName);
      CurrentModule->addTopHeaderFilename(HeaderName);
      break;
    }

    case SUBMODULE_UMBRELLA_DIR: {
      // See comments in SUBMODULE_UMBRELLA_HEADER
      std::string Dirname = std::string(Blob);
      ResolveImportedPath(F, Dirname);
      if (auto Umbrella =
              PP.getFileManager().getOptionalDirectoryRef(Dirname)) {
        if (!CurrentModule->getUmbrellaDirAsWritten()) {
          // FIXME: NameAsWritten
          ModMap.setUmbrellaDirAsWritten(CurrentModule, *Umbrella, Blob, "");
        }
      }
      break;
    }

    case SUBMODULE_METADATA: {
      F.BaseSubmoduleID = getTotalNumSubmodules();
      F.LocalNumSubmodules = Record[0];
      unsigned LocalBaseSubmoduleID = Record[1];
      if (F.LocalNumSubmodules > 0) {
        // Introduce the global -> local mapping for submodules within this
        // module.
        GlobalSubmoduleMap.insert(std::make_pair(getTotalNumSubmodules()+1,&F));

        // Introduce the local -> global mapping for submodules within this
        // module.
        F.SubmoduleRemap.insertOrReplace(
          std::make_pair(LocalBaseSubmoduleID,
                         F.BaseSubmoduleID - LocalBaseSubmoduleID));

        SubmodulesLoaded.resize(SubmodulesLoaded.size() + F.LocalNumSubmodules);
      }
      break;
    }

    case SUBMODULE_IMPORTS:
      for (unsigned Idx = 0; Idx != Record.size(); ++Idx) {
        UnresolvedModuleRef Unresolved;
        Unresolved.File = &F;
        Unresolved.Mod = CurrentModule;
        Unresolved.ID = Record[Idx];
        Unresolved.Kind = UnresolvedModuleRef::Import;
        Unresolved.IsWildcard = false;
        UnresolvedModuleRefs.push_back(Unresolved);
      }
      break;

    case SUBMODULE_AFFECTING_MODULES:
      for (unsigned Idx = 0; Idx != Record.size(); ++Idx) {
        UnresolvedModuleRef Unresolved;
        Unresolved.File = &F;
        Unresolved.Mod = CurrentModule;
        Unresolved.ID = Record[Idx];
        Unresolved.Kind = UnresolvedModuleRef::Affecting;
        Unresolved.IsWildcard = false;
        UnresolvedModuleRefs.push_back(Unresolved);
      }
      break;

    case SUBMODULE_EXPORTS:
      for (unsigned Idx = 0; Idx + 1 < Record.size(); Idx += 2) {
        UnresolvedModuleRef Unresolved;
        Unresolved.File = &F;
        Unresolved.Mod = CurrentModule;
        Unresolved.ID = Record[Idx];
        Unresolved.Kind = UnresolvedModuleRef::Export;
        Unresolved.IsWildcard = Record[Idx + 1];
        UnresolvedModuleRefs.push_back(Unresolved);
      }

      // Once we've loaded the set of exports, there's no reason to keep
      // the parsed, unresolved exports around.
      CurrentModule->UnresolvedExports.clear();
      break;

    case SUBMODULE_REQUIRES:
      CurrentModule->addRequirement(Blob, Record[0], PP.getLangOpts(),
                                    PP.getTargetInfo());
      break;

    case SUBMODULE_LINK_LIBRARY:
      ModMap.resolveLinkAsDependencies(CurrentModule);
      CurrentModule->LinkLibraries.push_back(
          Module::LinkLibrary(std::string(Blob), Record[0]));
      break;

    case SUBMODULE_CONFIG_MACRO:
      CurrentModule->ConfigMacros.push_back(Blob.str());
      break;

    case SUBMODULE_CONFLICT: {
      UnresolvedModuleRef Unresolved;
      Unresolved.File = &F;
      Unresolved.Mod = CurrentModule;
      Unresolved.ID = Record[0];
      Unresolved.Kind = UnresolvedModuleRef::Conflict;
      Unresolved.IsWildcard = false;
      Unresolved.String = Blob;
      UnresolvedModuleRefs.push_back(Unresolved);
      break;
    }

    case SUBMODULE_INITIALIZERS: {
      if (!ContextObj)
        break;
      SmallVector<GlobalDeclID, 16> Inits;
      for (unsigned I = 0; I < Record.size(); /*in loop*/)
        Inits.push_back(ReadDeclID(F, Record, I));
      ContextObj->addLazyModuleInitializers(CurrentModule, Inits);
      break;
    }

    case SUBMODULE_EXPORT_AS:
      CurrentModule->ExportAsModule = Blob.str();
      ModMap.addLinkAsDependency(CurrentModule);
      break;
    }
  }
}

/// Parse the record that corresponds to a LangOptions data
/// structure.
///
/// This routine parses the language options from the AST file and then gives
/// them to the AST listener if one is set.
///
/// \returns true if the listener deems the file unacceptable, false otherwise.
bool ASTReader::ParseLanguageOptions(const RecordData &Record,
                                     StringRef ModuleFilename, bool Complain,
                                     ASTReaderListener &Listener,
                                     bool AllowCompatibleDifferences) {
  LangOptions LangOpts;
  unsigned Idx = 0;
#define LANGOPT(Name, Bits, Default, Description) \
  LangOpts.Name = Record[Idx++];
#define ENUM_LANGOPT(Name, Type, Bits, Default, Description) \
  LangOpts.set##Name(static_cast<LangOptions::Type>(Record[Idx++]));
#include "clang/Basic/LangOptions.def"
#define SANITIZER(NAME, ID)                                                    \
  LangOpts.Sanitize.set(SanitizerKind::ID, Record[Idx++]);
#include "clang/Basic/Sanitizers.def"

  for (unsigned N = Record[Idx++]; N; --N)
    LangOpts.ModuleFeatures.push_back(ReadString(Record, Idx));

  ObjCRuntime::Kind runtimeKind = (ObjCRuntime::Kind) Record[Idx++];
  VersionTuple runtimeVersion = ReadVersionTuple(Record, Idx);
  LangOpts.ObjCRuntime = ObjCRuntime(runtimeKind, runtimeVersion);

  LangOpts.CurrentModule = ReadString(Record, Idx);

  // Comment options.
  for (unsigned N = Record[Idx++]; N; --N) {
    LangOpts.CommentOpts.BlockCommandNames.push_back(
      ReadString(Record, Idx));
  }
  LangOpts.CommentOpts.ParseAllComments = Record[Idx++];

  // OpenMP offloading options.
  for (unsigned N = Record[Idx++]; N; --N) {
    LangOpts.OMPTargetTriples.push_back(llvm::Triple(ReadString(Record, Idx)));
  }

  LangOpts.OMPHostIRFile = ReadString(Record, Idx);

  return Listener.ReadLanguageOptions(LangOpts, ModuleFilename, Complain,
                                      AllowCompatibleDifferences);
}

bool ASTReader::ParseTargetOptions(const RecordData &Record,
                                   StringRef ModuleFilename, bool Complain,
                                   ASTReaderListener &Listener,
                                   bool AllowCompatibleDifferences) {
  unsigned Idx = 0;
  TargetOptions TargetOpts;
  TargetOpts.Triple = ReadString(Record, Idx);
  TargetOpts.CPU = ReadString(Record, Idx);
  TargetOpts.TuneCPU = ReadString(Record, Idx);
  TargetOpts.ABI = ReadString(Record, Idx);
  for (unsigned N = Record[Idx++]; N; --N) {
    TargetOpts.FeaturesAsWritten.push_back(ReadString(Record, Idx));
  }
  for (unsigned N = Record[Idx++]; N; --N) {
    TargetOpts.Features.push_back(ReadString(Record, Idx));
  }

  return Listener.ReadTargetOptions(TargetOpts, ModuleFilename, Complain,
                                    AllowCompatibleDifferences);
}

bool ASTReader::ParseDiagnosticOptions(const RecordData &Record,
                                       StringRef ModuleFilename, bool Complain,
                                       ASTReaderListener &Listener) {
  IntrusiveRefCntPtr<DiagnosticOptions> DiagOpts(new DiagnosticOptions);
  unsigned Idx = 0;
#define DIAGOPT(Name, Bits, Default) DiagOpts->Name = Record[Idx++];
#define ENUM_DIAGOPT(Name, Type, Bits, Default) \
  DiagOpts->set##Name(static_cast<Type>(Record[Idx++]));
#include "clang/Basic/DiagnosticOptions.def"

  for (unsigned N = Record[Idx++]; N; --N)
    DiagOpts->Warnings.push_back(ReadString(Record, Idx));
  for (unsigned N = Record[Idx++]; N; --N)
    DiagOpts->Remarks.push_back(ReadString(Record, Idx));

  return Listener.ReadDiagnosticOptions(DiagOpts, ModuleFilename, Complain);
}

bool ASTReader::ParseFileSystemOptions(const RecordData &Record, bool Complain,
                                       ASTReaderListener &Listener) {
  FileSystemOptions FSOpts;
  unsigned Idx = 0;
  FSOpts.WorkingDir = ReadString(Record, Idx);
  return Listener.ReadFileSystemOptions(FSOpts, Complain);
}

bool ASTReader::ParseHeaderSearchOptions(const RecordData &Record,
                                         StringRef ModuleFilename,
                                         bool Complain,
                                         ASTReaderListener &Listener) {
  HeaderSearchOptions HSOpts;
  unsigned Idx = 0;
  HSOpts.Sysroot = ReadString(Record, Idx);

  HSOpts.ResourceDir = ReadString(Record, Idx);
  HSOpts.ModuleCachePath = ReadString(Record, Idx);
  HSOpts.ModuleUserBuildPath = ReadString(Record, Idx);
  HSOpts.DisableModuleHash = Record[Idx++];
  HSOpts.ImplicitModuleMaps = Record[Idx++];
  HSOpts.ModuleMapFileHomeIsCwd = Record[Idx++];
  HSOpts.EnablePrebuiltImplicitModules = Record[Idx++];
  HSOpts.UseBuiltinIncludes = Record[Idx++];
  HSOpts.UseStandardSystemIncludes = Record[Idx++];
  HSOpts.UseStandardCXXIncludes = Record[Idx++];
  HSOpts.UseLibcxx = Record[Idx++];
  std::string SpecificModuleCachePath = ReadString(Record, Idx);

  return Listener.ReadHeaderSearchOptions(HSOpts, ModuleFilename,
                                          SpecificModuleCachePath, Complain);
}

bool ASTReader::ParseHeaderSearchPaths(const RecordData &Record, bool Complain,
                                       ASTReaderListener &Listener) {
  HeaderSearchOptions HSOpts;
  unsigned Idx = 0;

  // Include entries.
  for (unsigned N = Record[Idx++]; N; --N) {
    std::string Path = ReadString(Record, Idx);
    frontend::IncludeDirGroup Group
      = static_cast<frontend::IncludeDirGroup>(Record[Idx++]);
    bool IsFramework = Record[Idx++];
    bool IgnoreSysRoot = Record[Idx++];
    HSOpts.UserEntries.emplace_back(std::move(Path), Group, IsFramework,
                                    IgnoreSysRoot);
  }

  // System header prefixes.
  for (unsigned N = Record[Idx++]; N; --N) {
    std::string Prefix = ReadString(Record, Idx);
    bool IsSystemHeader = Record[Idx++];
    HSOpts.SystemHeaderPrefixes.emplace_back(std::move(Prefix), IsSystemHeader);
  }

  // VFS overlay files.
  for (unsigned N = Record[Idx++]; N; --N) {
    std::string VFSOverlayFile = ReadString(Record, Idx);
    HSOpts.VFSOverlayFiles.emplace_back(std::move(VFSOverlayFile));
  }

  return Listener.ReadHeaderSearchPaths(HSOpts, Complain);
}

bool ASTReader::ParsePreprocessorOptions(const RecordData &Record,
                                         StringRef ModuleFilename,
                                         bool Complain,
                                         ASTReaderListener &Listener,
                                         std::string &SuggestedPredefines) {
  PreprocessorOptions PPOpts;
  unsigned Idx = 0;

  // Macro definitions/undefs
  bool ReadMacros = Record[Idx++];
  if (ReadMacros) {
    for (unsigned N = Record[Idx++]; N; --N) {
      std::string Macro = ReadString(Record, Idx);
      bool IsUndef = Record[Idx++];
      PPOpts.Macros.push_back(std::make_pair(Macro, IsUndef));
    }
  }

  // Includes
  for (unsigned N = Record[Idx++]; N; --N) {
    PPOpts.Includes.push_back(ReadString(Record, Idx));
  }

  // Macro Includes
  for (unsigned N = Record[Idx++]; N; --N) {
    PPOpts.MacroIncludes.push_back(ReadString(Record, Idx));
  }

  PPOpts.UsePredefines = Record[Idx++];
  PPOpts.DetailedRecord = Record[Idx++];
  PPOpts.ImplicitPCHInclude = ReadString(Record, Idx);
  PPOpts.ObjCXXARCStandardLibrary =
    static_cast<ObjCXXARCStandardLibraryKind>(Record[Idx++]);
  SuggestedPredefines.clear();
  return Listener.ReadPreprocessorOptions(PPOpts, ModuleFilename, ReadMacros,
                                          Complain, SuggestedPredefines);
}

std::pair<ModuleFile *, unsigned>
ASTReader::getModulePreprocessedEntity(unsigned GlobalIndex) {
  GlobalPreprocessedEntityMapType::iterator
  I = GlobalPreprocessedEntityMap.find(GlobalIndex);
  assert(I != GlobalPreprocessedEntityMap.end() &&
         "Corrupted global preprocessed entity map");
  ModuleFile *M = I->second;
  unsigned LocalIndex = GlobalIndex - M->BasePreprocessedEntityID;
  return std::make_pair(M, LocalIndex);
}

llvm::iterator_range<PreprocessingRecord::iterator>
ASTReader::getModulePreprocessedEntities(ModuleFile &Mod) const {
  if (PreprocessingRecord *PPRec = PP.getPreprocessingRecord())
    return PPRec->getIteratorsForLoadedRange(Mod.BasePreprocessedEntityID,
                                             Mod.NumPreprocessedEntities);

  return llvm::make_range(PreprocessingRecord::iterator(),
                          PreprocessingRecord::iterator());
}

bool ASTReader::canRecoverFromOutOfDate(StringRef ModuleFileName,
                                        unsigned int ClientLoadCapabilities) {
  return ClientLoadCapabilities & ARR_OutOfDate &&
         !getModuleManager().getModuleCache().isPCMFinal(ModuleFileName);
}

llvm::iterator_range<ASTReader::ModuleDeclIterator>
ASTReader::getModuleFileLevelDecls(ModuleFile &Mod) {
  return llvm::make_range(
      ModuleDeclIterator(this, &Mod, Mod.FileSortedDecls),
      ModuleDeclIterator(this, &Mod,
                         Mod.FileSortedDecls + Mod.NumFileSortedDecls));
}

SourceRange ASTReader::ReadSkippedRange(unsigned GlobalIndex) {
  auto I = GlobalSkippedRangeMap.find(GlobalIndex);
  assert(I != GlobalSkippedRangeMap.end() &&
    "Corrupted global skipped range map");
  ModuleFile *M = I->second;
  unsigned LocalIndex = GlobalIndex - M->BasePreprocessedSkippedRangeID;
  assert(LocalIndex < M->NumPreprocessedSkippedRanges);
  PPSkippedRange RawRange = M->PreprocessedSkippedRangeOffsets[LocalIndex];
  SourceRange Range(ReadSourceLocation(*M, RawRange.getBegin()),
                    ReadSourceLocation(*M, RawRange.getEnd()));
  assert(Range.isValid());
  return Range;
}

PreprocessedEntity *ASTReader::ReadPreprocessedEntity(unsigned Index) {
  PreprocessedEntityID PPID = Index+1;
  std::pair<ModuleFile *, unsigned> PPInfo = getModulePreprocessedEntity(Index);
  ModuleFile &M = *PPInfo.first;
  unsigned LocalIndex = PPInfo.second;
  const PPEntityOffset &PPOffs = M.PreprocessedEntityOffsets[LocalIndex];

  if (!PP.getPreprocessingRecord()) {
    Error("no preprocessing record");
    return nullptr;
  }

  SavedStreamPosition SavedPosition(M.PreprocessorDetailCursor);
  if (llvm::Error Err = M.PreprocessorDetailCursor.JumpToBit(
          M.MacroOffsetsBase + PPOffs.getOffset())) {
    Error(std::move(Err));
    return nullptr;
  }

  Expected<llvm::BitstreamEntry> MaybeEntry =
      M.PreprocessorDetailCursor.advance(BitstreamCursor::AF_DontPopBlockAtEnd);
  if (!MaybeEntry) {
    Error(MaybeEntry.takeError());
    return nullptr;
  }
  llvm::BitstreamEntry Entry = MaybeEntry.get();

  if (Entry.Kind != llvm::BitstreamEntry::Record)
    return nullptr;

  // Read the record.
  SourceRange Range(ReadSourceLocation(M, PPOffs.getBegin()),
                    ReadSourceLocation(M, PPOffs.getEnd()));
  PreprocessingRecord &PPRec = *PP.getPreprocessingRecord();
  StringRef Blob;
  RecordData Record;
  Expected<unsigned> MaybeRecType =
      M.PreprocessorDetailCursor.readRecord(Entry.ID, Record, &Blob);
  if (!MaybeRecType) {
    Error(MaybeRecType.takeError());
    return nullptr;
  }
  switch ((PreprocessorDetailRecordTypes)MaybeRecType.get()) {
  case PPD_MACRO_EXPANSION: {
    bool isBuiltin = Record[0];
    IdentifierInfo *Name = nullptr;
    MacroDefinitionRecord *Def = nullptr;
    if (isBuiltin)
      Name = getLocalIdentifier(M, Record[1]);
    else {
      PreprocessedEntityID GlobalID =
          getGlobalPreprocessedEntityID(M, Record[1]);
      Def = cast<MacroDefinitionRecord>(
          PPRec.getLoadedPreprocessedEntity(GlobalID - 1));
    }

    MacroExpansion *ME;
    if (isBuiltin)
      ME = new (PPRec) MacroExpansion(Name, Range);
    else
      ME = new (PPRec) MacroExpansion(Def, Range);

    return ME;
  }

  case PPD_MACRO_DEFINITION: {
    // Decode the identifier info and then check again; if the macro is
    // still defined and associated with the identifier,
    IdentifierInfo *II = getLocalIdentifier(M, Record[0]);
    MacroDefinitionRecord *MD = new (PPRec) MacroDefinitionRecord(II, Range);

    if (DeserializationListener)
      DeserializationListener->MacroDefinitionRead(PPID, MD);

    return MD;
  }

  case PPD_INCLUSION_DIRECTIVE: {
    const char *FullFileNameStart = Blob.data() + Record[0];
    StringRef FullFileName(FullFileNameStart, Blob.size() - Record[0]);
    OptionalFileEntryRef File;
    if (!FullFileName.empty())
      File = PP.getFileManager().getOptionalFileRef(FullFileName);

    // FIXME: Stable encoding
    InclusionDirective::InclusionKind Kind
      = static_cast<InclusionDirective::InclusionKind>(Record[2]);
    InclusionDirective *ID
      = new (PPRec) InclusionDirective(PPRec, Kind,
                                       StringRef(Blob.data(), Record[0]),
                                       Record[1], Record[3],
                                       File,
                                       Range);
    return ID;
  }
  }

  llvm_unreachable("Invalid PreprocessorDetailRecordTypes");
}

/// Find the next module that contains entities and return the ID
/// of the first entry.
///
/// \param SLocMapI points at a chunk of a module that contains no
/// preprocessed entities or the entities it contains are not the ones we are
/// looking for.
PreprocessedEntityID ASTReader::findNextPreprocessedEntity(
                       GlobalSLocOffsetMapType::const_iterator SLocMapI) const {
  ++SLocMapI;
  for (GlobalSLocOffsetMapType::const_iterator
         EndI = GlobalSLocOffsetMap.end(); SLocMapI != EndI; ++SLocMapI) {
    ModuleFile &M = *SLocMapI->second;
    if (M.NumPreprocessedEntities)
      return M.BasePreprocessedEntityID;
  }

  return getTotalNumPreprocessedEntities();
}

namespace {

struct PPEntityComp {
  const ASTReader &Reader;
  ModuleFile &M;

  PPEntityComp(const ASTReader &Reader, ModuleFile &M) : Reader(Reader), M(M) {}

  bool operator()(const PPEntityOffset &L, const PPEntityOffset &R) const {
    SourceLocation LHS = getLoc(L);
    SourceLocation RHS = getLoc(R);
    return Reader.getSourceManager().isBeforeInTranslationUnit(LHS, RHS);
  }

  bool operator()(const PPEntityOffset &L, SourceLocation RHS) const {
    SourceLocation LHS = getLoc(L);
    return Reader.getSourceManager().isBeforeInTranslationUnit(LHS, RHS);
  }

  bool operator()(SourceLocation LHS, const PPEntityOffset &R) const {
    SourceLocation RHS = getLoc(R);
    return Reader.getSourceManager().isBeforeInTranslationUnit(LHS, RHS);
  }

  SourceLocation getLoc(const PPEntityOffset &PPE) const {
    return Reader.ReadSourceLocation(M, PPE.getBegin());
  }
};

} // namespace

PreprocessedEntityID ASTReader::findPreprocessedEntity(SourceLocation Loc,
                                                       bool EndsAfter) const {
  if (SourceMgr.isLocalSourceLocation(Loc))
    return getTotalNumPreprocessedEntities();

  GlobalSLocOffsetMapType::const_iterator SLocMapI = GlobalSLocOffsetMap.find(
      SourceManager::MaxLoadedOffset - Loc.getOffset() - 1);
  assert(SLocMapI != GlobalSLocOffsetMap.end() &&
         "Corrupted global sloc offset map");

  if (SLocMapI->second->NumPreprocessedEntities == 0)
    return findNextPreprocessedEntity(SLocMapI);

  ModuleFile &M = *SLocMapI->second;

  using pp_iterator = const PPEntityOffset *;

  pp_iterator pp_begin = M.PreprocessedEntityOffsets;
  pp_iterator pp_end = pp_begin + M.NumPreprocessedEntities;

  size_t Count = M.NumPreprocessedEntities;
  size_t Half;
  pp_iterator First = pp_begin;
  pp_iterator PPI;

  if (EndsAfter) {
    PPI = std::upper_bound(pp_begin, pp_end, Loc,
                           PPEntityComp(*this, M));
  } else {
    // Do a binary search manually instead of using std::lower_bound because
    // The end locations of entities may be unordered (when a macro expansion
    // is inside another macro argument), but for this case it is not important
    // whether we get the first macro expansion or its containing macro.
    while (Count > 0) {
      Half = Count / 2;
      PPI = First;
      std::advance(PPI, Half);
      if (SourceMgr.isBeforeInTranslationUnit(
              ReadSourceLocation(M, PPI->getEnd()), Loc)) {
        First = PPI;
        ++First;
        Count = Count - Half - 1;
      } else
        Count = Half;
    }
  }

  if (PPI == pp_end)
    return findNextPreprocessedEntity(SLocMapI);

  return M.BasePreprocessedEntityID + (PPI - pp_begin);
}

/// Returns a pair of [Begin, End) indices of preallocated
/// preprocessed entities that \arg Range encompasses.
std::pair<unsigned, unsigned>
    ASTReader::findPreprocessedEntitiesInRange(SourceRange Range) {
  if (Range.isInvalid())
    return std::make_pair(0,0);
  assert(!SourceMgr.isBeforeInTranslationUnit(Range.getEnd(),Range.getBegin()));

  PreprocessedEntityID BeginID =
      findPreprocessedEntity(Range.getBegin(), false);
  PreprocessedEntityID EndID = findPreprocessedEntity(Range.getEnd(), true);
  return std::make_pair(BeginID, EndID);
}

/// Optionally returns true or false if the preallocated preprocessed
/// entity with index \arg Index came from file \arg FID.
std::optional<bool> ASTReader::isPreprocessedEntityInFileID(unsigned Index,
                                                            FileID FID) {
  if (FID.isInvalid())
    return false;

  std::pair<ModuleFile *, unsigned> PPInfo = getModulePreprocessedEntity(Index);
  ModuleFile &M = *PPInfo.first;
  unsigned LocalIndex = PPInfo.second;
  const PPEntityOffset &PPOffs = M.PreprocessedEntityOffsets[LocalIndex];

  SourceLocation Loc = ReadSourceLocation(M, PPOffs.getBegin());
  if (Loc.isInvalid())
    return false;

  if (SourceMgr.isInFileID(SourceMgr.getFileLoc(Loc), FID))
    return true;
  else
    return false;
}

namespace {

  /// Visitor used to search for information about a header file.
  class HeaderFileInfoVisitor {
  FileEntryRef FE;
    std::optional<HeaderFileInfo> HFI;

  public:
    explicit HeaderFileInfoVisitor(FileEntryRef FE) : FE(FE) {}

    bool operator()(ModuleFile &M) {
      HeaderFileInfoLookupTable *Table
        = static_cast<HeaderFileInfoLookupTable *>(M.HeaderFileInfoTable);
      if (!Table)
        return false;

      // Look in the on-disk hash table for an entry for this file name.
      HeaderFileInfoLookupTable::iterator Pos = Table->find(FE);
      if (Pos == Table->end())
        return false;

      HFI = *Pos;
      return true;
    }

    std::optional<HeaderFileInfo> getHeaderFileInfo() const { return HFI; }
  };

} // namespace

HeaderFileInfo ASTReader::GetHeaderFileInfo(FileEntryRef FE) {
  HeaderFileInfoVisitor Visitor(FE);
  ModuleMgr.visit(Visitor);
  if (std::optional<HeaderFileInfo> HFI = Visitor.getHeaderFileInfo())
      return *HFI;

  return HeaderFileInfo();
}

void ASTReader::ReadPragmaDiagnosticMappings(DiagnosticsEngine &Diag) {
  using DiagState = DiagnosticsEngine::DiagState;
  SmallVector<DiagState *, 32> DiagStates;

  for (ModuleFile &F : ModuleMgr) {
    unsigned Idx = 0;
    auto &Record = F.PragmaDiagMappings;
    if (Record.empty())
      continue;

    DiagStates.clear();

    auto ReadDiagState = [&](const DiagState &BasedOn,
                             bool IncludeNonPragmaStates) {
      unsigned BackrefID = Record[Idx++];
      if (BackrefID != 0)
        return DiagStates[BackrefID - 1];

      // A new DiagState was created here.
      Diag.DiagStates.push_back(BasedOn);
      DiagState *NewState = &Diag.DiagStates.back();
      DiagStates.push_back(NewState);
      unsigned Size = Record[Idx++];
      assert(Idx + Size * 2 <= Record.size() &&
             "Invalid data, not enough diag/map pairs");
      while (Size--) {
        unsigned DiagID = Record[Idx++];
        DiagnosticMapping NewMapping =
            DiagnosticMapping::deserialize(Record[Idx++]);
        if (!NewMapping.isPragma() && !IncludeNonPragmaStates)
          continue;

        DiagnosticMapping &Mapping = NewState->getOrAddMapping(DiagID);

        // If this mapping was specified as a warning but the severity was
        // upgraded due to diagnostic settings, simulate the current diagnostic
        // settings (and use a warning).
        if (NewMapping.wasUpgradedFromWarning() && !Mapping.isErrorOrFatal()) {
          NewMapping.setSeverity(diag::Severity::Warning);
          NewMapping.setUpgradedFromWarning(false);
        }

        Mapping = NewMapping;
      }
      return NewState;
    };

    // Read the first state.
    DiagState *FirstState;
    if (F.Kind == MK_ImplicitModule) {
      // Implicitly-built modules are reused with different diagnostic
      // settings.  Use the initial diagnostic state from Diag to simulate this
      // compilation's diagnostic settings.
      FirstState = Diag.DiagStatesByLoc.FirstDiagState;
      DiagStates.push_back(FirstState);

      // Skip the initial diagnostic state from the serialized module.
      assert(Record[1] == 0 &&
             "Invalid data, unexpected backref in initial state");
      Idx = 3 + Record[2] * 2;
      assert(Idx < Record.size() &&
             "Invalid data, not enough state change pairs in initial state");
    } else if (F.isModule()) {
      // For an explicit module, preserve the flags from the module build
      // command line (-w, -Weverything, -Werror, ...) along with any explicit
      // -Wblah flags.
      unsigned Flags = Record[Idx++];
      DiagState Initial;
      Initial.SuppressSystemWarnings = Flags & 1; Flags >>= 1;
      Initial.ErrorsAsFatal = Flags & 1; Flags >>= 1;
      Initial.WarningsAsErrors = Flags & 1; Flags >>= 1;
      Initial.EnableAllWarnings = Flags & 1; Flags >>= 1;
      Initial.IgnoreAllWarnings = Flags & 1; Flags >>= 1;
      Initial.ExtBehavior = (diag::Severity)Flags;
      FirstState = ReadDiagState(Initial, true);

      assert(F.OriginalSourceFileID.isValid());

      // Set up the root buffer of the module to start with the initial
      // diagnostic state of the module itself, to cover files that contain no
      // explicit transitions (for which we did not serialize anything).
      Diag.DiagStatesByLoc.Files[F.OriginalSourceFileID]
          .StateTransitions.push_back({FirstState, 0});
    } else {
      // For prefix ASTs, start with whatever the user configured on the
      // command line.
      Idx++; // Skip flags.
      FirstState = ReadDiagState(*Diag.DiagStatesByLoc.CurDiagState, false);
    }

    // Read the state transitions.
    unsigned NumLocations = Record[Idx++];
    while (NumLocations--) {
      assert(Idx < Record.size() &&
             "Invalid data, missing pragma diagnostic states");
      FileID FID = ReadFileID(F, Record, Idx);
      assert(FID.isValid() && "invalid FileID for transition");
      unsigned Transitions = Record[Idx++];

      // Note that we don't need to set up Parent/ParentOffset here, because
      // we won't be changing the diagnostic state within imported FileIDs
      // (other than perhaps appending to the main source file, which has no
      // parent).
      auto &F = Diag.DiagStatesByLoc.Files[FID];
      F.StateTransitions.reserve(F.StateTransitions.size() + Transitions);
      for (unsigned I = 0; I != Transitions; ++I) {
        unsigned Offset = Record[Idx++];
        auto *State = ReadDiagState(*FirstState, false);
        F.StateTransitions.push_back({State, Offset});
      }
    }

    // Read the final state.
    assert(Idx < Record.size() &&
           "Invalid data, missing final pragma diagnostic state");
    SourceLocation CurStateLoc = ReadSourceLocation(F, Record[Idx++]);
    auto *CurState = ReadDiagState(*FirstState, false);

    if (!F.isModule()) {
      Diag.DiagStatesByLoc.CurDiagState = CurState;
      Diag.DiagStatesByLoc.CurDiagStateLoc = CurStateLoc;

      // Preserve the property that the imaginary root file describes the
      // current state.
      FileID NullFile;
      auto &T = Diag.DiagStatesByLoc.Files[NullFile].StateTransitions;
      if (T.empty())
        T.push_back({CurState, 0});
      else
        T[0].State = CurState;
    }

    // Don't try to read these mappings again.
    Record.clear();
  }
}

/// Get the correct cursor and offset for loading a type.
ASTReader::RecordLocation ASTReader::TypeCursorForIndex(TypeID ID) {
  auto [M, Index] = translateTypeIDToIndex(ID);
  return RecordLocation(M, M->TypeOffsets[Index - M->BaseTypeIndex].get() +
                               M->DeclsBlockStartOffset);
}

static std::optional<Type::TypeClass> getTypeClassForCode(TypeCode code) {
  switch (code) {
#define TYPE_BIT_CODE(CLASS_ID, CODE_ID, CODE_VALUE) \
  case TYPE_##CODE_ID: return Type::CLASS_ID;
#include "clang/Serialization/TypeBitCodes.def"
  default:
    return std::nullopt;
  }
}

/// Read and return the type with the given index..
///
/// The index is the type ID, shifted and minus the number of predefs. This
/// routine actually reads the record corresponding to the type at the given
/// location. It is a helper routine for GetType, which deals with reading type
/// IDs.
QualType ASTReader::readTypeRecord(TypeID ID) {
  assert(ContextObj && "reading type with no AST context");
  ASTContext &Context = *ContextObj;
  RecordLocation Loc = TypeCursorForIndex(ID);
  BitstreamCursor &DeclsCursor = Loc.F->DeclsCursor;

  // Keep track of where we are in the stream, then jump back there
  // after reading this type.
  SavedStreamPosition SavedPosition(DeclsCursor);

  ReadingKindTracker ReadingKind(Read_Type, *this);

  // Note that we are loading a type record.
  Deserializing AType(this);

  if (llvm::Error Err = DeclsCursor.JumpToBit(Loc.Offset)) {
    Error(std::move(Err));
    return QualType();
  }
  Expected<unsigned> RawCode = DeclsCursor.ReadCode();
  if (!RawCode) {
    Error(RawCode.takeError());
    return QualType();
  }

  ASTRecordReader Record(*this, *Loc.F);
  Expected<unsigned> Code = Record.readRecord(DeclsCursor, RawCode.get());
  if (!Code) {
    Error(Code.takeError());
    return QualType();
  }
  if (Code.get() == TYPE_EXT_QUAL) {
    QualType baseType = Record.readQualType();
    Qualifiers quals = Record.readQualifiers();
    return Context.getQualifiedType(baseType, quals);
  }

  auto maybeClass = getTypeClassForCode((TypeCode) Code.get());
  if (!maybeClass) {
    Error("Unexpected code for type");
    return QualType();
  }

  serialization::AbstractTypeReader<ASTRecordReader> TypeReader(Record);
  return TypeReader.read(*maybeClass);
}

namespace clang {

class TypeLocReader : public TypeLocVisitor<TypeLocReader> {
  using LocSeq = SourceLocationSequence;

  ASTRecordReader &Reader;
  LocSeq *Seq;

  SourceLocation readSourceLocation() { return Reader.readSourceLocation(Seq); }
  SourceRange readSourceRange() { return Reader.readSourceRange(Seq); }

  TypeSourceInfo *GetTypeSourceInfo() {
    return Reader.readTypeSourceInfo();
  }

  NestedNameSpecifierLoc ReadNestedNameSpecifierLoc() {
    return Reader.readNestedNameSpecifierLoc();
  }

  Attr *ReadAttr() {
    return Reader.readAttr();
  }

public:
  TypeLocReader(ASTRecordReader &Reader, LocSeq *Seq)
      : Reader(Reader), Seq(Seq) {}

  // We want compile-time assurance that we've enumerated all of
  // these, so unfortunately we have to declare them first, then
  // define them out-of-line.
#define ABSTRACT_TYPELOC(CLASS, PARENT)
#define TYPELOC(CLASS, PARENT) \
  void Visit##CLASS##TypeLoc(CLASS##TypeLoc TyLoc);
#include "clang/AST/TypeLocNodes.def"

  void VisitFunctionTypeLoc(FunctionTypeLoc);
  void VisitArrayTypeLoc(ArrayTypeLoc);
};

} // namespace clang

void TypeLocReader::VisitQualifiedTypeLoc(QualifiedTypeLoc TL) {
  // nothing to do
}

void TypeLocReader::VisitBuiltinTypeLoc(BuiltinTypeLoc TL) {
  TL.setBuiltinLoc(readSourceLocation());
  if (TL.needsExtraLocalData()) {
    TL.setWrittenTypeSpec(static_cast<DeclSpec::TST>(Reader.readInt()));
    TL.setWrittenSignSpec(static_cast<TypeSpecifierSign>(Reader.readInt()));
    TL.setWrittenWidthSpec(static_cast<TypeSpecifierWidth>(Reader.readInt()));
    TL.setModeAttr(Reader.readInt());
  }
}

void TypeLocReader::VisitComplexTypeLoc(ComplexTypeLoc TL) {
  TL.setNameLoc(readSourceLocation());
}

void TypeLocReader::VisitPointerTypeLoc(PointerTypeLoc TL) {
  TL.setStarLoc(readSourceLocation());
}

void TypeLocReader::VisitDecayedTypeLoc(DecayedTypeLoc TL) {
  // nothing to do
}

void TypeLocReader::VisitAdjustedTypeLoc(AdjustedTypeLoc TL) {
  // nothing to do
}

void TypeLocReader::VisitArrayParameterTypeLoc(ArrayParameterTypeLoc TL) {
  // nothing to do
}

void TypeLocReader::VisitMacroQualifiedTypeLoc(MacroQualifiedTypeLoc TL) {
  TL.setExpansionLoc(readSourceLocation());
}

void TypeLocReader::VisitBlockPointerTypeLoc(BlockPointerTypeLoc TL) {
  TL.setCaretLoc(readSourceLocation());
}

void TypeLocReader::VisitLValueReferenceTypeLoc(LValueReferenceTypeLoc TL) {
  TL.setAmpLoc(readSourceLocation());
}

void TypeLocReader::VisitRValueReferenceTypeLoc(RValueReferenceTypeLoc TL) {
  TL.setAmpAmpLoc(readSourceLocation());
}

void TypeLocReader::VisitMemberPointerTypeLoc(MemberPointerTypeLoc TL) {
  TL.setStarLoc(readSourceLocation());
  TL.setClassTInfo(GetTypeSourceInfo());
}

void TypeLocReader::VisitArrayTypeLoc(ArrayTypeLoc TL) {
  TL.setLBracketLoc(readSourceLocation());
  TL.setRBracketLoc(readSourceLocation());
  if (Reader.readBool())
    TL.setSizeExpr(Reader.readExpr());
  else
    TL.setSizeExpr(nullptr);
}

void TypeLocReader::VisitConstantArrayTypeLoc(ConstantArrayTypeLoc TL) {
  VisitArrayTypeLoc(TL);
}

void TypeLocReader::VisitIncompleteArrayTypeLoc(IncompleteArrayTypeLoc TL) {
  VisitArrayTypeLoc(TL);
}

void TypeLocReader::VisitVariableArrayTypeLoc(VariableArrayTypeLoc TL) {
  VisitArrayTypeLoc(TL);
}

void TypeLocReader::VisitDependentSizedArrayTypeLoc(
                                            DependentSizedArrayTypeLoc TL) {
  VisitArrayTypeLoc(TL);
}

void TypeLocReader::VisitDependentAddressSpaceTypeLoc(
    DependentAddressSpaceTypeLoc TL) {

    TL.setAttrNameLoc(readSourceLocation());
    TL.setAttrOperandParensRange(readSourceRange());
    TL.setAttrExprOperand(Reader.readExpr());
}

void TypeLocReader::VisitDependentSizedExtVectorTypeLoc(
                                        DependentSizedExtVectorTypeLoc TL) {
  TL.setNameLoc(readSourceLocation());
}

void TypeLocReader::VisitVectorTypeLoc(VectorTypeLoc TL) {
  TL.setNameLoc(readSourceLocation());
}

void TypeLocReader::VisitDependentVectorTypeLoc(
    DependentVectorTypeLoc TL) {
  TL.setNameLoc(readSourceLocation());
}

void TypeLocReader::VisitExtVectorTypeLoc(ExtVectorTypeLoc TL) {
  TL.setNameLoc(readSourceLocation());
}

void TypeLocReader::VisitConstantMatrixTypeLoc(ConstantMatrixTypeLoc TL) {
  TL.setAttrNameLoc(readSourceLocation());
  TL.setAttrOperandParensRange(readSourceRange());
  TL.setAttrRowOperand(Reader.readExpr());
  TL.setAttrColumnOperand(Reader.readExpr());
}

void TypeLocReader::VisitDependentSizedMatrixTypeLoc(
    DependentSizedMatrixTypeLoc TL) {
  TL.setAttrNameLoc(readSourceLocation());
  TL.setAttrOperandParensRange(readSourceRange());
  TL.setAttrRowOperand(Reader.readExpr());
  TL.setAttrColumnOperand(Reader.readExpr());
}

void TypeLocReader::VisitFunctionTypeLoc(FunctionTypeLoc TL) {
  TL.setLocalRangeBegin(readSourceLocation());
  TL.setLParenLoc(readSourceLocation());
  TL.setRParenLoc(readSourceLocation());
  TL.setExceptionSpecRange(readSourceRange());
  TL.setLocalRangeEnd(readSourceLocation());
  for (unsigned i = 0, e = TL.getNumParams(); i != e; ++i) {
    TL.setParam(i, Reader.readDeclAs<ParmVarDecl>());
  }
}

void TypeLocReader::VisitFunctionProtoTypeLoc(FunctionProtoTypeLoc TL) {
  VisitFunctionTypeLoc(TL);
}

void TypeLocReader::VisitFunctionNoProtoTypeLoc(FunctionNoProtoTypeLoc TL) {
  VisitFunctionTypeLoc(TL);
}

void TypeLocReader::VisitUnresolvedUsingTypeLoc(UnresolvedUsingTypeLoc TL) {
  TL.setNameLoc(readSourceLocation());
}

void TypeLocReader::VisitUsingTypeLoc(UsingTypeLoc TL) {
  TL.setNameLoc(readSourceLocation());
}

void TypeLocReader::VisitTypedefTypeLoc(TypedefTypeLoc TL) {
  TL.setNameLoc(readSourceLocation());
}

void TypeLocReader::VisitTypeOfExprTypeLoc(TypeOfExprTypeLoc TL) {
  TL.setTypeofLoc(readSourceLocation());
  TL.setLParenLoc(readSourceLocation());
  TL.setRParenLoc(readSourceLocation());
}

void TypeLocReader::VisitTypeOfTypeLoc(TypeOfTypeLoc TL) {
  TL.setTypeofLoc(readSourceLocation());
  TL.setLParenLoc(readSourceLocation());
  TL.setRParenLoc(readSourceLocation());
  TL.setUnmodifiedTInfo(GetTypeSourceInfo());
}

void TypeLocReader::VisitDecltypeTypeLoc(DecltypeTypeLoc TL) {
  TL.setDecltypeLoc(readSourceLocation());
  TL.setRParenLoc(readSourceLocation());
}

void TypeLocReader::VisitPackIndexingTypeLoc(PackIndexingTypeLoc TL) {
  TL.setEllipsisLoc(readSourceLocation());
}

void TypeLocReader::VisitUnaryTransformTypeLoc(UnaryTransformTypeLoc TL) {
  TL.setKWLoc(readSourceLocation());
  TL.setLParenLoc(readSourceLocation());
  TL.setRParenLoc(readSourceLocation());
  TL.setUnderlyingTInfo(GetTypeSourceInfo());
}

ConceptReference *ASTRecordReader::readConceptReference() {
  auto NNS = readNestedNameSpecifierLoc();
  auto TemplateKWLoc = readSourceLocation();
  auto ConceptNameLoc = readDeclarationNameInfo();
  auto FoundDecl = readDeclAs<NamedDecl>();
  auto NamedConcept = readDeclAs<ConceptDecl>();
  auto *CR = ConceptReference::Create(
      getContext(), NNS, TemplateKWLoc, ConceptNameLoc, FoundDecl, NamedConcept,
      (readBool() ? readASTTemplateArgumentListInfo() : nullptr));
  return CR;
}

void TypeLocReader::VisitAutoTypeLoc(AutoTypeLoc TL) {
  TL.setNameLoc(readSourceLocation());
  if (Reader.readBool())
    TL.setConceptReference(Reader.readConceptReference());
  if (Reader.readBool())
    TL.setRParenLoc(readSourceLocation());
}

void TypeLocReader::VisitDeducedTemplateSpecializationTypeLoc(
    DeducedTemplateSpecializationTypeLoc TL) {
  TL.setTemplateNameLoc(readSourceLocation());
}

void TypeLocReader::VisitRecordTypeLoc(RecordTypeLoc TL) {
  TL.setNameLoc(readSourceLocation());
}

void TypeLocReader::VisitEnumTypeLoc(EnumTypeLoc TL) {
  TL.setNameLoc(readSourceLocation());
}

void TypeLocReader::VisitAttributedTypeLoc(AttributedTypeLoc TL) {
  TL.setAttr(ReadAttr());
}

void TypeLocReader::VisitCountAttributedTypeLoc(CountAttributedTypeLoc TL) {
  // Nothing to do
}

void TypeLocReader::VisitBTFTagAttributedTypeLoc(BTFTagAttributedTypeLoc TL) {
  // Nothing to do.
}

void TypeLocReader::VisitHLSLAttributedResourceTypeLoc(
    HLSLAttributedResourceTypeLoc TL) {
  // Nothing to do.
}

void TypeLocReader::VisitTemplateTypeParmTypeLoc(TemplateTypeParmTypeLoc TL) {
  TL.setNameLoc(readSourceLocation());
}

void TypeLocReader::VisitSubstTemplateTypeParmTypeLoc(
                                            SubstTemplateTypeParmTypeLoc TL) {
  TL.setNameLoc(readSourceLocation());
}

void TypeLocReader::VisitSubstTemplateTypeParmPackTypeLoc(
                                          SubstTemplateTypeParmPackTypeLoc TL) {
  TL.setNameLoc(readSourceLocation());
}

void TypeLocReader::VisitTemplateSpecializationTypeLoc(
                                           TemplateSpecializationTypeLoc TL) {
  TL.setTemplateKeywordLoc(readSourceLocation());
  TL.setTemplateNameLoc(readSourceLocation());
  TL.setLAngleLoc(readSourceLocation());
  TL.setRAngleLoc(readSourceLocation());
  for (unsigned i = 0, e = TL.getNumArgs(); i != e; ++i)
    TL.setArgLocInfo(i,
                     Reader.readTemplateArgumentLocInfo(
                         TL.getTypePtr()->template_arguments()[i].getKind()));
}

void TypeLocReader::VisitParenTypeLoc(ParenTypeLoc TL) {
  TL.setLParenLoc(readSourceLocation());
  TL.setRParenLoc(readSourceLocation());
}

void TypeLocReader::VisitElaboratedTypeLoc(ElaboratedTypeLoc TL) {
  TL.setElaboratedKeywordLoc(readSourceLocation());
  TL.setQualifierLoc(ReadNestedNameSpecifierLoc());
}

void TypeLocReader::VisitInjectedClassNameTypeLoc(InjectedClassNameTypeLoc TL) {
  TL.setNameLoc(readSourceLocation());
}

void TypeLocReader::VisitDependentNameTypeLoc(DependentNameTypeLoc TL) {
  TL.setElaboratedKeywordLoc(readSourceLocation());
  TL.setQualifierLoc(ReadNestedNameSpecifierLoc());
  TL.setNameLoc(readSourceLocation());
}

void TypeLocReader::VisitDependentTemplateSpecializationTypeLoc(
       DependentTemplateSpecializationTypeLoc TL) {
  TL.setElaboratedKeywordLoc(readSourceLocation());
  TL.setQualifierLoc(ReadNestedNameSpecifierLoc());
  TL.setTemplateKeywordLoc(readSourceLocation());
  TL.setTemplateNameLoc(readSourceLocation());
  TL.setLAngleLoc(readSourceLocation());
  TL.setRAngleLoc(readSourceLocation());
  for (unsigned I = 0, E = TL.getNumArgs(); I != E; ++I)
    TL.setArgLocInfo(I,
                     Reader.readTemplateArgumentLocInfo(
                         TL.getTypePtr()->template_arguments()[I].getKind()));
}

void TypeLocReader::VisitPackExpansionTypeLoc(PackExpansionTypeLoc TL) {
  TL.setEllipsisLoc(readSourceLocation());
}

void TypeLocReader::VisitObjCInterfaceTypeLoc(ObjCInterfaceTypeLoc TL) {
  TL.setNameLoc(readSourceLocation());
  TL.setNameEndLoc(readSourceLocation());
}

void TypeLocReader::VisitObjCTypeParamTypeLoc(ObjCTypeParamTypeLoc TL) {
  if (TL.getNumProtocols()) {
    TL.setProtocolLAngleLoc(readSourceLocation());
    TL.setProtocolRAngleLoc(readSourceLocation());
  }
  for (unsigned i = 0, e = TL.getNumProtocols(); i != e; ++i)
    TL.setProtocolLoc(i, readSourceLocation());
}

void TypeLocReader::VisitObjCObjectTypeLoc(ObjCObjectTypeLoc TL) {
  TL.setHasBaseTypeAsWritten(Reader.readBool());
  TL.setTypeArgsLAngleLoc(readSourceLocation());
  TL.setTypeArgsRAngleLoc(readSourceLocation());
  for (unsigned i = 0, e = TL.getNumTypeArgs(); i != e; ++i)
    TL.setTypeArgTInfo(i, GetTypeSourceInfo());
  TL.setProtocolLAngleLoc(readSourceLocation());
  TL.setProtocolRAngleLoc(readSourceLocation());
  for (unsigned i = 0, e = TL.getNumProtocols(); i != e; ++i)
    TL.setProtocolLoc(i, readSourceLocation());
}

void TypeLocReader::VisitObjCObjectPointerTypeLoc(ObjCObjectPointerTypeLoc TL) {
  TL.setStarLoc(readSourceLocation());
}

void TypeLocReader::VisitAtomicTypeLoc(AtomicTypeLoc TL) {
  TL.setKWLoc(readSourceLocation());
  TL.setLParenLoc(readSourceLocation());
  TL.setRParenLoc(readSourceLocation());
}

void TypeLocReader::VisitPipeTypeLoc(PipeTypeLoc TL) {
  TL.setKWLoc(readSourceLocation());
}

void TypeLocReader::VisitBitIntTypeLoc(clang::BitIntTypeLoc TL) {
  TL.setNameLoc(readSourceLocation());
}
void TypeLocReader::VisitDependentBitIntTypeLoc(
    clang::DependentBitIntTypeLoc TL) {
  TL.setNameLoc(readSourceLocation());
}

void ASTRecordReader::readTypeLoc(TypeLoc TL, LocSeq *ParentSeq) {
  LocSeq::State Seq(ParentSeq);
  TypeLocReader TLR(*this, Seq);
  for (; !TL.isNull(); TL = TL.getNextTypeLoc())
    TLR.Visit(TL);
}

TypeSourceInfo *ASTRecordReader::readTypeSourceInfo() {
  QualType InfoTy = readType();
  if (InfoTy.isNull())
    return nullptr;

  TypeSourceInfo *TInfo = getContext().CreateTypeSourceInfo(InfoTy);
  readTypeLoc(TInfo->getTypeLoc());
  return TInfo;
}

static unsigned getIndexForTypeID(serialization::TypeID ID) {
  return (ID & llvm::maskTrailingOnes<TypeID>(32)) >> Qualifiers::FastWidth;
}

static unsigned getModuleFileIndexForTypeID(serialization::TypeID ID) {
  return ID >> 32;
}

static bool isPredefinedType(serialization::TypeID ID) {
  // We don't need to erase the higher bits since if these bits are not 0,
  // it must be larger than NUM_PREDEF_TYPE_IDS.
  return (ID >> Qualifiers::FastWidth) < NUM_PREDEF_TYPE_IDS;
}

std::pair<ModuleFile *, unsigned>
ASTReader::translateTypeIDToIndex(serialization::TypeID ID) const {
  assert(!isPredefinedType(ID) &&
         "Predefined type shouldn't be in TypesLoaded");
  unsigned ModuleFileIndex = getModuleFileIndexForTypeID(ID);
  assert(ModuleFileIndex && "Untranslated Local Decl?");

  ModuleFile *OwningModuleFile = &getModuleManager()[ModuleFileIndex - 1];
  assert(OwningModuleFile &&
         "untranslated type ID or local type ID shouldn't be in TypesLoaded");

  return {OwningModuleFile,
          OwningModuleFile->BaseTypeIndex + getIndexForTypeID(ID)};
}

QualType ASTReader::GetType(TypeID ID) {
  assert(ContextObj && "reading type with no AST context");
  ASTContext &Context = *ContextObj;

  unsigned FastQuals = ID & Qualifiers::FastMask;

  if (isPredefinedType(ID)) {
    QualType T;
    unsigned Index = getIndexForTypeID(ID);
    switch ((PredefinedTypeIDs)Index) {
    case PREDEF_TYPE_LAST_ID:
      // We should never use this one.
      llvm_unreachable("Invalid predefined type");
      break;
    case PREDEF_TYPE_NULL_ID:
      return QualType();
    case PREDEF_TYPE_VOID_ID:
      T = Context.VoidTy;
      break;
    case PREDEF_TYPE_BOOL_ID:
      T = Context.BoolTy;
      break;
    case PREDEF_TYPE_CHAR_U_ID:
    case PREDEF_TYPE_CHAR_S_ID:
      // FIXME: Check that the signedness of CharTy is correct!
      T = Context.CharTy;
      break;
    case PREDEF_TYPE_UCHAR_ID:
      T = Context.UnsignedCharTy;
      break;
    case PREDEF_TYPE_USHORT_ID:
      T = Context.UnsignedShortTy;
      break;
    case PREDEF_TYPE_UINT_ID:
      T = Context.UnsignedIntTy;
      break;
    case PREDEF_TYPE_ULONG_ID:
      T = Context.UnsignedLongTy;
      break;
    case PREDEF_TYPE_ULONGLONG_ID:
      T = Context.UnsignedLongLongTy;
      break;
    case PREDEF_TYPE_UINT128_ID:
      T = Context.UnsignedInt128Ty;
      break;
    case PREDEF_TYPE_SCHAR_ID:
      T = Context.SignedCharTy;
      break;
    case PREDEF_TYPE_WCHAR_ID:
      T = Context.WCharTy;
      break;
    case PREDEF_TYPE_SHORT_ID:
      T = Context.ShortTy;
      break;
    case PREDEF_TYPE_INT_ID:
      T = Context.IntTy;
      break;
    case PREDEF_TYPE_LONG_ID:
      T = Context.LongTy;
      break;
    case PREDEF_TYPE_LONGLONG_ID:
      T = Context.LongLongTy;
      break;
    case PREDEF_TYPE_INT128_ID:
      T = Context.Int128Ty;
      break;
    case PREDEF_TYPE_BFLOAT16_ID:
      T = Context.BFloat16Ty;
      break;
    case PREDEF_TYPE_HALF_ID:
      T = Context.HalfTy;
      break;
    case PREDEF_TYPE_FLOAT_ID:
      T = Context.FloatTy;
      break;
    case PREDEF_TYPE_DOUBLE_ID:
      T = Context.DoubleTy;
      break;
    case PREDEF_TYPE_LONGDOUBLE_ID:
      T = Context.LongDoubleTy;
      break;
    case PREDEF_TYPE_SHORT_ACCUM_ID:
      T = Context.ShortAccumTy;
      break;
    case PREDEF_TYPE_ACCUM_ID:
      T = Context.AccumTy;
      break;
    case PREDEF_TYPE_LONG_ACCUM_ID:
      T = Context.LongAccumTy;
      break;
    case PREDEF_TYPE_USHORT_ACCUM_ID:
      T = Context.UnsignedShortAccumTy;
      break;
    case PREDEF_TYPE_UACCUM_ID:
      T = Context.UnsignedAccumTy;
      break;
    case PREDEF_TYPE_ULONG_ACCUM_ID:
      T = Context.UnsignedLongAccumTy;
      break;
    case PREDEF_TYPE_SHORT_FRACT_ID:
      T = Context.ShortFractTy;
      break;
    case PREDEF_TYPE_FRACT_ID:
      T = Context.FractTy;
      break;
    case PREDEF_TYPE_LONG_FRACT_ID:
      T = Context.LongFractTy;
      break;
    case PREDEF_TYPE_USHORT_FRACT_ID:
      T = Context.UnsignedShortFractTy;
      break;
    case PREDEF_TYPE_UFRACT_ID:
      T = Context.UnsignedFractTy;
      break;
    case PREDEF_TYPE_ULONG_FRACT_ID:
      T = Context.UnsignedLongFractTy;
      break;
    case PREDEF_TYPE_SAT_SHORT_ACCUM_ID:
      T = Context.SatShortAccumTy;
      break;
    case PREDEF_TYPE_SAT_ACCUM_ID:
      T = Context.SatAccumTy;
      break;
    case PREDEF_TYPE_SAT_LONG_ACCUM_ID:
      T = Context.SatLongAccumTy;
      break;
    case PREDEF_TYPE_SAT_USHORT_ACCUM_ID:
      T = Context.SatUnsignedShortAccumTy;
      break;
    case PREDEF_TYPE_SAT_UACCUM_ID:
      T = Context.SatUnsignedAccumTy;
      break;
    case PREDEF_TYPE_SAT_ULONG_ACCUM_ID:
      T = Context.SatUnsignedLongAccumTy;
      break;
    case PREDEF_TYPE_SAT_SHORT_FRACT_ID:
      T = Context.SatShortFractTy;
      break;
    case PREDEF_TYPE_SAT_FRACT_ID:
      T = Context.SatFractTy;
      break;
    case PREDEF_TYPE_SAT_LONG_FRACT_ID:
      T = Context.SatLongFractTy;
      break;
    case PREDEF_TYPE_SAT_USHORT_FRACT_ID:
      T = Context.SatUnsignedShortFractTy;
      break;
    case PREDEF_TYPE_SAT_UFRACT_ID:
      T = Context.SatUnsignedFractTy;
      break;
    case PREDEF_TYPE_SAT_ULONG_FRACT_ID:
      T = Context.SatUnsignedLongFractTy;
      break;
    case PREDEF_TYPE_FLOAT16_ID:
      T = Context.Float16Ty;
      break;
    case PREDEF_TYPE_FLOAT128_ID:
      T = Context.Float128Ty;
      break;
    case PREDEF_TYPE_IBM128_ID:
      T = Context.Ibm128Ty;
      break;
    case PREDEF_TYPE_OVERLOAD_ID:
      T = Context.OverloadTy;
      break;
    case PREDEF_TYPE_UNRESOLVED_TEMPLATE:
      T = Context.UnresolvedTemplateTy;
      break;
    case PREDEF_TYPE_BOUND_MEMBER:
      T = Context.BoundMemberTy;
      break;
    case PREDEF_TYPE_PSEUDO_OBJECT:
      T = Context.PseudoObjectTy;
      break;
    case PREDEF_TYPE_DEPENDENT_ID:
      T = Context.DependentTy;
      break;
    case PREDEF_TYPE_UNKNOWN_ANY:
      T = Context.UnknownAnyTy;
      break;
    case PREDEF_TYPE_NULLPTR_ID:
      T = Context.NullPtrTy;
      break;
    case PREDEF_TYPE_CHAR8_ID:
      T = Context.Char8Ty;
      break;
    case PREDEF_TYPE_CHAR16_ID:
      T = Context.Char16Ty;
      break;
    case PREDEF_TYPE_CHAR32_ID:
      T = Context.Char32Ty;
      break;
    case PREDEF_TYPE_OBJC_ID:
      T = Context.ObjCBuiltinIdTy;
      break;
    case PREDEF_TYPE_OBJC_CLASS:
      T = Context.ObjCBuiltinClassTy;
      break;
    case PREDEF_TYPE_OBJC_SEL:
      T = Context.ObjCBuiltinSelTy;
      break;
#define IMAGE_TYPE(ImgType, Id, SingletonId, Access, Suffix) \
    case PREDEF_TYPE_##Id##_ID: \
      T = Context.SingletonId; \
      break;
#include "clang/Basic/OpenCLImageTypes.def"
#define IMAGE_TYPE(ImgType, Id, SingletonId, Access, Suffix)                   \
  case PREDEF_TYPE_SAMPLED_##Id##_ID:                                          \
    T = Context.Sampled##SingletonId;                                          \
    break;
#define IMAGE_WRITE_TYPE(Type, Id, Ext)
#define IMAGE_READ_WRITE_TYPE(Type, Id, Ext)
#include "clang/Basic/OpenCLImageTypes.def"
#define EXT_OPAQUE_TYPE(ExtType, Id, Ext) \
    case PREDEF_TYPE_##Id##_ID: \
      T = Context.Id##Ty; \
      break;
#include "clang/Basic/OpenCLExtensionTypes.def"
    case PREDEF_TYPE_SAMPLER_ID:
      T = Context.OCLSamplerTy;
      break;
    case PREDEF_TYPE_EVENT_ID:
      T = Context.OCLEventTy;
      break;
    case PREDEF_TYPE_CLK_EVENT_ID:
      T = Context.OCLClkEventTy;
      break;
    case PREDEF_TYPE_QUEUE_ID:
      T = Context.OCLQueueTy;
      break;
    case PREDEF_TYPE_RESERVE_ID_ID:
      T = Context.OCLReserveIDTy;
      break;
    case PREDEF_TYPE_AUTO_DEDUCT:
      T = Context.getAutoDeductType();
      break;
    case PREDEF_TYPE_AUTO_RREF_DEDUCT:
      T = Context.getAutoRRefDeductType();
      break;
    case PREDEF_TYPE_ARC_UNBRIDGED_CAST:
      T = Context.ARCUnbridgedCastTy;
      break;
    case PREDEF_TYPE_BUILTIN_FN:
      T = Context.BuiltinFnTy;
      break;
    case PREDEF_TYPE_INCOMPLETE_MATRIX_IDX:
      T = Context.IncompleteMatrixIdxTy;
      break;
    case PREDEF_TYPE_ARRAY_SECTION:
      T = Context.ArraySectionTy;
      break;
    case PREDEF_TYPE_OMP_ARRAY_SHAPING:
      T = Context.OMPArrayShapingTy;
      break;
    case PREDEF_TYPE_OMP_ITERATOR:
      T = Context.OMPIteratorTy;
      break;
#define SVE_TYPE(Name, Id, SingletonId) \
    case PREDEF_TYPE_##Id##_ID: \
      T = Context.SingletonId; \
      break;
#include "clang/Basic/AArch64SVEACLETypes.def"
#define PPC_VECTOR_TYPE(Name, Id, Size) \
    case PREDEF_TYPE_##Id##_ID: \
      T = Context.Id##Ty; \
      break;
#include "clang/Basic/PPCTypes.def"
#define RVV_TYPE(Name, Id, SingletonId) \
    case PREDEF_TYPE_##Id##_ID: \
      T = Context.SingletonId; \
      break;
#include "clang/Basic/RISCVVTypes.def"
#define WASM_TYPE(Name, Id, SingletonId)                                       \
  case PREDEF_TYPE_##Id##_ID:                                                  \
    T = Context.SingletonId;                                                   \
    break;
#include "clang/Basic/WebAssemblyReferenceTypes.def"
#define AMDGPU_TYPE(Name, Id, SingletonId)                                     \
  case PREDEF_TYPE_##Id##_ID:                                                  \
    T = Context.SingletonId;                                                   \
    break;
#include "clang/Basic/AMDGPUTypes.def"
#define HLSL_INTANGIBLE_TYPE(Name, Id, SingletonId)                            \
  case PREDEF_TYPE_##Id##_ID:                                                  \
    T = Context.SingletonId;                                                   \
    break;
#include "clang/Basic/HLSLIntangibleTypes.def"
    }

    assert(!T.isNull() && "Unknown predefined type");
    return T.withFastQualifiers(FastQuals);
  }

  unsigned Index = translateTypeIDToIndex(ID).second;

  assert(Index < TypesLoaded.size() && "Type index out-of-range");
  if (TypesLoaded[Index].isNull()) {
    TypesLoaded[Index] = readTypeRecord(ID);
    if (TypesLoaded[Index].isNull())
      return QualType();

    TypesLoaded[Index]->setFromAST();
    if (DeserializationListener)
      DeserializationListener->TypeRead(TypeIdx::fromTypeID(ID),
                                        TypesLoaded[Index]);
  }

  return TypesLoaded[Index].withFastQualifiers(FastQuals);
}

QualType ASTReader::getLocalType(ModuleFile &F, LocalTypeID LocalID) {
  return GetType(getGlobalTypeID(F, LocalID));
}

serialization::TypeID ASTReader::getGlobalTypeID(ModuleFile &F,
                                                 LocalTypeID LocalID) const {
  if (isPredefinedType(LocalID))
    return LocalID;

  if (!F.ModuleOffsetMap.empty())
    ReadModuleOffsetMap(F);

  unsigned ModuleFileIndex = getModuleFileIndexForTypeID(LocalID);
  LocalID &= llvm::maskTrailingOnes<TypeID>(32);

  if (ModuleFileIndex == 0)
    LocalID -= NUM_PREDEF_TYPE_IDS << Qualifiers::FastWidth;

  ModuleFile &MF =
      ModuleFileIndex ? *F.TransitiveImports[ModuleFileIndex - 1] : F;
  ModuleFileIndex = MF.Index + 1;
  return ((uint64_t)ModuleFileIndex << 32) | LocalID;
}

TemplateArgumentLocInfo
ASTRecordReader::readTemplateArgumentLocInfo(TemplateArgument::ArgKind Kind) {
  switch (Kind) {
  case TemplateArgument::Expression:
    return readExpr();
  case TemplateArgument::Type:
    return readTypeSourceInfo();
  case TemplateArgument::Template: {
    NestedNameSpecifierLoc QualifierLoc =
      readNestedNameSpecifierLoc();
    SourceLocation TemplateNameLoc = readSourceLocation();
    return TemplateArgumentLocInfo(getASTContext(), QualifierLoc,
                                   TemplateNameLoc, SourceLocation());
  }
  case TemplateArgument::TemplateExpansion: {
    NestedNameSpecifierLoc QualifierLoc = readNestedNameSpecifierLoc();
    SourceLocation TemplateNameLoc = readSourceLocation();
    SourceLocation EllipsisLoc = readSourceLocation();
    return TemplateArgumentLocInfo(getASTContext(), QualifierLoc,
                                   TemplateNameLoc, EllipsisLoc);
  }
  case TemplateArgument::Null:
  case TemplateArgument::Integral:
  case TemplateArgument::Declaration:
  case TemplateArgument::NullPtr:
  case TemplateArgument::StructuralValue:
  case TemplateArgument::Pack:
    // FIXME: Is this right?
    return TemplateArgumentLocInfo();
  }
  llvm_unreachable("unexpected template argument loc");
}

TemplateArgumentLoc ASTRecordReader::readTemplateArgumentLoc() {
  TemplateArgument Arg = readTemplateArgument();

  if (Arg.getKind() == TemplateArgument::Expression) {
    if (readBool()) // bool InfoHasSameExpr.
      return TemplateArgumentLoc(Arg, TemplateArgumentLocInfo(Arg.getAsExpr()));
  }
  return TemplateArgumentLoc(Arg, readTemplateArgumentLocInfo(Arg.getKind()));
}

void ASTRecordReader::readTemplateArgumentListInfo(
    TemplateArgumentListInfo &Result) {
  Result.setLAngleLoc(readSourceLocation());
  Result.setRAngleLoc(readSourceLocation());
  unsigned NumArgsAsWritten = readInt();
  for (unsigned i = 0; i != NumArgsAsWritten; ++i)
    Result.addArgument(readTemplateArgumentLoc());
}

const ASTTemplateArgumentListInfo *
ASTRecordReader::readASTTemplateArgumentListInfo() {
  TemplateArgumentListInfo Result;
  readTemplateArgumentListInfo(Result);
  return ASTTemplateArgumentListInfo::Create(getContext(), Result);
}

Decl *ASTReader::GetExternalDecl(GlobalDeclID ID) { return GetDecl(ID); }

void ASTReader::CompleteRedeclChain(const Decl *D) {
  if (NumCurrentElementsDeserializing) {
    // We arrange to not care about the complete redeclaration chain while we're
    // deserializing. Just remember that the AST has marked this one as complete
    // but that it's not actually complete yet, so we know we still need to
    // complete it later.
    PendingIncompleteDeclChains.push_back(const_cast<Decl*>(D));
    return;
  }

  if (!D->getDeclContext()) {
    assert(isa<TranslationUnitDecl>(D) && "Not a TU?");
    return;
  }

  const DeclContext *DC = D->getDeclContext()->getRedeclContext();

  // If this is a named declaration, complete it by looking it up
  // within its context.
  //
  // FIXME: Merging a function definition should merge
  // all mergeable entities within it.
  if (isa<TranslationUnitDecl, NamespaceDecl, RecordDecl, EnumDecl>(DC)) {
    if (DeclarationName Name = cast<NamedDecl>(D)->getDeclName()) {
      if (!getContext().getLangOpts().CPlusPlus &&
          isa<TranslationUnitDecl>(DC)) {
        // Outside of C++, we don't have a lookup table for the TU, so update
        // the identifier instead. (For C++ modules, we don't store decls
        // in the serialized identifier table, so we do the lookup in the TU.)
        auto *II = Name.getAsIdentifierInfo();
        assert(II && "non-identifier name in C?");
        if (II->isOutOfDate())
          updateOutOfDateIdentifier(*II);
      } else
        DC->lookup(Name);
    } else if (needsAnonymousDeclarationNumber(cast<NamedDecl>(D))) {
      // Find all declarations of this kind from the relevant context.
      for (auto *DCDecl : cast<Decl>(D->getLexicalDeclContext())->redecls()) {
        auto *DC = cast<DeclContext>(DCDecl);
        SmallVector<Decl*, 8> Decls;
        FindExternalLexicalDecls(
            DC, [&](Decl::Kind K) { return K == D->getKind(); }, Decls);
      }
    }
  }

  if (auto *CTSD = dyn_cast<ClassTemplateSpecializationDecl>(D))
    CTSD->getSpecializedTemplate()->LoadLazySpecializations();
  if (auto *VTSD = dyn_cast<VarTemplateSpecializationDecl>(D))
    VTSD->getSpecializedTemplate()->LoadLazySpecializations();
  if (auto *FD = dyn_cast<FunctionDecl>(D)) {
    if (auto *Template = FD->getPrimaryTemplate())
      Template->LoadLazySpecializations();
  }
}

CXXCtorInitializer **
ASTReader::GetExternalCXXCtorInitializers(uint64_t Offset) {
  RecordLocation Loc = getLocalBitOffset(Offset);
  BitstreamCursor &Cursor = Loc.F->DeclsCursor;
  SavedStreamPosition SavedPosition(Cursor);
  if (llvm::Error Err = Cursor.JumpToBit(Loc.Offset)) {
    Error(std::move(Err));
    return nullptr;
  }
  ReadingKindTracker ReadingKind(Read_Decl, *this);
  Deserializing D(this);

  Expected<unsigned> MaybeCode = Cursor.ReadCode();
  if (!MaybeCode) {
    Error(MaybeCode.takeError());
    return nullptr;
  }
  unsigned Code = MaybeCode.get();

  ASTRecordReader Record(*this, *Loc.F);
  Expected<unsigned> MaybeRecCode = Record.readRecord(Cursor, Code);
  if (!MaybeRecCode) {
    Error(MaybeRecCode.takeError());
    return nullptr;
  }
  if (MaybeRecCode.get() != DECL_CXX_CTOR_INITIALIZERS) {
    Error("malformed AST file: missing C++ ctor initializers");
    return nullptr;
  }

  return Record.readCXXCtorInitializers();
}

CXXBaseSpecifier *ASTReader::GetExternalCXXBaseSpecifiers(uint64_t Offset) {
  assert(ContextObj && "reading base specifiers with no AST context");
  ASTContext &Context = *ContextObj;

  RecordLocation Loc = getLocalBitOffset(Offset);
  BitstreamCursor &Cursor = Loc.F->DeclsCursor;
  SavedStreamPosition SavedPosition(Cursor);
  if (llvm::Error Err = Cursor.JumpToBit(Loc.Offset)) {
    Error(std::move(Err));
    return nullptr;
  }
  ReadingKindTracker ReadingKind(Read_Decl, *this);
  Deserializing D(this);

  Expected<unsigned> MaybeCode = Cursor.ReadCode();
  if (!MaybeCode) {
    Error(MaybeCode.takeError());
    return nullptr;
  }
  unsigned Code = MaybeCode.get();

  ASTRecordReader Record(*this, *Loc.F);
  Expected<unsigned> MaybeRecCode = Record.readRecord(Cursor, Code);
  if (!MaybeRecCode) {
    Error(MaybeCode.takeError());
    return nullptr;
  }
  unsigned RecCode = MaybeRecCode.get();

  if (RecCode != DECL_CXX_BASE_SPECIFIERS) {
    Error("malformed AST file: missing C++ base specifiers");
    return nullptr;
  }

  unsigned NumBases = Record.readInt();
  void *Mem = Context.Allocate(sizeof(CXXBaseSpecifier) * NumBases);
  CXXBaseSpecifier *Bases = new (Mem) CXXBaseSpecifier [NumBases];
  for (unsigned I = 0; I != NumBases; ++I)
    Bases[I] = Record.readCXXBaseSpecifier();
  return Bases;
}

GlobalDeclID ASTReader::getGlobalDeclID(ModuleFile &F,
                                        LocalDeclID LocalID) const {
  if (LocalID < NUM_PREDEF_DECL_IDS)
    return GlobalDeclID(LocalID.getRawValue());

  unsigned OwningModuleFileIndex = LocalID.getModuleFileIndex();
  DeclID ID = LocalID.getLocalDeclIndex();

  if (!F.ModuleOffsetMap.empty())
    ReadModuleOffsetMap(F);

  ModuleFile *OwningModuleFile =
      OwningModuleFileIndex == 0
          ? &F
          : F.TransitiveImports[OwningModuleFileIndex - 1];

  if (OwningModuleFileIndex == 0)
    ID -= NUM_PREDEF_DECL_IDS;

  uint64_t NewModuleFileIndex = OwningModuleFile->Index + 1;
  return GlobalDeclID(NewModuleFileIndex, ID);
}

bool ASTReader::isDeclIDFromModule(GlobalDeclID ID, ModuleFile &M) const {
  // Predefined decls aren't from any module.
  if (ID < NUM_PREDEF_DECL_IDS)
    return false;

  unsigned ModuleFileIndex = ID.getModuleFileIndex();
  return M.Index == ModuleFileIndex - 1;
}

ModuleFile *ASTReader::getOwningModuleFile(GlobalDeclID ID) const {
  // Predefined decls aren't from any module.
  if (ID < NUM_PREDEF_DECL_IDS)
    return nullptr;

  uint64_t ModuleFileIndex = ID.getModuleFileIndex();
  assert(ModuleFileIndex && "Untranslated Local Decl?");

  return &getModuleManager()[ModuleFileIndex - 1];
}

ModuleFile *ASTReader::getOwningModuleFile(const Decl *D) const {
  if (!D->isFromASTFile())
    return nullptr;

  return getOwningModuleFile(D->getGlobalID());
}

SourceLocation ASTReader::getSourceLocationForDeclID(GlobalDeclID ID) {
  if (ID < NUM_PREDEF_DECL_IDS)
    return SourceLocation();

  if (Decl *D = GetExistingDecl(ID))
    return D->getLocation();

  SourceLocation Loc;
  DeclCursorForID(ID, Loc);
  return Loc;
}

Decl *ASTReader::getPredefinedDecl(PredefinedDeclIDs ID) {
  assert(ContextObj && "reading predefined decl without AST context");
  ASTContext &Context = *ContextObj;
  Decl *NewLoaded = nullptr;
  switch (ID) {
  case PREDEF_DECL_NULL_ID:
    return nullptr;

  case PREDEF_DECL_TRANSLATION_UNIT_ID:
    return Context.getTranslationUnitDecl();

  case PREDEF_DECL_OBJC_ID_ID:
    if (Context.ObjCIdDecl)
      return Context.ObjCIdDecl;
    NewLoaded = Context.getObjCIdDecl();
    break;

  case PREDEF_DECL_OBJC_SEL_ID:
    if (Context.ObjCSelDecl)
      return Context.ObjCSelDecl;
    NewLoaded = Context.getObjCSelDecl();
    break;

  case PREDEF_DECL_OBJC_CLASS_ID:
    if (Context.ObjCClassDecl)
      return Context.ObjCClassDecl;
    NewLoaded = Context.getObjCClassDecl();
    break;

  case PREDEF_DECL_OBJC_PROTOCOL_ID:
    if (Context.ObjCProtocolClassDecl)
      return Context.ObjCProtocolClassDecl;
    NewLoaded = Context.getObjCProtocolDecl();
    break;

  case PREDEF_DECL_INT_128_ID:
    if (Context.Int128Decl)
      return Context.Int128Decl;
    NewLoaded = Context.getInt128Decl();
    break;

  case PREDEF_DECL_UNSIGNED_INT_128_ID:
    if (Context.UInt128Decl)
      return Context.UInt128Decl;
    NewLoaded = Context.getUInt128Decl();
    break;

  case PREDEF_DECL_OBJC_INSTANCETYPE_ID:
    if (Context.ObjCInstanceTypeDecl)
      return Context.ObjCInstanceTypeDecl;
    NewLoaded = Context.getObjCInstanceTypeDecl();
    break;

  case PREDEF_DECL_BUILTIN_VA_LIST_ID:
    if (Context.BuiltinVaListDecl)
      return Context.BuiltinVaListDecl;
    NewLoaded = Context.getBuiltinVaListDecl();
    break;

  case PREDEF_DECL_VA_LIST_TAG:
    if (Context.VaListTagDecl)
      return Context.VaListTagDecl;
    NewLoaded = Context.getVaListTagDecl();
    break;

  case PREDEF_DECL_BUILTIN_MS_VA_LIST_ID:
    if (Context.BuiltinMSVaListDecl)
      return Context.BuiltinMSVaListDecl;
    NewLoaded = Context.getBuiltinMSVaListDecl();
    break;

  case PREDEF_DECL_BUILTIN_MS_GUID_ID:
    // ASTContext::getMSGuidTagDecl won't create MSGuidTagDecl conditionally.
    return Context.getMSGuidTagDecl();

  case PREDEF_DECL_EXTERN_C_CONTEXT_ID:
    if (Context.ExternCContext)
      return Context.ExternCContext;
    NewLoaded = Context.getExternCContextDecl();
    break;

  case PREDEF_DECL_MAKE_INTEGER_SEQ_ID:
    if (Context.MakeIntegerSeqDecl)
      return Context.MakeIntegerSeqDecl;
    NewLoaded = Context.getMakeIntegerSeqDecl();
    break;

  case PREDEF_DECL_CF_CONSTANT_STRING_ID:
    if (Context.CFConstantStringTypeDecl)
      return Context.CFConstantStringTypeDecl;
    NewLoaded = Context.getCFConstantStringDecl();
    break;

  case PREDEF_DECL_CF_CONSTANT_STRING_TAG_ID:
    if (Context.CFConstantStringTagDecl)
      return Context.CFConstantStringTagDecl;
    NewLoaded = Context.getCFConstantStringTagDecl();
    break;

  case PREDEF_DECL_TYPE_PACK_ELEMENT_ID:
    if (Context.TypePackElementDecl)
      return Context.TypePackElementDecl;
    NewLoaded = Context.getTypePackElementDecl();
    break;
<<<<<<< HEAD
=======
  case NUM_PREDEF_DECL_IDS:
    llvm_unreachable("Invalid decl ID");
    break;
>>>>>>> 1d22c955
  }

  assert(NewLoaded && "Failed to load predefined decl?");

  if (DeserializationListener)
    DeserializationListener->PredefinedDeclBuilt(ID, NewLoaded);

  return NewLoaded;
}

unsigned ASTReader::translateGlobalDeclIDToIndex(GlobalDeclID GlobalID) const {
  ModuleFile *OwningModuleFile = getOwningModuleFile(GlobalID);
  if (!OwningModuleFile) {
    assert(GlobalID < NUM_PREDEF_DECL_IDS && "Untransalted Global ID?");
    return GlobalID.getRawValue();
  }

  return OwningModuleFile->BaseDeclIndex + GlobalID.getLocalDeclIndex();
}

Decl *ASTReader::GetExistingDecl(GlobalDeclID ID) {
  assert(ContextObj && "reading decl with no AST context");

  if (ID < NUM_PREDEF_DECL_IDS) {
    Decl *D = getPredefinedDecl((PredefinedDeclIDs)ID);
    if (D) {
      // Track that we have merged the declaration with ID \p ID into the
      // pre-existing predefined declaration \p D.
      auto &Merged = KeyDecls[D->getCanonicalDecl()];
      if (Merged.empty())
        Merged.push_back(ID);
    }
    return D;
  }

  unsigned Index = translateGlobalDeclIDToIndex(ID);

  if (Index >= DeclsLoaded.size()) {
    assert(0 && "declaration ID out-of-range for AST file");
    Error("declaration ID out-of-range for AST file");
    return nullptr;
  }

  return DeclsLoaded[Index];
}

Decl *ASTReader::GetDecl(GlobalDeclID ID) {
  if (ID < NUM_PREDEF_DECL_IDS)
    return GetExistingDecl(ID);

  unsigned Index = translateGlobalDeclIDToIndex(ID);

  if (Index >= DeclsLoaded.size()) {
    assert(0 && "declaration ID out-of-range for AST file");
    Error("declaration ID out-of-range for AST file");
    return nullptr;
  }

  if (!DeclsLoaded[Index]) {
    ReadDeclRecord(ID);
    if (DeserializationListener)
      DeserializationListener->DeclRead(ID, DeclsLoaded[Index]);
  }

  return DeclsLoaded[Index];
}

LocalDeclID ASTReader::mapGlobalIDToModuleFileGlobalID(ModuleFile &M,
                                                       GlobalDeclID GlobalID) {
  if (GlobalID < NUM_PREDEF_DECL_IDS)
    return LocalDeclID::get(*this, M, GlobalID.getRawValue());

  if (!M.ModuleOffsetMap.empty())
    ReadModuleOffsetMap(M);

  ModuleFile *Owner = getOwningModuleFile(GlobalID);
  DeclID ID = GlobalID.getLocalDeclIndex();

  if (Owner == &M) {
    ID += NUM_PREDEF_DECL_IDS;
    return LocalDeclID::get(*this, M, ID);
  }

  uint64_t OrignalModuleFileIndex = 0;
  for (unsigned I = 0; I < M.TransitiveImports.size(); I++)
    if (M.TransitiveImports[I] == Owner) {
      OrignalModuleFileIndex = I + 1;
      break;
    }

  if (!OrignalModuleFileIndex)
    return LocalDeclID();

  return LocalDeclID::get(*this, M, OrignalModuleFileIndex, ID);
}

GlobalDeclID ASTReader::ReadDeclID(ModuleFile &F, const RecordDataImpl &Record,
                                   unsigned &Idx) {
  if (Idx >= Record.size()) {
    Error("Corrupted AST file");
    return GlobalDeclID(0);
  }

  return getGlobalDeclID(F, LocalDeclID::get(*this, F, Record[Idx++]));
}

/// Resolve the offset of a statement into a statement.
///
/// This operation will read a new statement from the external
/// source each time it is called, and is meant to be used via a
/// LazyOffsetPtr (which is used by Decls for the body of functions, etc).
Stmt *ASTReader::GetExternalDeclStmt(uint64_t Offset) {
  // Switch case IDs are per Decl.
  ClearSwitchCaseIDs();

  // Offset here is a global offset across the entire chain.
  RecordLocation Loc = getLocalBitOffset(Offset);
  if (llvm::Error Err = Loc.F->DeclsCursor.JumpToBit(Loc.Offset)) {
    Error(std::move(Err));
    return nullptr;
  }
  assert(NumCurrentElementsDeserializing == 0 &&
         "should not be called while already deserializing");
  Deserializing D(this);
  return ReadStmtFromStream(*Loc.F);
}

void ASTReader::FindExternalLexicalDecls(
    const DeclContext *DC, llvm::function_ref<bool(Decl::Kind)> IsKindWeWant,
    SmallVectorImpl<Decl *> &Decls) {
  bool PredefsVisited[NUM_PREDEF_DECL_IDS] = {};

  auto Visit = [&] (ModuleFile *M, LexicalContents LexicalDecls) {
    assert(LexicalDecls.size() % 2 == 0 && "expected an even number of entries");
    for (int I = 0, N = LexicalDecls.size(); I != N; I += 2) {
      auto K = (Decl::Kind)+LexicalDecls[I];
      if (!IsKindWeWant(K))
        continue;

      auto ID = (DeclID) + LexicalDecls[I + 1];

      // Don't add predefined declarations to the lexical context more
      // than once.
      if (ID < NUM_PREDEF_DECL_IDS) {
        if (PredefsVisited[ID])
          continue;

        PredefsVisited[ID] = true;
      }

      if (Decl *D = GetLocalDecl(*M, LocalDeclID::get(*this, *M, ID))) {
        assert(D->getKind() == K && "wrong kind for lexical decl");
        if (!DC->isDeclInLexicalTraversal(D))
          Decls.push_back(D);
      }
    }
  };

  if (isa<TranslationUnitDecl>(DC)) {
    for (const auto &Lexical : TULexicalDecls)
      Visit(Lexical.first, Lexical.second);
  } else {
    auto I = LexicalDecls.find(DC);
    if (I != LexicalDecls.end())
      Visit(I->second.first, I->second.second);
  }

  ++NumLexicalDeclContextsRead;
}

namespace {

class UnalignedDeclIDComp {
  ASTReader &Reader;
  ModuleFile &Mod;

public:
  UnalignedDeclIDComp(ASTReader &Reader, ModuleFile &M)
      : Reader(Reader), Mod(M) {}

  bool operator()(unaligned_decl_id_t L, unaligned_decl_id_t R) const {
    SourceLocation LHS = getLocation(L);
    SourceLocation RHS = getLocation(R);
    return Reader.getSourceManager().isBeforeInTranslationUnit(LHS, RHS);
  }

  bool operator()(SourceLocation LHS, unaligned_decl_id_t R) const {
    SourceLocation RHS = getLocation(R);
    return Reader.getSourceManager().isBeforeInTranslationUnit(LHS, RHS);
  }

  bool operator()(unaligned_decl_id_t L, SourceLocation RHS) const {
    SourceLocation LHS = getLocation(L);
    return Reader.getSourceManager().isBeforeInTranslationUnit(LHS, RHS);
  }

  SourceLocation getLocation(unaligned_decl_id_t ID) const {
    return Reader.getSourceManager().getFileLoc(
        Reader.getSourceLocationForDeclID(
            Reader.getGlobalDeclID(Mod, LocalDeclID::get(Reader, Mod, ID))));
  }
};

} // namespace

void ASTReader::FindFileRegionDecls(FileID File,
                                    unsigned Offset, unsigned Length,
                                    SmallVectorImpl<Decl *> &Decls) {
  SourceManager &SM = getSourceManager();

  llvm::DenseMap<FileID, FileDeclsInfo>::iterator I = FileDeclIDs.find(File);
  if (I == FileDeclIDs.end())
    return;

  FileDeclsInfo &DInfo = I->second;
  if (DInfo.Decls.empty())
    return;

  SourceLocation
    BeginLoc = SM.getLocForStartOfFile(File).getLocWithOffset(Offset);
  SourceLocation EndLoc = BeginLoc.getLocWithOffset(Length);

  UnalignedDeclIDComp DIDComp(*this, *DInfo.Mod);
  ArrayRef<unaligned_decl_id_t>::iterator BeginIt =
      llvm::lower_bound(DInfo.Decls, BeginLoc, DIDComp);
  if (BeginIt != DInfo.Decls.begin())
    --BeginIt;

  // If we are pointing at a top-level decl inside an objc container, we need
  // to backtrack until we find it otherwise we will fail to report that the
  // region overlaps with an objc container.
  while (BeginIt != DInfo.Decls.begin() &&
         GetDecl(getGlobalDeclID(*DInfo.Mod,
                                 LocalDeclID::get(*this, *DInfo.Mod, *BeginIt)))
             ->isTopLevelDeclInObjCContainer())
    --BeginIt;

  ArrayRef<unaligned_decl_id_t>::iterator EndIt =
      llvm::upper_bound(DInfo.Decls, EndLoc, DIDComp);
  if (EndIt != DInfo.Decls.end())
    ++EndIt;

  for (ArrayRef<unaligned_decl_id_t>::iterator DIt = BeginIt; DIt != EndIt;
       ++DIt)
    Decls.push_back(GetDecl(getGlobalDeclID(
        *DInfo.Mod, LocalDeclID::get(*this, *DInfo.Mod, *DIt))));
}

bool
ASTReader::FindExternalVisibleDeclsByName(const DeclContext *DC,
                                          DeclarationName Name) {
  assert(DC->hasExternalVisibleStorage() && DC == DC->getPrimaryContext() &&
         "DeclContext has no visible decls in storage");
  if (!Name)
    return false;

  auto It = Lookups.find(DC);
  if (It == Lookups.end())
    return false;

  Deserializing LookupResults(this);

  // Load the list of declarations.
  SmallVector<NamedDecl *, 64> Decls;
  llvm::SmallPtrSet<NamedDecl *, 8> Found;

  for (GlobalDeclID ID : It->second.Table.find(Name)) {
    NamedDecl *ND = cast<NamedDecl>(GetDecl(ID));
    if (ND->getDeclName() == Name && Found.insert(ND).second)
      Decls.push_back(ND);
  }

  ++NumVisibleDeclContextsRead;
  SetExternalVisibleDeclsForName(DC, Name, Decls);
  return !Decls.empty();
}

void ASTReader::completeVisibleDeclsMap(const DeclContext *DC) {
  if (!DC->hasExternalVisibleStorage())
    return;

  auto It = Lookups.find(DC);
  assert(It != Lookups.end() &&
         "have external visible storage but no lookup tables");

  DeclsMap Decls;

  for (GlobalDeclID ID : It->second.Table.findAll()) {
    NamedDecl *ND = cast<NamedDecl>(GetDecl(ID));
    Decls[ND->getDeclName()].push_back(ND);
  }

  ++NumVisibleDeclContextsRead;

  for (DeclsMap::iterator I = Decls.begin(), E = Decls.end(); I != E; ++I) {
    SetExternalVisibleDeclsForName(DC, I->first, I->second);
  }
  const_cast<DeclContext *>(DC)->setHasExternalVisibleStorage(false);
}

const serialization::reader::DeclContextLookupTable *
ASTReader::getLoadedLookupTables(DeclContext *Primary) const {
  auto I = Lookups.find(Primary);
  return I == Lookups.end() ? nullptr : &I->second;
}

/// Under non-PCH compilation the consumer receives the objc methods
/// before receiving the implementation, and codegen depends on this.
/// We simulate this by deserializing and passing to consumer the methods of the
/// implementation before passing the deserialized implementation decl.
static void PassObjCImplDeclToConsumer(ObjCImplDecl *ImplD,
                                       ASTConsumer *Consumer) {
  assert(ImplD && Consumer);

  for (auto *I : ImplD->methods())
    Consumer->HandleInterestingDecl(DeclGroupRef(I));

  Consumer->HandleInterestingDecl(DeclGroupRef(ImplD));
}

void ASTReader::PassInterestingDeclToConsumer(Decl *D) {
  if (ObjCImplDecl *ImplD = dyn_cast<ObjCImplDecl>(D))
    PassObjCImplDeclToConsumer(ImplD, Consumer);
  else
    Consumer->HandleInterestingDecl(DeclGroupRef(D));
}

void ASTReader::PassVTableToConsumer(CXXRecordDecl *RD) {
  Consumer->HandleVTable(RD);
}

void ASTReader::StartTranslationUnit(ASTConsumer *Consumer) {
  this->Consumer = Consumer;

  if (Consumer)
    PassInterestingDeclsToConsumer();

  if (DeserializationListener)
    DeserializationListener->ReaderInitialized(this);
}

void ASTReader::PrintStats() {
  std::fprintf(stderr, "*** AST File Statistics:\n");

  unsigned NumTypesLoaded =
      TypesLoaded.size() - llvm::count(TypesLoaded.materialized(), QualType());
  unsigned NumDeclsLoaded =
      DeclsLoaded.size() -
      llvm::count(DeclsLoaded.materialized(), (Decl *)nullptr);
  unsigned NumIdentifiersLoaded =
      IdentifiersLoaded.size() -
      llvm::count(IdentifiersLoaded, (IdentifierInfo *)nullptr);
  unsigned NumMacrosLoaded =
      MacrosLoaded.size() - llvm::count(MacrosLoaded, (MacroInfo *)nullptr);
  unsigned NumSelectorsLoaded =
      SelectorsLoaded.size() - llvm::count(SelectorsLoaded, Selector());

  if (unsigned TotalNumSLocEntries = getTotalNumSLocs())
    std::fprintf(stderr, "  %u/%u source location entries read (%f%%)\n",
                 NumSLocEntriesRead, TotalNumSLocEntries,
                 ((float)NumSLocEntriesRead/TotalNumSLocEntries * 100));
  if (!TypesLoaded.empty())
    std::fprintf(stderr, "  %u/%u types read (%f%%)\n",
                 NumTypesLoaded, (unsigned)TypesLoaded.size(),
                 ((float)NumTypesLoaded/TypesLoaded.size() * 100));
  if (!DeclsLoaded.empty())
    std::fprintf(stderr, "  %u/%u declarations read (%f%%)\n",
                 NumDeclsLoaded, (unsigned)DeclsLoaded.size(),
                 ((float)NumDeclsLoaded/DeclsLoaded.size() * 100));
  if (!IdentifiersLoaded.empty())
    std::fprintf(stderr, "  %u/%u identifiers read (%f%%)\n",
                 NumIdentifiersLoaded, (unsigned)IdentifiersLoaded.size(),
                 ((float)NumIdentifiersLoaded/IdentifiersLoaded.size() * 100));
  if (!MacrosLoaded.empty())
    std::fprintf(stderr, "  %u/%u macros read (%f%%)\n",
                 NumMacrosLoaded, (unsigned)MacrosLoaded.size(),
                 ((float)NumMacrosLoaded/MacrosLoaded.size() * 100));
  if (!SelectorsLoaded.empty())
    std::fprintf(stderr, "  %u/%u selectors read (%f%%)\n",
                 NumSelectorsLoaded, (unsigned)SelectorsLoaded.size(),
                 ((float)NumSelectorsLoaded/SelectorsLoaded.size() * 100));
  if (TotalNumStatements)
    std::fprintf(stderr, "  %u/%u statements read (%f%%)\n",
                 NumStatementsRead, TotalNumStatements,
                 ((float)NumStatementsRead/TotalNumStatements * 100));
  if (TotalNumMacros)
    std::fprintf(stderr, "  %u/%u macros read (%f%%)\n",
                 NumMacrosRead, TotalNumMacros,
                 ((float)NumMacrosRead/TotalNumMacros * 100));
  if (TotalLexicalDeclContexts)
    std::fprintf(stderr, "  %u/%u lexical declcontexts read (%f%%)\n",
                 NumLexicalDeclContextsRead, TotalLexicalDeclContexts,
                 ((float)NumLexicalDeclContextsRead/TotalLexicalDeclContexts
                  * 100));
  if (TotalVisibleDeclContexts)
    std::fprintf(stderr, "  %u/%u visible declcontexts read (%f%%)\n",
                 NumVisibleDeclContextsRead, TotalVisibleDeclContexts,
                 ((float)NumVisibleDeclContextsRead/TotalVisibleDeclContexts
                  * 100));
  if (TotalNumMethodPoolEntries)
    std::fprintf(stderr, "  %u/%u method pool entries read (%f%%)\n",
                 NumMethodPoolEntriesRead, TotalNumMethodPoolEntries,
                 ((float)NumMethodPoolEntriesRead/TotalNumMethodPoolEntries
                  * 100));
  if (NumMethodPoolLookups)
    std::fprintf(stderr, "  %u/%u method pool lookups succeeded (%f%%)\n",
                 NumMethodPoolHits, NumMethodPoolLookups,
                 ((float)NumMethodPoolHits/NumMethodPoolLookups * 100.0));
  if (NumMethodPoolTableLookups)
    std::fprintf(stderr, "  %u/%u method pool table lookups succeeded (%f%%)\n",
                 NumMethodPoolTableHits, NumMethodPoolTableLookups,
                 ((float)NumMethodPoolTableHits/NumMethodPoolTableLookups
                  * 100.0));
  if (NumIdentifierLookupHits)
    std::fprintf(stderr,
                 "  %u / %u identifier table lookups succeeded (%f%%)\n",
                 NumIdentifierLookupHits, NumIdentifierLookups,
                 (double)NumIdentifierLookupHits*100.0/NumIdentifierLookups);

  if (GlobalIndex) {
    std::fprintf(stderr, "\n");
    GlobalIndex->printStats();
  }

  std::fprintf(stderr, "\n");
  dump();
  std::fprintf(stderr, "\n");
}

template<typename Key, typename ModuleFile, unsigned InitialCapacity>
LLVM_DUMP_METHOD static void
dumpModuleIDMap(StringRef Name,
                const ContinuousRangeMap<Key, ModuleFile *,
                                         InitialCapacity> &Map) {
  if (Map.begin() == Map.end())
    return;

  using MapType = ContinuousRangeMap<Key, ModuleFile *, InitialCapacity>;

  llvm::errs() << Name << ":\n";
  for (typename MapType::const_iterator I = Map.begin(), IEnd = Map.end();
       I != IEnd; ++I)
    llvm::errs() << "  " << (DeclID)I->first << " -> " << I->second->FileName
                 << "\n";
}

LLVM_DUMP_METHOD void ASTReader::dump() {
  llvm::errs() << "*** PCH/ModuleFile Remappings:\n";
  dumpModuleIDMap("Global bit offset map", GlobalBitOffsetsMap);
  dumpModuleIDMap("Global source location entry map", GlobalSLocEntryMap);
  dumpModuleIDMap("Global macro map", GlobalMacroMap);
  dumpModuleIDMap("Global submodule map", GlobalSubmoduleMap);
  dumpModuleIDMap("Global selector map", GlobalSelectorMap);
  dumpModuleIDMap("Global preprocessed entity map",
                  GlobalPreprocessedEntityMap);

  llvm::errs() << "\n*** PCH/Modules Loaded:";
  for (ModuleFile &M : ModuleMgr)
    M.dump();
}

/// Return the amount of memory used by memory buffers, breaking down
/// by heap-backed versus mmap'ed memory.
void ASTReader::getMemoryBufferSizes(MemoryBufferSizes &sizes) const {
  for (ModuleFile &I : ModuleMgr) {
    if (llvm::MemoryBuffer *buf = I.Buffer) {
      size_t bytes = buf->getBufferSize();
      switch (buf->getBufferKind()) {
        case llvm::MemoryBuffer::MemoryBuffer_Malloc:
          sizes.malloc_bytes += bytes;
          break;
        case llvm::MemoryBuffer::MemoryBuffer_MMap:
          sizes.mmap_bytes += bytes;
          break;
      }
    }
  }
}

void ASTReader::InitializeSema(Sema &S) {
  SemaObj = &S;
  S.addExternalSource(this);

  // Makes sure any declarations that were deserialized "too early"
  // still get added to the identifier's declaration chains.
  for (GlobalDeclID ID : PreloadedDeclIDs) {
    NamedDecl *D = cast<NamedDecl>(GetDecl(ID));
    pushExternalDeclIntoScope(D, D->getDeclName());
  }
  PreloadedDeclIDs.clear();

  // FIXME: What happens if these are changed by a module import?
  if (!FPPragmaOptions.empty()) {
    assert(FPPragmaOptions.size() == 1 && "Wrong number of FP_PRAGMA_OPTIONS");
    FPOptionsOverride NewOverrides =
        FPOptionsOverride::getFromOpaqueInt(FPPragmaOptions[0]);
    SemaObj->CurFPFeatures =
        NewOverrides.applyOverrides(SemaObj->getLangOpts());
  }

  SemaObj->OpenCLFeatures = OpenCLExtensions;

  UpdateSema();
}

void ASTReader::UpdateSema() {
  assert(SemaObj && "no Sema to update");

  // Load the offsets of the declarations that Sema references.
  // They will be lazily deserialized when needed.
  if (!SemaDeclRefs.empty()) {
    assert(SemaDeclRefs.size() % 3 == 0);
    for (unsigned I = 0; I != SemaDeclRefs.size(); I += 3) {
      if (!SemaObj->StdNamespace)
        SemaObj->StdNamespace = SemaDeclRefs[I].getRawValue();
      if (!SemaObj->StdBadAlloc)
        SemaObj->StdBadAlloc = SemaDeclRefs[I + 1].getRawValue();
      if (!SemaObj->StdAlignValT)
        SemaObj->StdAlignValT = SemaDeclRefs[I + 2].getRawValue();
    }
    SemaDeclRefs.clear();
  }

  // Update the state of pragmas. Use the same API as if we had encountered the
  // pragma in the source.
  if(OptimizeOffPragmaLocation.isValid())
    SemaObj->ActOnPragmaOptimize(/* On = */ false, OptimizeOffPragmaLocation);
  if (PragmaMSStructState != -1)
    SemaObj->ActOnPragmaMSStruct((PragmaMSStructKind)PragmaMSStructState);
  if (PointersToMembersPragmaLocation.isValid()) {
    SemaObj->ActOnPragmaMSPointersToMembers(
        (LangOptions::PragmaMSPointersToMembersKind)
            PragmaMSPointersToMembersState,
        PointersToMembersPragmaLocation);
  }
  SemaObj->CUDA().ForceHostDeviceDepth = ForceHostDeviceDepth;

  if (PragmaAlignPackCurrentValue) {
    // The bottom of the stack might have a default value. It must be adjusted
    // to the current value to ensure that the packing state is preserved after
    // popping entries that were included/imported from a PCH/module.
    bool DropFirst = false;
    if (!PragmaAlignPackStack.empty() &&
        PragmaAlignPackStack.front().Location.isInvalid()) {
      assert(PragmaAlignPackStack.front().Value ==
                 SemaObj->AlignPackStack.DefaultValue &&
             "Expected a default alignment value");
      SemaObj->AlignPackStack.Stack.emplace_back(
          PragmaAlignPackStack.front().SlotLabel,
          SemaObj->AlignPackStack.CurrentValue,
          SemaObj->AlignPackStack.CurrentPragmaLocation,
          PragmaAlignPackStack.front().PushLocation);
      DropFirst = true;
    }
    for (const auto &Entry :
         llvm::ArrayRef(PragmaAlignPackStack).drop_front(DropFirst ? 1 : 0)) {
      SemaObj->AlignPackStack.Stack.emplace_back(
          Entry.SlotLabel, Entry.Value, Entry.Location, Entry.PushLocation);
    }
    if (PragmaAlignPackCurrentLocation.isInvalid()) {
      assert(*PragmaAlignPackCurrentValue ==
                 SemaObj->AlignPackStack.DefaultValue &&
             "Expected a default align and pack value");
      // Keep the current values.
    } else {
      SemaObj->AlignPackStack.CurrentValue = *PragmaAlignPackCurrentValue;
      SemaObj->AlignPackStack.CurrentPragmaLocation =
          PragmaAlignPackCurrentLocation;
    }
  }
  if (FpPragmaCurrentValue) {
    // The bottom of the stack might have a default value. It must be adjusted
    // to the current value to ensure that fp-pragma state is preserved after
    // popping entries that were included/imported from a PCH/module.
    bool DropFirst = false;
    if (!FpPragmaStack.empty() && FpPragmaStack.front().Location.isInvalid()) {
      assert(FpPragmaStack.front().Value ==
                 SemaObj->FpPragmaStack.DefaultValue &&
             "Expected a default pragma float_control value");
      SemaObj->FpPragmaStack.Stack.emplace_back(
          FpPragmaStack.front().SlotLabel, SemaObj->FpPragmaStack.CurrentValue,
          SemaObj->FpPragmaStack.CurrentPragmaLocation,
          FpPragmaStack.front().PushLocation);
      DropFirst = true;
    }
    for (const auto &Entry :
         llvm::ArrayRef(FpPragmaStack).drop_front(DropFirst ? 1 : 0))
      SemaObj->FpPragmaStack.Stack.emplace_back(
          Entry.SlotLabel, Entry.Value, Entry.Location, Entry.PushLocation);
    if (FpPragmaCurrentLocation.isInvalid()) {
      assert(*FpPragmaCurrentValue == SemaObj->FpPragmaStack.DefaultValue &&
             "Expected a default pragma float_control value");
      // Keep the current values.
    } else {
      SemaObj->FpPragmaStack.CurrentValue = *FpPragmaCurrentValue;
      SemaObj->FpPragmaStack.CurrentPragmaLocation = FpPragmaCurrentLocation;
    }
  }

  // For non-modular AST files, restore visiblity of modules.
  for (auto &Import : PendingImportedModulesSema) {
    if (Import.ImportLoc.isInvalid())
      continue;
    if (Module *Imported = getSubmodule(Import.ID)) {
      SemaObj->makeModuleVisible(Imported, Import.ImportLoc);
    }
  }
  PendingImportedModulesSema.clear();
}

IdentifierInfo *ASTReader::get(StringRef Name) {
  // Note that we are loading an identifier.
  Deserializing AnIdentifier(this);

  IdentifierLookupVisitor Visitor(Name, /*PriorGeneration=*/0,
                                  NumIdentifierLookups,
                                  NumIdentifierLookupHits);

  // We don't need to do identifier table lookups in C++ modules (we preload
  // all interesting declarations, and don't need to use the scope for name
  // lookups). Perform the lookup in PCH files, though, since we don't build
  // a complete initial identifier table if we're carrying on from a PCH.
  if (PP.getLangOpts().CPlusPlus) {
    for (auto *F : ModuleMgr.pch_modules())
      if (Visitor(*F))
        break;
  } else {
    // If there is a global index, look there first to determine which modules
    // provably do not have any results for this identifier.
    GlobalModuleIndex::HitSet Hits;
    GlobalModuleIndex::HitSet *HitsPtr = nullptr;
    if (!loadGlobalIndex()) {
      if (GlobalIndex->lookupIdentifier(Name, Hits)) {
        HitsPtr = &Hits;
      }
    }

    ModuleMgr.visit(Visitor, HitsPtr);
  }

  IdentifierInfo *II = Visitor.getIdentifierInfo();
  markIdentifierUpToDate(II);
  return II;
}

namespace clang {

  /// An identifier-lookup iterator that enumerates all of the
  /// identifiers stored within a set of AST files.
  class ASTIdentifierIterator : public IdentifierIterator {
    /// The AST reader whose identifiers are being enumerated.
    const ASTReader &Reader;

    /// The current index into the chain of AST files stored in
    /// the AST reader.
    unsigned Index;

    /// The current position within the identifier lookup table
    /// of the current AST file.
    ASTIdentifierLookupTable::key_iterator Current;

    /// The end position within the identifier lookup table of
    /// the current AST file.
    ASTIdentifierLookupTable::key_iterator End;

    /// Whether to skip any modules in the ASTReader.
    bool SkipModules;

  public:
    explicit ASTIdentifierIterator(const ASTReader &Reader,
                                   bool SkipModules = false);

    StringRef Next() override;
  };

} // namespace clang

ASTIdentifierIterator::ASTIdentifierIterator(const ASTReader &Reader,
                                             bool SkipModules)
    : Reader(Reader), Index(Reader.ModuleMgr.size()), SkipModules(SkipModules) {
}

StringRef ASTIdentifierIterator::Next() {
  while (Current == End) {
    // If we have exhausted all of our AST files, we're done.
    if (Index == 0)
      return StringRef();

    --Index;
    ModuleFile &F = Reader.ModuleMgr[Index];
    if (SkipModules && F.isModule())
      continue;

    ASTIdentifierLookupTable *IdTable =
        (ASTIdentifierLookupTable *)F.IdentifierLookupTable;
    Current = IdTable->key_begin();
    End = IdTable->key_end();
  }

  // We have any identifiers remaining in the current AST file; return
  // the next one.
  StringRef Result = *Current;
  ++Current;
  return Result;
}

namespace {

/// A utility for appending two IdentifierIterators.
class ChainedIdentifierIterator : public IdentifierIterator {
  std::unique_ptr<IdentifierIterator> Current;
  std::unique_ptr<IdentifierIterator> Queued;

public:
  ChainedIdentifierIterator(std::unique_ptr<IdentifierIterator> First,
                            std::unique_ptr<IdentifierIterator> Second)
      : Current(std::move(First)), Queued(std::move(Second)) {}

  StringRef Next() override {
    if (!Current)
      return StringRef();

    StringRef result = Current->Next();
    if (!result.empty())
      return result;

    // Try the queued iterator, which may itself be empty.
    Current.reset();
    std::swap(Current, Queued);
    return Next();
  }
};

} // namespace

IdentifierIterator *ASTReader::getIdentifiers() {
  if (!loadGlobalIndex()) {
    std::unique_ptr<IdentifierIterator> ReaderIter(
        new ASTIdentifierIterator(*this, /*SkipModules=*/true));
    std::unique_ptr<IdentifierIterator> ModulesIter(
        GlobalIndex->createIdentifierIterator());
    return new ChainedIdentifierIterator(std::move(ReaderIter),
                                         std::move(ModulesIter));
  }

  return new ASTIdentifierIterator(*this);
}

namespace clang {
namespace serialization {

  class ReadMethodPoolVisitor {
    ASTReader &Reader;
    Selector Sel;
    unsigned PriorGeneration;
    unsigned InstanceBits = 0;
    unsigned FactoryBits = 0;
    bool InstanceHasMoreThanOneDecl = false;
    bool FactoryHasMoreThanOneDecl = false;
    SmallVector<ObjCMethodDecl *, 4> InstanceMethods;
    SmallVector<ObjCMethodDecl *, 4> FactoryMethods;

  public:
    ReadMethodPoolVisitor(ASTReader &Reader, Selector Sel,
                          unsigned PriorGeneration)
        : Reader(Reader), Sel(Sel), PriorGeneration(PriorGeneration) {}

    bool operator()(ModuleFile &M) {
      if (!M.SelectorLookupTable)
        return false;

      // If we've already searched this module file, skip it now.
      if (M.Generation <= PriorGeneration)
        return true;

      ++Reader.NumMethodPoolTableLookups;
      ASTSelectorLookupTable *PoolTable
        = (ASTSelectorLookupTable*)M.SelectorLookupTable;
      ASTSelectorLookupTable::iterator Pos = PoolTable->find(Sel);
      if (Pos == PoolTable->end())
        return false;

      ++Reader.NumMethodPoolTableHits;
      ++Reader.NumSelectorsRead;
      // FIXME: Not quite happy with the statistics here. We probably should
      // disable this tracking when called via LoadSelector.
      // Also, should entries without methods count as misses?
      ++Reader.NumMethodPoolEntriesRead;
      ASTSelectorLookupTrait::data_type Data = *Pos;
      if (Reader.DeserializationListener)
        Reader.DeserializationListener->SelectorRead(Data.ID, Sel);

      // Append methods in the reverse order, so that later we can process them
      // in the order they appear in the source code by iterating through
      // the vector in the reverse order.
      InstanceMethods.append(Data.Instance.rbegin(), Data.Instance.rend());
      FactoryMethods.append(Data.Factory.rbegin(), Data.Factory.rend());
      InstanceBits = Data.InstanceBits;
      FactoryBits = Data.FactoryBits;
      InstanceHasMoreThanOneDecl = Data.InstanceHasMoreThanOneDecl;
      FactoryHasMoreThanOneDecl = Data.FactoryHasMoreThanOneDecl;
      return false;
    }

    /// Retrieve the instance methods found by this visitor.
    ArrayRef<ObjCMethodDecl *> getInstanceMethods() const {
      return InstanceMethods;
    }

    /// Retrieve the instance methods found by this visitor.
    ArrayRef<ObjCMethodDecl *> getFactoryMethods() const {
      return FactoryMethods;
    }

    unsigned getInstanceBits() const { return InstanceBits; }
    unsigned getFactoryBits() const { return FactoryBits; }

    bool instanceHasMoreThanOneDecl() const {
      return InstanceHasMoreThanOneDecl;
    }

    bool factoryHasMoreThanOneDecl() const { return FactoryHasMoreThanOneDecl; }
  };

} // namespace serialization
} // namespace clang

/// Add the given set of methods to the method list.
static void addMethodsToPool(Sema &S, ArrayRef<ObjCMethodDecl *> Methods,
                             ObjCMethodList &List) {
  for (ObjCMethodDecl *M : llvm::reverse(Methods))
    S.ObjC().addMethodToGlobalList(&List, M);
}

void ASTReader::ReadMethodPool(Selector Sel) {
  // Get the selector generation and update it to the current generation.
  unsigned &Generation = SelectorGeneration[Sel];
  unsigned PriorGeneration = Generation;
  Generation = getGeneration();
  SelectorOutOfDate[Sel] = false;

  // Search for methods defined with this selector.
  ++NumMethodPoolLookups;
  ReadMethodPoolVisitor Visitor(*this, Sel, PriorGeneration);
  ModuleMgr.visit(Visitor);

  if (Visitor.getInstanceMethods().empty() &&
      Visitor.getFactoryMethods().empty())
    return;

  ++NumMethodPoolHits;

  if (!getSema())
    return;

  Sema &S = *getSema();
  SemaObjC::GlobalMethodPool::iterator Pos =
      S.ObjC()
          .MethodPool
          .insert(std::make_pair(Sel, SemaObjC::GlobalMethodPool::Lists()))
          .first;

  Pos->second.first.setBits(Visitor.getInstanceBits());
  Pos->second.first.setHasMoreThanOneDecl(Visitor.instanceHasMoreThanOneDecl());
  Pos->second.second.setBits(Visitor.getFactoryBits());
  Pos->second.second.setHasMoreThanOneDecl(Visitor.factoryHasMoreThanOneDecl());

  // Add methods to the global pool *after* setting hasMoreThanOneDecl, since
  // when building a module we keep every method individually and may need to
  // update hasMoreThanOneDecl as we add the methods.
  addMethodsToPool(S, Visitor.getInstanceMethods(), Pos->second.first);
  addMethodsToPool(S, Visitor.getFactoryMethods(), Pos->second.second);
}

void ASTReader::updateOutOfDateSelector(Selector Sel) {
  if (SelectorOutOfDate[Sel])
    ReadMethodPool(Sel);
}

void ASTReader::ReadKnownNamespaces(
                          SmallVectorImpl<NamespaceDecl *> &Namespaces) {
  Namespaces.clear();

  for (unsigned I = 0, N = KnownNamespaces.size(); I != N; ++I) {
    if (NamespaceDecl *Namespace
                = dyn_cast_or_null<NamespaceDecl>(GetDecl(KnownNamespaces[I])))
      Namespaces.push_back(Namespace);
  }
}

void ASTReader::ReadUndefinedButUsed(
    llvm::MapVector<NamedDecl *, SourceLocation> &Undefined) {
  for (unsigned Idx = 0, N = UndefinedButUsed.size(); Idx != N;) {
    UndefinedButUsedDecl &U = UndefinedButUsed[Idx++];
    NamedDecl *D = cast<NamedDecl>(GetDecl(U.ID));
    SourceLocation Loc = SourceLocation::getFromRawEncoding(U.RawLoc);
    Undefined.insert(std::make_pair(D, Loc));
  }
  UndefinedButUsed.clear();
}

void ASTReader::ReadMismatchingDeleteExpressions(llvm::MapVector<
    FieldDecl *, llvm::SmallVector<std::pair<SourceLocation, bool>, 4>> &
                                                     Exprs) {
  for (unsigned Idx = 0, N = DelayedDeleteExprs.size(); Idx != N;) {
    FieldDecl *FD =
        cast<FieldDecl>(GetDecl(GlobalDeclID(DelayedDeleteExprs[Idx++])));
    uint64_t Count = DelayedDeleteExprs[Idx++];
    for (uint64_t C = 0; C < Count; ++C) {
      SourceLocation DeleteLoc =
          SourceLocation::getFromRawEncoding(DelayedDeleteExprs[Idx++]);
      const bool IsArrayForm = DelayedDeleteExprs[Idx++];
      Exprs[FD].push_back(std::make_pair(DeleteLoc, IsArrayForm));
    }
  }
}

void ASTReader::ReadTentativeDefinitions(
                  SmallVectorImpl<VarDecl *> &TentativeDefs) {
  for (unsigned I = 0, N = TentativeDefinitions.size(); I != N; ++I) {
    VarDecl *Var = dyn_cast_or_null<VarDecl>(GetDecl(TentativeDefinitions[I]));
    if (Var)
      TentativeDefs.push_back(Var);
  }
  TentativeDefinitions.clear();
}

void ASTReader::ReadUnusedFileScopedDecls(
                               SmallVectorImpl<const DeclaratorDecl *> &Decls) {
  for (unsigned I = 0, N = UnusedFileScopedDecls.size(); I != N; ++I) {
    DeclaratorDecl *D
      = dyn_cast_or_null<DeclaratorDecl>(GetDecl(UnusedFileScopedDecls[I]));
    if (D)
      Decls.push_back(D);
  }
  UnusedFileScopedDecls.clear();
}

void ASTReader::ReadDelegatingConstructors(
                                 SmallVectorImpl<CXXConstructorDecl *> &Decls) {
  for (unsigned I = 0, N = DelegatingCtorDecls.size(); I != N; ++I) {
    CXXConstructorDecl *D
      = dyn_cast_or_null<CXXConstructorDecl>(GetDecl(DelegatingCtorDecls[I]));
    if (D)
      Decls.push_back(D);
  }
  DelegatingCtorDecls.clear();
}

void ASTReader::ReadExtVectorDecls(SmallVectorImpl<TypedefNameDecl *> &Decls) {
  for (unsigned I = 0, N = ExtVectorDecls.size(); I != N; ++I) {
    TypedefNameDecl *D
      = dyn_cast_or_null<TypedefNameDecl>(GetDecl(ExtVectorDecls[I]));
    if (D)
      Decls.push_back(D);
  }
  ExtVectorDecls.clear();
}

void ASTReader::ReadUnusedLocalTypedefNameCandidates(
    llvm::SmallSetVector<const TypedefNameDecl *, 4> &Decls) {
  for (unsigned I = 0, N = UnusedLocalTypedefNameCandidates.size(); I != N;
       ++I) {
    TypedefNameDecl *D = dyn_cast_or_null<TypedefNameDecl>(
        GetDecl(UnusedLocalTypedefNameCandidates[I]));
    if (D)
      Decls.insert(D);
  }
  UnusedLocalTypedefNameCandidates.clear();
}

void ASTReader::ReadDeclsToCheckForDeferredDiags(
    llvm::SmallSetVector<Decl *, 4> &Decls) {
  for (auto I : DeclsToCheckForDeferredDiags) {
    auto *D = dyn_cast_or_null<Decl>(GetDecl(I));
    if (D)
      Decls.insert(D);
  }
  DeclsToCheckForDeferredDiags.clear();
}

void ASTReader::ReadReferencedSelectors(
       SmallVectorImpl<std::pair<Selector, SourceLocation>> &Sels) {
  if (ReferencedSelectorsData.empty())
    return;

  // If there are @selector references added them to its pool. This is for
  // implementation of -Wselector.
  unsigned int DataSize = ReferencedSelectorsData.size()-1;
  unsigned I = 0;
  while (I < DataSize) {
    Selector Sel = DecodeSelector(ReferencedSelectorsData[I++]);
    SourceLocation SelLoc
      = SourceLocation::getFromRawEncoding(ReferencedSelectorsData[I++]);
    Sels.push_back(std::make_pair(Sel, SelLoc));
  }
  ReferencedSelectorsData.clear();
}

void ASTReader::ReadWeakUndeclaredIdentifiers(
       SmallVectorImpl<std::pair<IdentifierInfo *, WeakInfo>> &WeakIDs) {
  if (WeakUndeclaredIdentifiers.empty())
    return;

  for (unsigned I = 0, N = WeakUndeclaredIdentifiers.size(); I < N; /*none*/) {
    IdentifierInfo *WeakId
      = DecodeIdentifierInfo(WeakUndeclaredIdentifiers[I++]);
    IdentifierInfo *AliasId
      = DecodeIdentifierInfo(WeakUndeclaredIdentifiers[I++]);
    SourceLocation Loc =
        SourceLocation::getFromRawEncoding(WeakUndeclaredIdentifiers[I++]);
    WeakInfo WI(AliasId, Loc);
    WeakIDs.push_back(std::make_pair(WeakId, WI));
  }
  WeakUndeclaredIdentifiers.clear();
}

void ASTReader::ReadUsedVTables(SmallVectorImpl<ExternalVTableUse> &VTables) {
  for (unsigned Idx = 0, N = VTableUses.size(); Idx < N; /* In loop */) {
    ExternalVTableUse VT;
    VTableUse &TableInfo = VTableUses[Idx++];
    VT.Record = dyn_cast_or_null<CXXRecordDecl>(GetDecl(TableInfo.ID));
    VT.Location = SourceLocation::getFromRawEncoding(TableInfo.RawLoc);
    VT.DefinitionRequired = TableInfo.Used;
    VTables.push_back(VT);
  }

  VTableUses.clear();
}

void ASTReader::ReadPendingInstantiations(
       SmallVectorImpl<std::pair<ValueDecl *, SourceLocation>> &Pending) {
  for (unsigned Idx = 0, N = PendingInstantiations.size(); Idx < N;) {
    PendingInstantiation &Inst = PendingInstantiations[Idx++];
    ValueDecl *D = cast<ValueDecl>(GetDecl(Inst.ID));
    SourceLocation Loc = SourceLocation::getFromRawEncoding(Inst.RawLoc);

    Pending.push_back(std::make_pair(D, Loc));
  }
  PendingInstantiations.clear();
}

void ASTReader::ReadLateParsedTemplates(
    llvm::MapVector<const FunctionDecl *, std::unique_ptr<LateParsedTemplate>>
        &LPTMap) {
  for (auto &LPT : LateParsedTemplates) {
    ModuleFile *FMod = LPT.first;
    RecordDataImpl &LateParsed = LPT.second;
    for (unsigned Idx = 0, N = LateParsed.size(); Idx < N;
         /* In loop */) {
      FunctionDecl *FD = ReadDeclAs<FunctionDecl>(*FMod, LateParsed, Idx);

      auto LT = std::make_unique<LateParsedTemplate>();
      LT->D = ReadDecl(*FMod, LateParsed, Idx);
      LT->FPO = FPOptions::getFromOpaqueInt(LateParsed[Idx++]);

      ModuleFile *F = getOwningModuleFile(LT->D);
      assert(F && "No module");

      unsigned TokN = LateParsed[Idx++];
      LT->Toks.reserve(TokN);
      for (unsigned T = 0; T < TokN; ++T)
        LT->Toks.push_back(ReadToken(*F, LateParsed, Idx));

      LPTMap.insert(std::make_pair(FD, std::move(LT)));
    }
  }

  LateParsedTemplates.clear();
}

void ASTReader::AssignedLambdaNumbering(CXXRecordDecl *Lambda) {
  if (!Lambda->getLambdaContextDecl())
    return;

  auto LambdaInfo =
      std::make_pair(Lambda->getLambdaContextDecl()->getCanonicalDecl(),
                     Lambda->getLambdaIndexInContext());

  // Handle the import and then include case for lambdas.
  if (auto Iter = LambdaDeclarationsForMerging.find(LambdaInfo);
      Iter != LambdaDeclarationsForMerging.end() &&
      Iter->second->isFromASTFile() && Lambda->getFirstDecl() == Lambda) {
    CXXRecordDecl *Previous =
        cast<CXXRecordDecl>(Iter->second)->getMostRecentDecl();
    Lambda->setPreviousDecl(Previous);
    // FIXME: It will be best to use the Previous type when we creating the
    // lambda directly. But that requires us to get the lambda context decl and
    // lambda index before creating the lambda, which needs a drastic change in
    // the parser.
    const_cast<QualType &>(Lambda->TypeForDecl->CanonicalType) =
        Previous->TypeForDecl->CanonicalType;
    return;
  }

  // Keep track of this lambda so it can be merged with another lambda that
  // is loaded later.
  LambdaDeclarationsForMerging.insert(
      {LambdaInfo, const_cast<CXXRecordDecl *>(Lambda)});
}

void ASTReader::LoadSelector(Selector Sel) {
  // It would be complicated to avoid reading the methods anyway. So don't.
  ReadMethodPool(Sel);
}

void ASTReader::SetIdentifierInfo(IdentifierID ID, IdentifierInfo *II) {
  assert(ID && "Non-zero identifier ID required");
  unsigned Index = translateIdentifierIDToIndex(ID).second;
  assert(Index < IdentifiersLoaded.size() && "identifier ID out of range");
  IdentifiersLoaded[Index] = II;
  if (DeserializationListener)
    DeserializationListener->IdentifierRead(ID, II);
}

/// Set the globally-visible declarations associated with the given
/// identifier.
///
/// If the AST reader is currently in a state where the given declaration IDs
/// cannot safely be resolved, they are queued until it is safe to resolve
/// them.
///
/// \param II an IdentifierInfo that refers to one or more globally-visible
/// declarations.
///
/// \param DeclIDs the set of declaration IDs with the name @p II that are
/// visible at global scope.
///
/// \param Decls if non-null, this vector will be populated with the set of
/// deserialized declarations. These declarations will not be pushed into
/// scope.
void ASTReader::SetGloballyVisibleDecls(
    IdentifierInfo *II, const SmallVectorImpl<GlobalDeclID> &DeclIDs,
    SmallVectorImpl<Decl *> *Decls) {
  if (NumCurrentElementsDeserializing && !Decls) {
    PendingIdentifierInfos[II].append(DeclIDs.begin(), DeclIDs.end());
    return;
  }

  for (unsigned I = 0, N = DeclIDs.size(); I != N; ++I) {
    if (!SemaObj) {
      // Queue this declaration so that it will be added to the
      // translation unit scope and identifier's declaration chain
      // once a Sema object is known.
      PreloadedDeclIDs.push_back(DeclIDs[I]);
      continue;
    }

    NamedDecl *D = cast<NamedDecl>(GetDecl(DeclIDs[I]));

    // If we're simply supposed to record the declarations, do so now.
    if (Decls) {
      Decls->push_back(D);
      continue;
    }

    // Introduce this declaration into the translation-unit scope
    // and add it to the declaration chain for this identifier, so
    // that (unqualified) name lookup will find it.
    pushExternalDeclIntoScope(D, II);
  }
}

std::pair<ModuleFile *, unsigned>
ASTReader::translateIdentifierIDToIndex(IdentifierID ID) const {
  if (ID == 0)
    return {nullptr, 0};

  unsigned ModuleFileIndex = ID >> 32;
  unsigned LocalID = ID & llvm::maskTrailingOnes<IdentifierID>(32);

  assert(ModuleFileIndex && "not translating loaded IdentifierID?");
  assert(getModuleManager().size() > ModuleFileIndex - 1);

  ModuleFile &MF = getModuleManager()[ModuleFileIndex - 1];
  assert(LocalID < MF.LocalNumIdentifiers);
  return {&MF, MF.BaseIdentifierID + LocalID};
}

IdentifierInfo *ASTReader::DecodeIdentifierInfo(IdentifierID ID) {
  if (ID == 0)
    return nullptr;

  if (IdentifiersLoaded.empty()) {
    Error("no identifier table in AST file");
    return nullptr;
  }

  auto [M, Index] = translateIdentifierIDToIndex(ID);
  if (!IdentifiersLoaded[Index]) {
    assert(M != nullptr && "Untranslated Identifier ID?");
    assert(Index >= M->BaseIdentifierID);
    unsigned LocalIndex = Index - M->BaseIdentifierID;
    const unsigned char *Data =
        M->IdentifierTableData + M->IdentifierOffsets[LocalIndex];

    ASTIdentifierLookupTrait Trait(*this, *M);
    auto KeyDataLen = Trait.ReadKeyDataLength(Data);
    auto Key = Trait.ReadKey(Data, KeyDataLen.first);
    auto &II = PP.getIdentifierTable().get(Key);
    IdentifiersLoaded[Index] = &II;
    bool IsModule = getPreprocessor().getCurrentModule() != nullptr;
    markIdentifierFromAST(*this, II, IsModule);
    if (DeserializationListener)
      DeserializationListener->IdentifierRead(ID, &II);
  }

  return IdentifiersLoaded[Index];
}

IdentifierInfo *ASTReader::getLocalIdentifier(ModuleFile &M, uint64_t LocalID) {
  return DecodeIdentifierInfo(getGlobalIdentifierID(M, LocalID));
}

IdentifierID ASTReader::getGlobalIdentifierID(ModuleFile &M, uint64_t LocalID) {
  if (LocalID < NUM_PREDEF_IDENT_IDS)
    return LocalID;

  if (!M.ModuleOffsetMap.empty())
    ReadModuleOffsetMap(M);

  unsigned ModuleFileIndex = LocalID >> 32;
  LocalID &= llvm::maskTrailingOnes<IdentifierID>(32);
  ModuleFile *MF =
      ModuleFileIndex ? M.TransitiveImports[ModuleFileIndex - 1] : &M;
  assert(MF && "malformed identifier ID encoding?");

  if (!ModuleFileIndex)
    LocalID -= NUM_PREDEF_IDENT_IDS;

  return ((IdentifierID)(MF->Index + 1) << 32) | LocalID;
}

MacroInfo *ASTReader::getMacro(MacroID ID) {
  if (ID == 0)
    return nullptr;

  if (MacrosLoaded.empty()) {
    Error("no macro table in AST file");
    return nullptr;
  }

  ID -= NUM_PREDEF_MACRO_IDS;
  if (!MacrosLoaded[ID]) {
    GlobalMacroMapType::iterator I
      = GlobalMacroMap.find(ID + NUM_PREDEF_MACRO_IDS);
    assert(I != GlobalMacroMap.end() && "Corrupted global macro map");
    ModuleFile *M = I->second;
    unsigned Index = ID - M->BaseMacroID;
    MacrosLoaded[ID] =
        ReadMacroRecord(*M, M->MacroOffsetsBase + M->MacroOffsets[Index]);

    if (DeserializationListener)
      DeserializationListener->MacroRead(ID + NUM_PREDEF_MACRO_IDS,
                                         MacrosLoaded[ID]);
  }

  return MacrosLoaded[ID];
}

MacroID ASTReader::getGlobalMacroID(ModuleFile &M, unsigned LocalID) {
  if (LocalID < NUM_PREDEF_MACRO_IDS)
    return LocalID;

  if (!M.ModuleOffsetMap.empty())
    ReadModuleOffsetMap(M);

  ContinuousRangeMap<uint32_t, int, 2>::iterator I
    = M.MacroRemap.find(LocalID - NUM_PREDEF_MACRO_IDS);
  assert(I != M.MacroRemap.end() && "Invalid index into macro index remap");

  return LocalID + I->second;
}

serialization::SubmoduleID
ASTReader::getGlobalSubmoduleID(ModuleFile &M, unsigned LocalID) const {
  if (LocalID < NUM_PREDEF_SUBMODULE_IDS)
    return LocalID;

  if (!M.ModuleOffsetMap.empty())
    ReadModuleOffsetMap(M);

  ContinuousRangeMap<uint32_t, int, 2>::iterator I
    = M.SubmoduleRemap.find(LocalID - NUM_PREDEF_SUBMODULE_IDS);
  assert(I != M.SubmoduleRemap.end()
         && "Invalid index into submodule index remap");

  return LocalID + I->second;
}

Module *ASTReader::getSubmodule(SubmoduleID GlobalID) {
  if (GlobalID < NUM_PREDEF_SUBMODULE_IDS) {
    assert(GlobalID == 0 && "Unhandled global submodule ID");
    return nullptr;
  }

  if (GlobalID > SubmodulesLoaded.size()) {
    Error("submodule ID out of range in AST file");
    return nullptr;
  }

  return SubmodulesLoaded[GlobalID - NUM_PREDEF_SUBMODULE_IDS];
}

Module *ASTReader::getModule(unsigned ID) {
  return getSubmodule(ID);
}

ModuleFile *ASTReader::getLocalModuleFile(ModuleFile &M, unsigned ID) const {
  if (ID & 1) {
    // It's a module, look it up by submodule ID.
    auto I = GlobalSubmoduleMap.find(getGlobalSubmoduleID(M, ID >> 1));
    return I == GlobalSubmoduleMap.end() ? nullptr : I->second;
  } else {
    // It's a prefix (preamble, PCH, ...). Look it up by index.
    unsigned IndexFromEnd = ID >> 1;
    assert(IndexFromEnd && "got reference to unknown module file");
    return getModuleManager().pch_modules().end()[-IndexFromEnd];
  }
}

unsigned ASTReader::getModuleFileID(ModuleFile *M) {
  if (!M)
    return 1;

  // For a file representing a module, use the submodule ID of the top-level
  // module as the file ID. For any other kind of file, the number of such
  // files loaded beforehand will be the same on reload.
  // FIXME: Is this true even if we have an explicit module file and a PCH?
  if (M->isModule())
    return ((M->BaseSubmoduleID + NUM_PREDEF_SUBMODULE_IDS) << 1) | 1;

  auto PCHModules = getModuleManager().pch_modules();
  auto I = llvm::find(PCHModules, M);
  assert(I != PCHModules.end() && "emitting reference to unknown file");
  return (I - PCHModules.end()) << 1;
}

std::optional<ASTSourceDescriptor> ASTReader::getSourceDescriptor(unsigned ID) {
  if (Module *M = getSubmodule(ID))
    return ASTSourceDescriptor(*M);

  // If there is only a single PCH, return it instead.
  // Chained PCH are not supported.
  const auto &PCHChain = ModuleMgr.pch_modules();
  if (std::distance(std::begin(PCHChain), std::end(PCHChain))) {
    ModuleFile &MF = ModuleMgr.getPrimaryModule();
    StringRef ModuleName = llvm::sys::path::filename(MF.OriginalSourceFileName);
    StringRef FileName = llvm::sys::path::filename(MF.FileName);
    return ASTSourceDescriptor(ModuleName,
                               llvm::sys::path::parent_path(MF.FileName),
                               FileName, MF.Signature);
  }
  return std::nullopt;
}

ExternalASTSource::ExtKind ASTReader::hasExternalDefinitions(const Decl *FD) {
  auto I = DefinitionSource.find(FD);
  if (I == DefinitionSource.end())
    return EK_ReplyHazy;
  return I->second ? EK_Never : EK_Always;
}

Selector ASTReader::getLocalSelector(ModuleFile &M, unsigned LocalID) {
  return DecodeSelector(getGlobalSelectorID(M, LocalID));
}

Selector ASTReader::DecodeSelector(serialization::SelectorID ID) {
  if (ID == 0)
    return Selector();

  if (ID > SelectorsLoaded.size()) {
    Error("selector ID out of range in AST file");
    return Selector();
  }

  if (SelectorsLoaded[ID - 1].getAsOpaquePtr() == nullptr) {
    // Load this selector from the selector table.
    GlobalSelectorMapType::iterator I = GlobalSelectorMap.find(ID);
    assert(I != GlobalSelectorMap.end() && "Corrupted global selector map");
    ModuleFile &M = *I->second;
    ASTSelectorLookupTrait Trait(*this, M);
    unsigned Idx = ID - M.BaseSelectorID - NUM_PREDEF_SELECTOR_IDS;
    SelectorsLoaded[ID - 1] =
      Trait.ReadKey(M.SelectorLookupTableData + M.SelectorOffsets[Idx], 0);
    if (DeserializationListener)
      DeserializationListener->SelectorRead(ID, SelectorsLoaded[ID - 1]);
  }

  return SelectorsLoaded[ID - 1];
}

Selector ASTReader::GetExternalSelector(serialization::SelectorID ID) {
  return DecodeSelector(ID);
}

uint32_t ASTReader::GetNumExternalSelectors() {
  // ID 0 (the null selector) is considered an external selector.
  return getTotalNumSelectors() + 1;
}

serialization::SelectorID
ASTReader::getGlobalSelectorID(ModuleFile &M, unsigned LocalID) const {
  if (LocalID < NUM_PREDEF_SELECTOR_IDS)
    return LocalID;

  if (!M.ModuleOffsetMap.empty())
    ReadModuleOffsetMap(M);

  ContinuousRangeMap<uint32_t, int, 2>::iterator I
    = M.SelectorRemap.find(LocalID - NUM_PREDEF_SELECTOR_IDS);
  assert(I != M.SelectorRemap.end()
         && "Invalid index into selector index remap");

  return LocalID + I->second;
}

DeclarationNameLoc
ASTRecordReader::readDeclarationNameLoc(DeclarationName Name) {
  switch (Name.getNameKind()) {
  case DeclarationName::CXXConstructorName:
  case DeclarationName::CXXDestructorName:
  case DeclarationName::CXXConversionFunctionName:
    return DeclarationNameLoc::makeNamedTypeLoc(readTypeSourceInfo());

  case DeclarationName::CXXOperatorName:
    return DeclarationNameLoc::makeCXXOperatorNameLoc(readSourceRange());

  case DeclarationName::CXXLiteralOperatorName:
    return DeclarationNameLoc::makeCXXLiteralOperatorNameLoc(
        readSourceLocation());

  case DeclarationName::Identifier:
  case DeclarationName::ObjCZeroArgSelector:
  case DeclarationName::ObjCOneArgSelector:
  case DeclarationName::ObjCMultiArgSelector:
  case DeclarationName::CXXUsingDirective:
  case DeclarationName::CXXDeductionGuideName:
    break;
  }
  return DeclarationNameLoc();
}

DeclarationNameInfo ASTRecordReader::readDeclarationNameInfo() {
  DeclarationNameInfo NameInfo;
  NameInfo.setName(readDeclarationName());
  NameInfo.setLoc(readSourceLocation());
  NameInfo.setInfo(readDeclarationNameLoc(NameInfo.getName()));
  return NameInfo;
}

TypeCoupledDeclRefInfo ASTRecordReader::readTypeCoupledDeclRefInfo() {
  return TypeCoupledDeclRefInfo(readDeclAs<ValueDecl>(), readBool());
}

void ASTRecordReader::readQualifierInfo(QualifierInfo &Info) {
  Info.QualifierLoc = readNestedNameSpecifierLoc();
  unsigned NumTPLists = readInt();
  Info.NumTemplParamLists = NumTPLists;
  if (NumTPLists) {
    Info.TemplParamLists =
        new (getContext()) TemplateParameterList *[NumTPLists];
    for (unsigned i = 0; i != NumTPLists; ++i)
      Info.TemplParamLists[i] = readTemplateParameterList();
  }
}

TemplateParameterList *
ASTRecordReader::readTemplateParameterList() {
  SourceLocation TemplateLoc = readSourceLocation();
  SourceLocation LAngleLoc = readSourceLocation();
  SourceLocation RAngleLoc = readSourceLocation();

  unsigned NumParams = readInt();
  SmallVector<NamedDecl *, 16> Params;
  Params.reserve(NumParams);
  while (NumParams--)
    Params.push_back(readDeclAs<NamedDecl>());

  bool HasRequiresClause = readBool();
  Expr *RequiresClause = HasRequiresClause ? readExpr() : nullptr;

  TemplateParameterList *TemplateParams = TemplateParameterList::Create(
      getContext(), TemplateLoc, LAngleLoc, Params, RAngleLoc, RequiresClause);
  return TemplateParams;
}

void ASTRecordReader::readTemplateArgumentList(
                        SmallVectorImpl<TemplateArgument> &TemplArgs,
                        bool Canonicalize) {
  unsigned NumTemplateArgs = readInt();
  TemplArgs.reserve(NumTemplateArgs);
  while (NumTemplateArgs--)
    TemplArgs.push_back(readTemplateArgument(Canonicalize));
}

/// Read a UnresolvedSet structure.
void ASTRecordReader::readUnresolvedSet(LazyASTUnresolvedSet &Set) {
  unsigned NumDecls = readInt();
  Set.reserve(getContext(), NumDecls);
  while (NumDecls--) {
    GlobalDeclID ID = readDeclID();
    AccessSpecifier AS = (AccessSpecifier) readInt();
    Set.addLazyDecl(getContext(), ID, AS);
  }
}

CXXBaseSpecifier
ASTRecordReader::readCXXBaseSpecifier() {
  bool isVirtual = readBool();
  bool isBaseOfClass = readBool();
  AccessSpecifier AS = static_cast<AccessSpecifier>(readInt());
  bool inheritConstructors = readBool();
  TypeSourceInfo *TInfo = readTypeSourceInfo();
  SourceRange Range = readSourceRange();
  SourceLocation EllipsisLoc = readSourceLocation();
  CXXBaseSpecifier Result(Range, isVirtual, isBaseOfClass, AS, TInfo,
                          EllipsisLoc);
  Result.setInheritConstructors(inheritConstructors);
  return Result;
}

CXXCtorInitializer **
ASTRecordReader::readCXXCtorInitializers() {
  ASTContext &Context = getContext();
  unsigned NumInitializers = readInt();
  assert(NumInitializers && "wrote ctor initializers but have no inits");
  auto **CtorInitializers = new (Context) CXXCtorInitializer*[NumInitializers];
  for (unsigned i = 0; i != NumInitializers; ++i) {
    TypeSourceInfo *TInfo = nullptr;
    bool IsBaseVirtual = false;
    FieldDecl *Member = nullptr;
    IndirectFieldDecl *IndirectMember = nullptr;

    CtorInitializerType Type = (CtorInitializerType) readInt();
    switch (Type) {
    case CTOR_INITIALIZER_BASE:
      TInfo = readTypeSourceInfo();
      IsBaseVirtual = readBool();
      break;

    case CTOR_INITIALIZER_DELEGATING:
      TInfo = readTypeSourceInfo();
      break;

     case CTOR_INITIALIZER_MEMBER:
      Member = readDeclAs<FieldDecl>();
      break;

     case CTOR_INITIALIZER_INDIRECT_MEMBER:
      IndirectMember = readDeclAs<IndirectFieldDecl>();
      break;
    }

    SourceLocation MemberOrEllipsisLoc = readSourceLocation();
    Expr *Init = readExpr();
    SourceLocation LParenLoc = readSourceLocation();
    SourceLocation RParenLoc = readSourceLocation();

    CXXCtorInitializer *BOMInit;
    if (Type == CTOR_INITIALIZER_BASE)
      BOMInit = new (Context)
          CXXCtorInitializer(Context, TInfo, IsBaseVirtual, LParenLoc, Init,
                             RParenLoc, MemberOrEllipsisLoc);
    else if (Type == CTOR_INITIALIZER_DELEGATING)
      BOMInit = new (Context)
          CXXCtorInitializer(Context, TInfo, LParenLoc, Init, RParenLoc);
    else if (Member)
      BOMInit = new (Context)
          CXXCtorInitializer(Context, Member, MemberOrEllipsisLoc, LParenLoc,
                             Init, RParenLoc);
    else
      BOMInit = new (Context)
          CXXCtorInitializer(Context, IndirectMember, MemberOrEllipsisLoc,
                             LParenLoc, Init, RParenLoc);

    if (/*IsWritten*/readBool()) {
      unsigned SourceOrder = readInt();
      BOMInit->setSourceOrder(SourceOrder);
    }

    CtorInitializers[i] = BOMInit;
  }

  return CtorInitializers;
}

NestedNameSpecifierLoc
ASTRecordReader::readNestedNameSpecifierLoc() {
  ASTContext &Context = getContext();
  unsigned N = readInt();
  NestedNameSpecifierLocBuilder Builder;
  for (unsigned I = 0; I != N; ++I) {
    auto Kind = readNestedNameSpecifierKind();
    switch (Kind) {
    case NestedNameSpecifier::Identifier: {
      IdentifierInfo *II = readIdentifier();
      SourceRange Range = readSourceRange();
      Builder.Extend(Context, II, Range.getBegin(), Range.getEnd());
      break;
    }

    case NestedNameSpecifier::Namespace: {
      NamespaceDecl *NS = readDeclAs<NamespaceDecl>();
      SourceRange Range = readSourceRange();
      Builder.Extend(Context, NS, Range.getBegin(), Range.getEnd());
      break;
    }

    case NestedNameSpecifier::NamespaceAlias: {
      NamespaceAliasDecl *Alias = readDeclAs<NamespaceAliasDecl>();
      SourceRange Range = readSourceRange();
      Builder.Extend(Context, Alias, Range.getBegin(), Range.getEnd());
      break;
    }

    case NestedNameSpecifier::TypeSpec:
    case NestedNameSpecifier::TypeSpecWithTemplate: {
      bool Template = readBool();
      TypeSourceInfo *T = readTypeSourceInfo();
      if (!T)
        return NestedNameSpecifierLoc();
      SourceLocation ColonColonLoc = readSourceLocation();

      // FIXME: 'template' keyword location not saved anywhere, so we fake it.
      Builder.Extend(Context,
                     Template? T->getTypeLoc().getBeginLoc() : SourceLocation(),
                     T->getTypeLoc(), ColonColonLoc);
      break;
    }

    case NestedNameSpecifier::Global: {
      SourceLocation ColonColonLoc = readSourceLocation();
      Builder.MakeGlobal(Context, ColonColonLoc);
      break;
    }

    case NestedNameSpecifier::Super: {
      CXXRecordDecl *RD = readDeclAs<CXXRecordDecl>();
      SourceRange Range = readSourceRange();
      Builder.MakeSuper(Context, RD, Range.getBegin(), Range.getEnd());
      break;
    }
    }
  }

  return Builder.getWithLocInContext(Context);
}

SourceRange ASTReader::ReadSourceRange(ModuleFile &F, const RecordData &Record,
                                       unsigned &Idx, LocSeq *Seq) {
  SourceLocation beg = ReadSourceLocation(F, Record, Idx, Seq);
  SourceLocation end = ReadSourceLocation(F, Record, Idx, Seq);
  return SourceRange(beg, end);
}

llvm::BitVector ASTReader::ReadBitVector(const RecordData &Record,
                                         const StringRef Blob) {
  unsigned Count = Record[0];
  const char *Byte = Blob.data();
  llvm::BitVector Ret = llvm::BitVector(Count, false);
  for (unsigned I = 0; I < Count; ++Byte)
    for (unsigned Bit = 0; Bit < 8 && I < Count; ++Bit, ++I)
      if (*Byte & (1 << Bit))
        Ret[I] = true;
  return Ret;
}

/// Read a floating-point value
llvm::APFloat ASTRecordReader::readAPFloat(const llvm::fltSemantics &Sem) {
  return llvm::APFloat(Sem, readAPInt());
}

// Read a string
std::string ASTReader::ReadString(const RecordDataImpl &Record, unsigned &Idx) {
  unsigned Len = Record[Idx++];
  std::string Result(Record.data() + Idx, Record.data() + Idx + Len);
  Idx += Len;
  return Result;
}

std::string ASTReader::ReadPath(ModuleFile &F, const RecordData &Record,
                                unsigned &Idx) {
  std::string Filename = ReadString(Record, Idx);
  ResolveImportedPath(F, Filename);
  return Filename;
}

std::string ASTReader::ReadPath(StringRef BaseDirectory,
                                const RecordData &Record, unsigned &Idx) {
  std::string Filename = ReadString(Record, Idx);
  if (!BaseDirectory.empty())
    ResolveImportedPath(Filename, BaseDirectory);
  return Filename;
}

VersionTuple ASTReader::ReadVersionTuple(const RecordData &Record,
                                         unsigned &Idx) {
  unsigned Major = Record[Idx++];
  unsigned Minor = Record[Idx++];
  unsigned Subminor = Record[Idx++];
  if (Minor == 0)
    return VersionTuple(Major);
  if (Subminor == 0)
    return VersionTuple(Major, Minor - 1);
  return VersionTuple(Major, Minor - 1, Subminor - 1);
}

CXXTemporary *ASTReader::ReadCXXTemporary(ModuleFile &F,
                                          const RecordData &Record,
                                          unsigned &Idx) {
  CXXDestructorDecl *Decl = ReadDeclAs<CXXDestructorDecl>(F, Record, Idx);
  return CXXTemporary::Create(getContext(), Decl);
}

DiagnosticBuilder ASTReader::Diag(unsigned DiagID) const {
  return Diag(CurrentImportLoc, DiagID);
}

DiagnosticBuilder ASTReader::Diag(SourceLocation Loc, unsigned DiagID) const {
  return Diags.Report(Loc, DiagID);
}

void ASTReader::warnStackExhausted(SourceLocation Loc) {
  // When Sema is available, avoid duplicate errors.
  if (SemaObj) {
    SemaObj->warnStackExhausted(Loc);
    return;
  }

  if (WarnedStackExhausted)
    return;
  WarnedStackExhausted = true;

  Diag(Loc, diag::warn_stack_exhausted);
}

/// Retrieve the identifier table associated with the
/// preprocessor.
IdentifierTable &ASTReader::getIdentifierTable() {
  return PP.getIdentifierTable();
}

/// Record that the given ID maps to the given switch-case
/// statement.
void ASTReader::RecordSwitchCaseID(SwitchCase *SC, unsigned ID) {
  assert((*CurrSwitchCaseStmts)[ID] == nullptr &&
         "Already have a SwitchCase with this ID");
  (*CurrSwitchCaseStmts)[ID] = SC;
}

/// Retrieve the switch-case statement with the given ID.
SwitchCase *ASTReader::getSwitchCaseWithID(unsigned ID) {
  assert((*CurrSwitchCaseStmts)[ID] != nullptr && "No SwitchCase with this ID");
  return (*CurrSwitchCaseStmts)[ID];
}

void ASTReader::ClearSwitchCaseIDs() {
  CurrSwitchCaseStmts->clear();
}

void ASTReader::ReadComments() {
  ASTContext &Context = getContext();
  std::vector<RawComment *> Comments;
  for (SmallVectorImpl<std::pair<BitstreamCursor,
                                 serialization::ModuleFile *>>::iterator
       I = CommentsCursors.begin(),
       E = CommentsCursors.end();
       I != E; ++I) {
    Comments.clear();
    BitstreamCursor &Cursor = I->first;
    serialization::ModuleFile &F = *I->second;
    SavedStreamPosition SavedPosition(Cursor);

    RecordData Record;
    while (true) {
      Expected<llvm::BitstreamEntry> MaybeEntry =
          Cursor.advanceSkippingSubblocks(
              BitstreamCursor::AF_DontPopBlockAtEnd);
      if (!MaybeEntry) {
        Error(MaybeEntry.takeError());
        return;
      }
      llvm::BitstreamEntry Entry = MaybeEntry.get();

      switch (Entry.Kind) {
      case llvm::BitstreamEntry::SubBlock: // Handled for us already.
      case llvm::BitstreamEntry::Error:
        Error("malformed block record in AST file");
        return;
      case llvm::BitstreamEntry::EndBlock:
        goto NextCursor;
      case llvm::BitstreamEntry::Record:
        // The interesting case.
        break;
      }

      // Read a record.
      Record.clear();
      Expected<unsigned> MaybeComment = Cursor.readRecord(Entry.ID, Record);
      if (!MaybeComment) {
        Error(MaybeComment.takeError());
        return;
      }
      switch ((CommentRecordTypes)MaybeComment.get()) {
      case COMMENTS_RAW_COMMENT: {
        unsigned Idx = 0;
        SourceRange SR = ReadSourceRange(F, Record, Idx);
        RawComment::CommentKind Kind =
            (RawComment::CommentKind) Record[Idx++];
        bool IsTrailingComment = Record[Idx++];
        bool IsAlmostTrailingComment = Record[Idx++];
        Comments.push_back(new (Context) RawComment(
            SR, Kind, IsTrailingComment, IsAlmostTrailingComment));
        break;
      }
      }
    }
  NextCursor:
    llvm::DenseMap<FileID, std::map<unsigned, RawComment *>>
        FileToOffsetToComment;
    for (RawComment *C : Comments) {
      SourceLocation CommentLoc = C->getBeginLoc();
      if (CommentLoc.isValid()) {
        std::pair<FileID, unsigned> Loc =
            SourceMgr.getDecomposedLoc(CommentLoc);
        if (Loc.first.isValid())
          Context.Comments.OrderedComments[Loc.first].emplace(Loc.second, C);
      }
    }
  }
}

void ASTReader::visitInputFileInfos(
    serialization::ModuleFile &MF, bool IncludeSystem,
    llvm::function_ref<void(const serialization::InputFileInfo &IFI,
                            bool IsSystem)>
        Visitor) {
  unsigned NumUserInputs = MF.NumUserInputFiles;
  unsigned NumInputs = MF.InputFilesLoaded.size();
  assert(NumUserInputs <= NumInputs);
  unsigned N = IncludeSystem ? NumInputs : NumUserInputs;
  for (unsigned I = 0; I < N; ++I) {
    bool IsSystem = I >= NumUserInputs;
    InputFileInfo IFI = getInputFileInfo(MF, I+1);
    Visitor(IFI, IsSystem);
  }
}

void ASTReader::visitInputFiles(serialization::ModuleFile &MF,
                                bool IncludeSystem, bool Complain,
                    llvm::function_ref<void(const serialization::InputFile &IF,
                                            bool isSystem)> Visitor) {
  unsigned NumUserInputs = MF.NumUserInputFiles;
  unsigned NumInputs = MF.InputFilesLoaded.size();
  assert(NumUserInputs <= NumInputs);
  unsigned N = IncludeSystem ? NumInputs : NumUserInputs;
  for (unsigned I = 0; I < N; ++I) {
    bool IsSystem = I >= NumUserInputs;
    InputFile IF = getInputFile(MF, I+1, Complain);
    Visitor(IF, IsSystem);
  }
}

void ASTReader::visitTopLevelModuleMaps(
    serialization::ModuleFile &MF,
    llvm::function_ref<void(FileEntryRef FE)> Visitor) {
  unsigned NumInputs = MF.InputFilesLoaded.size();
  for (unsigned I = 0; I < NumInputs; ++I) {
    InputFileInfo IFI = getInputFileInfo(MF, I + 1);
    if (IFI.TopLevel && IFI.ModuleMap)
      if (auto FE = getInputFile(MF, I + 1).getFile())
        Visitor(*FE);
  }
}

void ASTReader::finishPendingActions() {
  while (
      !PendingIdentifierInfos.empty() || !PendingDeducedFunctionTypes.empty() ||
      !PendingDeducedVarTypes.empty() || !PendingIncompleteDeclChains.empty() ||
      !PendingDeclChains.empty() || !PendingMacroIDs.empty() ||
      !PendingDeclContextInfos.empty() || !PendingUpdateRecords.empty() ||
      !PendingObjCExtensionIvarRedeclarations.empty()) {
    // If any identifiers with corresponding top-level declarations have
    // been loaded, load those declarations now.
    using TopLevelDeclsMap =
        llvm::DenseMap<IdentifierInfo *, SmallVector<Decl *, 2>>;
    TopLevelDeclsMap TopLevelDecls;

    while (!PendingIdentifierInfos.empty()) {
      IdentifierInfo *II = PendingIdentifierInfos.back().first;
      SmallVector<GlobalDeclID, 4> DeclIDs =
          std::move(PendingIdentifierInfos.back().second);
      PendingIdentifierInfos.pop_back();

      SetGloballyVisibleDecls(II, DeclIDs, &TopLevelDecls[II]);
    }

    // Load each function type that we deferred loading because it was a
    // deduced type that might refer to a local type declared within itself.
    for (unsigned I = 0; I != PendingDeducedFunctionTypes.size(); ++I) {
      auto *FD = PendingDeducedFunctionTypes[I].first;
      FD->setType(GetType(PendingDeducedFunctionTypes[I].second));

      if (auto *DT = FD->getReturnType()->getContainedDeducedType()) {
        // If we gave a function a deduced return type, remember that we need to
        // propagate that along the redeclaration chain.
        if (DT->isDeduced()) {
          PendingDeducedTypeUpdates.insert(
              {FD->getCanonicalDecl(), FD->getReturnType()});
          continue;
        }

        // The function has undeduced DeduceType return type. We hope we can
        // find the deduced type by iterating the redecls in other modules
        // later.
        PendingUndeducedFunctionDecls.push_back(FD);
        continue;
      }
    }
    PendingDeducedFunctionTypes.clear();

    // Load each variable type that we deferred loading because it was a
    // deduced type that might refer to a local type declared within itself.
    for (unsigned I = 0; I != PendingDeducedVarTypes.size(); ++I) {
      auto *VD = PendingDeducedVarTypes[I].first;
      VD->setType(GetType(PendingDeducedVarTypes[I].second));
    }
    PendingDeducedVarTypes.clear();

    // For each decl chain that we wanted to complete while deserializing, mark
    // it as "still needs to be completed".
    for (unsigned I = 0; I != PendingIncompleteDeclChains.size(); ++I) {
      markIncompleteDeclChain(PendingIncompleteDeclChains[I]);
    }
    PendingIncompleteDeclChains.clear();

    // Load pending declaration chains.
    for (unsigned I = 0; I != PendingDeclChains.size(); ++I)
      loadPendingDeclChain(PendingDeclChains[I].first,
                           PendingDeclChains[I].second);
    PendingDeclChains.clear();

    // Make the most recent of the top-level declarations visible.
    for (TopLevelDeclsMap::iterator TLD = TopLevelDecls.begin(),
           TLDEnd = TopLevelDecls.end(); TLD != TLDEnd; ++TLD) {
      IdentifierInfo *II = TLD->first;
      for (unsigned I = 0, N = TLD->second.size(); I != N; ++I) {
        pushExternalDeclIntoScope(cast<NamedDecl>(TLD->second[I]), II);
      }
    }

    // Load any pending macro definitions.
    for (unsigned I = 0; I != PendingMacroIDs.size(); ++I) {
      IdentifierInfo *II = PendingMacroIDs.begin()[I].first;
      SmallVector<PendingMacroInfo, 2> GlobalIDs;
      GlobalIDs.swap(PendingMacroIDs.begin()[I].second);
      // Initialize the macro history from chained-PCHs ahead of module imports.
      for (unsigned IDIdx = 0, NumIDs = GlobalIDs.size(); IDIdx != NumIDs;
           ++IDIdx) {
        const PendingMacroInfo &Info = GlobalIDs[IDIdx];
        if (!Info.M->isModule())
          resolvePendingMacro(II, Info);
      }
      // Handle module imports.
      for (unsigned IDIdx = 0, NumIDs = GlobalIDs.size(); IDIdx != NumIDs;
           ++IDIdx) {
        const PendingMacroInfo &Info = GlobalIDs[IDIdx];
        if (Info.M->isModule())
          resolvePendingMacro(II, Info);
      }
    }
    PendingMacroIDs.clear();

    // Wire up the DeclContexts for Decls that we delayed setting until
    // recursive loading is completed.
    while (!PendingDeclContextInfos.empty()) {
      PendingDeclContextInfo Info = PendingDeclContextInfos.front();
      PendingDeclContextInfos.pop_front();
      DeclContext *SemaDC = cast<DeclContext>(GetDecl(Info.SemaDC));
      DeclContext *LexicalDC = cast<DeclContext>(GetDecl(Info.LexicalDC));
      Info.D->setDeclContextsImpl(SemaDC, LexicalDC, getContext());
    }

    // Perform any pending declaration updates.
    while (!PendingUpdateRecords.empty()) {
      auto Update = PendingUpdateRecords.pop_back_val();
      ReadingKindTracker ReadingKind(Read_Decl, *this);
      loadDeclUpdateRecords(Update);
    }

    while (!PendingObjCExtensionIvarRedeclarations.empty()) {
      auto ExtensionsPair = PendingObjCExtensionIvarRedeclarations.back().first;
      auto DuplicateIvars =
          PendingObjCExtensionIvarRedeclarations.back().second;
      llvm::DenseSet<std::pair<Decl *, Decl *>> NonEquivalentDecls;
      StructuralEquivalenceContext Ctx(
          ExtensionsPair.first->getASTContext(),
          ExtensionsPair.second->getASTContext(), NonEquivalentDecls,
          StructuralEquivalenceKind::Default, /*StrictTypeSpelling =*/false,
          /*Complain =*/false,
          /*ErrorOnTagTypeMismatch =*/true);
      if (Ctx.IsEquivalent(ExtensionsPair.first, ExtensionsPair.second)) {
        // Merge redeclared ivars with their predecessors.
        for (auto IvarPair : DuplicateIvars) {
          ObjCIvarDecl *Ivar = IvarPair.first, *PrevIvar = IvarPair.second;
          // Change semantic DeclContext but keep the lexical one.
          Ivar->setDeclContextsImpl(PrevIvar->getDeclContext(),
                                    Ivar->getLexicalDeclContext(),
                                    getContext());
          getContext().setPrimaryMergedDecl(Ivar, PrevIvar->getCanonicalDecl());
        }
        // Invalidate duplicate extension and the cached ivar list.
        ExtensionsPair.first->setInvalidDecl();
        ExtensionsPair.second->getClassInterface()
            ->getDefinition()
            ->setIvarList(nullptr);
      } else {
        for (auto IvarPair : DuplicateIvars) {
          Diag(IvarPair.first->getLocation(),
               diag::err_duplicate_ivar_declaration)
              << IvarPair.first->getIdentifier();
          Diag(IvarPair.second->getLocation(), diag::note_previous_definition);
        }
      }
      PendingObjCExtensionIvarRedeclarations.pop_back();
    }
  }

  // At this point, all update records for loaded decls are in place, so any
  // fake class definitions should have become real.
  assert(PendingFakeDefinitionData.empty() &&
         "faked up a class definition but never saw the real one");

  // If we deserialized any C++ or Objective-C class definitions, any
  // Objective-C protocol definitions, or any redeclarable templates, make sure
  // that all redeclarations point to the definitions. Note that this can only
  // happen now, after the redeclaration chains have been fully wired.
  for (Decl *D : PendingDefinitions) {
    if (TagDecl *TD = dyn_cast<TagDecl>(D)) {
      if (const TagType *TagT = dyn_cast<TagType>(TD->getTypeForDecl())) {
        // Make sure that the TagType points at the definition.
        const_cast<TagType*>(TagT)->decl = TD;
      }

      if (auto RD = dyn_cast<CXXRecordDecl>(D)) {
        for (auto *R = getMostRecentExistingDecl(RD); R;
             R = R->getPreviousDecl()) {
          assert((R == D) ==
                     cast<CXXRecordDecl>(R)->isThisDeclarationADefinition() &&
                 "declaration thinks it's the definition but it isn't");
          cast<CXXRecordDecl>(R)->DefinitionData = RD->DefinitionData;
        }
      }

      continue;
    }

    if (auto ID = dyn_cast<ObjCInterfaceDecl>(D)) {
      // Make sure that the ObjCInterfaceType points at the definition.
      const_cast<ObjCInterfaceType *>(cast<ObjCInterfaceType>(ID->TypeForDecl))
        ->Decl = ID;

      for (auto *R = getMostRecentExistingDecl(ID); R; R = R->getPreviousDecl())
        cast<ObjCInterfaceDecl>(R)->Data = ID->Data;

      continue;
    }

    if (auto PD = dyn_cast<ObjCProtocolDecl>(D)) {
      for (auto *R = getMostRecentExistingDecl(PD); R; R = R->getPreviousDecl())
        cast<ObjCProtocolDecl>(R)->Data = PD->Data;

      continue;
    }

    auto RTD = cast<RedeclarableTemplateDecl>(D)->getCanonicalDecl();
    for (auto *R = getMostRecentExistingDecl(RTD); R; R = R->getPreviousDecl())
      cast<RedeclarableTemplateDecl>(R)->Common = RTD->Common;
  }
  PendingDefinitions.clear();

  for (auto [D, Previous] : PendingWarningForDuplicatedDefsInModuleUnits) {
    auto hasDefinitionImpl = [this](Decl *D, auto hasDefinitionImpl) {
      if (auto *VD = dyn_cast<VarDecl>(D))
        return VD->isThisDeclarationADefinition() ||
               VD->isThisDeclarationADemotedDefinition();

      if (auto *TD = dyn_cast<TagDecl>(D))
        return TD->isThisDeclarationADefinition() ||
               TD->isThisDeclarationADemotedDefinition();

      if (auto *FD = dyn_cast<FunctionDecl>(D))
        return FD->isThisDeclarationADefinition() || PendingBodies.count(FD);

      if (auto *RTD = dyn_cast<RedeclarableTemplateDecl>(D))
        return hasDefinitionImpl(RTD->getTemplatedDecl(), hasDefinitionImpl);

      // Conservatively return false here.
      return false;
    };

    auto hasDefinition = [&hasDefinitionImpl](Decl *D) {
      return hasDefinitionImpl(D, hasDefinitionImpl);
    };

    // It is not good to prevent multiple declarations since the forward
    // declaration is common. Let's try to avoid duplicated definitions
    // only.
    if (!hasDefinition(D) || !hasDefinition(Previous))
      continue;

    Module *PM = Previous->getOwningModule();
    Module *DM = D->getOwningModule();
    Diag(D->getLocation(), diag::warn_decls_in_multiple_modules)
        << cast<NamedDecl>(Previous) << PM->getTopLevelModuleName()
        << (DM ? DM->getTopLevelModuleName() : "global module");
    Diag(Previous->getLocation(), diag::note_also_found);
  }
  PendingWarningForDuplicatedDefsInModuleUnits.clear();

  // Load the bodies of any functions or methods we've encountered. We do
  // this now (delayed) so that we can be sure that the declaration chains
  // have been fully wired up (hasBody relies on this).
  // FIXME: We shouldn't require complete redeclaration chains here.
  for (PendingBodiesMap::iterator PB = PendingBodies.begin(),
                               PBEnd = PendingBodies.end();
       PB != PBEnd; ++PB) {
    if (FunctionDecl *FD = dyn_cast<FunctionDecl>(PB->first)) {
      // For a function defined inline within a class template, force the
      // canonical definition to be the one inside the canonical definition of
      // the template. This ensures that we instantiate from a correct view
      // of the template.
      //
      // Sadly we can't do this more generally: we can't be sure that all
      // copies of an arbitrary class definition will have the same members
      // defined (eg, some member functions may not be instantiated, and some
      // special members may or may not have been implicitly defined).
      if (auto *RD = dyn_cast<CXXRecordDecl>(FD->getLexicalParent()))
        if (RD->isDependentContext() && !RD->isThisDeclarationADefinition())
          continue;

      // FIXME: Check for =delete/=default?
      const FunctionDecl *Defn = nullptr;
      if (!getContext().getLangOpts().Modules || !FD->hasBody(Defn)) {
        FD->setLazyBody(PB->second);
      } else {
        auto *NonConstDefn = const_cast<FunctionDecl*>(Defn);
        mergeDefinitionVisibility(NonConstDefn, FD);

        if (!FD->isLateTemplateParsed() &&
            !NonConstDefn->isLateTemplateParsed() &&
            // We only perform ODR checks for decls not in the explicit
            // global module fragment.
            !shouldSkipCheckingODR(FD) &&
            !shouldSkipCheckingODR(NonConstDefn) &&
            FD->getODRHash() != NonConstDefn->getODRHash()) {
          if (!isa<CXXMethodDecl>(FD)) {
            PendingFunctionOdrMergeFailures[FD].push_back(NonConstDefn);
          } else if (FD->getLexicalParent()->isFileContext() &&
                     NonConstDefn->getLexicalParent()->isFileContext()) {
            // Only diagnose out-of-line method definitions.  If they are
            // in class definitions, then an error will be generated when
            // processing the class bodies.
            PendingFunctionOdrMergeFailures[FD].push_back(NonConstDefn);
          }
        }
      }
      continue;
    }

    ObjCMethodDecl *MD = cast<ObjCMethodDecl>(PB->first);
    if (!getContext().getLangOpts().Modules || !MD->hasBody())
      MD->setLazyBody(PB->second);
  }
  PendingBodies.clear();

  // Inform any classes that had members added that they now have more members.
  for (auto [RD, MD] : PendingAddedClassMembers) {
    RD->addedMember(MD);
  }
  PendingAddedClassMembers.clear();

  // Do some cleanup.
  for (auto *ND : PendingMergedDefinitionsToDeduplicate)
    getContext().deduplicateMergedDefinitonsFor(ND);
  PendingMergedDefinitionsToDeduplicate.clear();
}

void ASTReader::diagnoseOdrViolations() {
  if (PendingOdrMergeFailures.empty() && PendingOdrMergeChecks.empty() &&
      PendingRecordOdrMergeFailures.empty() &&
      PendingFunctionOdrMergeFailures.empty() &&
      PendingEnumOdrMergeFailures.empty() &&
      PendingObjCInterfaceOdrMergeFailures.empty() &&
      PendingObjCProtocolOdrMergeFailures.empty())
    return;

  // Trigger the import of the full definition of each class that had any
  // odr-merging problems, so we can produce better diagnostics for them.
  // These updates may in turn find and diagnose some ODR failures, so take
  // ownership of the set first.
  auto OdrMergeFailures = std::move(PendingOdrMergeFailures);
  PendingOdrMergeFailures.clear();
  for (auto &Merge : OdrMergeFailures) {
    Merge.first->buildLookup();
    Merge.first->decls_begin();
    Merge.first->bases_begin();
    Merge.first->vbases_begin();
    for (auto &RecordPair : Merge.second) {
      auto *RD = RecordPair.first;
      RD->decls_begin();
      RD->bases_begin();
      RD->vbases_begin();
    }
  }

  // Trigger the import of the full definition of each record in C/ObjC.
  auto RecordOdrMergeFailures = std::move(PendingRecordOdrMergeFailures);
  PendingRecordOdrMergeFailures.clear();
  for (auto &Merge : RecordOdrMergeFailures) {
    Merge.first->decls_begin();
    for (auto &D : Merge.second)
      D->decls_begin();
  }

  // Trigger the import of the full interface definition.
  auto ObjCInterfaceOdrMergeFailures =
      std::move(PendingObjCInterfaceOdrMergeFailures);
  PendingObjCInterfaceOdrMergeFailures.clear();
  for (auto &Merge : ObjCInterfaceOdrMergeFailures) {
    Merge.first->decls_begin();
    for (auto &InterfacePair : Merge.second)
      InterfacePair.first->decls_begin();
  }

  // Trigger the import of functions.
  auto FunctionOdrMergeFailures = std::move(PendingFunctionOdrMergeFailures);
  PendingFunctionOdrMergeFailures.clear();
  for (auto &Merge : FunctionOdrMergeFailures) {
    Merge.first->buildLookup();
    Merge.first->decls_begin();
    Merge.first->getBody();
    for (auto &FD : Merge.second) {
      FD->buildLookup();
      FD->decls_begin();
      FD->getBody();
    }
  }

  // Trigger the import of enums.
  auto EnumOdrMergeFailures = std::move(PendingEnumOdrMergeFailures);
  PendingEnumOdrMergeFailures.clear();
  for (auto &Merge : EnumOdrMergeFailures) {
    Merge.first->decls_begin();
    for (auto &Enum : Merge.second) {
      Enum->decls_begin();
    }
  }

  // Trigger the import of the full protocol definition.
  auto ObjCProtocolOdrMergeFailures =
      std::move(PendingObjCProtocolOdrMergeFailures);
  PendingObjCProtocolOdrMergeFailures.clear();
  for (auto &Merge : ObjCProtocolOdrMergeFailures) {
    Merge.first->decls_begin();
    for (auto &ProtocolPair : Merge.second)
      ProtocolPair.first->decls_begin();
  }

  // For each declaration from a merged context, check that the canonical
  // definition of that context also contains a declaration of the same
  // entity.
  //
  // Caution: this loop does things that might invalidate iterators into
  // PendingOdrMergeChecks. Don't turn this into a range-based for loop!
  while (!PendingOdrMergeChecks.empty()) {
    NamedDecl *D = PendingOdrMergeChecks.pop_back_val();

    // FIXME: Skip over implicit declarations for now. This matters for things
    // like implicitly-declared special member functions. This isn't entirely
    // correct; we can end up with multiple unmerged declarations of the same
    // implicit entity.
    if (D->isImplicit())
      continue;

    DeclContext *CanonDef = D->getDeclContext();

    bool Found = false;
    const Decl *DCanon = D->getCanonicalDecl();

    for (auto *RI : D->redecls()) {
      if (RI->getLexicalDeclContext() == CanonDef) {
        Found = true;
        break;
      }
    }
    if (Found)
      continue;

    // Quick check failed, time to do the slow thing. Note, we can't just
    // look up the name of D in CanonDef here, because the member that is
    // in CanonDef might not be found by name lookup (it might have been
    // replaced by a more recent declaration in the lookup table), and we
    // can't necessarily find it in the redeclaration chain because it might
    // be merely mergeable, not redeclarable.
    llvm::SmallVector<const NamedDecl*, 4> Candidates;
    for (auto *CanonMember : CanonDef->decls()) {
      if (CanonMember->getCanonicalDecl() == DCanon) {
        // This can happen if the declaration is merely mergeable and not
        // actually redeclarable (we looked for redeclarations earlier).
        //
        // FIXME: We should be able to detect this more efficiently, without
        // pulling in all of the members of CanonDef.
        Found = true;
        break;
      }
      if (auto *ND = dyn_cast<NamedDecl>(CanonMember))
        if (ND->getDeclName() == D->getDeclName())
          Candidates.push_back(ND);
    }

    if (!Found) {
      // The AST doesn't like TagDecls becoming invalid after they've been
      // completed. We only really need to mark FieldDecls as invalid here.
      if (!isa<TagDecl>(D))
        D->setInvalidDecl();

      // Ensure we don't accidentally recursively enter deserialization while
      // we're producing our diagnostic.
      Deserializing RecursionGuard(this);

      std::string CanonDefModule =
          ODRDiagsEmitter::getOwningModuleNameForDiagnostic(
              cast<Decl>(CanonDef));
      Diag(D->getLocation(), diag::err_module_odr_violation_missing_decl)
        << D << ODRDiagsEmitter::getOwningModuleNameForDiagnostic(D)
        << CanonDef << CanonDefModule.empty() << CanonDefModule;

      if (Candidates.empty())
        Diag(cast<Decl>(CanonDef)->getLocation(),
             diag::note_module_odr_violation_no_possible_decls) << D;
      else {
        for (unsigned I = 0, N = Candidates.size(); I != N; ++I)
          Diag(Candidates[I]->getLocation(),
               diag::note_module_odr_violation_possible_decl)
            << Candidates[I];
      }

      DiagnosedOdrMergeFailures.insert(CanonDef);
    }
  }

  if (OdrMergeFailures.empty() && RecordOdrMergeFailures.empty() &&
      FunctionOdrMergeFailures.empty() && EnumOdrMergeFailures.empty() &&
      ObjCInterfaceOdrMergeFailures.empty() &&
      ObjCProtocolOdrMergeFailures.empty())
    return;

  ODRDiagsEmitter DiagsEmitter(Diags, getContext(),
                               getPreprocessor().getLangOpts());

  // Issue any pending ODR-failure diagnostics.
  for (auto &Merge : OdrMergeFailures) {
    // If we've already pointed out a specific problem with this class, don't
    // bother issuing a general "something's different" diagnostic.
    if (!DiagnosedOdrMergeFailures.insert(Merge.first).second)
      continue;

    bool Diagnosed = false;
    CXXRecordDecl *FirstRecord = Merge.first;
    for (auto &RecordPair : Merge.second) {
      if (DiagsEmitter.diagnoseMismatch(FirstRecord, RecordPair.first,
                                        RecordPair.second)) {
        Diagnosed = true;
        break;
      }
    }

    if (!Diagnosed) {
      // All definitions are updates to the same declaration. This happens if a
      // module instantiates the declaration of a class template specialization
      // and two or more other modules instantiate its definition.
      //
      // FIXME: Indicate which modules had instantiations of this definition.
      // FIXME: How can this even happen?
      Diag(Merge.first->getLocation(),
           diag::err_module_odr_violation_different_instantiations)
          << Merge.first;
    }
  }

  // Issue any pending ODR-failure diagnostics for RecordDecl in C/ObjC. Note
  // that in C++ this is done as a part of CXXRecordDecl ODR checking.
  for (auto &Merge : RecordOdrMergeFailures) {
    // If we've already pointed out a specific problem with this class, don't
    // bother issuing a general "something's different" diagnostic.
    if (!DiagnosedOdrMergeFailures.insert(Merge.first).second)
      continue;

    RecordDecl *FirstRecord = Merge.first;
    bool Diagnosed = false;
    for (auto *SecondRecord : Merge.second) {
      if (DiagsEmitter.diagnoseMismatch(FirstRecord, SecondRecord)) {
        Diagnosed = true;
        break;
      }
    }
    (void)Diagnosed;
    assert(Diagnosed && "Unable to emit ODR diagnostic.");
  }

  // Issue ODR failures diagnostics for functions.
  for (auto &Merge : FunctionOdrMergeFailures) {
    FunctionDecl *FirstFunction = Merge.first;
    bool Diagnosed = false;
    for (auto &SecondFunction : Merge.second) {
      if (DiagsEmitter.diagnoseMismatch(FirstFunction, SecondFunction)) {
        Diagnosed = true;
        break;
      }
    }
    (void)Diagnosed;
    assert(Diagnosed && "Unable to emit ODR diagnostic.");
  }

  // Issue ODR failures diagnostics for enums.
  for (auto &Merge : EnumOdrMergeFailures) {
    // If we've already pointed out a specific problem with this enum, don't
    // bother issuing a general "something's different" diagnostic.
    if (!DiagnosedOdrMergeFailures.insert(Merge.first).second)
      continue;

    EnumDecl *FirstEnum = Merge.first;
    bool Diagnosed = false;
    for (auto &SecondEnum : Merge.second) {
      if (DiagsEmitter.diagnoseMismatch(FirstEnum, SecondEnum)) {
        Diagnosed = true;
        break;
      }
    }
    (void)Diagnosed;
    assert(Diagnosed && "Unable to emit ODR diagnostic.");
  }

  for (auto &Merge : ObjCInterfaceOdrMergeFailures) {
    // If we've already pointed out a specific problem with this interface,
    // don't bother issuing a general "something's different" diagnostic.
    if (!DiagnosedOdrMergeFailures.insert(Merge.first).second)
      continue;

    bool Diagnosed = false;
    ObjCInterfaceDecl *FirstID = Merge.first;
    for (auto &InterfacePair : Merge.second) {
      if (DiagsEmitter.diagnoseMismatch(FirstID, InterfacePair.first,
                                        InterfacePair.second)) {
        Diagnosed = true;
        break;
      }
    }
    (void)Diagnosed;
    assert(Diagnosed && "Unable to emit ODR diagnostic.");
  }

  for (auto &Merge : ObjCProtocolOdrMergeFailures) {
    // If we've already pointed out a specific problem with this protocol,
    // don't bother issuing a general "something's different" diagnostic.
    if (!DiagnosedOdrMergeFailures.insert(Merge.first).second)
      continue;

    ObjCProtocolDecl *FirstProtocol = Merge.first;
    bool Diagnosed = false;
    for (auto &ProtocolPair : Merge.second) {
      if (DiagsEmitter.diagnoseMismatch(FirstProtocol, ProtocolPair.first,
                                        ProtocolPair.second)) {
        Diagnosed = true;
        break;
      }
    }
    (void)Diagnosed;
    assert(Diagnosed && "Unable to emit ODR diagnostic.");
  }
}

void ASTReader::StartedDeserializing() {
  if (++NumCurrentElementsDeserializing == 1 && ReadTimer.get())
    ReadTimer->startTimer();
}

void ASTReader::FinishedDeserializing() {
  assert(NumCurrentElementsDeserializing &&
         "FinishedDeserializing not paired with StartedDeserializing");
  if (NumCurrentElementsDeserializing == 1) {
    // We decrease NumCurrentElementsDeserializing only after pending actions
    // are finished, to avoid recursively re-calling finishPendingActions().
    finishPendingActions();
  }
  --NumCurrentElementsDeserializing;

  if (NumCurrentElementsDeserializing == 0) {
    // Propagate exception specification and deduced type updates along
    // redeclaration chains.
    //
    // We do this now rather than in finishPendingActions because we want to
    // be able to walk the complete redeclaration chains of the updated decls.
    while (!PendingExceptionSpecUpdates.empty() ||
           !PendingDeducedTypeUpdates.empty()) {
      auto ESUpdates = std::move(PendingExceptionSpecUpdates);
      PendingExceptionSpecUpdates.clear();
      for (auto Update : ESUpdates) {
        ProcessingUpdatesRAIIObj ProcessingUpdates(*this);
        auto *FPT = Update.second->getType()->castAs<FunctionProtoType>();
        auto ESI = FPT->getExtProtoInfo().ExceptionSpec;
        if (auto *Listener = getContext().getASTMutationListener())
          Listener->ResolvedExceptionSpec(cast<FunctionDecl>(Update.second));
        for (auto *Redecl : Update.second->redecls())
          getContext().adjustExceptionSpec(cast<FunctionDecl>(Redecl), ESI);
      }

      auto DTUpdates = std::move(PendingDeducedTypeUpdates);
      PendingDeducedTypeUpdates.clear();
      for (auto Update : DTUpdates) {
        ProcessingUpdatesRAIIObj ProcessingUpdates(*this);
        // FIXME: If the return type is already deduced, check that it matches.
        getContext().adjustDeducedFunctionResultType(Update.first,
                                                     Update.second);
      }

      auto UDTUpdates = std::move(PendingUndeducedFunctionDecls);
      PendingUndeducedFunctionDecls.clear();
      // We hope we can find the deduced type for the functions by iterating
      // redeclarations in other modules.
      for (FunctionDecl *UndeducedFD : UDTUpdates)
        (void)UndeducedFD->getMostRecentDecl();
    }

    if (ReadTimer)
      ReadTimer->stopTimer();

    diagnoseOdrViolations();

    // We are not in recursive loading, so it's safe to pass the "interesting"
    // decls to the consumer.
    if (Consumer)
      PassInterestingDeclsToConsumer();
  }
}

void ASTReader::pushExternalDeclIntoScope(NamedDecl *D, DeclarationName Name) {
  if (const IdentifierInfo *II = Name.getAsIdentifierInfo()) {
    // Remove any fake results before adding any real ones.
    auto It = PendingFakeLookupResults.find(II);
    if (It != PendingFakeLookupResults.end()) {
      for (auto *ND : It->second)
        SemaObj->IdResolver.RemoveDecl(ND);
      // FIXME: this works around module+PCH performance issue.
      // Rather than erase the result from the map, which is O(n), just clear
      // the vector of NamedDecls.
      It->second.clear();
    }
  }

  if (SemaObj->IdResolver.tryAddTopLevelDecl(D, Name) && SemaObj->TUScope) {
    SemaObj->TUScope->AddDecl(D);
  } else if (SemaObj->TUScope) {
    // Adding the decl to IdResolver may have failed because it was already in
    // (even though it was not added in scope). If it is already in, make sure
    // it gets in the scope as well.
    if (llvm::is_contained(SemaObj->IdResolver.decls(Name), D))
      SemaObj->TUScope->AddDecl(D);
  }
}

ASTReader::ASTReader(Preprocessor &PP, InMemoryModuleCache &ModuleCache,
                     ASTContext *Context,
                     const PCHContainerReader &PCHContainerRdr,
                     ArrayRef<std::shared_ptr<ModuleFileExtension>> Extensions,
                     StringRef isysroot,
                     DisableValidationForModuleKind DisableValidationKind,
                     bool AllowASTWithCompilerErrors,
                     bool AllowConfigurationMismatch, bool ValidateSystemInputs,
                     bool ValidateASTInputFilesContent, bool UseGlobalIndex,
                     std::unique_ptr<llvm::Timer> ReadTimer)
    : Listener(bool(DisableValidationKind &DisableValidationForModuleKind::PCH)
                   ? cast<ASTReaderListener>(new SimpleASTReaderListener(PP))
                   : cast<ASTReaderListener>(new PCHValidator(PP, *this))),
      SourceMgr(PP.getSourceManager()), FileMgr(PP.getFileManager()),
      PCHContainerRdr(PCHContainerRdr), Diags(PP.getDiagnostics()), PP(PP),
      ContextObj(Context), ModuleMgr(PP.getFileManager(), ModuleCache,
                                     PCHContainerRdr, PP.getHeaderSearchInfo()),
      DummyIdResolver(PP), ReadTimer(std::move(ReadTimer)), isysroot(isysroot),
      DisableValidationKind(DisableValidationKind),
      AllowASTWithCompilerErrors(AllowASTWithCompilerErrors),
      AllowConfigurationMismatch(AllowConfigurationMismatch),
      ValidateSystemInputs(ValidateSystemInputs),
      ValidateASTInputFilesContent(ValidateASTInputFilesContent),
      UseGlobalIndex(UseGlobalIndex), CurrSwitchCaseStmts(&SwitchCaseStmts) {
  SourceMgr.setExternalSLocEntrySource(this);

  for (const auto &Ext : Extensions) {
    auto BlockName = Ext->getExtensionMetadata().BlockName;
    auto Known = ModuleFileExtensions.find(BlockName);
    if (Known != ModuleFileExtensions.end()) {
      Diags.Report(diag::warn_duplicate_module_file_extension)
        << BlockName;
      continue;
    }

    ModuleFileExtensions.insert({BlockName, Ext});
  }
}

ASTReader::~ASTReader() {
  if (OwnsDeserializationListener)
    delete DeserializationListener;
}

IdentifierResolver &ASTReader::getIdResolver() {
  return SemaObj ? SemaObj->IdResolver : DummyIdResolver;
}

Expected<unsigned> ASTRecordReader::readRecord(llvm::BitstreamCursor &Cursor,
                                               unsigned AbbrevID) {
  Idx = 0;
  Record.clear();
  return Cursor.readRecord(AbbrevID, Record);
}
//===----------------------------------------------------------------------===//
//// OMPClauseReader implementation
////===----------------------------------------------------------------------===//

// This has to be in namespace clang because it's friended by all
// of the OMP clauses.
namespace clang {

class OMPClauseReader : public OMPClauseVisitor<OMPClauseReader> {
  ASTRecordReader &Record;
  ASTContext &Context;

public:
  OMPClauseReader(ASTRecordReader &Record)
      : Record(Record), Context(Record.getContext()) {}
#define GEN_CLANG_CLAUSE_CLASS
#define CLAUSE_CLASS(Enum, Str, Class) void Visit##Class(Class *C);
#include "llvm/Frontend/OpenMP/OMP.inc"
  OMPClause *readClause();
  void VisitOMPClauseWithPreInit(OMPClauseWithPreInit *C);
  void VisitOMPClauseWithPostUpdate(OMPClauseWithPostUpdate *C);
};

} // end namespace clang

OMPClause *ASTRecordReader::readOMPClause() {
  return OMPClauseReader(*this).readClause();
}

OMPClause *OMPClauseReader::readClause() {
  OMPClause *C = nullptr;
  switch (llvm::omp::Clause(Record.readInt())) {
  case llvm::omp::OMPC_if:
    C = new (Context) OMPIfClause();
    break;
  case llvm::omp::OMPC_final:
    C = new (Context) OMPFinalClause();
    break;
  case llvm::omp::OMPC_num_threads:
    C = new (Context) OMPNumThreadsClause();
    break;
  case llvm::omp::OMPC_safelen:
    C = new (Context) OMPSafelenClause();
    break;
  case llvm::omp::OMPC_simdlen:
    C = new (Context) OMPSimdlenClause();
    break;
  case llvm::omp::OMPC_sizes: {
    unsigned NumSizes = Record.readInt();
    C = OMPSizesClause::CreateEmpty(Context, NumSizes);
    break;
  }
  case llvm::omp::OMPC_full:
    C = OMPFullClause::CreateEmpty(Context);
    break;
  case llvm::omp::OMPC_partial:
    C = OMPPartialClause::CreateEmpty(Context);
    break;
  case llvm::omp::OMPC_allocator:
    C = new (Context) OMPAllocatorClause();
    break;
  case llvm::omp::OMPC_collapse:
    C = new (Context) OMPCollapseClause();
    break;
  case llvm::omp::OMPC_default:
    C = new (Context) OMPDefaultClause();
    break;
  case llvm::omp::OMPC_proc_bind:
    C = new (Context) OMPProcBindClause();
    break;
  case llvm::omp::OMPC_schedule:
    C = new (Context) OMPScheduleClause();
    break;
  case llvm::omp::OMPC_ordered:
    C = OMPOrderedClause::CreateEmpty(Context, Record.readInt());
    break;
  case llvm::omp::OMPC_nowait:
    C = new (Context) OMPNowaitClause();
    break;
  case llvm::omp::OMPC_untied:
    C = new (Context) OMPUntiedClause();
    break;
  case llvm::omp::OMPC_mergeable:
    C = new (Context) OMPMergeableClause();
    break;
  case llvm::omp::OMPC_read:
    C = new (Context) OMPReadClause();
    break;
  case llvm::omp::OMPC_write:
    C = new (Context) OMPWriteClause();
    break;
  case llvm::omp::OMPC_update:
    C = OMPUpdateClause::CreateEmpty(Context, Record.readInt());
    break;
  case llvm::omp::OMPC_capture:
    C = new (Context) OMPCaptureClause();
    break;
  case llvm::omp::OMPC_compare:
    C = new (Context) OMPCompareClause();
    break;
  case llvm::omp::OMPC_fail:
    C = new (Context) OMPFailClause();
    break;
  case llvm::omp::OMPC_seq_cst:
    C = new (Context) OMPSeqCstClause();
    break;
  case llvm::omp::OMPC_acq_rel:
    C = new (Context) OMPAcqRelClause();
    break;
  case llvm::omp::OMPC_absent: {
    unsigned NumKinds = Record.readInt();
    C = OMPAbsentClause::CreateEmpty(Context, NumKinds);
    break;
  }
  case llvm::omp::OMPC_holds:
    C = new (Context) OMPHoldsClause();
    break;
  case llvm::omp::OMPC_contains: {
    unsigned NumKinds = Record.readInt();
    C = OMPContainsClause::CreateEmpty(Context, NumKinds);
    break;
  }
  case llvm::omp::OMPC_no_openmp:
    C = new (Context) OMPNoOpenMPClause();
    break;
  case llvm::omp::OMPC_no_openmp_routines:
    C = new (Context) OMPNoOpenMPRoutinesClause();
    break;
  case llvm::omp::OMPC_no_parallelism:
    C = new (Context) OMPNoParallelismClause();
    break;
  case llvm::omp::OMPC_acquire:
    C = new (Context) OMPAcquireClause();
    break;
  case llvm::omp::OMPC_release:
    C = new (Context) OMPReleaseClause();
    break;
  case llvm::omp::OMPC_relaxed:
    C = new (Context) OMPRelaxedClause();
    break;
  case llvm::omp::OMPC_weak:
    C = new (Context) OMPWeakClause();
    break;
  case llvm::omp::OMPC_threads:
    C = new (Context) OMPThreadsClause();
    break;
  case llvm::omp::OMPC_simd:
    C = new (Context) OMPSIMDClause();
    break;
  case llvm::omp::OMPC_nogroup:
    C = new (Context) OMPNogroupClause();
    break;
  case llvm::omp::OMPC_unified_address:
    C = new (Context) OMPUnifiedAddressClause();
    break;
  case llvm::omp::OMPC_unified_shared_memory:
    C = new (Context) OMPUnifiedSharedMemoryClause();
    break;
  case llvm::omp::OMPC_reverse_offload:
    C = new (Context) OMPReverseOffloadClause();
    break;
  case llvm::omp::OMPC_dynamic_allocators:
    C = new (Context) OMPDynamicAllocatorsClause();
    break;
  case llvm::omp::OMPC_atomic_default_mem_order:
    C = new (Context) OMPAtomicDefaultMemOrderClause();
    break;
  case llvm::omp::OMPC_at:
    C = new (Context) OMPAtClause();
    break;
  case llvm::omp::OMPC_severity:
    C = new (Context) OMPSeverityClause();
    break;
  case llvm::omp::OMPC_message:
    C = new (Context) OMPMessageClause();
    break;
  case llvm::omp::OMPC_private:
    C = OMPPrivateClause::CreateEmpty(Context, Record.readInt());
    break;
  case llvm::omp::OMPC_firstprivate:
    C = OMPFirstprivateClause::CreateEmpty(Context, Record.readInt());
    break;
  case llvm::omp::OMPC_lastprivate:
    C = OMPLastprivateClause::CreateEmpty(Context, Record.readInt());
    break;
  case llvm::omp::OMPC_shared:
    C = OMPSharedClause::CreateEmpty(Context, Record.readInt());
    break;
  case llvm::omp::OMPC_reduction: {
    unsigned N = Record.readInt();
    auto Modifier = Record.readEnum<OpenMPReductionClauseModifier>();
    C = OMPReductionClause::CreateEmpty(Context, N, Modifier);
    break;
  }
  case llvm::omp::OMPC_task_reduction:
    C = OMPTaskReductionClause::CreateEmpty(Context, Record.readInt());
    break;
  case llvm::omp::OMPC_in_reduction:
    C = OMPInReductionClause::CreateEmpty(Context, Record.readInt());
    break;
  case llvm::omp::OMPC_linear:
    C = OMPLinearClause::CreateEmpty(Context, Record.readInt());
    break;
  case llvm::omp::OMPC_aligned:
    C = OMPAlignedClause::CreateEmpty(Context, Record.readInt());
    break;
  case llvm::omp::OMPC_copyin:
    C = OMPCopyinClause::CreateEmpty(Context, Record.readInt());
    break;
  case llvm::omp::OMPC_copyprivate:
    C = OMPCopyprivateClause::CreateEmpty(Context, Record.readInt());
    break;
  case llvm::omp::OMPC_flush:
    C = OMPFlushClause::CreateEmpty(Context, Record.readInt());
    break;
  case llvm::omp::OMPC_depobj:
    C = OMPDepobjClause::CreateEmpty(Context);
    break;
  case llvm::omp::OMPC_depend: {
    unsigned NumVars = Record.readInt();
    unsigned NumLoops = Record.readInt();
    C = OMPDependClause::CreateEmpty(Context, NumVars, NumLoops);
    break;
  }
  case llvm::omp::OMPC_device:
    C = new (Context) OMPDeviceClause();
    break;
  case llvm::omp::OMPC_map: {
    OMPMappableExprListSizeTy Sizes;
    Sizes.NumVars = Record.readInt();
    Sizes.NumUniqueDeclarations = Record.readInt();
    Sizes.NumComponentLists = Record.readInt();
    Sizes.NumComponents = Record.readInt();
    C = OMPMapClause::CreateEmpty(Context, Sizes);
    break;
  }
  case llvm::omp::OMPC_num_teams:
    C = OMPNumTeamsClause::CreateEmpty(Context, Record.readInt());
    break;
  case llvm::omp::OMPC_thread_limit:
    C = OMPThreadLimitClause::CreateEmpty(Context, Record.readInt());
    break;
  case llvm::omp::OMPC_priority:
    C = new (Context) OMPPriorityClause();
    break;
  case llvm::omp::OMPC_grainsize:
    C = new (Context) OMPGrainsizeClause();
    break;
  case llvm::omp::OMPC_num_tasks:
    C = new (Context) OMPNumTasksClause();
    break;
  case llvm::omp::OMPC_hint:
    C = new (Context) OMPHintClause();
    break;
  case llvm::omp::OMPC_dist_schedule:
    C = new (Context) OMPDistScheduleClause();
    break;
  case llvm::omp::OMPC_defaultmap:
    C = new (Context) OMPDefaultmapClause();
    break;
  case llvm::omp::OMPC_to: {
    OMPMappableExprListSizeTy Sizes;
    Sizes.NumVars = Record.readInt();
    Sizes.NumUniqueDeclarations = Record.readInt();
    Sizes.NumComponentLists = Record.readInt();
    Sizes.NumComponents = Record.readInt();
    C = OMPToClause::CreateEmpty(Context, Sizes);
    break;
  }
  case llvm::omp::OMPC_from: {
    OMPMappableExprListSizeTy Sizes;
    Sizes.NumVars = Record.readInt();
    Sizes.NumUniqueDeclarations = Record.readInt();
    Sizes.NumComponentLists = Record.readInt();
    Sizes.NumComponents = Record.readInt();
    C = OMPFromClause::CreateEmpty(Context, Sizes);
    break;
  }
  case llvm::omp::OMPC_use_device_ptr: {
    OMPMappableExprListSizeTy Sizes;
    Sizes.NumVars = Record.readInt();
    Sizes.NumUniqueDeclarations = Record.readInt();
    Sizes.NumComponentLists = Record.readInt();
    Sizes.NumComponents = Record.readInt();
    C = OMPUseDevicePtrClause::CreateEmpty(Context, Sizes);
    break;
  }
  case llvm::omp::OMPC_use_device_addr: {
    OMPMappableExprListSizeTy Sizes;
    Sizes.NumVars = Record.readInt();
    Sizes.NumUniqueDeclarations = Record.readInt();
    Sizes.NumComponentLists = Record.readInt();
    Sizes.NumComponents = Record.readInt();
    C = OMPUseDeviceAddrClause::CreateEmpty(Context, Sizes);
    break;
  }
  case llvm::omp::OMPC_is_device_ptr: {
    OMPMappableExprListSizeTy Sizes;
    Sizes.NumVars = Record.readInt();
    Sizes.NumUniqueDeclarations = Record.readInt();
    Sizes.NumComponentLists = Record.readInt();
    Sizes.NumComponents = Record.readInt();
    C = OMPIsDevicePtrClause::CreateEmpty(Context, Sizes);
    break;
  }
  case llvm::omp::OMPC_has_device_addr: {
    OMPMappableExprListSizeTy Sizes;
    Sizes.NumVars = Record.readInt();
    Sizes.NumUniqueDeclarations = Record.readInt();
    Sizes.NumComponentLists = Record.readInt();
    Sizes.NumComponents = Record.readInt();
    C = OMPHasDeviceAddrClause::CreateEmpty(Context, Sizes);
    break;
  }
  case llvm::omp::OMPC_allocate:
    C = OMPAllocateClause::CreateEmpty(Context, Record.readInt());
    break;
  case llvm::omp::OMPC_nontemporal:
    C = OMPNontemporalClause::CreateEmpty(Context, Record.readInt());
    break;
  case llvm::omp::OMPC_inclusive:
    C = OMPInclusiveClause::CreateEmpty(Context, Record.readInt());
    break;
  case llvm::omp::OMPC_exclusive:
    C = OMPExclusiveClause::CreateEmpty(Context, Record.readInt());
    break;
  case llvm::omp::OMPC_order:
    C = new (Context) OMPOrderClause();
    break;
  case llvm::omp::OMPC_init:
    C = OMPInitClause::CreateEmpty(Context, Record.readInt());
    break;
  case llvm::omp::OMPC_use:
    C = new (Context) OMPUseClause();
    break;
  case llvm::omp::OMPC_destroy:
    C = new (Context) OMPDestroyClause();
    break;
  case llvm::omp::OMPC_novariants:
    C = new (Context) OMPNovariantsClause();
    break;
  case llvm::omp::OMPC_nocontext:
    C = new (Context) OMPNocontextClause();
    break;
  case llvm::omp::OMPC_detach:
    C = new (Context) OMPDetachClause();
    break;
  case llvm::omp::OMPC_uses_allocators:
    C = OMPUsesAllocatorsClause::CreateEmpty(Context, Record.readInt());
    break;
  case llvm::omp::OMPC_affinity:
    C = OMPAffinityClause::CreateEmpty(Context, Record.readInt());
    break;
  case llvm::omp::OMPC_filter:
    C = new (Context) OMPFilterClause();
    break;
  case llvm::omp::OMPC_bind:
    C = OMPBindClause::CreateEmpty(Context);
    break;
  case llvm::omp::OMPC_align:
    C = new (Context) OMPAlignClause();
    break;
  case llvm::omp::OMPC_ompx_dyn_cgroup_mem:
    C = new (Context) OMPXDynCGroupMemClause();
    break;
  case llvm::omp::OMPC_doacross: {
    unsigned NumVars = Record.readInt();
    unsigned NumLoops = Record.readInt();
    C = OMPDoacrossClause::CreateEmpty(Context, NumVars, NumLoops);
    break;
  }
  case llvm::omp::OMPC_ompx_attribute:
    C = new (Context) OMPXAttributeClause();
    break;
  case llvm::omp::OMPC_ompx_bare:
    C = new (Context) OMPXBareClause();
    break;
#define OMP_CLAUSE_NO_CLASS(Enum, Str)                                         \
  case llvm::omp::Enum:                                                        \
    break;
#include "llvm/Frontend/OpenMP/OMPKinds.def"
  default:
    break;
  }
  assert(C && "Unknown OMPClause type");

  Visit(C);
  C->setLocStart(Record.readSourceLocation());
  C->setLocEnd(Record.readSourceLocation());

  return C;
}

void OMPClauseReader::VisitOMPClauseWithPreInit(OMPClauseWithPreInit *C) {
  C->setPreInitStmt(Record.readSubStmt(),
                    static_cast<OpenMPDirectiveKind>(Record.readInt()));
}

void OMPClauseReader::VisitOMPClauseWithPostUpdate(OMPClauseWithPostUpdate *C) {
  VisitOMPClauseWithPreInit(C);
  C->setPostUpdateExpr(Record.readSubExpr());
}

void OMPClauseReader::VisitOMPIfClause(OMPIfClause *C) {
  VisitOMPClauseWithPreInit(C);
  C->setNameModifier(static_cast<OpenMPDirectiveKind>(Record.readInt()));
  C->setNameModifierLoc(Record.readSourceLocation());
  C->setColonLoc(Record.readSourceLocation());
  C->setCondition(Record.readSubExpr());
  C->setLParenLoc(Record.readSourceLocation());
}

void OMPClauseReader::VisitOMPFinalClause(OMPFinalClause *C) {
  VisitOMPClauseWithPreInit(C);
  C->setCondition(Record.readSubExpr());
  C->setLParenLoc(Record.readSourceLocation());
}

void OMPClauseReader::VisitOMPNumThreadsClause(OMPNumThreadsClause *C) {
  VisitOMPClauseWithPreInit(C);
  C->setNumThreads(Record.readSubExpr());
  C->setLParenLoc(Record.readSourceLocation());
}

void OMPClauseReader::VisitOMPSafelenClause(OMPSafelenClause *C) {
  C->setSafelen(Record.readSubExpr());
  C->setLParenLoc(Record.readSourceLocation());
}

void OMPClauseReader::VisitOMPSimdlenClause(OMPSimdlenClause *C) {
  C->setSimdlen(Record.readSubExpr());
  C->setLParenLoc(Record.readSourceLocation());
}

void OMPClauseReader::VisitOMPSizesClause(OMPSizesClause *C) {
  for (Expr *&E : C->getSizesRefs())
    E = Record.readSubExpr();
  C->setLParenLoc(Record.readSourceLocation());
}

void OMPClauseReader::VisitOMPFullClause(OMPFullClause *C) {}

void OMPClauseReader::VisitOMPPartialClause(OMPPartialClause *C) {
  C->setFactor(Record.readSubExpr());
  C->setLParenLoc(Record.readSourceLocation());
}

void OMPClauseReader::VisitOMPAllocatorClause(OMPAllocatorClause *C) {
  C->setAllocator(Record.readExpr());
  C->setLParenLoc(Record.readSourceLocation());
}

void OMPClauseReader::VisitOMPCollapseClause(OMPCollapseClause *C) {
  C->setNumForLoops(Record.readSubExpr());
  C->setLParenLoc(Record.readSourceLocation());
}

void OMPClauseReader::VisitOMPDefaultClause(OMPDefaultClause *C) {
  C->setDefaultKind(static_cast<llvm::omp::DefaultKind>(Record.readInt()));
  C->setLParenLoc(Record.readSourceLocation());
  C->setDefaultKindKwLoc(Record.readSourceLocation());
}

void OMPClauseReader::VisitOMPProcBindClause(OMPProcBindClause *C) {
  C->setProcBindKind(static_cast<llvm::omp::ProcBindKind>(Record.readInt()));
  C->setLParenLoc(Record.readSourceLocation());
  C->setProcBindKindKwLoc(Record.readSourceLocation());
}

void OMPClauseReader::VisitOMPScheduleClause(OMPScheduleClause *C) {
  VisitOMPClauseWithPreInit(C);
  C->setScheduleKind(
       static_cast<OpenMPScheduleClauseKind>(Record.readInt()));
  C->setFirstScheduleModifier(
      static_cast<OpenMPScheduleClauseModifier>(Record.readInt()));
  C->setSecondScheduleModifier(
      static_cast<OpenMPScheduleClauseModifier>(Record.readInt()));
  C->setChunkSize(Record.readSubExpr());
  C->setLParenLoc(Record.readSourceLocation());
  C->setFirstScheduleModifierLoc(Record.readSourceLocation());
  C->setSecondScheduleModifierLoc(Record.readSourceLocation());
  C->setScheduleKindLoc(Record.readSourceLocation());
  C->setCommaLoc(Record.readSourceLocation());
}

void OMPClauseReader::VisitOMPOrderedClause(OMPOrderedClause *C) {
  C->setNumForLoops(Record.readSubExpr());
  for (unsigned I = 0, E = C->NumberOfLoops; I < E; ++I)
    C->setLoopNumIterations(I, Record.readSubExpr());
  for (unsigned I = 0, E = C->NumberOfLoops; I < E; ++I)
    C->setLoopCounter(I, Record.readSubExpr());
  C->setLParenLoc(Record.readSourceLocation());
}

void OMPClauseReader::VisitOMPDetachClause(OMPDetachClause *C) {
  C->setEventHandler(Record.readSubExpr());
  C->setLParenLoc(Record.readSourceLocation());
}

void OMPClauseReader::VisitOMPNowaitClause(OMPNowaitClause *) {}

void OMPClauseReader::VisitOMPUntiedClause(OMPUntiedClause *) {}

void OMPClauseReader::VisitOMPMergeableClause(OMPMergeableClause *) {}

void OMPClauseReader::VisitOMPReadClause(OMPReadClause *) {}

void OMPClauseReader::VisitOMPWriteClause(OMPWriteClause *) {}

void OMPClauseReader::VisitOMPUpdateClause(OMPUpdateClause *C) {
  if (C->isExtended()) {
    C->setLParenLoc(Record.readSourceLocation());
    C->setArgumentLoc(Record.readSourceLocation());
    C->setDependencyKind(Record.readEnum<OpenMPDependClauseKind>());
  }
}

void OMPClauseReader::VisitOMPCaptureClause(OMPCaptureClause *) {}

void OMPClauseReader::VisitOMPCompareClause(OMPCompareClause *) {}

// Read the parameter of fail clause. This will have been saved when
// OMPClauseWriter is called.
void OMPClauseReader::VisitOMPFailClause(OMPFailClause *C) {
  C->setLParenLoc(Record.readSourceLocation());
  SourceLocation FailParameterLoc = Record.readSourceLocation();
  C->setFailParameterLoc(FailParameterLoc);
  OpenMPClauseKind CKind = Record.readEnum<OpenMPClauseKind>();
  C->setFailParameter(CKind);
}

void OMPClauseReader::VisitOMPAbsentClause(OMPAbsentClause *C) {
  unsigned Count = C->getDirectiveKinds().size();
  C->setLParenLoc(Record.readSourceLocation());
  llvm::SmallVector<OpenMPDirectiveKind, 4> DKVec;
  DKVec.reserve(Count);
  for (unsigned I = 0; I < Count; I++) {
    DKVec.push_back(Record.readEnum<OpenMPDirectiveKind>());
  }
  C->setDirectiveKinds(DKVec);
}

void OMPClauseReader::VisitOMPHoldsClause(OMPHoldsClause *C) {
  C->setExpr(Record.readExpr());
  C->setLParenLoc(Record.readSourceLocation());
}

void OMPClauseReader::VisitOMPContainsClause(OMPContainsClause *C) {
  unsigned Count = C->getDirectiveKinds().size();
  C->setLParenLoc(Record.readSourceLocation());
  llvm::SmallVector<OpenMPDirectiveKind, 4> DKVec;
  DKVec.reserve(Count);
  for (unsigned I = 0; I < Count; I++) {
    DKVec.push_back(Record.readEnum<OpenMPDirectiveKind>());
  }
  C->setDirectiveKinds(DKVec);
}

void OMPClauseReader::VisitOMPNoOpenMPClause(OMPNoOpenMPClause *) {}

void OMPClauseReader::VisitOMPNoOpenMPRoutinesClause(
    OMPNoOpenMPRoutinesClause *) {}

void OMPClauseReader::VisitOMPNoParallelismClause(OMPNoParallelismClause *) {}

void OMPClauseReader::VisitOMPSeqCstClause(OMPSeqCstClause *) {}

void OMPClauseReader::VisitOMPAcqRelClause(OMPAcqRelClause *) {}

void OMPClauseReader::VisitOMPAcquireClause(OMPAcquireClause *) {}

void OMPClauseReader::VisitOMPReleaseClause(OMPReleaseClause *) {}

void OMPClauseReader::VisitOMPRelaxedClause(OMPRelaxedClause *) {}

void OMPClauseReader::VisitOMPWeakClause(OMPWeakClause *) {}

void OMPClauseReader::VisitOMPThreadsClause(OMPThreadsClause *) {}

void OMPClauseReader::VisitOMPSIMDClause(OMPSIMDClause *) {}

void OMPClauseReader::VisitOMPNogroupClause(OMPNogroupClause *) {}

void OMPClauseReader::VisitOMPInitClause(OMPInitClause *C) {
  unsigned NumVars = C->varlist_size();
  SmallVector<Expr *, 16> Vars;
  Vars.reserve(NumVars);
  for (unsigned I = 0; I != NumVars; ++I)
    Vars.push_back(Record.readSubExpr());
  C->setVarRefs(Vars);
  C->setIsTarget(Record.readBool());
  C->setIsTargetSync(Record.readBool());
  C->setLParenLoc(Record.readSourceLocation());
  C->setVarLoc(Record.readSourceLocation());
}

void OMPClauseReader::VisitOMPUseClause(OMPUseClause *C) {
  C->setInteropVar(Record.readSubExpr());
  C->setLParenLoc(Record.readSourceLocation());
  C->setVarLoc(Record.readSourceLocation());
}

void OMPClauseReader::VisitOMPDestroyClause(OMPDestroyClause *C) {
  C->setInteropVar(Record.readSubExpr());
  C->setLParenLoc(Record.readSourceLocation());
  C->setVarLoc(Record.readSourceLocation());
}

void OMPClauseReader::VisitOMPNovariantsClause(OMPNovariantsClause *C) {
  VisitOMPClauseWithPreInit(C);
  C->setCondition(Record.readSubExpr());
  C->setLParenLoc(Record.readSourceLocation());
}

void OMPClauseReader::VisitOMPNocontextClause(OMPNocontextClause *C) {
  VisitOMPClauseWithPreInit(C);
  C->setCondition(Record.readSubExpr());
  C->setLParenLoc(Record.readSourceLocation());
}

void OMPClauseReader::VisitOMPUnifiedAddressClause(OMPUnifiedAddressClause *) {}

void OMPClauseReader::VisitOMPUnifiedSharedMemoryClause(
    OMPUnifiedSharedMemoryClause *) {}

void OMPClauseReader::VisitOMPReverseOffloadClause(OMPReverseOffloadClause *) {}

void
OMPClauseReader::VisitOMPDynamicAllocatorsClause(OMPDynamicAllocatorsClause *) {
}

void OMPClauseReader::VisitOMPAtomicDefaultMemOrderClause(
    OMPAtomicDefaultMemOrderClause *C) {
  C->setAtomicDefaultMemOrderKind(
      static_cast<OpenMPAtomicDefaultMemOrderClauseKind>(Record.readInt()));
  C->setLParenLoc(Record.readSourceLocation());
  C->setAtomicDefaultMemOrderKindKwLoc(Record.readSourceLocation());
}

void OMPClauseReader::VisitOMPAtClause(OMPAtClause *C) {
  C->setAtKind(static_cast<OpenMPAtClauseKind>(Record.readInt()));
  C->setLParenLoc(Record.readSourceLocation());
  C->setAtKindKwLoc(Record.readSourceLocation());
}

void OMPClauseReader::VisitOMPSeverityClause(OMPSeverityClause *C) {
  C->setSeverityKind(static_cast<OpenMPSeverityClauseKind>(Record.readInt()));
  C->setLParenLoc(Record.readSourceLocation());
  C->setSeverityKindKwLoc(Record.readSourceLocation());
}

void OMPClauseReader::VisitOMPMessageClause(OMPMessageClause *C) {
  C->setMessageString(Record.readSubExpr());
  C->setLParenLoc(Record.readSourceLocation());
}

void OMPClauseReader::VisitOMPPrivateClause(OMPPrivateClause *C) {
  C->setLParenLoc(Record.readSourceLocation());
  unsigned NumVars = C->varlist_size();
  SmallVector<Expr *, 16> Vars;
  Vars.reserve(NumVars);
  for (unsigned i = 0; i != NumVars; ++i)
    Vars.push_back(Record.readSubExpr());
  C->setVarRefs(Vars);
  Vars.clear();
  for (unsigned i = 0; i != NumVars; ++i)
    Vars.push_back(Record.readSubExpr());
  C->setPrivateCopies(Vars);
}

void OMPClauseReader::VisitOMPFirstprivateClause(OMPFirstprivateClause *C) {
  VisitOMPClauseWithPreInit(C);
  C->setLParenLoc(Record.readSourceLocation());
  unsigned NumVars = C->varlist_size();
  SmallVector<Expr *, 16> Vars;
  Vars.reserve(NumVars);
  for (unsigned i = 0; i != NumVars; ++i)
    Vars.push_back(Record.readSubExpr());
  C->setVarRefs(Vars);
  Vars.clear();
  for (unsigned i = 0; i != NumVars; ++i)
    Vars.push_back(Record.readSubExpr());
  C->setPrivateCopies(Vars);
  Vars.clear();
  for (unsigned i = 0; i != NumVars; ++i)
    Vars.push_back(Record.readSubExpr());
  C->setInits(Vars);
}

void OMPClauseReader::VisitOMPLastprivateClause(OMPLastprivateClause *C) {
  VisitOMPClauseWithPostUpdate(C);
  C->setLParenLoc(Record.readSourceLocation());
  C->setKind(Record.readEnum<OpenMPLastprivateModifier>());
  C->setKindLoc(Record.readSourceLocation());
  C->setColonLoc(Record.readSourceLocation());
  unsigned NumVars = C->varlist_size();
  SmallVector<Expr *, 16> Vars;
  Vars.reserve(NumVars);
  for (unsigned i = 0; i != NumVars; ++i)
    Vars.push_back(Record.readSubExpr());
  C->setVarRefs(Vars);
  Vars.clear();
  for (unsigned i = 0; i != NumVars; ++i)
    Vars.push_back(Record.readSubExpr());
  C->setPrivateCopies(Vars);
  Vars.clear();
  for (unsigned i = 0; i != NumVars; ++i)
    Vars.push_back(Record.readSubExpr());
  C->setSourceExprs(Vars);
  Vars.clear();
  for (unsigned i = 0; i != NumVars; ++i)
    Vars.push_back(Record.readSubExpr());
  C->setDestinationExprs(Vars);
  Vars.clear();
  for (unsigned i = 0; i != NumVars; ++i)
    Vars.push_back(Record.readSubExpr());
  C->setAssignmentOps(Vars);
}

void OMPClauseReader::VisitOMPSharedClause(OMPSharedClause *C) {
  C->setLParenLoc(Record.readSourceLocation());
  unsigned NumVars = C->varlist_size();
  SmallVector<Expr *, 16> Vars;
  Vars.reserve(NumVars);
  for (unsigned i = 0; i != NumVars; ++i)
    Vars.push_back(Record.readSubExpr());
  C->setVarRefs(Vars);
}

void OMPClauseReader::VisitOMPReductionClause(OMPReductionClause *C) {
  VisitOMPClauseWithPostUpdate(C);
  C->setLParenLoc(Record.readSourceLocation());
  C->setModifierLoc(Record.readSourceLocation());
  C->setColonLoc(Record.readSourceLocation());
  NestedNameSpecifierLoc NNSL = Record.readNestedNameSpecifierLoc();
  DeclarationNameInfo DNI = Record.readDeclarationNameInfo();
  C->setQualifierLoc(NNSL);
  C->setNameInfo(DNI);

  unsigned NumVars = C->varlist_size();
  SmallVector<Expr *, 16> Vars;
  Vars.reserve(NumVars);
  for (unsigned i = 0; i != NumVars; ++i)
    Vars.push_back(Record.readSubExpr());
  C->setVarRefs(Vars);
  Vars.clear();
  for (unsigned i = 0; i != NumVars; ++i)
    Vars.push_back(Record.readSubExpr());
  C->setPrivates(Vars);
  Vars.clear();
  for (unsigned i = 0; i != NumVars; ++i)
    Vars.push_back(Record.readSubExpr());
  C->setLHSExprs(Vars);
  Vars.clear();
  for (unsigned i = 0; i != NumVars; ++i)
    Vars.push_back(Record.readSubExpr());
  C->setRHSExprs(Vars);
  Vars.clear();
  for (unsigned i = 0; i != NumVars; ++i)
    Vars.push_back(Record.readSubExpr());
  C->setReductionOps(Vars);
  if (C->getModifier() == OMPC_REDUCTION_inscan) {
    Vars.clear();
    for (unsigned i = 0; i != NumVars; ++i)
      Vars.push_back(Record.readSubExpr());
    C->setInscanCopyOps(Vars);
    Vars.clear();
    for (unsigned i = 0; i != NumVars; ++i)
      Vars.push_back(Record.readSubExpr());
    C->setInscanCopyArrayTemps(Vars);
    Vars.clear();
    for (unsigned i = 0; i != NumVars; ++i)
      Vars.push_back(Record.readSubExpr());
    C->setInscanCopyArrayElems(Vars);
  }
}

void OMPClauseReader::VisitOMPTaskReductionClause(OMPTaskReductionClause *C) {
  VisitOMPClauseWithPostUpdate(C);
  C->setLParenLoc(Record.readSourceLocation());
  C->setColonLoc(Record.readSourceLocation());
  NestedNameSpecifierLoc NNSL = Record.readNestedNameSpecifierLoc();
  DeclarationNameInfo DNI = Record.readDeclarationNameInfo();
  C->setQualifierLoc(NNSL);
  C->setNameInfo(DNI);

  unsigned NumVars = C->varlist_size();
  SmallVector<Expr *, 16> Vars;
  Vars.reserve(NumVars);
  for (unsigned I = 0; I != NumVars; ++I)
    Vars.push_back(Record.readSubExpr());
  C->setVarRefs(Vars);
  Vars.clear();
  for (unsigned I = 0; I != NumVars; ++I)
    Vars.push_back(Record.readSubExpr());
  C->setPrivates(Vars);
  Vars.clear();
  for (unsigned I = 0; I != NumVars; ++I)
    Vars.push_back(Record.readSubExpr());
  C->setLHSExprs(Vars);
  Vars.clear();
  for (unsigned I = 0; I != NumVars; ++I)
    Vars.push_back(Record.readSubExpr());
  C->setRHSExprs(Vars);
  Vars.clear();
  for (unsigned I = 0; I != NumVars; ++I)
    Vars.push_back(Record.readSubExpr());
  C->setReductionOps(Vars);
}

void OMPClauseReader::VisitOMPInReductionClause(OMPInReductionClause *C) {
  VisitOMPClauseWithPostUpdate(C);
  C->setLParenLoc(Record.readSourceLocation());
  C->setColonLoc(Record.readSourceLocation());
  NestedNameSpecifierLoc NNSL = Record.readNestedNameSpecifierLoc();
  DeclarationNameInfo DNI = Record.readDeclarationNameInfo();
  C->setQualifierLoc(NNSL);
  C->setNameInfo(DNI);

  unsigned NumVars = C->varlist_size();
  SmallVector<Expr *, 16> Vars;
  Vars.reserve(NumVars);
  for (unsigned I = 0; I != NumVars; ++I)
    Vars.push_back(Record.readSubExpr());
  C->setVarRefs(Vars);
  Vars.clear();
  for (unsigned I = 0; I != NumVars; ++I)
    Vars.push_back(Record.readSubExpr());
  C->setPrivates(Vars);
  Vars.clear();
  for (unsigned I = 0; I != NumVars; ++I)
    Vars.push_back(Record.readSubExpr());
  C->setLHSExprs(Vars);
  Vars.clear();
  for (unsigned I = 0; I != NumVars; ++I)
    Vars.push_back(Record.readSubExpr());
  C->setRHSExprs(Vars);
  Vars.clear();
  for (unsigned I = 0; I != NumVars; ++I)
    Vars.push_back(Record.readSubExpr());
  C->setReductionOps(Vars);
  Vars.clear();
  for (unsigned I = 0; I != NumVars; ++I)
    Vars.push_back(Record.readSubExpr());
  C->setTaskgroupDescriptors(Vars);
}

void OMPClauseReader::VisitOMPLinearClause(OMPLinearClause *C) {
  VisitOMPClauseWithPostUpdate(C);
  C->setLParenLoc(Record.readSourceLocation());
  C->setColonLoc(Record.readSourceLocation());
  C->setModifier(static_cast<OpenMPLinearClauseKind>(Record.readInt()));
  C->setModifierLoc(Record.readSourceLocation());
  unsigned NumVars = C->varlist_size();
  SmallVector<Expr *, 16> Vars;
  Vars.reserve(NumVars);
  for (unsigned i = 0; i != NumVars; ++i)
    Vars.push_back(Record.readSubExpr());
  C->setVarRefs(Vars);
  Vars.clear();
  for (unsigned i = 0; i != NumVars; ++i)
    Vars.push_back(Record.readSubExpr());
  C->setPrivates(Vars);
  Vars.clear();
  for (unsigned i = 0; i != NumVars; ++i)
    Vars.push_back(Record.readSubExpr());
  C->setInits(Vars);
  Vars.clear();
  for (unsigned i = 0; i != NumVars; ++i)
    Vars.push_back(Record.readSubExpr());
  C->setUpdates(Vars);
  Vars.clear();
  for (unsigned i = 0; i != NumVars; ++i)
    Vars.push_back(Record.readSubExpr());
  C->setFinals(Vars);
  C->setStep(Record.readSubExpr());
  C->setCalcStep(Record.readSubExpr());
  Vars.clear();
  for (unsigned I = 0; I != NumVars + 1; ++I)
    Vars.push_back(Record.readSubExpr());
  C->setUsedExprs(Vars);
}

void OMPClauseReader::VisitOMPAlignedClause(OMPAlignedClause *C) {
  C->setLParenLoc(Record.readSourceLocation());
  C->setColonLoc(Record.readSourceLocation());
  unsigned NumVars = C->varlist_size();
  SmallVector<Expr *, 16> Vars;
  Vars.reserve(NumVars);
  for (unsigned i = 0; i != NumVars; ++i)
    Vars.push_back(Record.readSubExpr());
  C->setVarRefs(Vars);
  C->setAlignment(Record.readSubExpr());
}

void OMPClauseReader::VisitOMPCopyinClause(OMPCopyinClause *C) {
  C->setLParenLoc(Record.readSourceLocation());
  unsigned NumVars = C->varlist_size();
  SmallVector<Expr *, 16> Exprs;
  Exprs.reserve(NumVars);
  for (unsigned i = 0; i != NumVars; ++i)
    Exprs.push_back(Record.readSubExpr());
  C->setVarRefs(Exprs);
  Exprs.clear();
  for (unsigned i = 0; i != NumVars; ++i)
    Exprs.push_back(Record.readSubExpr());
  C->setSourceExprs(Exprs);
  Exprs.clear();
  for (unsigned i = 0; i != NumVars; ++i)
    Exprs.push_back(Record.readSubExpr());
  C->setDestinationExprs(Exprs);
  Exprs.clear();
  for (unsigned i = 0; i != NumVars; ++i)
    Exprs.push_back(Record.readSubExpr());
  C->setAssignmentOps(Exprs);
}

void OMPClauseReader::VisitOMPCopyprivateClause(OMPCopyprivateClause *C) {
  C->setLParenLoc(Record.readSourceLocation());
  unsigned NumVars = C->varlist_size();
  SmallVector<Expr *, 16> Exprs;
  Exprs.reserve(NumVars);
  for (unsigned i = 0; i != NumVars; ++i)
    Exprs.push_back(Record.readSubExpr());
  C->setVarRefs(Exprs);
  Exprs.clear();
  for (unsigned i = 0; i != NumVars; ++i)
    Exprs.push_back(Record.readSubExpr());
  C->setSourceExprs(Exprs);
  Exprs.clear();
  for (unsigned i = 0; i != NumVars; ++i)
    Exprs.push_back(Record.readSubExpr());
  C->setDestinationExprs(Exprs);
  Exprs.clear();
  for (unsigned i = 0; i != NumVars; ++i)
    Exprs.push_back(Record.readSubExpr());
  C->setAssignmentOps(Exprs);
}

void OMPClauseReader::VisitOMPFlushClause(OMPFlushClause *C) {
  C->setLParenLoc(Record.readSourceLocation());
  unsigned NumVars = C->varlist_size();
  SmallVector<Expr *, 16> Vars;
  Vars.reserve(NumVars);
  for (unsigned i = 0; i != NumVars; ++i)
    Vars.push_back(Record.readSubExpr());
  C->setVarRefs(Vars);
}

void OMPClauseReader::VisitOMPDepobjClause(OMPDepobjClause *C) {
  C->setDepobj(Record.readSubExpr());
  C->setLParenLoc(Record.readSourceLocation());
}

void OMPClauseReader::VisitOMPDependClause(OMPDependClause *C) {
  C->setLParenLoc(Record.readSourceLocation());
  C->setModifier(Record.readSubExpr());
  C->setDependencyKind(
      static_cast<OpenMPDependClauseKind>(Record.readInt()));
  C->setDependencyLoc(Record.readSourceLocation());
  C->setColonLoc(Record.readSourceLocation());
  C->setOmpAllMemoryLoc(Record.readSourceLocation());
  unsigned NumVars = C->varlist_size();
  SmallVector<Expr *, 16> Vars;
  Vars.reserve(NumVars);
  for (unsigned I = 0; I != NumVars; ++I)
    Vars.push_back(Record.readSubExpr());
  C->setVarRefs(Vars);
  for (unsigned I = 0, E = C->getNumLoops(); I < E; ++I)
    C->setLoopData(I, Record.readSubExpr());
}

void OMPClauseReader::VisitOMPDeviceClause(OMPDeviceClause *C) {
  VisitOMPClauseWithPreInit(C);
  C->setModifier(Record.readEnum<OpenMPDeviceClauseModifier>());
  C->setDevice(Record.readSubExpr());
  C->setModifierLoc(Record.readSourceLocation());
  C->setLParenLoc(Record.readSourceLocation());
}

void OMPClauseReader::VisitOMPMapClause(OMPMapClause *C) {
  C->setLParenLoc(Record.readSourceLocation());
  bool HasIteratorModifier = false;
  for (unsigned I = 0; I < NumberOfOMPMapClauseModifiers; ++I) {
    C->setMapTypeModifier(
        I, static_cast<OpenMPMapModifierKind>(Record.readInt()));
    C->setMapTypeModifierLoc(I, Record.readSourceLocation());
    if (C->getMapTypeModifier(I) == OMPC_MAP_MODIFIER_iterator)
      HasIteratorModifier = true;
  }
  C->setMapperQualifierLoc(Record.readNestedNameSpecifierLoc());
  C->setMapperIdInfo(Record.readDeclarationNameInfo());
  C->setMapType(
     static_cast<OpenMPMapClauseKind>(Record.readInt()));
  C->setMapLoc(Record.readSourceLocation());
  C->setColonLoc(Record.readSourceLocation());
  auto NumVars = C->varlist_size();
  auto UniqueDecls = C->getUniqueDeclarationsNum();
  auto TotalLists = C->getTotalComponentListNum();
  auto TotalComponents = C->getTotalComponentsNum();

  SmallVector<Expr *, 16> Vars;
  Vars.reserve(NumVars);
  for (unsigned i = 0; i != NumVars; ++i)
    Vars.push_back(Record.readExpr());
  C->setVarRefs(Vars);

  SmallVector<Expr *, 16> UDMappers;
  UDMappers.reserve(NumVars);
  for (unsigned I = 0; I < NumVars; ++I)
    UDMappers.push_back(Record.readExpr());
  C->setUDMapperRefs(UDMappers);

  if (HasIteratorModifier)
    C->setIteratorModifier(Record.readExpr());

  SmallVector<ValueDecl *, 16> Decls;
  Decls.reserve(UniqueDecls);
  for (unsigned i = 0; i < UniqueDecls; ++i)
    Decls.push_back(Record.readDeclAs<ValueDecl>());
  C->setUniqueDecls(Decls);

  SmallVector<unsigned, 16> ListsPerDecl;
  ListsPerDecl.reserve(UniqueDecls);
  for (unsigned i = 0; i < UniqueDecls; ++i)
    ListsPerDecl.push_back(Record.readInt());
  C->setDeclNumLists(ListsPerDecl);

  SmallVector<unsigned, 32> ListSizes;
  ListSizes.reserve(TotalLists);
  for (unsigned i = 0; i < TotalLists; ++i)
    ListSizes.push_back(Record.readInt());
  C->setComponentListSizes(ListSizes);

  SmallVector<OMPClauseMappableExprCommon::MappableComponent, 32> Components;
  Components.reserve(TotalComponents);
  for (unsigned i = 0; i < TotalComponents; ++i) {
    Expr *AssociatedExprPr = Record.readExpr();
    auto *AssociatedDecl = Record.readDeclAs<ValueDecl>();
    Components.emplace_back(AssociatedExprPr, AssociatedDecl,
                            /*IsNonContiguous=*/false);
  }
  C->setComponents(Components, ListSizes);
}

void OMPClauseReader::VisitOMPAllocateClause(OMPAllocateClause *C) {
  C->setLParenLoc(Record.readSourceLocation());
  C->setColonLoc(Record.readSourceLocation());
  C->setAllocator(Record.readSubExpr());
  unsigned NumVars = C->varlist_size();
  SmallVector<Expr *, 16> Vars;
  Vars.reserve(NumVars);
  for (unsigned i = 0; i != NumVars; ++i)
    Vars.push_back(Record.readSubExpr());
  C->setVarRefs(Vars);
}

void OMPClauseReader::VisitOMPNumTeamsClause(OMPNumTeamsClause *C) {
  VisitOMPClauseWithPreInit(C);
  C->setLParenLoc(Record.readSourceLocation());
  unsigned NumVars = C->varlist_size();
  SmallVector<Expr *, 16> Vars;
  Vars.reserve(NumVars);
  for (unsigned I = 0; I != NumVars; ++I)
    Vars.push_back(Record.readSubExpr());
  C->setVarRefs(Vars);
}

void OMPClauseReader::VisitOMPThreadLimitClause(OMPThreadLimitClause *C) {
  VisitOMPClauseWithPreInit(C);
  C->setLParenLoc(Record.readSourceLocation());
  unsigned NumVars = C->varlist_size();
  SmallVector<Expr *, 16> Vars;
  Vars.reserve(NumVars);
  for (unsigned I = 0; I != NumVars; ++I)
    Vars.push_back(Record.readSubExpr());
  C->setVarRefs(Vars);
}

void OMPClauseReader::VisitOMPPriorityClause(OMPPriorityClause *C) {
  VisitOMPClauseWithPreInit(C);
  C->setPriority(Record.readSubExpr());
  C->setLParenLoc(Record.readSourceLocation());
}

void OMPClauseReader::VisitOMPGrainsizeClause(OMPGrainsizeClause *C) {
  VisitOMPClauseWithPreInit(C);
  C->setModifier(Record.readEnum<OpenMPGrainsizeClauseModifier>());
  C->setGrainsize(Record.readSubExpr());
  C->setModifierLoc(Record.readSourceLocation());
  C->setLParenLoc(Record.readSourceLocation());
}

void OMPClauseReader::VisitOMPNumTasksClause(OMPNumTasksClause *C) {
  VisitOMPClauseWithPreInit(C);
  C->setModifier(Record.readEnum<OpenMPNumTasksClauseModifier>());
  C->setNumTasks(Record.readSubExpr());
  C->setModifierLoc(Record.readSourceLocation());
  C->setLParenLoc(Record.readSourceLocation());
}

void OMPClauseReader::VisitOMPHintClause(OMPHintClause *C) {
  C->setHint(Record.readSubExpr());
  C->setLParenLoc(Record.readSourceLocation());
}

void OMPClauseReader::VisitOMPDistScheduleClause(OMPDistScheduleClause *C) {
  VisitOMPClauseWithPreInit(C);
  C->setDistScheduleKind(
      static_cast<OpenMPDistScheduleClauseKind>(Record.readInt()));
  C->setChunkSize(Record.readSubExpr());
  C->setLParenLoc(Record.readSourceLocation());
  C->setDistScheduleKindLoc(Record.readSourceLocation());
  C->setCommaLoc(Record.readSourceLocation());
}

void OMPClauseReader::VisitOMPDefaultmapClause(OMPDefaultmapClause *C) {
  C->setDefaultmapKind(
       static_cast<OpenMPDefaultmapClauseKind>(Record.readInt()));
  C->setDefaultmapModifier(
      static_cast<OpenMPDefaultmapClauseModifier>(Record.readInt()));
  C->setLParenLoc(Record.readSourceLocation());
  C->setDefaultmapModifierLoc(Record.readSourceLocation());
  C->setDefaultmapKindLoc(Record.readSourceLocation());
}

void OMPClauseReader::VisitOMPToClause(OMPToClause *C) {
  C->setLParenLoc(Record.readSourceLocation());
  for (unsigned I = 0; I < NumberOfOMPMotionModifiers; ++I) {
    C->setMotionModifier(
        I, static_cast<OpenMPMotionModifierKind>(Record.readInt()));
    C->setMotionModifierLoc(I, Record.readSourceLocation());
  }
  C->setMapperQualifierLoc(Record.readNestedNameSpecifierLoc());
  C->setMapperIdInfo(Record.readDeclarationNameInfo());
  C->setColonLoc(Record.readSourceLocation());
  auto NumVars = C->varlist_size();
  auto UniqueDecls = C->getUniqueDeclarationsNum();
  auto TotalLists = C->getTotalComponentListNum();
  auto TotalComponents = C->getTotalComponentsNum();

  SmallVector<Expr *, 16> Vars;
  Vars.reserve(NumVars);
  for (unsigned i = 0; i != NumVars; ++i)
    Vars.push_back(Record.readSubExpr());
  C->setVarRefs(Vars);

  SmallVector<Expr *, 16> UDMappers;
  UDMappers.reserve(NumVars);
  for (unsigned I = 0; I < NumVars; ++I)
    UDMappers.push_back(Record.readSubExpr());
  C->setUDMapperRefs(UDMappers);

  SmallVector<ValueDecl *, 16> Decls;
  Decls.reserve(UniqueDecls);
  for (unsigned i = 0; i < UniqueDecls; ++i)
    Decls.push_back(Record.readDeclAs<ValueDecl>());
  C->setUniqueDecls(Decls);

  SmallVector<unsigned, 16> ListsPerDecl;
  ListsPerDecl.reserve(UniqueDecls);
  for (unsigned i = 0; i < UniqueDecls; ++i)
    ListsPerDecl.push_back(Record.readInt());
  C->setDeclNumLists(ListsPerDecl);

  SmallVector<unsigned, 32> ListSizes;
  ListSizes.reserve(TotalLists);
  for (unsigned i = 0; i < TotalLists; ++i)
    ListSizes.push_back(Record.readInt());
  C->setComponentListSizes(ListSizes);

  SmallVector<OMPClauseMappableExprCommon::MappableComponent, 32> Components;
  Components.reserve(TotalComponents);
  for (unsigned i = 0; i < TotalComponents; ++i) {
    Expr *AssociatedExprPr = Record.readSubExpr();
    bool IsNonContiguous = Record.readBool();
    auto *AssociatedDecl = Record.readDeclAs<ValueDecl>();
    Components.emplace_back(AssociatedExprPr, AssociatedDecl, IsNonContiguous);
  }
  C->setComponents(Components, ListSizes);
}

void OMPClauseReader::VisitOMPFromClause(OMPFromClause *C) {
  C->setLParenLoc(Record.readSourceLocation());
  for (unsigned I = 0; I < NumberOfOMPMotionModifiers; ++I) {
    C->setMotionModifier(
        I, static_cast<OpenMPMotionModifierKind>(Record.readInt()));
    C->setMotionModifierLoc(I, Record.readSourceLocation());
  }
  C->setMapperQualifierLoc(Record.readNestedNameSpecifierLoc());
  C->setMapperIdInfo(Record.readDeclarationNameInfo());
  C->setColonLoc(Record.readSourceLocation());
  auto NumVars = C->varlist_size();
  auto UniqueDecls = C->getUniqueDeclarationsNum();
  auto TotalLists = C->getTotalComponentListNum();
  auto TotalComponents = C->getTotalComponentsNum();

  SmallVector<Expr *, 16> Vars;
  Vars.reserve(NumVars);
  for (unsigned i = 0; i != NumVars; ++i)
    Vars.push_back(Record.readSubExpr());
  C->setVarRefs(Vars);

  SmallVector<Expr *, 16> UDMappers;
  UDMappers.reserve(NumVars);
  for (unsigned I = 0; I < NumVars; ++I)
    UDMappers.push_back(Record.readSubExpr());
  C->setUDMapperRefs(UDMappers);

  SmallVector<ValueDecl *, 16> Decls;
  Decls.reserve(UniqueDecls);
  for (unsigned i = 0; i < UniqueDecls; ++i)
    Decls.push_back(Record.readDeclAs<ValueDecl>());
  C->setUniqueDecls(Decls);

  SmallVector<unsigned, 16> ListsPerDecl;
  ListsPerDecl.reserve(UniqueDecls);
  for (unsigned i = 0; i < UniqueDecls; ++i)
    ListsPerDecl.push_back(Record.readInt());
  C->setDeclNumLists(ListsPerDecl);

  SmallVector<unsigned, 32> ListSizes;
  ListSizes.reserve(TotalLists);
  for (unsigned i = 0; i < TotalLists; ++i)
    ListSizes.push_back(Record.readInt());
  C->setComponentListSizes(ListSizes);

  SmallVector<OMPClauseMappableExprCommon::MappableComponent, 32> Components;
  Components.reserve(TotalComponents);
  for (unsigned i = 0; i < TotalComponents; ++i) {
    Expr *AssociatedExprPr = Record.readSubExpr();
    bool IsNonContiguous = Record.readBool();
    auto *AssociatedDecl = Record.readDeclAs<ValueDecl>();
    Components.emplace_back(AssociatedExprPr, AssociatedDecl, IsNonContiguous);
  }
  C->setComponents(Components, ListSizes);
}

void OMPClauseReader::VisitOMPUseDevicePtrClause(OMPUseDevicePtrClause *C) {
  C->setLParenLoc(Record.readSourceLocation());
  auto NumVars = C->varlist_size();
  auto UniqueDecls = C->getUniqueDeclarationsNum();
  auto TotalLists = C->getTotalComponentListNum();
  auto TotalComponents = C->getTotalComponentsNum();

  SmallVector<Expr *, 16> Vars;
  Vars.reserve(NumVars);
  for (unsigned i = 0; i != NumVars; ++i)
    Vars.push_back(Record.readSubExpr());
  C->setVarRefs(Vars);
  Vars.clear();
  for (unsigned i = 0; i != NumVars; ++i)
    Vars.push_back(Record.readSubExpr());
  C->setPrivateCopies(Vars);
  Vars.clear();
  for (unsigned i = 0; i != NumVars; ++i)
    Vars.push_back(Record.readSubExpr());
  C->setInits(Vars);

  SmallVector<ValueDecl *, 16> Decls;
  Decls.reserve(UniqueDecls);
  for (unsigned i = 0; i < UniqueDecls; ++i)
    Decls.push_back(Record.readDeclAs<ValueDecl>());
  C->setUniqueDecls(Decls);

  SmallVector<unsigned, 16> ListsPerDecl;
  ListsPerDecl.reserve(UniqueDecls);
  for (unsigned i = 0; i < UniqueDecls; ++i)
    ListsPerDecl.push_back(Record.readInt());
  C->setDeclNumLists(ListsPerDecl);

  SmallVector<unsigned, 32> ListSizes;
  ListSizes.reserve(TotalLists);
  for (unsigned i = 0; i < TotalLists; ++i)
    ListSizes.push_back(Record.readInt());
  C->setComponentListSizes(ListSizes);

  SmallVector<OMPClauseMappableExprCommon::MappableComponent, 32> Components;
  Components.reserve(TotalComponents);
  for (unsigned i = 0; i < TotalComponents; ++i) {
    auto *AssociatedExprPr = Record.readSubExpr();
    auto *AssociatedDecl = Record.readDeclAs<ValueDecl>();
    Components.emplace_back(AssociatedExprPr, AssociatedDecl,
                            /*IsNonContiguous=*/false);
  }
  C->setComponents(Components, ListSizes);
}

void OMPClauseReader::VisitOMPUseDeviceAddrClause(OMPUseDeviceAddrClause *C) {
  C->setLParenLoc(Record.readSourceLocation());
  auto NumVars = C->varlist_size();
  auto UniqueDecls = C->getUniqueDeclarationsNum();
  auto TotalLists = C->getTotalComponentListNum();
  auto TotalComponents = C->getTotalComponentsNum();

  SmallVector<Expr *, 16> Vars;
  Vars.reserve(NumVars);
  for (unsigned i = 0; i != NumVars; ++i)
    Vars.push_back(Record.readSubExpr());
  C->setVarRefs(Vars);

  SmallVector<ValueDecl *, 16> Decls;
  Decls.reserve(UniqueDecls);
  for (unsigned i = 0; i < UniqueDecls; ++i)
    Decls.push_back(Record.readDeclAs<ValueDecl>());
  C->setUniqueDecls(Decls);

  SmallVector<unsigned, 16> ListsPerDecl;
  ListsPerDecl.reserve(UniqueDecls);
  for (unsigned i = 0; i < UniqueDecls; ++i)
    ListsPerDecl.push_back(Record.readInt());
  C->setDeclNumLists(ListsPerDecl);

  SmallVector<unsigned, 32> ListSizes;
  ListSizes.reserve(TotalLists);
  for (unsigned i = 0; i < TotalLists; ++i)
    ListSizes.push_back(Record.readInt());
  C->setComponentListSizes(ListSizes);

  SmallVector<OMPClauseMappableExprCommon::MappableComponent, 32> Components;
  Components.reserve(TotalComponents);
  for (unsigned i = 0; i < TotalComponents; ++i) {
    Expr *AssociatedExpr = Record.readSubExpr();
    auto *AssociatedDecl = Record.readDeclAs<ValueDecl>();
    Components.emplace_back(AssociatedExpr, AssociatedDecl,
                            /*IsNonContiguous*/ false);
  }
  C->setComponents(Components, ListSizes);
}

void OMPClauseReader::VisitOMPIsDevicePtrClause(OMPIsDevicePtrClause *C) {
  C->setLParenLoc(Record.readSourceLocation());
  auto NumVars = C->varlist_size();
  auto UniqueDecls = C->getUniqueDeclarationsNum();
  auto TotalLists = C->getTotalComponentListNum();
  auto TotalComponents = C->getTotalComponentsNum();

  SmallVector<Expr *, 16> Vars;
  Vars.reserve(NumVars);
  for (unsigned i = 0; i != NumVars; ++i)
    Vars.push_back(Record.readSubExpr());
  C->setVarRefs(Vars);
  Vars.clear();

  SmallVector<ValueDecl *, 16> Decls;
  Decls.reserve(UniqueDecls);
  for (unsigned i = 0; i < UniqueDecls; ++i)
    Decls.push_back(Record.readDeclAs<ValueDecl>());
  C->setUniqueDecls(Decls);

  SmallVector<unsigned, 16> ListsPerDecl;
  ListsPerDecl.reserve(UniqueDecls);
  for (unsigned i = 0; i < UniqueDecls; ++i)
    ListsPerDecl.push_back(Record.readInt());
  C->setDeclNumLists(ListsPerDecl);

  SmallVector<unsigned, 32> ListSizes;
  ListSizes.reserve(TotalLists);
  for (unsigned i = 0; i < TotalLists; ++i)
    ListSizes.push_back(Record.readInt());
  C->setComponentListSizes(ListSizes);

  SmallVector<OMPClauseMappableExprCommon::MappableComponent, 32> Components;
  Components.reserve(TotalComponents);
  for (unsigned i = 0; i < TotalComponents; ++i) {
    Expr *AssociatedExpr = Record.readSubExpr();
    auto *AssociatedDecl = Record.readDeclAs<ValueDecl>();
    Components.emplace_back(AssociatedExpr, AssociatedDecl,
                            /*IsNonContiguous=*/false);
  }
  C->setComponents(Components, ListSizes);
}

void OMPClauseReader::VisitOMPHasDeviceAddrClause(OMPHasDeviceAddrClause *C) {
  C->setLParenLoc(Record.readSourceLocation());
  auto NumVars = C->varlist_size();
  auto UniqueDecls = C->getUniqueDeclarationsNum();
  auto TotalLists = C->getTotalComponentListNum();
  auto TotalComponents = C->getTotalComponentsNum();

  SmallVector<Expr *, 16> Vars;
  Vars.reserve(NumVars);
  for (unsigned I = 0; I != NumVars; ++I)
    Vars.push_back(Record.readSubExpr());
  C->setVarRefs(Vars);
  Vars.clear();

  SmallVector<ValueDecl *, 16> Decls;
  Decls.reserve(UniqueDecls);
  for (unsigned I = 0; I < UniqueDecls; ++I)
    Decls.push_back(Record.readDeclAs<ValueDecl>());
  C->setUniqueDecls(Decls);

  SmallVector<unsigned, 16> ListsPerDecl;
  ListsPerDecl.reserve(UniqueDecls);
  for (unsigned I = 0; I < UniqueDecls; ++I)
    ListsPerDecl.push_back(Record.readInt());
  C->setDeclNumLists(ListsPerDecl);

  SmallVector<unsigned, 32> ListSizes;
  ListSizes.reserve(TotalLists);
  for (unsigned i = 0; i < TotalLists; ++i)
    ListSizes.push_back(Record.readInt());
  C->setComponentListSizes(ListSizes);

  SmallVector<OMPClauseMappableExprCommon::MappableComponent, 32> Components;
  Components.reserve(TotalComponents);
  for (unsigned I = 0; I < TotalComponents; ++I) {
    Expr *AssociatedExpr = Record.readSubExpr();
    auto *AssociatedDecl = Record.readDeclAs<ValueDecl>();
    Components.emplace_back(AssociatedExpr, AssociatedDecl,
                            /*IsNonContiguous=*/false);
  }
  C->setComponents(Components, ListSizes);
}

void OMPClauseReader::VisitOMPNontemporalClause(OMPNontemporalClause *C) {
  C->setLParenLoc(Record.readSourceLocation());
  unsigned NumVars = C->varlist_size();
  SmallVector<Expr *, 16> Vars;
  Vars.reserve(NumVars);
  for (unsigned i = 0; i != NumVars; ++i)
    Vars.push_back(Record.readSubExpr());
  C->setVarRefs(Vars);
  Vars.clear();
  Vars.reserve(NumVars);
  for (unsigned i = 0; i != NumVars; ++i)
    Vars.push_back(Record.readSubExpr());
  C->setPrivateRefs(Vars);
}

void OMPClauseReader::VisitOMPInclusiveClause(OMPInclusiveClause *C) {
  C->setLParenLoc(Record.readSourceLocation());
  unsigned NumVars = C->varlist_size();
  SmallVector<Expr *, 16> Vars;
  Vars.reserve(NumVars);
  for (unsigned i = 0; i != NumVars; ++i)
    Vars.push_back(Record.readSubExpr());
  C->setVarRefs(Vars);
}

void OMPClauseReader::VisitOMPExclusiveClause(OMPExclusiveClause *C) {
  C->setLParenLoc(Record.readSourceLocation());
  unsigned NumVars = C->varlist_size();
  SmallVector<Expr *, 16> Vars;
  Vars.reserve(NumVars);
  for (unsigned i = 0; i != NumVars; ++i)
    Vars.push_back(Record.readSubExpr());
  C->setVarRefs(Vars);
}

void OMPClauseReader::VisitOMPUsesAllocatorsClause(OMPUsesAllocatorsClause *C) {
  C->setLParenLoc(Record.readSourceLocation());
  unsigned NumOfAllocators = C->getNumberOfAllocators();
  SmallVector<OMPUsesAllocatorsClause::Data, 4> Data;
  Data.reserve(NumOfAllocators);
  for (unsigned I = 0; I != NumOfAllocators; ++I) {
    OMPUsesAllocatorsClause::Data &D = Data.emplace_back();
    D.Allocator = Record.readSubExpr();
    D.AllocatorTraits = Record.readSubExpr();
    D.LParenLoc = Record.readSourceLocation();
    D.RParenLoc = Record.readSourceLocation();
  }
  C->setAllocatorsData(Data);
}

void OMPClauseReader::VisitOMPAffinityClause(OMPAffinityClause *C) {
  C->setLParenLoc(Record.readSourceLocation());
  C->setModifier(Record.readSubExpr());
  C->setColonLoc(Record.readSourceLocation());
  unsigned NumOfLocators = C->varlist_size();
  SmallVector<Expr *, 4> Locators;
  Locators.reserve(NumOfLocators);
  for (unsigned I = 0; I != NumOfLocators; ++I)
    Locators.push_back(Record.readSubExpr());
  C->setVarRefs(Locators);
}

void OMPClauseReader::VisitOMPOrderClause(OMPOrderClause *C) {
  C->setKind(Record.readEnum<OpenMPOrderClauseKind>());
  C->setModifier(Record.readEnum<OpenMPOrderClauseModifier>());
  C->setLParenLoc(Record.readSourceLocation());
  C->setKindKwLoc(Record.readSourceLocation());
  C->setModifierKwLoc(Record.readSourceLocation());
}

void OMPClauseReader::VisitOMPFilterClause(OMPFilterClause *C) {
  VisitOMPClauseWithPreInit(C);
  C->setThreadID(Record.readSubExpr());
  C->setLParenLoc(Record.readSourceLocation());
}

void OMPClauseReader::VisitOMPBindClause(OMPBindClause *C) {
  C->setBindKind(Record.readEnum<OpenMPBindClauseKind>());
  C->setLParenLoc(Record.readSourceLocation());
  C->setBindKindLoc(Record.readSourceLocation());
}

void OMPClauseReader::VisitOMPAlignClause(OMPAlignClause *C) {
  C->setAlignment(Record.readExpr());
  C->setLParenLoc(Record.readSourceLocation());
}

void OMPClauseReader::VisitOMPXDynCGroupMemClause(OMPXDynCGroupMemClause *C) {
  VisitOMPClauseWithPreInit(C);
  C->setSize(Record.readSubExpr());
  C->setLParenLoc(Record.readSourceLocation());
}

void OMPClauseReader::VisitOMPDoacrossClause(OMPDoacrossClause *C) {
  C->setLParenLoc(Record.readSourceLocation());
  C->setDependenceType(
      static_cast<OpenMPDoacrossClauseModifier>(Record.readInt()));
  C->setDependenceLoc(Record.readSourceLocation());
  C->setColonLoc(Record.readSourceLocation());
  unsigned NumVars = C->varlist_size();
  SmallVector<Expr *, 16> Vars;
  Vars.reserve(NumVars);
  for (unsigned I = 0; I != NumVars; ++I)
    Vars.push_back(Record.readSubExpr());
  C->setVarRefs(Vars);
  for (unsigned I = 0, E = C->getNumLoops(); I < E; ++I)
    C->setLoopData(I, Record.readSubExpr());
}

void OMPClauseReader::VisitOMPXAttributeClause(OMPXAttributeClause *C) {
  AttrVec Attrs;
  Record.readAttributes(Attrs);
  C->setAttrs(Attrs);
  C->setLocStart(Record.readSourceLocation());
  C->setLParenLoc(Record.readSourceLocation());
  C->setLocEnd(Record.readSourceLocation());
}

void OMPClauseReader::VisitOMPXBareClause(OMPXBareClause *C) {}

OMPTraitInfo *ASTRecordReader::readOMPTraitInfo() {
  OMPTraitInfo &TI = getContext().getNewOMPTraitInfo();
  TI.Sets.resize(readUInt32());
  for (auto &Set : TI.Sets) {
    Set.Kind = readEnum<llvm::omp::TraitSet>();
    Set.Selectors.resize(readUInt32());
    for (auto &Selector : Set.Selectors) {
      Selector.Kind = readEnum<llvm::omp::TraitSelector>();
      Selector.ScoreOrCondition = nullptr;
      if (readBool())
        Selector.ScoreOrCondition = readExprRef();
      Selector.Properties.resize(readUInt32());
      for (auto &Property : Selector.Properties)
        Property.Kind = readEnum<llvm::omp::TraitProperty>();
    }
  }
  return &TI;
}

void ASTRecordReader::readOMPChildren(OMPChildren *Data) {
  if (!Data)
    return;
  if (Reader->ReadingKind == ASTReader::Read_Stmt) {
    // Skip NumClauses, NumChildren and HasAssociatedStmt fields.
    skipInts(3);
  }
  SmallVector<OMPClause *, 4> Clauses(Data->getNumClauses());
  for (unsigned I = 0, E = Data->getNumClauses(); I < E; ++I)
    Clauses[I] = readOMPClause();
  Data->setClauses(Clauses);
  if (Data->hasAssociatedStmt())
    Data->setAssociatedStmt(readStmt());
  for (unsigned I = 0, E = Data->getNumChildren(); I < E; ++I)
    Data->getChildren()[I] = readStmt();
}

SmallVector<Expr *> ASTRecordReader::readOpenACCVarList() {
  unsigned NumVars = readInt();
  llvm::SmallVector<Expr *> VarList;
  for (unsigned I = 0; I < NumVars; ++I)
    VarList.push_back(readSubExpr());
  return VarList;
}

SmallVector<Expr *> ASTRecordReader::readOpenACCIntExprList() {
  unsigned NumExprs = readInt();
  llvm::SmallVector<Expr *> ExprList;
  for (unsigned I = 0; I < NumExprs; ++I)
    ExprList.push_back(readSubExpr());
  return ExprList;
}

OpenACCClause *ASTRecordReader::readOpenACCClause() {
  OpenACCClauseKind ClauseKind = readEnum<OpenACCClauseKind>();
  SourceLocation BeginLoc = readSourceLocation();
  SourceLocation EndLoc = readSourceLocation();

  switch (ClauseKind) {
  case OpenACCClauseKind::Default: {
    SourceLocation LParenLoc = readSourceLocation();
    OpenACCDefaultClauseKind DCK = readEnum<OpenACCDefaultClauseKind>();
    return OpenACCDefaultClause::Create(getContext(), DCK, BeginLoc, LParenLoc,
                                        EndLoc);
  }
  case OpenACCClauseKind::If: {
    SourceLocation LParenLoc = readSourceLocation();
    Expr *CondExpr = readSubExpr();
    return OpenACCIfClause::Create(getContext(), BeginLoc, LParenLoc, CondExpr,
                                   EndLoc);
  }
  case OpenACCClauseKind::Self: {
    SourceLocation LParenLoc = readSourceLocation();
    Expr *CondExpr = readBool() ? readSubExpr() : nullptr;
    return OpenACCSelfClause::Create(getContext(), BeginLoc, LParenLoc,
                                     CondExpr, EndLoc);
  }
  case OpenACCClauseKind::NumGangs: {
    SourceLocation LParenLoc = readSourceLocation();
    unsigned NumClauses = readInt();
    llvm::SmallVector<Expr *> IntExprs;
    for (unsigned I = 0; I < NumClauses; ++I)
      IntExprs.push_back(readSubExpr());
    return OpenACCNumGangsClause::Create(getContext(), BeginLoc, LParenLoc,
                                         IntExprs, EndLoc);
  }
  case OpenACCClauseKind::NumWorkers: {
    SourceLocation LParenLoc = readSourceLocation();
    Expr *IntExpr = readSubExpr();
    return OpenACCNumWorkersClause::Create(getContext(), BeginLoc, LParenLoc,
                                           IntExpr, EndLoc);
  }
  case OpenACCClauseKind::VectorLength: {
    SourceLocation LParenLoc = readSourceLocation();
    Expr *IntExpr = readSubExpr();
    return OpenACCVectorLengthClause::Create(getContext(), BeginLoc, LParenLoc,
                                             IntExpr, EndLoc);
  }
  case OpenACCClauseKind::Private: {
    SourceLocation LParenLoc = readSourceLocation();
    llvm::SmallVector<Expr *> VarList = readOpenACCVarList();
    return OpenACCPrivateClause::Create(getContext(), BeginLoc, LParenLoc,
                                        VarList, EndLoc);
  }
  case OpenACCClauseKind::FirstPrivate: {
    SourceLocation LParenLoc = readSourceLocation();
    llvm::SmallVector<Expr *> VarList = readOpenACCVarList();
    return OpenACCFirstPrivateClause::Create(getContext(), BeginLoc, LParenLoc,
                                             VarList, EndLoc);
  }
  case OpenACCClauseKind::Attach: {
    SourceLocation LParenLoc = readSourceLocation();
    llvm::SmallVector<Expr *> VarList = readOpenACCVarList();
    return OpenACCAttachClause::Create(getContext(), BeginLoc, LParenLoc,
                                       VarList, EndLoc);
  }
  case OpenACCClauseKind::DevicePtr: {
    SourceLocation LParenLoc = readSourceLocation();
    llvm::SmallVector<Expr *> VarList = readOpenACCVarList();
    return OpenACCDevicePtrClause::Create(getContext(), BeginLoc, LParenLoc,
                                          VarList, EndLoc);
  }
  case OpenACCClauseKind::NoCreate: {
    SourceLocation LParenLoc = readSourceLocation();
    llvm::SmallVector<Expr *> VarList = readOpenACCVarList();
    return OpenACCNoCreateClause::Create(getContext(), BeginLoc, LParenLoc,
                                         VarList, EndLoc);
  }
  case OpenACCClauseKind::Present: {
    SourceLocation LParenLoc = readSourceLocation();
    llvm::SmallVector<Expr *> VarList = readOpenACCVarList();
    return OpenACCPresentClause::Create(getContext(), BeginLoc, LParenLoc,
                                        VarList, EndLoc);
  }
  case OpenACCClauseKind::PCopy:
  case OpenACCClauseKind::PresentOrCopy:
  case OpenACCClauseKind::Copy: {
    SourceLocation LParenLoc = readSourceLocation();
    llvm::SmallVector<Expr *> VarList = readOpenACCVarList();
    return OpenACCCopyClause::Create(getContext(), ClauseKind, BeginLoc,
                                     LParenLoc, VarList, EndLoc);
  }
  case OpenACCClauseKind::CopyIn:
  case OpenACCClauseKind::PCopyIn:
  case OpenACCClauseKind::PresentOrCopyIn: {
    SourceLocation LParenLoc = readSourceLocation();
    bool IsReadOnly = readBool();
    llvm::SmallVector<Expr *> VarList = readOpenACCVarList();
    return OpenACCCopyInClause::Create(getContext(), ClauseKind, BeginLoc,
                                       LParenLoc, IsReadOnly, VarList, EndLoc);
  }
  case OpenACCClauseKind::CopyOut:
  case OpenACCClauseKind::PCopyOut:
  case OpenACCClauseKind::PresentOrCopyOut: {
    SourceLocation LParenLoc = readSourceLocation();
    bool IsZero = readBool();
    llvm::SmallVector<Expr *> VarList = readOpenACCVarList();
    return OpenACCCopyOutClause::Create(getContext(), ClauseKind, BeginLoc,
                                        LParenLoc, IsZero, VarList, EndLoc);
  }
  case OpenACCClauseKind::Create:
  case OpenACCClauseKind::PCreate:
  case OpenACCClauseKind::PresentOrCreate: {
    SourceLocation LParenLoc = readSourceLocation();
    bool IsZero = readBool();
    llvm::SmallVector<Expr *> VarList = readOpenACCVarList();
    return OpenACCCreateClause::Create(getContext(), ClauseKind, BeginLoc,
                                       LParenLoc, IsZero, VarList, EndLoc);
  }
  case OpenACCClauseKind::Async: {
    SourceLocation LParenLoc = readSourceLocation();
    Expr *AsyncExpr = readBool() ? readSubExpr() : nullptr;
    return OpenACCAsyncClause::Create(getContext(), BeginLoc, LParenLoc,
                                      AsyncExpr, EndLoc);
  }
  case OpenACCClauseKind::Wait: {
    SourceLocation LParenLoc = readSourceLocation();
    Expr *DevNumExpr = readBool() ? readSubExpr() : nullptr;
    SourceLocation QueuesLoc = readSourceLocation();
    llvm::SmallVector<Expr *> QueueIdExprs = readOpenACCIntExprList();
    return OpenACCWaitClause::Create(getContext(), BeginLoc, LParenLoc,
                                     DevNumExpr, QueuesLoc, QueueIdExprs,
                                     EndLoc);
  }
  case OpenACCClauseKind::DeviceType:
  case OpenACCClauseKind::DType: {
    SourceLocation LParenLoc = readSourceLocation();
    llvm::SmallVector<DeviceTypeArgument> Archs;
    unsigned NumArchs = readInt();

    for (unsigned I = 0; I < NumArchs; ++I) {
      IdentifierInfo *Ident = readBool() ? readIdentifier() : nullptr;
      SourceLocation Loc = readSourceLocation();
      Archs.emplace_back(Ident, Loc);
    }

    return OpenACCDeviceTypeClause::Create(getContext(), ClauseKind, BeginLoc,
                                           LParenLoc, Archs, EndLoc);
  }
  case OpenACCClauseKind::Reduction: {
    SourceLocation LParenLoc = readSourceLocation();
    OpenACCReductionOperator Op = readEnum<OpenACCReductionOperator>();
    llvm::SmallVector<Expr *> VarList = readOpenACCVarList();
    return OpenACCReductionClause::Create(getContext(), BeginLoc, LParenLoc, Op,
                                          VarList, EndLoc);
  }
  case OpenACCClauseKind::Seq:
    return OpenACCSeqClause::Create(getContext(), BeginLoc, EndLoc);
  case OpenACCClauseKind::Independent:
    return OpenACCIndependentClause::Create(getContext(), BeginLoc, EndLoc);
  case OpenACCClauseKind::Auto:
    return OpenACCAutoClause::Create(getContext(), BeginLoc, EndLoc);

  case OpenACCClauseKind::Finalize:
  case OpenACCClauseKind::IfPresent:
  case OpenACCClauseKind::Worker:
  case OpenACCClauseKind::Vector:
  case OpenACCClauseKind::NoHost:
  case OpenACCClauseKind::UseDevice:
  case OpenACCClauseKind::Delete:
  case OpenACCClauseKind::Detach:
  case OpenACCClauseKind::Device:
  case OpenACCClauseKind::DeviceResident:
  case OpenACCClauseKind::Host:
  case OpenACCClauseKind::Link:
  case OpenACCClauseKind::Collapse:
  case OpenACCClauseKind::Bind:
  case OpenACCClauseKind::DeviceNum:
  case OpenACCClauseKind::DefaultAsync:
  case OpenACCClauseKind::Tile:
  case OpenACCClauseKind::Gang:
  case OpenACCClauseKind::Invalid:
    llvm_unreachable("Clause serialization not yet implemented");
  }
  llvm_unreachable("Invalid Clause Kind");
}

void ASTRecordReader::readOpenACCClauseList(
    MutableArrayRef<const OpenACCClause *> Clauses) {
  for (unsigned I = 0; I < Clauses.size(); ++I)
    Clauses[I] = readOpenACCClause();
}<|MERGE_RESOLUTION|>--- conflicted
+++ resolved
@@ -7904,12 +7904,9 @@
       return Context.TypePackElementDecl;
     NewLoaded = Context.getTypePackElementDecl();
     break;
-<<<<<<< HEAD
-=======
   case NUM_PREDEF_DECL_IDS:
     llvm_unreachable("Invalid decl ID");
     break;
->>>>>>> 1d22c955
   }
 
   assert(NewLoaded && "Failed to load predefined decl?");
