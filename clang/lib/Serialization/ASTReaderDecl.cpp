--- conflicted
+++ resolved
@@ -89,7 +89,6 @@
 public:
   RedeclarableResult(Decl *MergeWith, GlobalDeclID FirstID, bool IsKeyDecl)
       : MergeWith(MergeWith), FirstID(FirstID), IsKeyDecl(IsKeyDecl) {}
-<<<<<<< HEAD
 
   /// Retrieve the first ID.
   GlobalDeclID getFirstID() const { return FirstID; }
@@ -320,6 +319,9 @@
   static void attachPreviousDeclImpl(ASTReader &Reader, ...);
   static void attachPreviousDecl(ASTReader &Reader, Decl *D, Decl *Previous,
                                  Decl *Canon);
+
+  static void checkMultipleDefinitionInNamedModules(ASTReader &Reader, Decl *D,
+                                                    Decl *Previous);
 
   template <typename DeclT>
   static void attachLatestDeclImpl(Redeclarable<DeclT> *D, Decl *Latest);
@@ -379,300 +381,6 @@
     VisitVarTemplateSpecializationDeclImpl(D);
   }
 
-=======
-
-  /// Retrieve the first ID.
-  GlobalDeclID getFirstID() const { return FirstID; }
-
-  /// Is this declaration a key declaration?
-  bool isKeyDecl() const { return IsKeyDecl; }
-
-  /// Get a known declaration that this should be merged with, if
-  /// any.
-  Decl *getKnownMergeTarget() const { return MergeWith; }
-};
-} // namespace
-
-namespace clang {
-class ASTDeclMerger {
-  ASTReader &Reader;
-
-public:
-  ASTDeclMerger(ASTReader &Reader) : Reader(Reader) {}
-
-  void mergeLambda(CXXRecordDecl *D, RedeclarableResult &Redecl, Decl &Context,
-                   unsigned Number);
-
-  /// \param KeyDeclID the decl ID of the key declaration \param D.
-  /// GlobalDeclID() if \param is not a key declaration.
-  /// See the comments of ASTReader::KeyDecls for the explanation
-  /// of key declaration.
-  template <typename T>
-  void mergeRedeclarableImpl(Redeclarable<T> *D, T *Existing,
-                             GlobalDeclID KeyDeclID);
-
-  template <typename T>
-  void mergeRedeclarable(Redeclarable<T> *D, T *Existing,
-                         RedeclarableResult &Redecl) {
-    mergeRedeclarableImpl(
-        D, Existing, Redecl.isKeyDecl() ? Redecl.getFirstID() : GlobalDeclID());
-  }
-
-  void mergeTemplatePattern(RedeclarableTemplateDecl *D,
-                            RedeclarableTemplateDecl *Existing, bool IsKeyDecl);
-
-  void MergeDefinitionData(CXXRecordDecl *D,
-                           struct CXXRecordDecl::DefinitionData &&NewDD);
-  void MergeDefinitionData(ObjCInterfaceDecl *D,
-                           struct ObjCInterfaceDecl::DefinitionData &&NewDD);
-  void MergeDefinitionData(ObjCProtocolDecl *D,
-                           struct ObjCProtocolDecl::DefinitionData &&NewDD);
-};
-} // namespace clang
-
-//===----------------------------------------------------------------------===//
-// Declaration deserialization
-//===----------------------------------------------------------------------===//
-
-namespace clang {
-class ASTDeclReader : public DeclVisitor<ASTDeclReader, void> {
-  ASTReader &Reader;
-  ASTDeclMerger MergeImpl;
-  ASTRecordReader &Record;
-  ASTReader::RecordLocation Loc;
-  const GlobalDeclID ThisDeclID;
-  const SourceLocation ThisDeclLoc;
-
-  using RecordData = ASTReader::RecordData;
-
-  TypeID DeferredTypeID = 0;
-  unsigned AnonymousDeclNumber = 0;
-  GlobalDeclID NamedDeclForTagDecl = GlobalDeclID();
-  IdentifierInfo *TypedefNameForLinkage = nullptr;
-
-  /// A flag to carry the information for a decl from the entity is
-  ///  used. We use it to delay the marking of the canonical decl as used until
-  ///  the entire declaration is deserialized and merged.
-  bool IsDeclMarkedUsed = false;
-
-  uint64_t GetCurrentCursorOffset();
-
-  uint64_t ReadLocalOffset() {
-    uint64_t LocalOffset = Record.readInt();
-    assert(LocalOffset < Loc.Offset && "offset point after current record");
-    return LocalOffset ? Loc.Offset - LocalOffset : 0;
-  }
-
-  uint64_t ReadGlobalOffset() {
-    uint64_t Local = ReadLocalOffset();
-    return Local ? Record.getGlobalBitOffset(Local) : 0;
-  }
-
-  SourceLocation readSourceLocation() { return Record.readSourceLocation(); }
-
-  SourceRange readSourceRange() { return Record.readSourceRange(); }
-
-  TypeSourceInfo *readTypeSourceInfo() { return Record.readTypeSourceInfo(); }
-
-  GlobalDeclID readDeclID() { return Record.readDeclID(); }
-
-  std::string readString() { return Record.readString(); }
-
-  void readDeclIDList(SmallVectorImpl<GlobalDeclID> &IDs) {
-    for (unsigned I = 0, Size = Record.readInt(); I != Size; ++I)
-      IDs.push_back(readDeclID());
-  }
-
-  Decl *readDecl() { return Record.readDecl(); }
-
-  template <typename T> T *readDeclAs() { return Record.readDeclAs<T>(); }
-
-  serialization::SubmoduleID readSubmoduleID() {
-    if (Record.getIdx() == Record.size())
-      return 0;
-
-    return Record.getGlobalSubmoduleID(Record.readInt());
-  }
-
-  Module *readModule() { return Record.getSubmodule(readSubmoduleID()); }
-
-  void ReadCXXRecordDefinition(CXXRecordDecl *D, bool Update,
-                               Decl *LambdaContext = nullptr,
-                               unsigned IndexInLambdaContext = 0);
-  void ReadCXXDefinitionData(struct CXXRecordDecl::DefinitionData &Data,
-                             const CXXRecordDecl *D, Decl *LambdaContext,
-                             unsigned IndexInLambdaContext);
-  void ReadObjCDefinitionData(struct ObjCInterfaceDecl::DefinitionData &Data);
-  void ReadObjCDefinitionData(struct ObjCProtocolDecl::DefinitionData &Data);
-
-  static DeclContext *getPrimaryDCForAnonymousDecl(DeclContext *LexicalDC);
-
-  static NamedDecl *getAnonymousDeclForMerging(ASTReader &Reader,
-                                               DeclContext *DC, unsigned Index);
-  static void setAnonymousDeclForMerging(ASTReader &Reader, DeclContext *DC,
-                                         unsigned Index, NamedDecl *D);
-
-  /// Commit to a primary definition of the class RD, which is known to be
-  /// a definition of the class. We might not have read the definition data
-  /// for it yet. If we haven't then allocate placeholder definition data
-  /// now too.
-  static CXXRecordDecl *getOrFakePrimaryClassDefinition(ASTReader &Reader,
-                                                        CXXRecordDecl *RD);
-
-  /// Class used to capture the result of searching for an existing
-  /// declaration of a specific kind and name, along with the ability
-  /// to update the place where this result was found (the declaration
-  /// chain hanging off an identifier or the DeclContext we searched in)
-  /// if requested.
-  class FindExistingResult {
-    ASTReader &Reader;
-    NamedDecl *New = nullptr;
-    NamedDecl *Existing = nullptr;
-    bool AddResult = false;
-    unsigned AnonymousDeclNumber = 0;
-    IdentifierInfo *TypedefNameForLinkage = nullptr;
-
-  public:
-    FindExistingResult(ASTReader &Reader) : Reader(Reader) {}
-
-    FindExistingResult(ASTReader &Reader, NamedDecl *New, NamedDecl *Existing,
-                       unsigned AnonymousDeclNumber,
-                       IdentifierInfo *TypedefNameForLinkage)
-        : Reader(Reader), New(New), Existing(Existing), AddResult(true),
-          AnonymousDeclNumber(AnonymousDeclNumber),
-          TypedefNameForLinkage(TypedefNameForLinkage) {}
-
-    FindExistingResult(FindExistingResult &&Other)
-        : Reader(Other.Reader), New(Other.New), Existing(Other.Existing),
-          AddResult(Other.AddResult),
-          AnonymousDeclNumber(Other.AnonymousDeclNumber),
-          TypedefNameForLinkage(Other.TypedefNameForLinkage) {
-      Other.AddResult = false;
-    }
-
-    FindExistingResult &operator=(FindExistingResult &&) = delete;
-    ~FindExistingResult();
-
-    /// Suppress the addition of this result into the known set of
-    /// names.
-    void suppress() { AddResult = false; }
-
-    operator NamedDecl *() const { return Existing; }
-
-    template <typename T> operator T *() const {
-      return dyn_cast_or_null<T>(Existing);
-    }
-  };
-
-  static DeclContext *getPrimaryContextForMerging(ASTReader &Reader,
-                                                  DeclContext *DC);
-  FindExistingResult findExisting(NamedDecl *D);
-
-public:
-  ASTDeclReader(ASTReader &Reader, ASTRecordReader &Record,
-                ASTReader::RecordLocation Loc, GlobalDeclID thisDeclID,
-                SourceLocation ThisDeclLoc)
-      : Reader(Reader), MergeImpl(Reader), Record(Record), Loc(Loc),
-        ThisDeclID(thisDeclID), ThisDeclLoc(ThisDeclLoc) {}
-
-  template <typename T>
-  static void AddLazySpecializations(T *D, SmallVectorImpl<GlobalDeclID> &IDs) {
-    if (IDs.empty())
-      return;
-
-    // FIXME: We should avoid this pattern of getting the ASTContext.
-    ASTContext &C = D->getASTContext();
-
-    auto *&LazySpecializations = D->getCommonPtr()->LazySpecializations;
-
-    if (auto &Old = LazySpecializations) {
-      IDs.insert(IDs.end(), Old + 1, Old + 1 + Old[0].getRawValue());
-      llvm::sort(IDs);
-      IDs.erase(std::unique(IDs.begin(), IDs.end()), IDs.end());
-    }
-
-    auto *Result = new (C) GlobalDeclID[1 + IDs.size()];
-    *Result = GlobalDeclID(IDs.size());
-
-    std::copy(IDs.begin(), IDs.end(), Result + 1);
-
-    LazySpecializations = Result;
-  }
-
-  template <typename DeclT>
-  static Decl *getMostRecentDeclImpl(Redeclarable<DeclT> *D);
-  static Decl *getMostRecentDeclImpl(...);
-  static Decl *getMostRecentDecl(Decl *D);
-
-  template <typename DeclT>
-  static void attachPreviousDeclImpl(ASTReader &Reader, Redeclarable<DeclT> *D,
-                                     Decl *Previous, Decl *Canon);
-  static void attachPreviousDeclImpl(ASTReader &Reader, ...);
-  static void attachPreviousDecl(ASTReader &Reader, Decl *D, Decl *Previous,
-                                 Decl *Canon);
-
-  static void checkMultipleDefinitionInNamedModules(ASTReader &Reader, Decl *D,
-                                                    Decl *Previous);
-
-  template <typename DeclT>
-  static void attachLatestDeclImpl(Redeclarable<DeclT> *D, Decl *Latest);
-  static void attachLatestDeclImpl(...);
-  static void attachLatestDecl(Decl *D, Decl *latest);
-
-  template <typename DeclT>
-  static void markIncompleteDeclChainImpl(Redeclarable<DeclT> *D);
-  static void markIncompleteDeclChainImpl(...);
-
-  void ReadFunctionDefinition(FunctionDecl *FD);
-  void Visit(Decl *D);
-
-  void UpdateDecl(Decl *D, SmallVectorImpl<GlobalDeclID> &);
-
-  static void setNextObjCCategory(ObjCCategoryDecl *Cat,
-                                  ObjCCategoryDecl *Next) {
-    Cat->NextClassCategory = Next;
-  }
-
-  void VisitDecl(Decl *D);
-  void VisitPragmaCommentDecl(PragmaCommentDecl *D);
-  void VisitPragmaDetectMismatchDecl(PragmaDetectMismatchDecl *D);
-  void VisitTranslationUnitDecl(TranslationUnitDecl *TU);
-  void VisitNamedDecl(NamedDecl *ND);
-  void VisitLabelDecl(LabelDecl *LD);
-  void VisitNamespaceDecl(NamespaceDecl *D);
-  void VisitHLSLBufferDecl(HLSLBufferDecl *D);
-  void VisitUsingDirectiveDecl(UsingDirectiveDecl *D);
-  void VisitNamespaceAliasDecl(NamespaceAliasDecl *D);
-  void VisitTypeDecl(TypeDecl *TD);
-  RedeclarableResult VisitTypedefNameDecl(TypedefNameDecl *TD);
-  void VisitTypedefDecl(TypedefDecl *TD);
-  void VisitTypeAliasDecl(TypeAliasDecl *TD);
-  void VisitUnresolvedUsingTypenameDecl(UnresolvedUsingTypenameDecl *D);
-  void VisitUnresolvedUsingIfExistsDecl(UnresolvedUsingIfExistsDecl *D);
-  RedeclarableResult VisitTagDecl(TagDecl *TD);
-  void VisitEnumDecl(EnumDecl *ED);
-  RedeclarableResult VisitRecordDeclImpl(RecordDecl *RD);
-  void VisitRecordDecl(RecordDecl *RD);
-  RedeclarableResult VisitCXXRecordDeclImpl(CXXRecordDecl *D);
-  void VisitCXXRecordDecl(CXXRecordDecl *D) { VisitCXXRecordDeclImpl(D); }
-  RedeclarableResult
-  VisitClassTemplateSpecializationDeclImpl(ClassTemplateSpecializationDecl *D);
-
-  void
-  VisitClassTemplateSpecializationDecl(ClassTemplateSpecializationDecl *D) {
-    VisitClassTemplateSpecializationDeclImpl(D);
-  }
-
-  void VisitClassTemplatePartialSpecializationDecl(
-      ClassTemplatePartialSpecializationDecl *D);
-  RedeclarableResult
-  VisitVarTemplateSpecializationDeclImpl(VarTemplateSpecializationDecl *D);
-
-  void VisitVarTemplateSpecializationDecl(VarTemplateSpecializationDecl *D) {
-    VisitVarTemplateSpecializationDeclImpl(D);
-  }
-
->>>>>>> 1d22c955
   void VisitVarTemplatePartialSpecializationDecl(
       VarTemplatePartialSpecializationDecl *D);
   void VisitTemplateTypeParmDecl(TemplateTypeParmDecl *D);
@@ -3986,20 +3694,9 @@
 // [basic.link]/p10:
 //    If two declarations of an entity are attached to different modules,
 //    the program is ill-formed;
-<<<<<<< HEAD
-static void checkMultipleDefinitionInNamedModules(ASTReader &Reader, Decl *D,
-                                                  Decl *Previous) {
-  Module *M = Previous->getOwningModule();
-
-  // We only care about the case in named modules.
-  if (!M || !M->isNamedModule())
-    return;
-
-=======
 void ASTDeclReader::checkMultipleDefinitionInNamedModules(ASTReader &Reader,
                                                           Decl *D,
                                                           Decl *Previous) {
->>>>>>> 1d22c955
   // If it is previous implcitly introduced, it is not meaningful to
   // diagnose it.
   if (Previous->isImplicit())
@@ -4016,19 +3713,6 @@
   // FIXME: Maybe this shows the implicit instantiations may have incorrect
   // module owner ships. But given we've finished the compilation of a module,
   // how can we add new entities to that module?
-<<<<<<< HEAD
-  if (auto *VTSD = dyn_cast<VarTemplateSpecializationDecl>(Previous);
-      VTSD && !VTSD->isExplicitSpecialization())
-    return;
-  if (auto *CTSD = dyn_cast<ClassTemplateSpecializationDecl>(Previous);
-      CTSD && !CTSD->isExplicitSpecialization())
-    return;
-  if (auto *Func = dyn_cast<FunctionDecl>(Previous))
-    if (auto *FTSI = Func->getTemplateSpecializationInfo();
-        FTSI && !FTSI->isExplicitSpecialization())
-      return;
-
-=======
   if (isa<VarTemplateSpecializationDecl>(Previous))
     return;
   if (isa<ClassTemplateSpecializationDecl>(Previous))
@@ -4056,7 +3740,6 @@
     return;
   }
 
->>>>>>> 1d22c955
   // It is fine if they are in the same module.
   if (Reader.getContext().isInSameModule(M, D->getOwningModule()))
     return;
