--- conflicted
+++ resolved
@@ -154,13 +154,11 @@
   /// Value for llvm.loop.pipeline.iicount metadata.
   unsigned PipelineInitiationInterval;
 
-<<<<<<< HEAD
   /// Flag for llvm.loop.fusion.disable metatdata.
   bool SYCLNofusionEnable;
-=======
+
   /// Value for 'llvm.loop.align' metadata.
   unsigned CodeAlign;
->>>>>>> 48ff3541
 
   /// Value for whether the loop is required to make progress.
   bool MustProgress;
@@ -414,13 +412,11 @@
     StagedAttrs.PipelineInitiationInterval = C;
   }
 
-<<<<<<< HEAD
   /// Set flag of nofusion for the next loop pushed.
   void setSYCLNofusionEnable() { StagedAttrs.SYCLNofusionEnable = true; }
-=======
+
   /// Set value of code align for the next loop pushed.
   void setCodeAlign(unsigned C) { StagedAttrs.CodeAlign = C; }
->>>>>>> 48ff3541
 
   /// Set no progress for the next loop pushed.
   void setMustProgress(bool P) { StagedAttrs.MustProgress = P; }
