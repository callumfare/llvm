//===--- CGExprAgg.cpp - Emit LLVM Code from Aggregate Expressions --------===//
//
// Part of the LLVM Project, under the Apache License v2.0 with LLVM Exceptions.
// See https://llvm.org/LICENSE.txt for license information.
// SPDX-License-Identifier: Apache-2.0 WITH LLVM-exception
//
//===----------------------------------------------------------------------===//
//
// This contains code to emit Aggregate Expr nodes as LLVM code.
//
//===----------------------------------------------------------------------===//

#include "CGCXXABI.h"
#include "CGObjCRuntime.h"
#include "CodeGenFunction.h"
#include "CodeGenModule.h"
#include "ConstantEmitter.h"
#include "EHScopeStack.h"
#include "TargetInfo.h"
#include "clang/AST/ASTContext.h"
#include "clang/AST/Attr.h"
#include "clang/AST/DeclCXX.h"
#include "clang/AST/DeclTemplate.h"
#include "clang/AST/StmtVisitor.h"
#include "llvm/IR/Constants.h"
#include "llvm/IR/Function.h"
#include "llvm/IR/GlobalVariable.h"
#include "llvm/IR/Instruction.h"
#include "llvm/IR/IntrinsicInst.h"
#include "llvm/IR/Intrinsics.h"
using namespace clang;
using namespace CodeGen;

//===----------------------------------------------------------------------===//
//                        Aggregate Expression Emitter
//===----------------------------------------------------------------------===//

namespace llvm {
extern cl::opt<bool> EnableSingleByteCoverage;
} // namespace llvm

namespace  {
class AggExprEmitter : public StmtVisitor<AggExprEmitter> {
  CodeGenFunction &CGF;
  CGBuilderTy &Builder;
  AggValueSlot Dest;
  bool IsResultUnused;

  AggValueSlot EnsureSlot(QualType T) {
    if (!Dest.isIgnored()) return Dest;
    return CGF.CreateAggTemp(T, "agg.tmp.ensured");
  }
  void EnsureDest(QualType T) {
    if (!Dest.isIgnored()) return;
    Dest = CGF.CreateAggTemp(T, "agg.tmp.ensured");
  }

  // Calls `Fn` with a valid return value slot, potentially creating a temporary
  // to do so. If a temporary is created, an appropriate copy into `Dest` will
  // be emitted, as will lifetime markers.
  //
  // The given function should take a ReturnValueSlot, and return an RValue that
  // points to said slot.
  void withReturnValueSlot(const Expr *E,
                           llvm::function_ref<RValue(ReturnValueSlot)> Fn);

public:
  AggExprEmitter(CodeGenFunction &cgf, AggValueSlot Dest, bool IsResultUnused)
    : CGF(cgf), Builder(CGF.Builder), Dest(Dest),
    IsResultUnused(IsResultUnused) { }

  //===--------------------------------------------------------------------===//
  //                               Utilities
  //===--------------------------------------------------------------------===//

  /// EmitAggLoadOfLValue - Given an expression with aggregate type that
  /// represents a value lvalue, this method emits the address of the lvalue,
  /// then loads the result into DestPtr.
  void EmitAggLoadOfLValue(const Expr *E);

  /// EmitFinalDestCopy - Perform the final copy to DestPtr, if desired.
  /// SrcIsRValue is true if source comes from an RValue.
  void EmitFinalDestCopy(QualType type, const LValue &src,
                         CodeGenFunction::ExprValueKind SrcValueKind =
                             CodeGenFunction::EVK_NonRValue);
  void EmitFinalDestCopy(QualType type, RValue src);
  void EmitCopy(QualType type, const AggValueSlot &dest,
                const AggValueSlot &src);

  void EmitArrayInit(Address DestPtr, llvm::ArrayType *AType, QualType ArrayQTy,
                     Expr *ExprToVisit, ArrayRef<Expr *> Args,
                     Expr *ArrayFiller);

  AggValueSlot::NeedsGCBarriers_t needsGC(QualType T) {
    if (CGF.getLangOpts().getGC() && TypeRequiresGCollection(T))
      return AggValueSlot::NeedsGCBarriers;
    return AggValueSlot::DoesNotNeedGCBarriers;
  }

  bool TypeRequiresGCollection(QualType T);

  //===--------------------------------------------------------------------===//
  //                            Visitor Methods
  //===--------------------------------------------------------------------===//

  void Visit(Expr *E) {
    ApplyDebugLocation DL(CGF, E);
    StmtVisitor<AggExprEmitter>::Visit(E);
  }

  void VisitStmt(Stmt *S) {
    CGF.ErrorUnsupported(S, "aggregate expression");
  }
  void VisitParenExpr(ParenExpr *PE) { Visit(PE->getSubExpr()); }
  void VisitGenericSelectionExpr(GenericSelectionExpr *GE) {
    Visit(GE->getResultExpr());
  }
  void VisitCoawaitExpr(CoawaitExpr *E) {
    CGF.EmitCoawaitExpr(*E, Dest, IsResultUnused);
  }
  void VisitCoyieldExpr(CoyieldExpr *E) {
    CGF.EmitCoyieldExpr(*E, Dest, IsResultUnused);
  }
  void VisitUnaryCoawait(UnaryOperator *E) { Visit(E->getSubExpr()); }
  void VisitUnaryExtension(UnaryOperator *E) { Visit(E->getSubExpr()); }
  void VisitSubstNonTypeTemplateParmExpr(SubstNonTypeTemplateParmExpr *E) {
    return Visit(E->getReplacement());
  }

  void VisitConstantExpr(ConstantExpr *E) {
    EnsureDest(E->getType());

    if (llvm::Value *Result = ConstantEmitter(CGF).tryEmitConstantExpr(E)) {
<<<<<<< HEAD
      Address StoreDest = Dest.getAddress();
      // The emitted value is guaranteed to have the same size as the
      // destination but can have a different type. Just do a bitcast in this
      // case to avoid incorrect GEPs.
      if (Result->getType() != StoreDest.getType())
        StoreDest = StoreDest.withElementType(Result->getType());
      CGF.EmitAggregateStore(Result, StoreDest,
                             E->getType().isVolatileQualified());
=======
      CGF.CreateCoercedStore(
          Result, Dest.getAddress(),
          llvm::TypeSize::getFixed(
              Dest.getPreferredSize(CGF.getContext(), E->getType())
                  .getQuantity()),
          E->getType().isVolatileQualified());
>>>>>>> 1762e01c
      return;
    }
    return Visit(E->getSubExpr());
  }

  // l-values.
  void VisitDeclRefExpr(DeclRefExpr *E) { EmitAggLoadOfLValue(E); }
  void VisitMemberExpr(MemberExpr *ME) { EmitAggLoadOfLValue(ME); }
  void VisitUnaryDeref(UnaryOperator *E) { EmitAggLoadOfLValue(E); }
  void VisitStringLiteral(StringLiteral *E) { EmitAggLoadOfLValue(E); }
  void VisitCompoundLiteralExpr(CompoundLiteralExpr *E);
  void VisitArraySubscriptExpr(ArraySubscriptExpr *E) {
    EmitAggLoadOfLValue(E);
  }
  void VisitPredefinedExpr(const PredefinedExpr *E) {
    EmitAggLoadOfLValue(E);
  }

  // Operators.
  void VisitCastExpr(CastExpr *E);
  void VisitCallExpr(const CallExpr *E);
  void VisitStmtExpr(const StmtExpr *E);
  void VisitBinaryOperator(const BinaryOperator *BO);
  void VisitPointerToDataMemberBinaryOperator(const BinaryOperator *BO);
  void VisitBinAssign(const BinaryOperator *E);
  void VisitBinComma(const BinaryOperator *E);
  void VisitBinCmp(const BinaryOperator *E);
  void VisitCXXRewrittenBinaryOperator(CXXRewrittenBinaryOperator *E) {
    Visit(E->getSemanticForm());
  }

  void VisitObjCMessageExpr(ObjCMessageExpr *E);
  void VisitObjCIvarRefExpr(ObjCIvarRefExpr *E) {
    EmitAggLoadOfLValue(E);
  }

  void VisitDesignatedInitUpdateExpr(DesignatedInitUpdateExpr *E);
  void VisitAbstractConditionalOperator(const AbstractConditionalOperator *CO);
  void VisitChooseExpr(const ChooseExpr *CE);
  void VisitInitListExpr(InitListExpr *E);
  void VisitCXXParenListOrInitListExpr(Expr *ExprToVisit, ArrayRef<Expr *> Args,
                                       FieldDecl *InitializedFieldInUnion,
                                       Expr *ArrayFiller);
  void VisitArrayInitLoopExpr(const ArrayInitLoopExpr *E,
                              llvm::Value *outerBegin = nullptr);
  void VisitImplicitValueInitExpr(ImplicitValueInitExpr *E);
  void VisitNoInitExpr(NoInitExpr *E) { } // Do nothing.
  void VisitCXXDefaultArgExpr(CXXDefaultArgExpr *DAE) {
    CodeGenFunction::CXXDefaultArgExprScope Scope(CGF, DAE);
    Visit(DAE->getExpr());
  }
  void VisitCXXDefaultInitExpr(CXXDefaultInitExpr *DIE) {
    CodeGenFunction::CXXDefaultInitExprScope Scope(CGF, DIE);
    Visit(DIE->getExpr());
  }
  void VisitCXXBindTemporaryExpr(CXXBindTemporaryExpr *E);
  void VisitCXXConstructExpr(const CXXConstructExpr *E);
  void VisitCXXInheritedCtorInitExpr(const CXXInheritedCtorInitExpr *E);
  void VisitLambdaExpr(LambdaExpr *E);
  void VisitCXXStdInitializerListExpr(CXXStdInitializerListExpr *E);
  void VisitExprWithCleanups(ExprWithCleanups *E);
  void VisitCXXScalarValueInitExpr(CXXScalarValueInitExpr *E);
  void VisitCXXTypeidExpr(CXXTypeidExpr *E) { EmitAggLoadOfLValue(E); }
  void VisitMaterializeTemporaryExpr(MaterializeTemporaryExpr *E);
  void VisitOpaqueValueExpr(OpaqueValueExpr *E);

  void VisitPseudoObjectExpr(PseudoObjectExpr *E) {
    if (E->isGLValue()) {
      LValue LV = CGF.EmitPseudoObjectLValue(E);
      return EmitFinalDestCopy(E->getType(), LV);
    }

    AggValueSlot Slot = EnsureSlot(E->getType());
    bool NeedsDestruction =
        !Slot.isExternallyDestructed() &&
        E->getType().isDestructedType() == QualType::DK_nontrivial_c_struct;
    if (NeedsDestruction)
      Slot.setExternallyDestructed();
    CGF.EmitPseudoObjectRValue(E, Slot);
    if (NeedsDestruction)
      CGF.pushDestroy(QualType::DK_nontrivial_c_struct, Slot.getAddress(),
                      E->getType());
  }

  void VisitVAArgExpr(VAArgExpr *E);
  void VisitCXXParenListInitExpr(CXXParenListInitExpr *E);
  void VisitCXXParenListOrInitListExpr(Expr *ExprToVisit, ArrayRef<Expr *> Args,
                                       Expr *ArrayFiller);

  void EmitInitializationToLValue(Expr *E, LValue Address);
  void EmitNullInitializationToLValue(LValue Address);
  //  case Expr::ChooseExprClass:
  void VisitCXXThrowExpr(const CXXThrowExpr *E) { CGF.EmitCXXThrowExpr(E); }
  void VisitAtomicExpr(AtomicExpr *E) {
    RValue Res = CGF.EmitAtomicExpr(E);
    EmitFinalDestCopy(E->getType(), Res);
  }
  void VisitPackIndexingExpr(PackIndexingExpr *E) {
    Visit(E->getSelectedExpr());
  }
};
}  // end anonymous namespace.

//===----------------------------------------------------------------------===//
//                                Utilities
//===----------------------------------------------------------------------===//

/// EmitAggLoadOfLValue - Given an expression with aggregate type that
/// represents a value lvalue, this method emits the address of the lvalue,
/// then loads the result into DestPtr.
void AggExprEmitter::EmitAggLoadOfLValue(const Expr *E) {
  LValue LV = CGF.EmitLValue(E);

  // If the type of the l-value is atomic, then do an atomic load.
  if (LV.getType()->isAtomicType() || CGF.LValueIsSuitableForInlineAtomic(LV)) {
    CGF.EmitAtomicLoad(LV, E->getExprLoc(), Dest);
    return;
  }

  EmitFinalDestCopy(E->getType(), LV);
}

/// True if the given aggregate type requires special GC API calls.
bool AggExprEmitter::TypeRequiresGCollection(QualType T) {
  // Only record types have members that might require garbage collection.
  const RecordType *RecordTy = T->getAs<RecordType>();
  if (!RecordTy) return false;

  // Don't mess with non-trivial C++ types.
  RecordDecl *Record = RecordTy->getDecl();
  if (isa<CXXRecordDecl>(Record) &&
      (cast<CXXRecordDecl>(Record)->hasNonTrivialCopyConstructor() ||
       !cast<CXXRecordDecl>(Record)->hasTrivialDestructor()))
    return false;

  // Check whether the type has an object member.
  return Record->hasObjectMember();
}

void AggExprEmitter::withReturnValueSlot(
    const Expr *E, llvm::function_ref<RValue(ReturnValueSlot)> EmitCall) {
  QualType RetTy = E->getType();
  bool RequiresDestruction =
      !Dest.isExternallyDestructed() &&
      RetTy.isDestructedType() == QualType::DK_nontrivial_c_struct;

  // If it makes no observable difference, save a memcpy + temporary.
  //
  // We need to always provide our own temporary if destruction is required.
  // Otherwise, EmitCall will emit its own, notice that it's "unused", and end
  // its lifetime before we have the chance to emit a proper destructor call.
  bool UseTemp = Dest.isPotentiallyAliased() || Dest.requiresGCollection() ||
                 (RequiresDestruction && Dest.isIgnored());

  Address RetAddr = Address::invalid();
  RawAddress RetAllocaAddr = RawAddress::invalid();

  EHScopeStack::stable_iterator LifetimeEndBlock;
  llvm::Value *LifetimeSizePtr = nullptr;
  llvm::IntrinsicInst *LifetimeStartInst = nullptr;
  if (!UseTemp) {
    RetAddr = Dest.getAddress();
  } else {
    RetAddr = CGF.CreateMemTemp(RetTy, "tmp", &RetAllocaAddr);
    llvm::TypeSize Size =
        CGF.CGM.getDataLayout().getTypeAllocSize(CGF.ConvertTypeForMem(RetTy));
    LifetimeSizePtr = CGF.EmitLifetimeStart(Size, RetAllocaAddr.getPointer());
    if (LifetimeSizePtr) {
      LifetimeStartInst =
          cast<llvm::IntrinsicInst>(std::prev(Builder.GetInsertPoint()));
      assert(LifetimeStartInst->getIntrinsicID() ==
                 llvm::Intrinsic::lifetime_start &&
             "Last insertion wasn't a lifetime.start?");

      CGF.pushFullExprCleanup<CodeGenFunction::CallLifetimeEnd>(
          NormalEHLifetimeMarker, RetAllocaAddr, LifetimeSizePtr);
      LifetimeEndBlock = CGF.EHStack.stable_begin();
    }
  }

  RValue Src =
      EmitCall(ReturnValueSlot(RetAddr, Dest.isVolatile(), IsResultUnused,
                               Dest.isExternallyDestructed()));

  if (!UseTemp)
    return;

  assert(Dest.isIgnored() || Dest.emitRawPointer(CGF) !=
                                 Src.getAggregatePointer(E->getType(), CGF));
  EmitFinalDestCopy(E->getType(), Src);

  if (!RequiresDestruction && LifetimeStartInst) {
    // If there's no dtor to run, the copy was the last use of our temporary.
    // Since we're not guaranteed to be in an ExprWithCleanups, clean up
    // eagerly.
    CGF.DeactivateCleanupBlock(LifetimeEndBlock, LifetimeStartInst);
    CGF.EmitLifetimeEnd(LifetimeSizePtr, RetAllocaAddr.getPointer());
  }
}

/// EmitFinalDestCopy - Perform the final copy to DestPtr, if desired.
void AggExprEmitter::EmitFinalDestCopy(QualType type, RValue src) {
  assert(src.isAggregate() && "value must be aggregate value!");
  LValue srcLV = CGF.MakeAddrLValue(src.getAggregateAddress(), type);
  EmitFinalDestCopy(type, srcLV, CodeGenFunction::EVK_RValue);
}

/// EmitFinalDestCopy - Perform the final copy to DestPtr, if desired.
void AggExprEmitter::EmitFinalDestCopy(
    QualType type, const LValue &src,
    CodeGenFunction::ExprValueKind SrcValueKind) {
  // If Dest is ignored, then we're evaluating an aggregate expression
  // in a context that doesn't care about the result.  Note that loads
  // from volatile l-values force the existence of a non-ignored
  // destination.
  if (Dest.isIgnored())
    return;

  // Copy non-trivial C structs here.
  LValue DstLV = CGF.MakeAddrLValue(
      Dest.getAddress(), Dest.isVolatile() ? type.withVolatile() : type);

  if (SrcValueKind == CodeGenFunction::EVK_RValue) {
    if (type.isNonTrivialToPrimitiveDestructiveMove() == QualType::PCK_Struct) {
      if (Dest.isPotentiallyAliased())
        CGF.callCStructMoveAssignmentOperator(DstLV, src);
      else
        CGF.callCStructMoveConstructor(DstLV, src);
      return;
    }
  } else {
    if (type.isNonTrivialToPrimitiveCopy() == QualType::PCK_Struct) {
      if (Dest.isPotentiallyAliased())
        CGF.callCStructCopyAssignmentOperator(DstLV, src);
      else
        CGF.callCStructCopyConstructor(DstLV, src);
      return;
    }
  }

  AggValueSlot srcAgg = AggValueSlot::forLValue(
      src, AggValueSlot::IsDestructed, needsGC(type), AggValueSlot::IsAliased,
      AggValueSlot::MayOverlap);
  EmitCopy(type, Dest, srcAgg);
}

/// Perform a copy from the source into the destination.
///
/// \param type - the type of the aggregate being copied; qualifiers are
///   ignored
void AggExprEmitter::EmitCopy(QualType type, const AggValueSlot &dest,
                              const AggValueSlot &src) {
  if (dest.requiresGCollection()) {
    CharUnits sz = dest.getPreferredSize(CGF.getContext(), type);
    llvm::Value *size = llvm::ConstantInt::get(CGF.SizeTy, sz.getQuantity());
    CGF.CGM.getObjCRuntime().EmitGCMemmoveCollectable(CGF,
                                                      dest.getAddress(),
                                                      src.getAddress(),
                                                      size);
    return;
  }

  // If the result of the assignment is used, copy the LHS there also.
  // It's volatile if either side is.  Use the minimum alignment of
  // the two sides.
  LValue DestLV = CGF.MakeAddrLValue(dest.getAddress(), type);
  LValue SrcLV = CGF.MakeAddrLValue(src.getAddress(), type);
  CGF.EmitAggregateCopy(DestLV, SrcLV, type, dest.mayOverlap(),
                        dest.isVolatile() || src.isVolatile());
}

/// Emit the initializer for a std::initializer_list initialized with a
/// real initializer list.
void
AggExprEmitter::VisitCXXStdInitializerListExpr(CXXStdInitializerListExpr *E) {
  // Emit an array containing the elements.  The array is externally destructed
  // if the std::initializer_list object is.
  ASTContext &Ctx = CGF.getContext();
  LValue Array = CGF.EmitLValue(E->getSubExpr());
  assert(Array.isSimple() && "initializer_list array not a simple lvalue");
  Address ArrayPtr = Array.getAddress();

  const ConstantArrayType *ArrayType =
      Ctx.getAsConstantArrayType(E->getSubExpr()->getType());
  assert(ArrayType && "std::initializer_list constructed from non-array");

  RecordDecl *Record = E->getType()->castAs<RecordType>()->getDecl();
  RecordDecl::field_iterator Field = Record->field_begin();
  assert(Field != Record->field_end() &&
         Ctx.hasSameType(Field->getType()->getPointeeType(),
                         ArrayType->getElementType()) &&
         "Expected std::initializer_list first field to be const E *");

  // Start pointer.
  AggValueSlot Dest = EnsureSlot(E->getType());
  LValue DestLV = CGF.MakeAddrLValue(Dest.getAddress(), E->getType());
  LValue Start = CGF.EmitLValueForFieldInitialization(DestLV, *Field);
  llvm::Value *ArrayStart = ArrayPtr.emitRawPointer(CGF);
  CGF.EmitStoreThroughLValue(RValue::get(ArrayStart), Start);
  ++Field;
  assert(Field != Record->field_end() &&
         "Expected std::initializer_list to have two fields");

  llvm::Value *Size = Builder.getInt(ArrayType->getSize());
  LValue EndOrLength = CGF.EmitLValueForFieldInitialization(DestLV, *Field);
  if (Ctx.hasSameType(Field->getType(), Ctx.getSizeType())) {
    // Length.
    CGF.EmitStoreThroughLValue(RValue::get(Size), EndOrLength);

  } else {
    // End pointer.
    assert(Field->getType()->isPointerType() &&
           Ctx.hasSameType(Field->getType()->getPointeeType(),
                           ArrayType->getElementType()) &&
           "Expected std::initializer_list second field to be const E *");
    llvm::Value *Zero = llvm::ConstantInt::get(CGF.PtrDiffTy, 0);
    llvm::Value *IdxEnd[] = { Zero, Size };
    llvm::Value *ArrayEnd = Builder.CreateInBoundsGEP(
        ArrayPtr.getElementType(), ArrayPtr.emitRawPointer(CGF), IdxEnd,
        "arrayend");
    CGF.EmitStoreThroughLValue(RValue::get(ArrayEnd), EndOrLength);
  }

  assert(++Field == Record->field_end() &&
         "Expected std::initializer_list to only have two fields");
}

/// Determine if E is a trivial array filler, that is, one that is
/// equivalent to zero-initialization.
static bool isTrivialFiller(Expr *E) {
  if (!E)
    return true;

  if (isa<ImplicitValueInitExpr>(E))
    return true;

  if (auto *ILE = dyn_cast<InitListExpr>(E)) {
    if (ILE->getNumInits())
      return false;
    return isTrivialFiller(ILE->getArrayFiller());
  }

  if (auto *Cons = dyn_cast_or_null<CXXConstructExpr>(E))
    return Cons->getConstructor()->isDefaultConstructor() &&
           Cons->getConstructor()->isTrivial();

  // FIXME: Are there other cases where we can avoid emitting an initializer?
  return false;
}

/// Emit initialization of an array from an initializer list. ExprToVisit must
/// be either an InitListEpxr a CXXParenInitListExpr.
void AggExprEmitter::EmitArrayInit(Address DestPtr, llvm::ArrayType *AType,
                                   QualType ArrayQTy, Expr *ExprToVisit,
                                   ArrayRef<Expr *> Args, Expr *ArrayFiller) {
  uint64_t NumInitElements = Args.size();

  uint64_t NumArrayElements = AType->getNumElements();
  for (const auto *Init : Args) {
    if (const auto *Embed = dyn_cast<EmbedExpr>(Init->IgnoreParenImpCasts())) {
      NumInitElements += Embed->getDataElementCount() - 1;
      if (NumInitElements > NumArrayElements) {
        NumInitElements = NumArrayElements;
        break;
      }
    }
  }

  assert(NumInitElements <= NumArrayElements);

  QualType elementType =
      CGF.getContext().getAsArrayType(ArrayQTy)->getElementType();
  CharUnits elementSize = CGF.getContext().getTypeSizeInChars(elementType);
  CharUnits elementAlign =
    DestPtr.getAlignment().alignmentOfArrayElement(elementSize);
  llvm::Type *llvmElementType = CGF.ConvertTypeForMem(elementType);

  // Consider initializing the array by copying from a global. For this to be
  // more efficient than per-element initialization, the size of the elements
  // with explicit initializers should be large enough.
  if (NumInitElements * elementSize.getQuantity() > 16 &&
      elementType.isTriviallyCopyableType(CGF.getContext())) {
    CodeGen::CodeGenModule &CGM = CGF.CGM;
    ConstantEmitter Emitter(CGF);
    QualType GVArrayQTy = CGM.getContext().getAddrSpaceQualType(
        CGM.getContext().removeAddrSpaceQualType(ArrayQTy),
        CGM.GetGlobalConstantAddressSpace());
    LangAS AS = GVArrayQTy.getAddressSpace();
    if (llvm::Constant *C =
            Emitter.tryEmitForInitializer(ExprToVisit, AS, GVArrayQTy)) {
      auto GV = new llvm::GlobalVariable(
          CGM.getModule(), C->getType(),
          /* isConstant= */ true, llvm::GlobalValue::PrivateLinkage, C,
          "constinit",
          /* InsertBefore= */ nullptr, llvm::GlobalVariable::NotThreadLocal,
          CGM.getContext().getTargetAddressSpace(AS));
      Emitter.finalize(GV);
      CharUnits Align = CGM.getContext().getTypeAlignInChars(GVArrayQTy);
      GV->setAlignment(Align.getAsAlign());
      Address GVAddr(GV, GV->getValueType(), Align);
      EmitFinalDestCopy(ArrayQTy, CGF.MakeAddrLValue(GVAddr, GVArrayQTy));
      return;
    }
  }

  // Exception safety requires us to destroy all the
  // already-constructed members if an initializer throws.
  // For that, we'll need an EH cleanup.
  QualType::DestructionKind dtorKind = elementType.isDestructedType();
  Address endOfInit = Address::invalid();
  CodeGenFunction::CleanupDeactivationScope deactivation(CGF);

  llvm::Value *begin = DestPtr.emitRawPointer(CGF);
  if (dtorKind) {
    CodeGenFunction::AllocaTrackerRAII allocaTracker(CGF);
    // In principle we could tell the cleanup where we are more
    // directly, but the control flow can get so varied here that it
    // would actually be quite complex.  Therefore we go through an
    // alloca.
    llvm::Instruction *dominatingIP =
        Builder.CreateFlagLoad(llvm::ConstantInt::getNullValue(CGF.Int8PtrTy));
    endOfInit = CGF.CreateTempAlloca(begin->getType(), CGF.getPointerAlign(),
                                     "arrayinit.endOfInit");
    Builder.CreateStore(begin, endOfInit);
    CGF.pushIrregularPartialArrayCleanup(begin, endOfInit, elementType,
                                         elementAlign,
                                         CGF.getDestroyer(dtorKind));
    cast<EHCleanupScope>(*CGF.EHStack.find(CGF.EHStack.stable_begin()))
        .AddAuxAllocas(allocaTracker.Take());

    CGF.DeferredDeactivationCleanupStack.push_back(
        {CGF.EHStack.stable_begin(), dominatingIP});
  }

  llvm::Value *one = llvm::ConstantInt::get(CGF.SizeTy, 1);

  auto Emit = [&](Expr *Init, uint64_t ArrayIndex) {
    llvm::Value *element = begin;
    if (ArrayIndex > 0) {
      element = Builder.CreateInBoundsGEP(
          llvmElementType, begin,
          llvm::ConstantInt::get(CGF.SizeTy, ArrayIndex), "arrayinit.element");

      // Tell the cleanup that it needs to destroy up to this
      // element.  TODO: some of these stores can be trivially
      // observed to be unnecessary.
      if (endOfInit.isValid())
        Builder.CreateStore(element, endOfInit);
    }

    LValue elementLV = CGF.MakeAddrLValue(
        Address(element, llvmElementType, elementAlign), elementType);
    EmitInitializationToLValue(Init, elementLV);
    return true;
  };

  unsigned ArrayIndex = 0;
  // Emit the explicit initializers.
  for (uint64_t i = 0; i != NumInitElements; ++i) {
    if (ArrayIndex >= NumInitElements)
      break;
    if (auto *EmbedS = dyn_cast<EmbedExpr>(Args[i]->IgnoreParenImpCasts())) {
      EmbedS->doForEachDataElement(Emit, ArrayIndex);
    } else {
      Emit(Args[i], ArrayIndex);
      ArrayIndex++;
    }
  }

  // Check whether there's a non-trivial array-fill expression.
  bool hasTrivialFiller = isTrivialFiller(ArrayFiller);

  // Any remaining elements need to be zero-initialized, possibly
  // using the filler expression.  We can skip this if the we're
  // emitting to zeroed memory.
  if (NumInitElements != NumArrayElements &&
      !(Dest.isZeroed() && hasTrivialFiller &&
        CGF.getTypes().isZeroInitializable(elementType))) {

    // Use an actual loop.  This is basically
    //   do { *array++ = filler; } while (array != end);

    // Advance to the start of the rest of the array.
    llvm::Value *element = begin;
    if (NumInitElements) {
      element = Builder.CreateInBoundsGEP(
          llvmElementType, element,
          llvm::ConstantInt::get(CGF.SizeTy, NumInitElements),
          "arrayinit.start");
      if (endOfInit.isValid()) Builder.CreateStore(element, endOfInit);
    }

    // Compute the end of the array.
    llvm::Value *end = Builder.CreateInBoundsGEP(
        llvmElementType, begin,
        llvm::ConstantInt::get(CGF.SizeTy, NumArrayElements), "arrayinit.end");

    llvm::BasicBlock *entryBB = Builder.GetInsertBlock();
    llvm::BasicBlock *bodyBB = CGF.createBasicBlock("arrayinit.body");

    // Jump into the body.
    CGF.EmitBlock(bodyBB);
    llvm::PHINode *currentElement =
      Builder.CreatePHI(element->getType(), 2, "arrayinit.cur");
    currentElement->addIncoming(element, entryBB);

    // Emit the actual filler expression.
    {
      // C++1z [class.temporary]p5:
      //   when a default constructor is called to initialize an element of
      //   an array with no corresponding initializer [...] the destruction of
      //   every temporary created in a default argument is sequenced before
      //   the construction of the next array element, if any
      CodeGenFunction::RunCleanupsScope CleanupsScope(CGF);
      LValue elementLV = CGF.MakeAddrLValue(
          Address(currentElement, llvmElementType, elementAlign), elementType);
      if (ArrayFiller)
        EmitInitializationToLValue(ArrayFiller, elementLV);
      else
        EmitNullInitializationToLValue(elementLV);
    }

    // Move on to the next element.
    llvm::Value *nextElement = Builder.CreateInBoundsGEP(
        llvmElementType, currentElement, one, "arrayinit.next");

    // Tell the EH cleanup that we finished with the last element.
    if (endOfInit.isValid()) Builder.CreateStore(nextElement, endOfInit);

    // Leave the loop if we're done.
    llvm::Value *done = Builder.CreateICmpEQ(nextElement, end,
                                             "arrayinit.done");
    llvm::BasicBlock *endBB = CGF.createBasicBlock("arrayinit.end");
    Builder.CreateCondBr(done, endBB, bodyBB);
    currentElement->addIncoming(nextElement, Builder.GetInsertBlock());

    CGF.EmitBlock(endBB);
  }
}

//===----------------------------------------------------------------------===//
//                            Visitor Methods
//===----------------------------------------------------------------------===//

void AggExprEmitter::VisitMaterializeTemporaryExpr(MaterializeTemporaryExpr *E){
  Visit(E->getSubExpr());
}

void AggExprEmitter::VisitOpaqueValueExpr(OpaqueValueExpr *e) {
  // If this is a unique OVE, just visit its source expression.
  if (e->isUnique())
    Visit(e->getSourceExpr());
  else
    EmitFinalDestCopy(e->getType(), CGF.getOrCreateOpaqueLValueMapping(e));
}

void
AggExprEmitter::VisitCompoundLiteralExpr(CompoundLiteralExpr *E) {
  if (Dest.isPotentiallyAliased() &&
      E->getType().isPODType(CGF.getContext())) {
    // For a POD type, just emit a load of the lvalue + a copy, because our
    // compound literal might alias the destination.
    EmitAggLoadOfLValue(E);
    return;
  }

  AggValueSlot Slot = EnsureSlot(E->getType());

  // Block-scope compound literals are destroyed at the end of the enclosing
  // scope in C.
  bool Destruct =
      !CGF.getLangOpts().CPlusPlus && !Slot.isExternallyDestructed();
  if (Destruct)
    Slot.setExternallyDestructed();

  CGF.EmitAggExpr(E->getInitializer(), Slot);

  if (Destruct)
    if (QualType::DestructionKind DtorKind = E->getType().isDestructedType())
      CGF.pushLifetimeExtendedDestroy(
          CGF.getCleanupKind(DtorKind), Slot.getAddress(), E->getType(),
          CGF.getDestroyer(DtorKind), DtorKind & EHCleanup);
}

/// Attempt to look through various unimportant expressions to find a
/// cast of the given kind.
static Expr *findPeephole(Expr *op, CastKind kind, const ASTContext &ctx) {
  op = op->IgnoreParenNoopCasts(ctx);
  if (auto castE = dyn_cast<CastExpr>(op)) {
    if (castE->getCastKind() == kind)
      return castE->getSubExpr();
  }
  return nullptr;
}

void AggExprEmitter::VisitCastExpr(CastExpr *E) {
  if (const auto *ECE = dyn_cast<ExplicitCastExpr>(E))
    CGF.CGM.EmitExplicitCastExprType(ECE, &CGF);
  switch (E->getCastKind()) {
  case CK_Dynamic: {
    // FIXME: Can this actually happen? We have no test coverage for it.
    assert(isa<CXXDynamicCastExpr>(E) && "CK_Dynamic without a dynamic_cast?");
    LValue LV = CGF.EmitCheckedLValue(E->getSubExpr(),
                                      CodeGenFunction::TCK_Load);
    // FIXME: Do we also need to handle property references here?
    if (LV.isSimple())
      CGF.EmitDynamicCast(LV.getAddress(), cast<CXXDynamicCastExpr>(E));
    else
      CGF.CGM.ErrorUnsupported(E, "non-simple lvalue dynamic_cast");

    if (!Dest.isIgnored())
      CGF.CGM.ErrorUnsupported(E, "lvalue dynamic_cast with a destination");
    break;
  }

  case CK_ToUnion: {
    // Evaluate even if the destination is ignored.
    if (Dest.isIgnored()) {
      CGF.EmitAnyExpr(E->getSubExpr(), AggValueSlot::ignored(),
                      /*ignoreResult=*/true);
      break;
    }

    // GCC union extension
    QualType Ty = E->getSubExpr()->getType();
    Address CastPtr = Dest.getAddress().withElementType(CGF.ConvertType(Ty));
    EmitInitializationToLValue(E->getSubExpr(),
                               CGF.MakeAddrLValue(CastPtr, Ty));
    break;
  }

  case CK_LValueToRValueBitCast: {
    if (Dest.isIgnored()) {
      CGF.EmitAnyExpr(E->getSubExpr(), AggValueSlot::ignored(),
                      /*ignoreResult=*/true);
      break;
    }

    LValue SourceLV = CGF.EmitLValue(E->getSubExpr());
    Address SourceAddress = SourceLV.getAddress().withElementType(CGF.Int8Ty);
    Address DestAddress = Dest.getAddress().withElementType(CGF.Int8Ty);
    llvm::Value *SizeVal = llvm::ConstantInt::get(
        CGF.SizeTy,
        CGF.getContext().getTypeSizeInChars(E->getType()).getQuantity());
    Builder.CreateMemCpy(DestAddress, SourceAddress, SizeVal);
    break;
  }

  case CK_DerivedToBase:
  case CK_BaseToDerived:
  case CK_UncheckedDerivedToBase: {
    llvm_unreachable("cannot perform hierarchy conversion in EmitAggExpr: "
                "should have been unpacked before we got here");
  }

  case CK_NonAtomicToAtomic:
  case CK_AtomicToNonAtomic: {
    bool isToAtomic = (E->getCastKind() == CK_NonAtomicToAtomic);

    // Determine the atomic and value types.
    QualType atomicType = E->getSubExpr()->getType();
    QualType valueType = E->getType();
    if (isToAtomic) std::swap(atomicType, valueType);

    assert(atomicType->isAtomicType());
    assert(CGF.getContext().hasSameUnqualifiedType(valueType,
                          atomicType->castAs<AtomicType>()->getValueType()));

    // Just recurse normally if we're ignoring the result or the
    // atomic type doesn't change representation.
    if (Dest.isIgnored() || !CGF.CGM.isPaddedAtomicType(atomicType)) {
      return Visit(E->getSubExpr());
    }

    CastKind peepholeTarget =
      (isToAtomic ? CK_AtomicToNonAtomic : CK_NonAtomicToAtomic);

    // These two cases are reverses of each other; try to peephole them.
    if (Expr *op =
            findPeephole(E->getSubExpr(), peepholeTarget, CGF.getContext())) {
      assert(CGF.getContext().hasSameUnqualifiedType(op->getType(),
                                                     E->getType()) &&
           "peephole significantly changed types?");
      return Visit(op);
    }

    // If we're converting an r-value of non-atomic type to an r-value
    // of atomic type, just emit directly into the relevant sub-object.
    if (isToAtomic) {
      AggValueSlot valueDest = Dest;
      if (!valueDest.isIgnored() && CGF.CGM.isPaddedAtomicType(atomicType)) {
        // Zero-initialize.  (Strictly speaking, we only need to initialize
        // the padding at the end, but this is simpler.)
        if (!Dest.isZeroed())
          CGF.EmitNullInitialization(Dest.getAddress(), atomicType);

        // Build a GEP to refer to the subobject.
        Address valueAddr =
            CGF.Builder.CreateStructGEP(valueDest.getAddress(), 0);
        valueDest = AggValueSlot::forAddr(valueAddr,
                                          valueDest.getQualifiers(),
                                          valueDest.isExternallyDestructed(),
                                          valueDest.requiresGCollection(),
                                          valueDest.isPotentiallyAliased(),
                                          AggValueSlot::DoesNotOverlap,
                                          AggValueSlot::IsZeroed);
      }

      CGF.EmitAggExpr(E->getSubExpr(), valueDest);
      return;
    }

    // Otherwise, we're converting an atomic type to a non-atomic type.
    // Make an atomic temporary, emit into that, and then copy the value out.
    AggValueSlot atomicSlot =
      CGF.CreateAggTemp(atomicType, "atomic-to-nonatomic.temp");
    CGF.EmitAggExpr(E->getSubExpr(), atomicSlot);

    Address valueAddr = Builder.CreateStructGEP(atomicSlot.getAddress(), 0);
    RValue rvalue = RValue::getAggregate(valueAddr, atomicSlot.isVolatile());
    return EmitFinalDestCopy(valueType, rvalue);
  }
  case CK_AddressSpaceConversion:
     return Visit(E->getSubExpr());

  case CK_LValueToRValue:
    // If we're loading from a volatile type, force the destination
    // into existence.
    if (E->getSubExpr()->getType().isVolatileQualified()) {
      bool Destruct =
          !Dest.isExternallyDestructed() &&
          E->getType().isDestructedType() == QualType::DK_nontrivial_c_struct;
      if (Destruct)
        Dest.setExternallyDestructed();
      EnsureDest(E->getType());
      Visit(E->getSubExpr());

      if (Destruct)
        CGF.pushDestroy(QualType::DK_nontrivial_c_struct, Dest.getAddress(),
                        E->getType());

      return;
    }

    [[fallthrough]];

  case CK_HLSLArrayRValue:
    Visit(E->getSubExpr());
    break;

  case CK_NoOp:
  case CK_UserDefinedConversion:
  case CK_ConstructorConversion:
    assert(CGF.getContext().hasSameUnqualifiedType(E->getSubExpr()->getType(),
                                                   E->getType()) &&
           "Implicit cast types must be compatible");
    Visit(E->getSubExpr());
    break;

  case CK_LValueBitCast:
    llvm_unreachable("should not be emitting lvalue bitcast as rvalue");

  case CK_Dependent:
  case CK_BitCast:
  case CK_ArrayToPointerDecay:
  case CK_FunctionToPointerDecay:
  case CK_NullToPointer:
  case CK_NullToMemberPointer:
  case CK_BaseToDerivedMemberPointer:
  case CK_DerivedToBaseMemberPointer:
  case CK_MemberPointerToBoolean:
  case CK_ReinterpretMemberPointer:
  case CK_IntegralToPointer:
  case CK_PointerToIntegral:
  case CK_PointerToBoolean:
  case CK_ToVoid:
  case CK_VectorSplat:
  case CK_IntegralCast:
  case CK_BooleanToSignedIntegral:
  case CK_IntegralToBoolean:
  case CK_IntegralToFloating:
  case CK_FloatingToIntegral:
  case CK_FloatingToBoolean:
  case CK_FloatingCast:
  case CK_CPointerToObjCPointerCast:
  case CK_BlockPointerToObjCPointerCast:
  case CK_AnyPointerToBlockPointerCast:
  case CK_ObjCObjectLValueCast:
  case CK_FloatingRealToComplex:
  case CK_FloatingComplexToReal:
  case CK_FloatingComplexToBoolean:
  case CK_FloatingComplexCast:
  case CK_FloatingComplexToIntegralComplex:
  case CK_IntegralRealToComplex:
  case CK_IntegralComplexToReal:
  case CK_IntegralComplexToBoolean:
  case CK_IntegralComplexCast:
  case CK_IntegralComplexToFloatingComplex:
  case CK_ARCProduceObject:
  case CK_ARCConsumeObject:
  case CK_ARCReclaimReturnedObject:
  case CK_ARCExtendBlockObject:
  case CK_CopyAndAutoreleaseBlockObject:
  case CK_BuiltinFnToFnPtr:
  case CK_ZeroToOCLOpaqueType:
  case CK_MatrixCast:
  case CK_HLSLVectorTruncation:

  case CK_IntToOCLSampler:
  case CK_FloatingToFixedPoint:
  case CK_FixedPointToFloating:
  case CK_FixedPointCast:
  case CK_FixedPointToBoolean:
  case CK_FixedPointToIntegral:
  case CK_IntegralToFixedPoint:
    llvm_unreachable("cast kind invalid for aggregate types");
  }
}

void AggExprEmitter::VisitCallExpr(const CallExpr *E) {
  if (E->getCallReturnType(CGF.getContext())->isReferenceType()) {
    EmitAggLoadOfLValue(E);
    return;
  }

  withReturnValueSlot(E, [&](ReturnValueSlot Slot) {
    return CGF.EmitCallExpr(E, Slot);
  });
}

void AggExprEmitter::VisitObjCMessageExpr(ObjCMessageExpr *E) {
  withReturnValueSlot(E, [&](ReturnValueSlot Slot) {
    return CGF.EmitObjCMessageExpr(E, Slot);
  });
}

void AggExprEmitter::VisitBinComma(const BinaryOperator *E) {
  CGF.EmitIgnoredExpr(E->getLHS());
  Visit(E->getRHS());
}

void AggExprEmitter::VisitStmtExpr(const StmtExpr *E) {
  CodeGenFunction::StmtExprEvaluation eval(CGF);
  CGF.EmitCompoundStmt(*E->getSubStmt(), true, Dest);
}

enum CompareKind {
  CK_Less,
  CK_Greater,
  CK_Equal,
};

static llvm::Value *EmitCompare(CGBuilderTy &Builder, CodeGenFunction &CGF,
                                const BinaryOperator *E, llvm::Value *LHS,
                                llvm::Value *RHS, CompareKind Kind,
                                const char *NameSuffix = "") {
  QualType ArgTy = E->getLHS()->getType();
  if (const ComplexType *CT = ArgTy->getAs<ComplexType>())
    ArgTy = CT->getElementType();

  if (const auto *MPT = ArgTy->getAs<MemberPointerType>()) {
    assert(Kind == CK_Equal &&
           "member pointers may only be compared for equality");
    return CGF.CGM.getCXXABI().EmitMemberPointerComparison(
        CGF, LHS, RHS, MPT, /*IsInequality*/ false);
  }

  // Compute the comparison instructions for the specified comparison kind.
  struct CmpInstInfo {
    const char *Name;
    llvm::CmpInst::Predicate FCmp;
    llvm::CmpInst::Predicate SCmp;
    llvm::CmpInst::Predicate UCmp;
  };
  CmpInstInfo InstInfo = [&]() -> CmpInstInfo {
    using FI = llvm::FCmpInst;
    using II = llvm::ICmpInst;
    switch (Kind) {
    case CK_Less:
      return {"cmp.lt", FI::FCMP_OLT, II::ICMP_SLT, II::ICMP_ULT};
    case CK_Greater:
      return {"cmp.gt", FI::FCMP_OGT, II::ICMP_SGT, II::ICMP_UGT};
    case CK_Equal:
      return {"cmp.eq", FI::FCMP_OEQ, II::ICMP_EQ, II::ICMP_EQ};
    }
    llvm_unreachable("Unrecognised CompareKind enum");
  }();

  if (ArgTy->hasFloatingRepresentation())
    return Builder.CreateFCmp(InstInfo.FCmp, LHS, RHS,
                              llvm::Twine(InstInfo.Name) + NameSuffix);
  if (ArgTy->isIntegralOrEnumerationType() || ArgTy->isPointerType()) {
    auto Inst =
        ArgTy->hasSignedIntegerRepresentation() ? InstInfo.SCmp : InstInfo.UCmp;
    return Builder.CreateICmp(Inst, LHS, RHS,
                              llvm::Twine(InstInfo.Name) + NameSuffix);
  }

  llvm_unreachable("unsupported aggregate binary expression should have "
                   "already been handled");
}

void AggExprEmitter::VisitBinCmp(const BinaryOperator *E) {
  using llvm::BasicBlock;
  using llvm::PHINode;
  using llvm::Value;
  assert(CGF.getContext().hasSameType(E->getLHS()->getType(),
                                      E->getRHS()->getType()));
  const ComparisonCategoryInfo &CmpInfo =
      CGF.getContext().CompCategories.getInfoForType(E->getType());
  assert(CmpInfo.Record->isTriviallyCopyable() &&
         "cannot copy non-trivially copyable aggregate");

  QualType ArgTy = E->getLHS()->getType();

  if (!ArgTy->isIntegralOrEnumerationType() && !ArgTy->isRealFloatingType() &&
      !ArgTy->isNullPtrType() && !ArgTy->isPointerType() &&
      !ArgTy->isMemberPointerType() && !ArgTy->isAnyComplexType()) {
    return CGF.ErrorUnsupported(E, "aggregate three-way comparison");
  }
  bool IsComplex = ArgTy->isAnyComplexType();

  // Evaluate the operands to the expression and extract their values.
  auto EmitOperand = [&](Expr *E) -> std::pair<Value *, Value *> {
    RValue RV = CGF.EmitAnyExpr(E);
    if (RV.isScalar())
      return {RV.getScalarVal(), nullptr};
    if (RV.isAggregate())
      return {RV.getAggregatePointer(E->getType(), CGF), nullptr};
    assert(RV.isComplex());
    return RV.getComplexVal();
  };
  auto LHSValues = EmitOperand(E->getLHS()),
       RHSValues = EmitOperand(E->getRHS());

  auto EmitCmp = [&](CompareKind K) {
    Value *Cmp = EmitCompare(Builder, CGF, E, LHSValues.first, RHSValues.first,
                             K, IsComplex ? ".r" : "");
    if (!IsComplex)
      return Cmp;
    assert(K == CompareKind::CK_Equal);
    Value *CmpImag = EmitCompare(Builder, CGF, E, LHSValues.second,
                                 RHSValues.second, K, ".i");
    return Builder.CreateAnd(Cmp, CmpImag, "and.eq");
  };
  auto EmitCmpRes = [&](const ComparisonCategoryInfo::ValueInfo *VInfo) {
    return Builder.getInt(VInfo->getIntValue());
  };

  Value *Select;
  if (ArgTy->isNullPtrType()) {
    Select = EmitCmpRes(CmpInfo.getEqualOrEquiv());
  } else if (!CmpInfo.isPartial()) {
    Value *SelectOne =
        Builder.CreateSelect(EmitCmp(CK_Less), EmitCmpRes(CmpInfo.getLess()),
                             EmitCmpRes(CmpInfo.getGreater()), "sel.lt");
    Select = Builder.CreateSelect(EmitCmp(CK_Equal),
                                  EmitCmpRes(CmpInfo.getEqualOrEquiv()),
                                  SelectOne, "sel.eq");
  } else {
    Value *SelectEq = Builder.CreateSelect(
        EmitCmp(CK_Equal), EmitCmpRes(CmpInfo.getEqualOrEquiv()),
        EmitCmpRes(CmpInfo.getUnordered()), "sel.eq");
    Value *SelectGT = Builder.CreateSelect(EmitCmp(CK_Greater),
                                           EmitCmpRes(CmpInfo.getGreater()),
                                           SelectEq, "sel.gt");
    Select = Builder.CreateSelect(
        EmitCmp(CK_Less), EmitCmpRes(CmpInfo.getLess()), SelectGT, "sel.lt");
  }
  // Create the return value in the destination slot.
  EnsureDest(E->getType());
  LValue DestLV = CGF.MakeAddrLValue(Dest.getAddress(), E->getType());

  // Emit the address of the first (and only) field in the comparison category
  // type, and initialize it from the constant integer value selected above.
  LValue FieldLV = CGF.EmitLValueForFieldInitialization(
      DestLV, *CmpInfo.Record->field_begin());
  CGF.EmitStoreThroughLValue(RValue::get(Select), FieldLV, /*IsInit*/ true);

  // All done! The result is in the Dest slot.
}

void AggExprEmitter::VisitBinaryOperator(const BinaryOperator *E) {
  if (E->getOpcode() == BO_PtrMemD || E->getOpcode() == BO_PtrMemI)
    VisitPointerToDataMemberBinaryOperator(E);
  else
    CGF.ErrorUnsupported(E, "aggregate binary expression");
}

void AggExprEmitter::VisitPointerToDataMemberBinaryOperator(
                                                    const BinaryOperator *E) {
  LValue LV = CGF.EmitPointerToDataMemberBinaryExpr(E);
  EmitFinalDestCopy(E->getType(), LV);
}

/// Is the value of the given expression possibly a reference to or
/// into a __block variable?
static bool isBlockVarRef(const Expr *E) {
  // Make sure we look through parens.
  E = E->IgnoreParens();

  // Check for a direct reference to a __block variable.
  if (const DeclRefExpr *DRE = dyn_cast<DeclRefExpr>(E)) {
    const VarDecl *var = dyn_cast<VarDecl>(DRE->getDecl());
    return (var && var->hasAttr<BlocksAttr>());
  }

  // More complicated stuff.

  // Binary operators.
  if (const BinaryOperator *op = dyn_cast<BinaryOperator>(E)) {
    // For an assignment or pointer-to-member operation, just care
    // about the LHS.
    if (op->isAssignmentOp() || op->isPtrMemOp())
      return isBlockVarRef(op->getLHS());

    // For a comma, just care about the RHS.
    if (op->getOpcode() == BO_Comma)
      return isBlockVarRef(op->getRHS());

    // FIXME: pointer arithmetic?
    return false;

  // Check both sides of a conditional operator.
  } else if (const AbstractConditionalOperator *op
               = dyn_cast<AbstractConditionalOperator>(E)) {
    return isBlockVarRef(op->getTrueExpr())
        || isBlockVarRef(op->getFalseExpr());

  // OVEs are required to support BinaryConditionalOperators.
  } else if (const OpaqueValueExpr *op
               = dyn_cast<OpaqueValueExpr>(E)) {
    if (const Expr *src = op->getSourceExpr())
      return isBlockVarRef(src);

  // Casts are necessary to get things like (*(int*)&var) = foo().
  // We don't really care about the kind of cast here, except
  // we don't want to look through l2r casts, because it's okay
  // to get the *value* in a __block variable.
  } else if (const CastExpr *cast = dyn_cast<CastExpr>(E)) {
    if (cast->getCastKind() == CK_LValueToRValue)
      return false;
    return isBlockVarRef(cast->getSubExpr());

  // Handle unary operators.  Again, just aggressively look through
  // it, ignoring the operation.
  } else if (const UnaryOperator *uop = dyn_cast<UnaryOperator>(E)) {
    return isBlockVarRef(uop->getSubExpr());

  // Look into the base of a field access.
  } else if (const MemberExpr *mem = dyn_cast<MemberExpr>(E)) {
    return isBlockVarRef(mem->getBase());

  // Look into the base of a subscript.
  } else if (const ArraySubscriptExpr *sub = dyn_cast<ArraySubscriptExpr>(E)) {
    return isBlockVarRef(sub->getBase());
  }

  return false;
}

void AggExprEmitter::VisitBinAssign(const BinaryOperator *E) {
  // For an assignment to work, the value on the right has
  // to be compatible with the value on the left.
  assert(CGF.getContext().hasSameUnqualifiedType(E->getLHS()->getType(),
                                                 E->getRHS()->getType())
         && "Invalid assignment");

  // If the LHS might be a __block variable, and the RHS can
  // potentially cause a block copy, we need to evaluate the RHS first
  // so that the assignment goes the right place.
  // This is pretty semantically fragile.
  if (isBlockVarRef(E->getLHS()) &&
      E->getRHS()->HasSideEffects(CGF.getContext())) {
    // Ensure that we have a destination, and evaluate the RHS into that.
    EnsureDest(E->getRHS()->getType());
    Visit(E->getRHS());

    // Now emit the LHS and copy into it.
    LValue LHS = CGF.EmitCheckedLValue(E->getLHS(), CodeGenFunction::TCK_Store);

    // That copy is an atomic copy if the LHS is atomic.
    if (LHS.getType()->isAtomicType() ||
        CGF.LValueIsSuitableForInlineAtomic(LHS)) {
      CGF.EmitAtomicStore(Dest.asRValue(), LHS, /*isInit*/ false);
      return;
    }

    EmitCopy(E->getLHS()->getType(),
             AggValueSlot::forLValue(LHS, AggValueSlot::IsDestructed,
                                     needsGC(E->getLHS()->getType()),
                                     AggValueSlot::IsAliased,
                                     AggValueSlot::MayOverlap),
             Dest);
    return;
  }

  LValue LHS = CGF.EmitLValue(E->getLHS());

  // If we have an atomic type, evaluate into the destination and then
  // do an atomic copy.
  if (LHS.getType()->isAtomicType() ||
      CGF.LValueIsSuitableForInlineAtomic(LHS)) {
    EnsureDest(E->getRHS()->getType());
    Visit(E->getRHS());
    CGF.EmitAtomicStore(Dest.asRValue(), LHS, /*isInit*/ false);
    return;
  }

  // Codegen the RHS so that it stores directly into the LHS.
  AggValueSlot LHSSlot = AggValueSlot::forLValue(
      LHS, AggValueSlot::IsDestructed, needsGC(E->getLHS()->getType()),
      AggValueSlot::IsAliased, AggValueSlot::MayOverlap);
  // A non-volatile aggregate destination might have volatile member.
  if (!LHSSlot.isVolatile() &&
      CGF.hasVolatileMember(E->getLHS()->getType()))
    LHSSlot.setVolatile(true);

  CGF.EmitAggExpr(E->getRHS(), LHSSlot);

  // Copy into the destination if the assignment isn't ignored.
  EmitFinalDestCopy(E->getType(), LHS);

  if (!Dest.isIgnored() && !Dest.isExternallyDestructed() &&
      E->getType().isDestructedType() == QualType::DK_nontrivial_c_struct)
    CGF.pushDestroy(QualType::DK_nontrivial_c_struct, Dest.getAddress(),
                    E->getType());
}

void AggExprEmitter::
VisitAbstractConditionalOperator(const AbstractConditionalOperator *E) {
  llvm::BasicBlock *LHSBlock = CGF.createBasicBlock("cond.true");
  llvm::BasicBlock *RHSBlock = CGF.createBasicBlock("cond.false");
  llvm::BasicBlock *ContBlock = CGF.createBasicBlock("cond.end");

  // Bind the common expression if necessary.
  CodeGenFunction::OpaqueValueMapping binding(CGF, E);

  CodeGenFunction::ConditionalEvaluation eval(CGF);
  CGF.EmitBranchOnBoolExpr(E->getCond(), LHSBlock, RHSBlock,
                           CGF.getProfileCount(E));

  // Save whether the destination's lifetime is externally managed.
  bool isExternallyDestructed = Dest.isExternallyDestructed();
  bool destructNonTrivialCStruct =
      !isExternallyDestructed &&
      E->getType().isDestructedType() == QualType::DK_nontrivial_c_struct;
  isExternallyDestructed |= destructNonTrivialCStruct;
  Dest.setExternallyDestructed(isExternallyDestructed);

  eval.begin(CGF);
  CGF.EmitBlock(LHSBlock);
  if (llvm::EnableSingleByteCoverage)
    CGF.incrementProfileCounter(E->getTrueExpr());
  else
    CGF.incrementProfileCounter(E);
  Visit(E->getTrueExpr());
  eval.end(CGF);

  assert(CGF.HaveInsertPoint() && "expression evaluation ended with no IP!");
  CGF.Builder.CreateBr(ContBlock);

  // If the result of an agg expression is unused, then the emission
  // of the LHS might need to create a destination slot.  That's fine
  // with us, and we can safely emit the RHS into the same slot, but
  // we shouldn't claim that it's already being destructed.
  Dest.setExternallyDestructed(isExternallyDestructed);

  eval.begin(CGF);
  CGF.EmitBlock(RHSBlock);
  if (llvm::EnableSingleByteCoverage)
    CGF.incrementProfileCounter(E->getFalseExpr());
  Visit(E->getFalseExpr());
  eval.end(CGF);

  if (destructNonTrivialCStruct)
    CGF.pushDestroy(QualType::DK_nontrivial_c_struct, Dest.getAddress(),
                    E->getType());

  CGF.EmitBlock(ContBlock);
  if (llvm::EnableSingleByteCoverage)
    CGF.incrementProfileCounter(E);
}

void AggExprEmitter::VisitChooseExpr(const ChooseExpr *CE) {
  Visit(CE->getChosenSubExpr());
}

void AggExprEmitter::VisitVAArgExpr(VAArgExpr *VE) {
  Address ArgValue = Address::invalid();
  CGF.EmitVAArg(VE, ArgValue, Dest);

  // If EmitVAArg fails, emit an error.
  if (!ArgValue.isValid()) {
    CGF.ErrorUnsupported(VE, "aggregate va_arg expression");
    return;
  }
}

void AggExprEmitter::VisitCXXBindTemporaryExpr(CXXBindTemporaryExpr *E) {
  // Ensure that we have a slot, but if we already do, remember
  // whether it was externally destructed.
  bool wasExternallyDestructed = Dest.isExternallyDestructed();
  EnsureDest(E->getType());

  // We're going to push a destructor if there isn't already one.
  Dest.setExternallyDestructed();

  Visit(E->getSubExpr());

  // Push that destructor we promised.
  if (!wasExternallyDestructed)
    CGF.EmitCXXTemporary(E->getTemporary(), E->getType(), Dest.getAddress());
}

void
AggExprEmitter::VisitCXXConstructExpr(const CXXConstructExpr *E) {
  AggValueSlot Slot = EnsureSlot(E->getType());
  CGF.EmitCXXConstructExpr(E, Slot);
}

void AggExprEmitter::VisitCXXInheritedCtorInitExpr(
    const CXXInheritedCtorInitExpr *E) {
  AggValueSlot Slot = EnsureSlot(E->getType());
  CGF.EmitInheritedCXXConstructorCall(
      E->getConstructor(), E->constructsVBase(), Slot.getAddress(),
      E->inheritedFromVBase(), E);
}

void
AggExprEmitter::VisitLambdaExpr(LambdaExpr *E) {
  AggValueSlot Slot = EnsureSlot(E->getType());
  LValue SlotLV = CGF.MakeAddrLValue(Slot.getAddress(), E->getType());

  // We'll need to enter cleanup scopes in case any of the element
  // initializers throws an exception or contains branch out of the expressions.
  CodeGenFunction::CleanupDeactivationScope scope(CGF);

  CXXRecordDecl::field_iterator CurField = E->getLambdaClass()->field_begin();
  for (LambdaExpr::const_capture_init_iterator i = E->capture_init_begin(),
                                               e = E->capture_init_end();
       i != e; ++i, ++CurField) {
    // Emit initialization
    LValue LV = CGF.EmitLValueForFieldInitialization(SlotLV, *CurField);
    if (CurField->hasCapturedVLAType()) {
      CGF.EmitLambdaVLACapture(CurField->getCapturedVLAType(), LV);
      continue;
    }

    EmitInitializationToLValue(*i, LV);

    // Push a destructor if necessary.
    if (QualType::DestructionKind DtorKind =
            CurField->getType().isDestructedType()) {
      assert(LV.isSimple());
      if (DtorKind)
        CGF.pushDestroyAndDeferDeactivation(NormalAndEHCleanup, LV.getAddress(),
                                            CurField->getType(),
                                            CGF.getDestroyer(DtorKind), false);
    }
  }
}

void AggExprEmitter::VisitExprWithCleanups(ExprWithCleanups *E) {
  CodeGenFunction::RunCleanupsScope cleanups(CGF);
  Visit(E->getSubExpr());
}

void AggExprEmitter::VisitCXXScalarValueInitExpr(CXXScalarValueInitExpr *E) {
  QualType T = E->getType();
  AggValueSlot Slot = EnsureSlot(T);
  EmitNullInitializationToLValue(CGF.MakeAddrLValue(Slot.getAddress(), T));
}

void AggExprEmitter::VisitImplicitValueInitExpr(ImplicitValueInitExpr *E) {
  QualType T = E->getType();
  AggValueSlot Slot = EnsureSlot(T);
  EmitNullInitializationToLValue(CGF.MakeAddrLValue(Slot.getAddress(), T));
}

/// Determine whether the given cast kind is known to always convert values
/// with all zero bits in their value representation to values with all zero
/// bits in their value representation.
static bool castPreservesZero(const CastExpr *CE) {
  switch (CE->getCastKind()) {
    // No-ops.
  case CK_NoOp:
  case CK_UserDefinedConversion:
  case CK_ConstructorConversion:
  case CK_BitCast:
  case CK_ToUnion:
  case CK_ToVoid:
    // Conversions between (possibly-complex) integral, (possibly-complex)
    // floating-point, and bool.
  case CK_BooleanToSignedIntegral:
  case CK_FloatingCast:
  case CK_FloatingComplexCast:
  case CK_FloatingComplexToBoolean:
  case CK_FloatingComplexToIntegralComplex:
  case CK_FloatingComplexToReal:
  case CK_FloatingRealToComplex:
  case CK_FloatingToBoolean:
  case CK_FloatingToIntegral:
  case CK_IntegralCast:
  case CK_IntegralComplexCast:
  case CK_IntegralComplexToBoolean:
  case CK_IntegralComplexToFloatingComplex:
  case CK_IntegralComplexToReal:
  case CK_IntegralRealToComplex:
  case CK_IntegralToBoolean:
  case CK_IntegralToFloating:
    // Reinterpreting integers as pointers and vice versa.
  case CK_IntegralToPointer:
  case CK_PointerToIntegral:
    // Language extensions.
  case CK_VectorSplat:
  case CK_MatrixCast:
  case CK_NonAtomicToAtomic:
  case CK_AtomicToNonAtomic:
  case CK_HLSLVectorTruncation:
    return true;

  case CK_BaseToDerivedMemberPointer:
  case CK_DerivedToBaseMemberPointer:
  case CK_MemberPointerToBoolean:
  case CK_NullToMemberPointer:
  case CK_ReinterpretMemberPointer:
    // FIXME: ABI-dependent.
    return false;

  case CK_AnyPointerToBlockPointerCast:
  case CK_BlockPointerToObjCPointerCast:
  case CK_CPointerToObjCPointerCast:
  case CK_ObjCObjectLValueCast:
  case CK_IntToOCLSampler:
  case CK_ZeroToOCLOpaqueType:
    // FIXME: Check these.
    return false;

  case CK_FixedPointCast:
  case CK_FixedPointToBoolean:
  case CK_FixedPointToFloating:
  case CK_FixedPointToIntegral:
  case CK_FloatingToFixedPoint:
  case CK_IntegralToFixedPoint:
    // FIXME: Do all fixed-point types represent zero as all 0 bits?
    return false;

  case CK_AddressSpaceConversion:
  case CK_BaseToDerived:
  case CK_DerivedToBase:
  case CK_Dynamic:
  case CK_NullToPointer:
  case CK_PointerToBoolean:
    // FIXME: Preserves zeroes only if zero pointers and null pointers have the
    // same representation in all involved address spaces.
    return false;

  case CK_ARCConsumeObject:
  case CK_ARCExtendBlockObject:
  case CK_ARCProduceObject:
  case CK_ARCReclaimReturnedObject:
  case CK_CopyAndAutoreleaseBlockObject:
  case CK_ArrayToPointerDecay:
  case CK_FunctionToPointerDecay:
  case CK_BuiltinFnToFnPtr:
  case CK_Dependent:
  case CK_LValueBitCast:
  case CK_LValueToRValue:
  case CK_LValueToRValueBitCast:
  case CK_UncheckedDerivedToBase:
  case CK_HLSLArrayRValue:
    return false;
  }
  llvm_unreachable("Unhandled clang::CastKind enum");
}

/// isSimpleZero - If emitting this value will obviously just cause a store of
/// zero to memory, return true.  This can return false if uncertain, so it just
/// handles simple cases.
static bool isSimpleZero(const Expr *E, CodeGenFunction &CGF) {
  E = E->IgnoreParens();
  while (auto *CE = dyn_cast<CastExpr>(E)) {
    if (!castPreservesZero(CE))
      break;
    E = CE->getSubExpr()->IgnoreParens();
  }

  // 0
  if (const IntegerLiteral *IL = dyn_cast<IntegerLiteral>(E))
    return IL->getValue() == 0;
  // +0.0
  if (const FloatingLiteral *FL = dyn_cast<FloatingLiteral>(E))
    return FL->getValue().isPosZero();
  // int()
  if ((isa<ImplicitValueInitExpr>(E) || isa<CXXScalarValueInitExpr>(E)) &&
      CGF.getTypes().isZeroInitializable(E->getType()))
    return true;
  // (int*)0 - Null pointer expressions.
  if (const CastExpr *ICE = dyn_cast<CastExpr>(E))
    return ICE->getCastKind() == CK_NullToPointer &&
           CGF.getTypes().isPointerZeroInitializable(E->getType()) &&
           !E->HasSideEffects(CGF.getContext());
  // '\0'
  if (const CharacterLiteral *CL = dyn_cast<CharacterLiteral>(E))
    return CL->getValue() == 0;

  // Otherwise, hard case: conservatively return false.
  return false;
}


void
AggExprEmitter::EmitInitializationToLValue(Expr *E, LValue LV) {
  QualType type = LV.getType();
  // FIXME: Ignore result?
  // FIXME: Are initializers affected by volatile?
  if (Dest.isZeroed() && isSimpleZero(E, CGF)) {
    // Storing "i32 0" to a zero'd memory location is a noop.
    return;
  } else if (isa<ImplicitValueInitExpr>(E) || isa<CXXScalarValueInitExpr>(E)) {
    return EmitNullInitializationToLValue(LV);
  } else if (isa<NoInitExpr>(E)) {
    // Do nothing.
    return;
  } else if (type->isReferenceType()) {
    RValue RV = CGF.EmitReferenceBindingToExpr(E);
    return CGF.EmitStoreThroughLValue(RV, LV);
  }

  switch (CGF.getEvaluationKind(type)) {
  case TEK_Complex:
    CGF.EmitComplexExprIntoLValue(E, LV, /*isInit*/ true);
    return;
  case TEK_Aggregate:
    CGF.EmitAggExpr(
        E, AggValueSlot::forLValue(LV, AggValueSlot::IsDestructed,
                                   AggValueSlot::DoesNotNeedGCBarriers,
                                   AggValueSlot::IsNotAliased,
                                   AggValueSlot::MayOverlap, Dest.isZeroed()));
    return;
  case TEK_Scalar:
    if (LV.isSimple()) {
      CGF.EmitScalarInit(E, /*D=*/nullptr, LV, /*Captured=*/false);
    } else {
      CGF.EmitStoreThroughLValue(RValue::get(CGF.EmitScalarExpr(E)), LV);
    }
    return;
  }
  llvm_unreachable("bad evaluation kind");
}

void AggExprEmitter::EmitNullInitializationToLValue(LValue lv) {
  QualType type = lv.getType();

  // If the destination slot is already zeroed out before the aggregate is
  // copied into it, we don't have to emit any zeros here.
  if (Dest.isZeroed() && CGF.getTypes().isZeroInitializable(type))
    return;

  if (CGF.hasScalarEvaluationKind(type)) {
    // For non-aggregates, we can store the appropriate null constant.
    llvm::Value *null = CGF.CGM.EmitNullConstant(type);
    // Note that the following is not equivalent to
    // EmitStoreThroughBitfieldLValue for ARC types.
    if (lv.isBitField()) {
      CGF.EmitStoreThroughBitfieldLValue(RValue::get(null), lv);
    } else {
      assert(lv.isSimple());
      CGF.EmitStoreOfScalar(null, lv, /* isInitialization */ true);
    }
  } else {
    // There's a potential optimization opportunity in combining
    // memsets; that would be easy for arrays, but relatively
    // difficult for structures with the current code.
    CGF.EmitNullInitialization(lv.getAddress(), lv.getType());
  }
}

void AggExprEmitter::VisitCXXParenListInitExpr(CXXParenListInitExpr *E) {
  VisitCXXParenListOrInitListExpr(E, E->getInitExprs(),
                                  E->getInitializedFieldInUnion(),
                                  E->getArrayFiller());
}

void AggExprEmitter::VisitInitListExpr(InitListExpr *E) {
  if (E->hadArrayRangeDesignator())
    CGF.ErrorUnsupported(E, "GNU array range designator extension");

  if (E->isTransparent())
    return Visit(E->getInit(0));

  VisitCXXParenListOrInitListExpr(
      E, E->inits(), E->getInitializedFieldInUnion(), E->getArrayFiller());
}

void AggExprEmitter::VisitCXXParenListOrInitListExpr(
    Expr *ExprToVisit, ArrayRef<Expr *> InitExprs,
    FieldDecl *InitializedFieldInUnion, Expr *ArrayFiller) {
#if 0
  // FIXME: Assess perf here?  Figure out what cases are worth optimizing here
  // (Length of globals? Chunks of zeroed-out space?).
  //
  // If we can, prefer a copy from a global; this is a lot less code for long
  // globals, and it's easier for the current optimizers to analyze.
  if (llvm::Constant *C =
          CGF.CGM.EmitConstantExpr(ExprToVisit, ExprToVisit->getType(), &CGF)) {
    llvm::GlobalVariable* GV =
    new llvm::GlobalVariable(CGF.CGM.getModule(), C->getType(), true,
                             llvm::GlobalValue::InternalLinkage, C, "");
    EmitFinalDestCopy(ExprToVisit->getType(),
                      CGF.MakeAddrLValue(GV, ExprToVisit->getType()));
    return;
  }
#endif

  AggValueSlot Dest = EnsureSlot(ExprToVisit->getType());

  LValue DestLV = CGF.MakeAddrLValue(Dest.getAddress(), ExprToVisit->getType());

  // Handle initialization of an array.
  if (ExprToVisit->getType()->isConstantArrayType()) {
    auto AType = cast<llvm::ArrayType>(Dest.getAddress().getElementType());
    EmitArrayInit(Dest.getAddress(), AType, ExprToVisit->getType(), ExprToVisit,
                  InitExprs, ArrayFiller);
    return;
  } else if (ExprToVisit->getType()->isVariableArrayType()) {
    // A variable array type that has an initializer can only do empty
    // initialization. And because this feature is not exposed as an extension
    // in C++, we can safely memset the array memory to zero.
    assert(InitExprs.size() == 0 &&
           "you can only use an empty initializer with VLAs");
    CGF.EmitNullInitialization(Dest.getAddress(), ExprToVisit->getType());
    return;
  }

  assert(ExprToVisit->getType()->isRecordType() &&
         "Only support structs/unions here!");

  // Do struct initialization; this code just sets each individual member
  // to the approprate value.  This makes bitfield support automatic;
  // the disadvantage is that the generated code is more difficult for
  // the optimizer, especially with bitfields.
  unsigned NumInitElements = InitExprs.size();
  RecordDecl *record = ExprToVisit->getType()->castAs<RecordType>()->getDecl();

  // We'll need to enter cleanup scopes in case any of the element
  // initializers throws an exception.
  SmallVector<EHScopeStack::stable_iterator, 16> cleanups;
  CodeGenFunction::CleanupDeactivationScope DeactivateCleanups(CGF);

  unsigned curInitIndex = 0;

  // Emit initialization of base classes.
  if (auto *CXXRD = dyn_cast<CXXRecordDecl>(record)) {
    assert(NumInitElements >= CXXRD->getNumBases() &&
           "missing initializer for base class");
    for (auto &Base : CXXRD->bases()) {
      assert(!Base.isVirtual() && "should not see vbases here");
      auto *BaseRD = Base.getType()->getAsCXXRecordDecl();
      Address V = CGF.GetAddressOfDirectBaseInCompleteClass(
          Dest.getAddress(), CXXRD, BaseRD,
          /*isBaseVirtual*/ false);
      AggValueSlot AggSlot = AggValueSlot::forAddr(
          V, Qualifiers(),
          AggValueSlot::IsDestructed,
          AggValueSlot::DoesNotNeedGCBarriers,
          AggValueSlot::IsNotAliased,
          CGF.getOverlapForBaseInit(CXXRD, BaseRD, Base.isVirtual()));
      CGF.EmitAggExpr(InitExprs[curInitIndex++], AggSlot);

      if (QualType::DestructionKind dtorKind =
              Base.getType().isDestructedType())
        CGF.pushDestroyAndDeferDeactivation(dtorKind, V, Base.getType());
    }
  }

  // Prepare a 'this' for CXXDefaultInitExprs.
  CodeGenFunction::FieldConstructionScope FCS(CGF, Dest.getAddress());

  if (record->isUnion()) {
    // Only initialize one field of a union. The field itself is
    // specified by the initializer list.
    if (!InitializedFieldInUnion) {
      // Empty union; we have nothing to do.

#ifndef NDEBUG
      // Make sure that it's really an empty and not a failure of
      // semantic analysis.
      for (const auto *Field : record->fields())
        assert(
            (Field->isUnnamedBitField() || Field->isAnonymousStructOrUnion()) &&
            "Only unnamed bitfields or anonymous class allowed");
#endif
      return;
    }

    // FIXME: volatility
    FieldDecl *Field = InitializedFieldInUnion;

    LValue FieldLoc = CGF.EmitLValueForFieldInitialization(DestLV, Field);
    if (NumInitElements) {
      // Store the initializer into the field
      EmitInitializationToLValue(InitExprs[0], FieldLoc);
    } else {
      // Default-initialize to null.
      EmitNullInitializationToLValue(FieldLoc);
    }

    return;
  }

  // Here we iterate over the fields; this makes it simpler to both
  // default-initialize fields and skip over unnamed fields.
  for (const auto *field : record->fields()) {
    // We're done once we hit the flexible array member.
    if (field->getType()->isIncompleteArrayType())
      break;

    // Always skip anonymous bitfields.
    if (field->isUnnamedBitField())
      continue;

    // We're done if we reach the end of the explicit initializers, we
    // have a zeroed object, and the rest of the fields are
    // zero-initializable.
    if (curInitIndex == NumInitElements && Dest.isZeroed() &&
        CGF.getTypes().isZeroInitializable(ExprToVisit->getType()))
      break;


    LValue LV = CGF.EmitLValueForFieldInitialization(DestLV, field);
    // We never generate write-barries for initialized fields.
    LV.setNonGC(true);

    if (curInitIndex < NumInitElements) {
      // Store the initializer into the field.
      EmitInitializationToLValue(InitExprs[curInitIndex++], LV);
    } else {
      // We're out of initializers; default-initialize to null
      EmitNullInitializationToLValue(LV);
    }

    // Push a destructor if necessary.
    // FIXME: if we have an array of structures, all explicitly
    // initialized, we can end up pushing a linear number of cleanups.
    if (QualType::DestructionKind dtorKind
          = field->getType().isDestructedType()) {
      assert(LV.isSimple());
      if (dtorKind) {
        CGF.pushDestroyAndDeferDeactivation(NormalAndEHCleanup, LV.getAddress(),
                                            field->getType(),
                                            CGF.getDestroyer(dtorKind), false);
      }
    }
  }
}

void AggExprEmitter::VisitArrayInitLoopExpr(const ArrayInitLoopExpr *E,
                                            llvm::Value *outerBegin) {
  // Emit the common subexpression.
  CodeGenFunction::OpaqueValueMapping binding(CGF, E->getCommonExpr());

  Address destPtr = EnsureSlot(E->getType()).getAddress();
  uint64_t numElements = E->getArraySize().getZExtValue();

  if (!numElements)
    return;

  // destPtr is an array*. Construct an elementType* by drilling down a level.
  llvm::Value *zero = llvm::ConstantInt::get(CGF.SizeTy, 0);
  llvm::Value *indices[] = {zero, zero};
  llvm::Value *begin = Builder.CreateInBoundsGEP(destPtr.getElementType(),
                                                 destPtr.emitRawPointer(CGF),
                                                 indices, "arrayinit.begin");

  // Prepare to special-case multidimensional array initialization: we avoid
  // emitting multiple destructor loops in that case.
  if (!outerBegin)
    outerBegin = begin;
  ArrayInitLoopExpr *InnerLoop = dyn_cast<ArrayInitLoopExpr>(E->getSubExpr());

  QualType elementType =
      CGF.getContext().getAsArrayType(E->getType())->getElementType();
  CharUnits elementSize = CGF.getContext().getTypeSizeInChars(elementType);
  CharUnits elementAlign =
      destPtr.getAlignment().alignmentOfArrayElement(elementSize);
  llvm::Type *llvmElementType = CGF.ConvertTypeForMem(elementType);

  llvm::BasicBlock *entryBB = Builder.GetInsertBlock();
  llvm::BasicBlock *bodyBB = CGF.createBasicBlock("arrayinit.body");

  // Jump into the body.
  CGF.EmitBlock(bodyBB);
  llvm::PHINode *index =
      Builder.CreatePHI(zero->getType(), 2, "arrayinit.index");
  index->addIncoming(zero, entryBB);
  llvm::Value *element =
      Builder.CreateInBoundsGEP(llvmElementType, begin, index);

  // Prepare for a cleanup.
  QualType::DestructionKind dtorKind = elementType.isDestructedType();
  EHScopeStack::stable_iterator cleanup;
  if (CGF.needsEHCleanup(dtorKind) && !InnerLoop) {
    if (outerBegin->getType() != element->getType())
      outerBegin = Builder.CreateBitCast(outerBegin, element->getType());
    CGF.pushRegularPartialArrayCleanup(outerBegin, element, elementType,
                                       elementAlign,
                                       CGF.getDestroyer(dtorKind));
    cleanup = CGF.EHStack.stable_begin();
  } else {
    dtorKind = QualType::DK_none;
  }

  // Emit the actual filler expression.
  {
    // Temporaries created in an array initialization loop are destroyed
    // at the end of each iteration.
    CodeGenFunction::RunCleanupsScope CleanupsScope(CGF);
    CodeGenFunction::ArrayInitLoopExprScope Scope(CGF, index);
    LValue elementLV = CGF.MakeAddrLValue(
        Address(element, llvmElementType, elementAlign), elementType);

    if (InnerLoop) {
      // If the subexpression is an ArrayInitLoopExpr, share its cleanup.
      auto elementSlot = AggValueSlot::forLValue(
          elementLV, AggValueSlot::IsDestructed,
          AggValueSlot::DoesNotNeedGCBarriers, AggValueSlot::IsNotAliased,
          AggValueSlot::DoesNotOverlap);
      AggExprEmitter(CGF, elementSlot, false)
          .VisitArrayInitLoopExpr(InnerLoop, outerBegin);
    } else
      EmitInitializationToLValue(E->getSubExpr(), elementLV);
  }

  // Move on to the next element.
  llvm::Value *nextIndex = Builder.CreateNUWAdd(
      index, llvm::ConstantInt::get(CGF.SizeTy, 1), "arrayinit.next");
  index->addIncoming(nextIndex, Builder.GetInsertBlock());

  // Leave the loop if we're done.
  llvm::Value *done = Builder.CreateICmpEQ(
      nextIndex, llvm::ConstantInt::get(CGF.SizeTy, numElements),
      "arrayinit.done");
  llvm::BasicBlock *endBB = CGF.createBasicBlock("arrayinit.end");
  Builder.CreateCondBr(done, endBB, bodyBB);

  CGF.EmitBlock(endBB);

  // Leave the partial-array cleanup if we entered one.
  if (dtorKind)
    CGF.DeactivateCleanupBlock(cleanup, index);
}

void AggExprEmitter::VisitDesignatedInitUpdateExpr(DesignatedInitUpdateExpr *E) {
  AggValueSlot Dest = EnsureSlot(E->getType());

  LValue DestLV = CGF.MakeAddrLValue(Dest.getAddress(), E->getType());
  EmitInitializationToLValue(E->getBase(), DestLV);
  VisitInitListExpr(E->getUpdater());
}

//===----------------------------------------------------------------------===//
//                        Entry Points into this File
//===----------------------------------------------------------------------===//

/// GetNumNonZeroBytesInInit - Get an approximate count of the number of
/// non-zero bytes that will be stored when outputting the initializer for the
/// specified initializer expression.
static CharUnits GetNumNonZeroBytesInInit(const Expr *E, CodeGenFunction &CGF) {
  if (auto *MTE = dyn_cast<MaterializeTemporaryExpr>(E))
    E = MTE->getSubExpr();
  E = E->IgnoreParenNoopCasts(CGF.getContext());

  // 0 and 0.0 won't require any non-zero stores!
  if (isSimpleZero(E, CGF)) return CharUnits::Zero();

  // If this is an initlist expr, sum up the size of sizes of the (present)
  // elements.  If this is something weird, assume the whole thing is non-zero.
  const InitListExpr *ILE = dyn_cast<InitListExpr>(E);
  while (ILE && ILE->isTransparent())
    ILE = dyn_cast<InitListExpr>(ILE->getInit(0));
  if (!ILE || !CGF.getTypes().isZeroInitializable(ILE->getType()))
    return CGF.getContext().getTypeSizeInChars(E->getType());

  // InitListExprs for structs have to be handled carefully.  If there are
  // reference members, we need to consider the size of the reference, not the
  // referencee.  InitListExprs for unions and arrays can't have references.
  if (const RecordType *RT = E->getType()->getAs<RecordType>()) {
    if (!RT->isUnionType()) {
      RecordDecl *SD = RT->getDecl();
      CharUnits NumNonZeroBytes = CharUnits::Zero();

      unsigned ILEElement = 0;
      if (auto *CXXRD = dyn_cast<CXXRecordDecl>(SD))
        while (ILEElement != CXXRD->getNumBases())
          NumNonZeroBytes +=
              GetNumNonZeroBytesInInit(ILE->getInit(ILEElement++), CGF);
      for (const auto *Field : SD->fields()) {
        // We're done once we hit the flexible array member or run out of
        // InitListExpr elements.
        if (Field->getType()->isIncompleteArrayType() ||
            ILEElement == ILE->getNumInits())
          break;
        if (Field->isUnnamedBitField())
          continue;

        const Expr *E = ILE->getInit(ILEElement++);

        // Reference values are always non-null and have the width of a pointer.
        if (Field->getType()->isReferenceType())
          NumNonZeroBytes += CGF.getContext().toCharUnitsFromBits(
              CGF.getTarget().getPointerWidth(LangAS::Default));
        else
          NumNonZeroBytes += GetNumNonZeroBytesInInit(E, CGF);
      }

      return NumNonZeroBytes;
    }
  }

  // FIXME: This overestimates the number of non-zero bytes for bit-fields.
  CharUnits NumNonZeroBytes = CharUnits::Zero();
  for (unsigned i = 0, e = ILE->getNumInits(); i != e; ++i)
    NumNonZeroBytes += GetNumNonZeroBytesInInit(ILE->getInit(i), CGF);
  return NumNonZeroBytes;
}

/// CheckAggExprForMemSetUse - If the initializer is large and has a lot of
/// zeros in it, emit a memset and avoid storing the individual zeros.
///
static void CheckAggExprForMemSetUse(AggValueSlot &Slot, const Expr *E,
                                     CodeGenFunction &CGF) {
  // If the slot is already known to be zeroed, nothing to do.  Don't mess with
  // volatile stores.
  if (Slot.isZeroed() || Slot.isVolatile() || !Slot.getAddress().isValid())
    return;

  // C++ objects with a user-declared constructor don't need zero'ing.
  if (CGF.getLangOpts().CPlusPlus)
    if (const RecordType *RT = CGF.getContext()
                       .getBaseElementType(E->getType())->getAs<RecordType>()) {
      const CXXRecordDecl *RD = cast<CXXRecordDecl>(RT->getDecl());
      if (RD->hasUserDeclaredConstructor())
        return;
    }

  // If the type is 16-bytes or smaller, prefer individual stores over memset.
  CharUnits Size = Slot.getPreferredSize(CGF.getContext(), E->getType());
  if (Size <= CharUnits::fromQuantity(16))
    return;

  // Check to see if over 3/4 of the initializer are known to be zero.  If so,
  // we prefer to emit memset + individual stores for the rest.
  CharUnits NumNonZeroBytes = GetNumNonZeroBytesInInit(E, CGF);
  if (NumNonZeroBytes*4 > Size)
    return;

  // Okay, it seems like a good idea to use an initial memset, emit the call.
  llvm::Constant *SizeVal = CGF.Builder.getInt64(Size.getQuantity());

  Address Loc = Slot.getAddress().withElementType(CGF.Int8Ty);
  CGF.Builder.CreateMemSet(Loc, CGF.Builder.getInt8(0), SizeVal, false);

  // Tell the AggExprEmitter that the slot is known zero.
  Slot.setZeroed();
}




/// EmitAggExpr - Emit the computation of the specified expression of aggregate
/// type.  The result is computed into DestPtr.  Note that if DestPtr is null,
/// the value of the aggregate expression is not needed.  If VolatileDest is
/// true, DestPtr cannot be 0.
void CodeGenFunction::EmitAggExpr(const Expr *E, AggValueSlot Slot) {
  assert(E && hasAggregateEvaluationKind(E->getType()) &&
         "Invalid aggregate expression to emit");
  assert((Slot.getAddress().isValid() || Slot.isIgnored()) &&
         "slot has bits but no address");

  // Optimize the slot if possible.
  CheckAggExprForMemSetUse(Slot, E, *this);

  AggExprEmitter(*this, Slot, Slot.isIgnored()).Visit(const_cast<Expr*>(E));
}

LValue CodeGenFunction::EmitAggExprToLValue(const Expr *E) {
  assert(hasAggregateEvaluationKind(E->getType()) && "Invalid argument!");
  Address Temp = CreateMemTemp(E->getType());
  LValue LV = MakeAddrLValue(Temp, E->getType());
  EmitAggExpr(E, AggValueSlot::forLValue(LV, AggValueSlot::IsNotDestructed,
                                         AggValueSlot::DoesNotNeedGCBarriers,
                                         AggValueSlot::IsNotAliased,
                                         AggValueSlot::DoesNotOverlap));
  return LV;
}

void CodeGenFunction::EmitAggFinalDestCopy(QualType Type, AggValueSlot Dest,
                                           const LValue &Src,
                                           ExprValueKind SrcKind) {
  return AggExprEmitter(*this, Dest, Dest.isIgnored())
      .EmitFinalDestCopy(Type, Src, SrcKind);
}

AggValueSlot::Overlap_t
CodeGenFunction::getOverlapForFieldInit(const FieldDecl *FD) {
  if (!FD->hasAttr<NoUniqueAddressAttr>() || !FD->getType()->isRecordType())
    return AggValueSlot::DoesNotOverlap;

  // Empty fields can overlap earlier fields.
  if (FD->getType()->getAsCXXRecordDecl()->isEmpty())
    return AggValueSlot::MayOverlap;

  // If the field lies entirely within the enclosing class's nvsize, its tail
  // padding cannot overlap any already-initialized object. (The only subobjects
  // with greater addresses that might already be initialized are vbases.)
  const RecordDecl *ClassRD = FD->getParent();
  const ASTRecordLayout &Layout = getContext().getASTRecordLayout(ClassRD);
  if (Layout.getFieldOffset(FD->getFieldIndex()) +
          getContext().getTypeSize(FD->getType()) <=
      (uint64_t)getContext().toBits(Layout.getNonVirtualSize()))
    return AggValueSlot::DoesNotOverlap;

  // The tail padding may contain values we need to preserve.
  return AggValueSlot::MayOverlap;
}

AggValueSlot::Overlap_t CodeGenFunction::getOverlapForBaseInit(
    const CXXRecordDecl *RD, const CXXRecordDecl *BaseRD, bool IsVirtual) {
  // If the most-derived object is a field declared with [[no_unique_address]],
  // the tail padding of any virtual base could be reused for other subobjects
  // of that field's class.
  if (IsVirtual)
    return AggValueSlot::MayOverlap;

  // Empty bases can overlap earlier bases.
  if (BaseRD->isEmpty())
    return AggValueSlot::MayOverlap;

  // If the base class is laid out entirely within the nvsize of the derived
  // class, its tail padding cannot yet be initialized, so we can issue
  // stores at the full width of the base class.
  const ASTRecordLayout &Layout = getContext().getASTRecordLayout(RD);
  if (Layout.getBaseClassOffset(BaseRD) +
          getContext().getASTRecordLayout(BaseRD).getSize() <=
      Layout.getNonVirtualSize())
    return AggValueSlot::DoesNotOverlap;

  // The tail padding may contain values we need to preserve.
  return AggValueSlot::MayOverlap;
}

void CodeGenFunction::EmitAggregateCopy(LValue Dest, LValue Src, QualType Ty,
                                        AggValueSlot::Overlap_t MayOverlap,
                                        bool isVolatile) {
  assert(!Ty->isAnyComplexType() && "Shouldn't happen for complex");

  Address DestPtr = Dest.getAddress();
  Address SrcPtr = Src.getAddress();

  if (getLangOpts().CPlusPlus) {
    if (const RecordType *RT = Ty->getAs<RecordType>()) {
      CXXRecordDecl *Record = cast<CXXRecordDecl>(RT->getDecl());
      assert((Record->hasTrivialCopyConstructor() ||
              Record->hasTrivialCopyAssignment() ||
              Record->hasTrivialMoveConstructor() ||
              Record->hasTrivialMoveAssignment() ||
              Record->hasAttr<TrivialABIAttr>() || Record->isUnion()) &&
             "Trying to aggregate-copy a type without a trivial copy/move "
             "constructor or assignment operator");
      // Ignore empty classes in C++.
      if (Record->isEmpty())
        return;
    }
  }

  if (getLangOpts().CUDAIsDevice) {
    if (Ty->isCUDADeviceBuiltinSurfaceType()) {
      if (getTargetHooks().emitCUDADeviceBuiltinSurfaceDeviceCopy(*this, Dest,
                                                                  Src))
        return;
    } else if (Ty->isCUDADeviceBuiltinTextureType()) {
      if (getTargetHooks().emitCUDADeviceBuiltinTextureDeviceCopy(*this, Dest,
                                                                  Src))
        return;
    }
  }

  // Aggregate assignment turns into llvm.memcpy.  This is almost valid per
  // C99 6.5.16.1p3, which states "If the value being stored in an object is
  // read from another object that overlaps in anyway the storage of the first
  // object, then the overlap shall be exact and the two objects shall have
  // qualified or unqualified versions of a compatible type."
  //
  // memcpy is not defined if the source and destination pointers are exactly
  // equal, but other compilers do this optimization, and almost every memcpy
  // implementation handles this case safely.  If there is a libc that does not
  // safely handle this, we can add a target hook.

  // Get data size info for this aggregate. Don't copy the tail padding if this
  // might be a potentially-overlapping subobject, since the tail padding might
  // be occupied by a different object. Otherwise, copying it is fine.
  TypeInfoChars TypeInfo;
  if (MayOverlap)
    TypeInfo = getContext().getTypeInfoDataSizeInChars(Ty);
  else
    TypeInfo = getContext().getTypeInfoInChars(Ty);

  llvm::Value *SizeVal = nullptr;
  if (TypeInfo.Width.isZero()) {
    // But note that getTypeInfo returns 0 for a VLA.
    if (auto *VAT = dyn_cast_or_null<VariableArrayType>(
            getContext().getAsArrayType(Ty))) {
      QualType BaseEltTy;
      SizeVal = emitArrayLength(VAT, BaseEltTy, DestPtr);
      TypeInfo = getContext().getTypeInfoInChars(BaseEltTy);
      assert(!TypeInfo.Width.isZero());
      SizeVal = Builder.CreateNUWMul(
          SizeVal,
          llvm::ConstantInt::get(SizeTy, TypeInfo.Width.getQuantity()));
    }
  }
  if (!SizeVal) {
    SizeVal = llvm::ConstantInt::get(SizeTy, TypeInfo.Width.getQuantity());
  }

  // FIXME: If we have a volatile struct, the optimizer can remove what might
  // appear to be `extra' memory ops:
  //
  // volatile struct { int i; } a, b;
  //
  // int main() {
  //   a = b;
  //   a = b;
  // }
  //
  // we need to use a different call here.  We use isVolatile to indicate when
  // either the source or the destination is volatile.

  DestPtr = DestPtr.withElementType(Int8Ty);
  SrcPtr = SrcPtr.withElementType(Int8Ty);

  // Don't do any of the memmove_collectable tests if GC isn't set.
  if (CGM.getLangOpts().getGC() == LangOptions::NonGC) {
    // fall through
  } else if (const RecordType *RecordTy = Ty->getAs<RecordType>()) {
    RecordDecl *Record = RecordTy->getDecl();
    if (Record->hasObjectMember()) {
      CGM.getObjCRuntime().EmitGCMemmoveCollectable(*this, DestPtr, SrcPtr,
                                                    SizeVal);
      return;
    }
  } else if (Ty->isArrayType()) {
    QualType BaseType = getContext().getBaseElementType(Ty);
    if (const RecordType *RecordTy = BaseType->getAs<RecordType>()) {
      if (RecordTy->getDecl()->hasObjectMember()) {
        CGM.getObjCRuntime().EmitGCMemmoveCollectable(*this, DestPtr, SrcPtr,
                                                      SizeVal);
        return;
      }
    }
  }

  auto Inst = Builder.CreateMemCpy(DestPtr, SrcPtr, SizeVal, isVolatile);

  // Determine the metadata to describe the position of any padding in this
  // memcpy, as well as the TBAA tags for the members of the struct, in case
  // the optimizer wishes to expand it in to scalar memory operations.
  if (llvm::MDNode *TBAAStructTag = CGM.getTBAAStructInfo(Ty))
    Inst->setMetadata(llvm::LLVMContext::MD_tbaa_struct, TBAAStructTag);

  if (CGM.getCodeGenOpts().NewStructPathTBAA) {
    TBAAAccessInfo TBAAInfo = CGM.mergeTBAAInfoForMemoryTransfer(
        Dest.getTBAAInfo(), Src.getTBAAInfo());
    CGM.DecorateInstructionWithTBAA(Inst, TBAAInfo);
  }
}<|MERGE_RESOLUTION|>--- conflicted
+++ resolved
@@ -131,23 +131,12 @@
     EnsureDest(E->getType());
 
     if (llvm::Value *Result = ConstantEmitter(CGF).tryEmitConstantExpr(E)) {
-<<<<<<< HEAD
-      Address StoreDest = Dest.getAddress();
-      // The emitted value is guaranteed to have the same size as the
-      // destination but can have a different type. Just do a bitcast in this
-      // case to avoid incorrect GEPs.
-      if (Result->getType() != StoreDest.getType())
-        StoreDest = StoreDest.withElementType(Result->getType());
-      CGF.EmitAggregateStore(Result, StoreDest,
-                             E->getType().isVolatileQualified());
-=======
       CGF.CreateCoercedStore(
           Result, Dest.getAddress(),
           llvm::TypeSize::getFixed(
               Dest.getPreferredSize(CGF.getContext(), E->getType())
                   .getQuantity()),
           E->getType().isVolatileQualified());
->>>>>>> 1762e01c
       return;
     }
     return Visit(E->getSubExpr());
