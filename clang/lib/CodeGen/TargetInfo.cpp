//===---- TargetInfo.cpp - Encapsulate target details -----------*- C++ -*-===//
//
// Part of the LLVM Project, under the Apache License v2.0 with LLVM Exceptions.
// See https://llvm.org/LICENSE.txt for license information.
// SPDX-License-Identifier: Apache-2.0 WITH LLVM-exception
//
//===----------------------------------------------------------------------===//
//
// These classes wrap the information about a call or function
// definition used to handle ABI compliancy.
//
//===----------------------------------------------------------------------===//

#include "TargetInfo.h"
#include "ABIInfo.h"
#include "CGBlocks.h"
#include "CGCXXABI.h"
#include "CGValue.h"
#include "CodeGenFunction.h"
#include "clang/AST/Attr.h"
#include "clang/AST/RecordLayout.h"
#include "clang/Basic/CodeGenOptions.h"
#include "clang/CodeGen/CGFunctionInfo.h"
#include "clang/CodeGen/SwiftCallingConv.h"
#include "llvm/ADT/SmallBitVector.h"
#include "llvm/ADT/StringExtras.h"
#include "llvm/ADT/StringSwitch.h"
#include "llvm/ADT/Triple.h"
#include "llvm/ADT/Twine.h"
#include "llvm/IR/DataLayout.h"
#include "llvm/IR/IntrinsicsNVPTX.h"
#include "llvm/IR/Type.h"
#include "llvm/Support/raw_ostream.h"
#include <algorithm> // std::sort

using namespace clang;
using namespace CodeGen;

// Helper for coercing an aggregate argument or return value into an integer
// array of the same size (including padding) and alignment.  This alternate
// coercion happens only for the RenderScript ABI and can be removed after
// runtimes that rely on it are no longer supported.
//
// RenderScript assumes that the size of the argument / return value in the IR
// is the same as the size of the corresponding qualified type. This helper
// coerces the aggregate type into an array of the same size (including
// padding).  This coercion is used in lieu of expansion of struct members or
// other canonical coercions that return a coerced-type of larger size.
//
// Ty          - The argument / return value type
// Context     - The associated ASTContext
// LLVMContext - The associated LLVMContext
static ABIArgInfo coerceToIntArray(QualType Ty,
                                   ASTContext &Context,
                                   llvm::LLVMContext &LLVMContext) {
  // Alignment and Size are measured in bits.
  const uint64_t Size = Context.getTypeSize(Ty);
  const uint64_t Alignment = Context.getTypeAlign(Ty);
  llvm::Type *IntType = llvm::Type::getIntNTy(LLVMContext, Alignment);
  const uint64_t NumElements = (Size + Alignment - 1) / Alignment;
  return ABIArgInfo::getDirect(llvm::ArrayType::get(IntType, NumElements));
}

static void AssignToArrayRange(CodeGen::CGBuilderTy &Builder,
                               llvm::Value *Array,
                               llvm::Value *Value,
                               unsigned FirstIndex,
                               unsigned LastIndex) {
  // Alternatively, we could emit this as a loop in the source.
  for (unsigned I = FirstIndex; I <= LastIndex; ++I) {
    llvm::Value *Cell =
        Builder.CreateConstInBoundsGEP1_32(Builder.getInt8Ty(), Array, I);
    Builder.CreateAlignedStore(Value, Cell, CharUnits::One());
  }
}

static bool isAggregateTypeForABI(QualType T) {
  return !CodeGenFunction::hasScalarEvaluationKind(T) ||
         T->isMemberFunctionPointerType();
}

ABIArgInfo
ABIInfo::getNaturalAlignIndirect(QualType Ty, bool ByRef, bool Realign,
                                 llvm::Type *Padding) const {
  return ABIArgInfo::getIndirect(getContext().getTypeAlignInChars(Ty),
                                 ByRef, Realign, Padding);
}

ABIArgInfo
ABIInfo::getNaturalAlignIndirectInReg(QualType Ty, bool Realign) const {
  return ABIArgInfo::getIndirectInReg(getContext().getTypeAlignInChars(Ty),
                                      /*ByRef*/ false, Realign);
}

Address ABIInfo::EmitMSVAArg(CodeGenFunction &CGF, Address VAListAddr,
                             QualType Ty) const {
  return Address::invalid();
}

ABIInfo::~ABIInfo() {}

/// Does the given lowering require more than the given number of
/// registers when expanded?
///
/// This is intended to be the basis of a reasonable basic implementation
/// of should{Pass,Return}IndirectlyForSwift.
///
/// For most targets, a limit of four total registers is reasonable; this
/// limits the amount of code required in order to move around the value
/// in case it wasn't produced immediately prior to the call by the caller
/// (or wasn't produced in exactly the right registers) or isn't used
/// immediately within the callee.  But some targets may need to further
/// limit the register count due to an inability to support that many
/// return registers.
static bool occupiesMoreThan(CodeGenTypes &cgt,
                             ArrayRef<llvm::Type*> scalarTypes,
                             unsigned maxAllRegisters) {
  unsigned intCount = 0, fpCount = 0;
  for (llvm::Type *type : scalarTypes) {
    if (type->isPointerTy()) {
      intCount++;
    } else if (auto intTy = dyn_cast<llvm::IntegerType>(type)) {
      auto ptrWidth = cgt.getTarget().getPointerWidth(0);
      intCount += (intTy->getBitWidth() + ptrWidth - 1) / ptrWidth;
    } else {
      assert(type->isVectorTy() || type->isFloatingPointTy());
      fpCount++;
    }
  }

  return (intCount + fpCount > maxAllRegisters);
}

bool SwiftABIInfo::isLegalVectorTypeForSwift(CharUnits vectorSize,
                                             llvm::Type *eltTy,
                                             unsigned numElts) const {
  // The default implementation of this assumes that the target guarantees
  // 128-bit SIMD support but nothing more.
  return (vectorSize.getQuantity() > 8 && vectorSize.getQuantity() <= 16);
}

static CGCXXABI::RecordArgABI getRecordArgABI(const RecordType *RT,
                                              CGCXXABI &CXXABI) {
  const CXXRecordDecl *RD = dyn_cast<CXXRecordDecl>(RT->getDecl());
  if (!RD) {
    if (!RT->getDecl()->canPassInRegisters())
      return CGCXXABI::RAA_Indirect;
    return CGCXXABI::RAA_Default;
  }
  return CXXABI.getRecordArgABI(RD);
}

static CGCXXABI::RecordArgABI getRecordArgABI(QualType T,
                                              CGCXXABI &CXXABI) {
  const RecordType *RT = T->getAs<RecordType>();
  if (!RT)
    return CGCXXABI::RAA_Default;
  return getRecordArgABI(RT, CXXABI);
}

static bool classifyReturnType(const CGCXXABI &CXXABI, CGFunctionInfo &FI,
                               const ABIInfo &Info) {
  QualType Ty = FI.getReturnType();

  if (const auto *RT = Ty->getAs<RecordType>())
    if (!isa<CXXRecordDecl>(RT->getDecl()) &&
        !RT->getDecl()->canPassInRegisters()) {
      FI.getReturnInfo() = Info.getNaturalAlignIndirect(Ty);
      return true;
    }

  return CXXABI.classifyReturnType(FI);
}

/// Pass transparent unions as if they were the type of the first element. Sema
/// should ensure that all elements of the union have the same "machine type".
static QualType useFirstFieldIfTransparentUnion(QualType Ty) {
  if (const RecordType *UT = Ty->getAsUnionType()) {
    const RecordDecl *UD = UT->getDecl();
    if (UD->hasAttr<TransparentUnionAttr>()) {
      assert(!UD->field_empty() && "sema created an empty transparent union");
      return UD->field_begin()->getType();
    }
  }
  return Ty;
}

CGCXXABI &ABIInfo::getCXXABI() const {
  return CGT.getCXXABI();
}

ASTContext &ABIInfo::getContext() const {
  return CGT.getContext();
}

llvm::LLVMContext &ABIInfo::getVMContext() const {
  return CGT.getLLVMContext();
}

const llvm::DataLayout &ABIInfo::getDataLayout() const {
  return CGT.getDataLayout();
}

const TargetInfo &ABIInfo::getTarget() const {
  return CGT.getTarget();
}

const CodeGenOptions &ABIInfo::getCodeGenOpts() const {
  return CGT.getCodeGenOpts();
}

bool ABIInfo::isAndroid() const { return getTarget().getTriple().isAndroid(); }

bool ABIInfo::isHomogeneousAggregateBaseType(QualType Ty) const {
  return false;
}

bool ABIInfo::isHomogeneousAggregateSmallEnough(const Type *Base,
                                                uint64_t Members) const {
  return false;
}

LLVM_DUMP_METHOD void ABIArgInfo::dump() const {
  raw_ostream &OS = llvm::errs();
  OS << "(ABIArgInfo Kind=";
  switch (TheKind) {
  case Direct:
    OS << "Direct Type=";
    if (llvm::Type *Ty = getCoerceToType())
      Ty->print(OS);
    else
      OS << "null";
    break;
  case Extend:
    OS << "Extend";
    break;
  case Ignore:
    OS << "Ignore";
    break;
  case InAlloca:
    OS << "InAlloca Offset=" << getInAllocaFieldIndex();
    break;
  case Indirect:
    OS << "Indirect Align=" << getIndirectAlign().getQuantity()
       << " ByVal=" << getIndirectByVal()
       << " Realign=" << getIndirectRealign();
    break;
  case Expand:
    OS << "Expand";
    break;
  case CoerceAndExpand:
    OS << "CoerceAndExpand Type=";
    getCoerceAndExpandType()->print(OS);
    break;
  }
  OS << ")\n";
}

// Dynamically round a pointer up to a multiple of the given alignment.
static llvm::Value *emitRoundPointerUpToAlignment(CodeGenFunction &CGF,
                                                  llvm::Value *Ptr,
                                                  CharUnits Align) {
  llvm::Value *PtrAsInt = Ptr;
  // OverflowArgArea = (OverflowArgArea + Align - 1) & -Align;
  PtrAsInt = CGF.Builder.CreatePtrToInt(PtrAsInt, CGF.IntPtrTy);
  PtrAsInt = CGF.Builder.CreateAdd(PtrAsInt,
        llvm::ConstantInt::get(CGF.IntPtrTy, Align.getQuantity() - 1));
  PtrAsInt = CGF.Builder.CreateAnd(PtrAsInt,
           llvm::ConstantInt::get(CGF.IntPtrTy, -Align.getQuantity()));
  PtrAsInt = CGF.Builder.CreateIntToPtr(PtrAsInt,
                                        Ptr->getType(),
                                        Ptr->getName() + ".aligned");
  return PtrAsInt;
}

/// Emit va_arg for a platform using the common void* representation,
/// where arguments are simply emitted in an array of slots on the stack.
///
/// This version implements the core direct-value passing rules.
///
/// \param SlotSize - The size and alignment of a stack slot.
///   Each argument will be allocated to a multiple of this number of
///   slots, and all the slots will be aligned to this value.
/// \param AllowHigherAlign - The slot alignment is not a cap;
///   an argument type with an alignment greater than the slot size
///   will be emitted on a higher-alignment address, potentially
///   leaving one or more empty slots behind as padding.  If this
///   is false, the returned address might be less-aligned than
///   DirectAlign.
static Address emitVoidPtrDirectVAArg(CodeGenFunction &CGF,
                                      Address VAListAddr,
                                      llvm::Type *DirectTy,
                                      CharUnits DirectSize,
                                      CharUnits DirectAlign,
                                      CharUnits SlotSize,
                                      bool AllowHigherAlign) {
  // Cast the element type to i8* if necessary.  Some platforms define
  // va_list as a struct containing an i8* instead of just an i8*.
  if (VAListAddr.getElementType() != CGF.Int8PtrTy)
    VAListAddr = CGF.Builder.CreateElementBitCast(VAListAddr, CGF.Int8PtrTy);

  llvm::Value *Ptr = CGF.Builder.CreateLoad(VAListAddr, "argp.cur");

  // If the CC aligns values higher than the slot size, do so if needed.
  Address Addr = Address::invalid();
  if (AllowHigherAlign && DirectAlign > SlotSize) {
    Addr = Address(emitRoundPointerUpToAlignment(CGF, Ptr, DirectAlign),
                                                 DirectAlign);
  } else {
    Addr = Address(Ptr, SlotSize);
  }

  // Advance the pointer past the argument, then store that back.
  CharUnits FullDirectSize = DirectSize.alignTo(SlotSize);
  Address NextPtr =
      CGF.Builder.CreateConstInBoundsByteGEP(Addr, FullDirectSize, "argp.next");
  CGF.Builder.CreateStore(NextPtr.getPointer(), VAListAddr);

  // If the argument is smaller than a slot, and this is a big-endian
  // target, the argument will be right-adjusted in its slot.
  if (DirectSize < SlotSize && CGF.CGM.getDataLayout().isBigEndian() &&
      !DirectTy->isStructTy()) {
    Addr = CGF.Builder.CreateConstInBoundsByteGEP(Addr, SlotSize - DirectSize);
  }

  Addr = CGF.Builder.CreateElementBitCast(Addr, DirectTy);
  return Addr;
}

/// Emit va_arg for a platform using the common void* representation,
/// where arguments are simply emitted in an array of slots on the stack.
///
/// \param IsIndirect - Values of this type are passed indirectly.
/// \param ValueInfo - The size and alignment of this type, generally
///   computed with getContext().getTypeInfoInChars(ValueTy).
/// \param SlotSizeAndAlign - The size and alignment of a stack slot.
///   Each argument will be allocated to a multiple of this number of
///   slots, and all the slots will be aligned to this value.
/// \param AllowHigherAlign - The slot alignment is not a cap;
///   an argument type with an alignment greater than the slot size
///   will be emitted on a higher-alignment address, potentially
///   leaving one or more empty slots behind as padding.
static Address emitVoidPtrVAArg(CodeGenFunction &CGF, Address VAListAddr,
                                QualType ValueTy, bool IsIndirect,
                                std::pair<CharUnits, CharUnits> ValueInfo,
                                CharUnits SlotSizeAndAlign,
                                bool AllowHigherAlign) {
  // The size and alignment of the value that was passed directly.
  CharUnits DirectSize, DirectAlign;
  if (IsIndirect) {
    DirectSize = CGF.getPointerSize();
    DirectAlign = CGF.getPointerAlign();
  } else {
    DirectSize = ValueInfo.first;
    DirectAlign = ValueInfo.second;
  }

  // Cast the address we've calculated to the right type.
  llvm::Type *DirectTy = CGF.ConvertTypeForMem(ValueTy);
  if (IsIndirect)
    DirectTy = DirectTy->getPointerTo(0);

  Address Addr = emitVoidPtrDirectVAArg(CGF, VAListAddr, DirectTy,
                                        DirectSize, DirectAlign,
                                        SlotSizeAndAlign,
                                        AllowHigherAlign);

  if (IsIndirect) {
    Addr = Address(CGF.Builder.CreateLoad(Addr), ValueInfo.second);
  }

  return Addr;

}

static Address emitMergePHI(CodeGenFunction &CGF,
                            Address Addr1, llvm::BasicBlock *Block1,
                            Address Addr2, llvm::BasicBlock *Block2,
                            const llvm::Twine &Name = "") {
  assert(Addr1.getType() == Addr2.getType());
  llvm::PHINode *PHI = CGF.Builder.CreatePHI(Addr1.getType(), 2, Name);
  PHI->addIncoming(Addr1.getPointer(), Block1);
  PHI->addIncoming(Addr2.getPointer(), Block2);
  CharUnits Align = std::min(Addr1.getAlignment(), Addr2.getAlignment());
  return Address(PHI, Align);
}

TargetCodeGenInfo::~TargetCodeGenInfo() = default;

// If someone can figure out a general rule for this, that would be great.
// It's probably just doomed to be platform-dependent, though.
unsigned TargetCodeGenInfo::getSizeOfUnwindException() const {
  // Verified for:
  //   x86-64     FreeBSD, Linux, Darwin
  //   x86-32     FreeBSD, Linux, Darwin
  //   PowerPC    Linux, Darwin
  //   ARM        Darwin (*not* EABI)
  //   AArch64    Linux
  return 32;
}

bool TargetCodeGenInfo::isNoProtoCallVariadic(const CallArgList &args,
                                     const FunctionNoProtoType *fnType) const {
  // The following conventions are known to require this to be false:
  //   x86_stdcall
  //   MIPS
  // For everything else, we just prefer false unless we opt out.
  return false;
}

void
TargetCodeGenInfo::getDependentLibraryOption(llvm::StringRef Lib,
                                             llvm::SmallString<24> &Opt) const {
  // This assumes the user is passing a library name like "rt" instead of a
  // filename like "librt.a/so", and that they don't care whether it's static or
  // dynamic.
  Opt = "-l";
  Opt += Lib;
}

unsigned TargetCodeGenInfo::getOpenCLKernelCallingConv() const {
  // OpenCL kernels are called via an explicit runtime API with arguments
  // set with clSetKernelArg(), not as normal sub-functions.
  // Return SPIR_KERNEL by default as the kernel calling convention to
  // ensure the fingerprint is fixed such way that each OpenCL argument
  // gets one matching argument in the produced kernel function argument
  // list to enable feasible implementation of clSetKernelArg() with
  // aggregates etc. In case we would use the default C calling conv here,
  // clSetKernelArg() might break depending on the target-specific
  // conventions; different targets might split structs passed as values
  // to multiple function arguments etc.
  return llvm::CallingConv::SPIR_KERNEL;
}

llvm::Constant *TargetCodeGenInfo::getNullPointer(const CodeGen::CodeGenModule &CGM,
    llvm::PointerType *T, QualType QT) const {
  return llvm::ConstantPointerNull::get(T);
}

LangAS TargetCodeGenInfo::getGlobalVarAddressSpace(CodeGenModule &CGM,
                                                   const VarDecl *D) const {
  assert(!CGM.getLangOpts().OpenCL &&
         !(CGM.getLangOpts().CUDA && CGM.getLangOpts().CUDAIsDevice) &&
         "Address space agnostic languages only");
  return D ? D->getType().getAddressSpace() : LangAS::Default;
}

llvm::Value *TargetCodeGenInfo::performAddrSpaceCast(
    CodeGen::CodeGenFunction &CGF, llvm::Value *Src, LangAS SrcAddr,
    LangAS DestAddr, llvm::Type *DestTy, bool isNonNull) const {
  // Since target may map different address spaces in AST to the same address
  // space, an address space conversion may end up as a bitcast.
  if (auto *C = dyn_cast<llvm::Constant>(Src))
    return performAddrSpaceCast(CGF.CGM, C, SrcAddr, DestAddr, DestTy);
  // Try to preserve the source's name to make IR more readable.
  return CGF.Builder.CreatePointerBitCastOrAddrSpaceCast(
      Src, DestTy, Src->hasName() ? Src->getName() + ".ascast" : "");
}

llvm::Constant *
TargetCodeGenInfo::performAddrSpaceCast(CodeGenModule &CGM, llvm::Constant *Src,
                                        LangAS SrcAddr, LangAS DestAddr,
                                        llvm::Type *DestTy) const {
  // Since target may map different address spaces in AST to the same address
  // space, an address space conversion may end up as a bitcast.
  return llvm::ConstantExpr::getPointerCast(Src, DestTy);
}

llvm::SyncScope::ID
TargetCodeGenInfo::getLLVMSyncScopeID(const LangOptions &LangOpts,
                                      SyncScope Scope,
                                      llvm::AtomicOrdering Ordering,
                                      llvm::LLVMContext &Ctx) const {
  return Ctx.getOrInsertSyncScopeID(""); /* default sync scope */
}

static bool isEmptyRecord(ASTContext &Context, QualType T, bool AllowArrays);

/// isEmptyField - Return true iff a the field is "empty", that is it
/// is an unnamed bit-field or an (array of) empty record(s).
static bool isEmptyField(ASTContext &Context, const FieldDecl *FD,
                         bool AllowArrays) {
  if (FD->isUnnamedBitfield())
    return true;

  QualType FT = FD->getType();

  // Constant arrays of empty records count as empty, strip them off.
  // Constant arrays of zero length always count as empty.
  if (AllowArrays)
    while (const ConstantArrayType *AT = Context.getAsConstantArrayType(FT)) {
      if (AT->getSize() == 0)
        return true;
      FT = AT->getElementType();
    }

  const RecordType *RT = FT->getAs<RecordType>();
  if (!RT)
    return false;

  // C++ record fields are never empty, at least in the Itanium ABI.
  //
  // FIXME: We should use a predicate for whether this behavior is true in the
  // current ABI.
  if (isa<CXXRecordDecl>(RT->getDecl()))
    return false;

  return isEmptyRecord(Context, FT, AllowArrays);
}

/// isEmptyRecord - Return true iff a structure contains only empty
/// fields. Note that a structure with a flexible array member is not
/// considered empty.
static bool isEmptyRecord(ASTContext &Context, QualType T, bool AllowArrays) {
  const RecordType *RT = T->getAs<RecordType>();
  if (!RT)
    return false;
  const RecordDecl *RD = RT->getDecl();
  if (RD->hasFlexibleArrayMember())
    return false;

  // If this is a C++ record, check the bases first.
  if (const CXXRecordDecl *CXXRD = dyn_cast<CXXRecordDecl>(RD))
    for (const auto &I : CXXRD->bases())
      if (!isEmptyRecord(Context, I.getType(), true))
        return false;

  for (const auto *I : RD->fields())
    if (!isEmptyField(Context, I, AllowArrays))
      return false;
  return true;
}

/// isSingleElementStruct - Determine if a structure is a "single
/// element struct", i.e. it has exactly one non-empty field or
/// exactly one field which is itself a single element
/// struct. Structures with flexible array members are never
/// considered single element structs.
///
/// \return The field declaration for the single non-empty field, if
/// it exists.
static const Type *isSingleElementStruct(QualType T, ASTContext &Context) {
  const RecordType *RT = T->getAs<RecordType>();
  if (!RT)
    return nullptr;

  const RecordDecl *RD = RT->getDecl();
  if (RD->hasFlexibleArrayMember())
    return nullptr;

  const Type *Found = nullptr;

  // If this is a C++ record, check the bases first.
  if (const CXXRecordDecl *CXXRD = dyn_cast<CXXRecordDecl>(RD)) {
    for (const auto &I : CXXRD->bases()) {
      // Ignore empty records.
      if (isEmptyRecord(Context, I.getType(), true))
        continue;

      // If we already found an element then this isn't a single-element struct.
      if (Found)
        return nullptr;

      // If this is non-empty and not a single element struct, the composite
      // cannot be a single element struct.
      Found = isSingleElementStruct(I.getType(), Context);
      if (!Found)
        return nullptr;
    }
  }

  // Check for single element.
  for (const auto *FD : RD->fields()) {
    QualType FT = FD->getType();

    // Ignore empty fields.
    if (isEmptyField(Context, FD, true))
      continue;

    // If we already found an element then this isn't a single-element
    // struct.
    if (Found)
      return nullptr;

    // Treat single element arrays as the element.
    while (const ConstantArrayType *AT = Context.getAsConstantArrayType(FT)) {
      if (AT->getSize().getZExtValue() != 1)
        break;
      FT = AT->getElementType();
    }

    if (!isAggregateTypeForABI(FT)) {
      Found = FT.getTypePtr();
    } else {
      Found = isSingleElementStruct(FT, Context);
      if (!Found)
        return nullptr;
    }
  }

  // We don't consider a struct a single-element struct if it has
  // padding beyond the element type.
  if (Found && Context.getTypeSize(Found) != Context.getTypeSize(T))
    return nullptr;

  return Found;
}

namespace {
Address EmitVAArgInstr(CodeGenFunction &CGF, Address VAListAddr, QualType Ty,
                       const ABIArgInfo &AI) {
  // This default implementation defers to the llvm backend's va_arg
  // instruction. It can handle only passing arguments directly
  // (typically only handled in the backend for primitive types), or
  // aggregates passed indirectly by pointer (NOTE: if the "byval"
  // flag has ABI impact in the callee, this implementation cannot
  // work.)

  // Only a few cases are covered here at the moment -- those needed
  // by the default abi.
  llvm::Value *Val;

  if (AI.isIndirect()) {
    assert(!AI.getPaddingType() &&
           "Unexpected PaddingType seen in arginfo in generic VAArg emitter!");
    assert(
        !AI.getIndirectRealign() &&
        "Unexpected IndirectRealign seen in arginfo in generic VAArg emitter!");

    auto TyInfo = CGF.getContext().getTypeInfoInChars(Ty);
    CharUnits TyAlignForABI = TyInfo.second;

    llvm::Type *BaseTy =
        llvm::PointerType::getUnqual(CGF.ConvertTypeForMem(Ty));
    llvm::Value *Addr =
        CGF.Builder.CreateVAArg(VAListAddr.getPointer(), BaseTy);
    return Address(Addr, TyAlignForABI);
  } else {
    assert((AI.isDirect() || AI.isExtend()) &&
           "Unexpected ArgInfo Kind in generic VAArg emitter!");

    assert(!AI.getInReg() &&
           "Unexpected InReg seen in arginfo in generic VAArg emitter!");
    assert(!AI.getPaddingType() &&
           "Unexpected PaddingType seen in arginfo in generic VAArg emitter!");
    assert(!AI.getDirectOffset() &&
           "Unexpected DirectOffset seen in arginfo in generic VAArg emitter!");
    assert(!AI.getCoerceToType() &&
           "Unexpected CoerceToType seen in arginfo in generic VAArg emitter!");

    Address Temp = CGF.CreateMemTemp(Ty, "varet");
    Val = CGF.Builder.CreateVAArg(VAListAddr.getPointer(), CGF.ConvertType(Ty));
    CGF.Builder.CreateStore(Val, Temp);
    return Temp;
  }
}

/// DefaultABIInfo - The default implementation for ABI specific
/// details. This implementation provides information which results in
/// self-consistent and sensible LLVM IR generation, but does not
/// conform to any particular ABI.
class DefaultABIInfo : public ABIInfo {
public:
  DefaultABIInfo(CodeGen::CodeGenTypes &CGT) : ABIInfo(CGT) {}

  ABIArgInfo classifyReturnType(QualType RetTy) const;
  ABIArgInfo classifyArgumentType(QualType RetTy) const;

  void computeInfo(CGFunctionInfo &FI) const override {
    if (!getCXXABI().classifyReturnType(FI))
      FI.getReturnInfo() = classifyReturnType(FI.getReturnType());
    for (auto &I : FI.arguments())
      I.info = classifyArgumentType(I.type);
  }

  Address EmitVAArg(CodeGenFunction &CGF, Address VAListAddr,
                    QualType Ty) const override {
    return EmitVAArgInstr(CGF, VAListAddr, Ty, classifyArgumentType(Ty));
  }
};

class DefaultTargetCodeGenInfo : public TargetCodeGenInfo {
public:
  DefaultTargetCodeGenInfo(CodeGen::CodeGenTypes &CGT)
      : TargetCodeGenInfo(std::make_unique<DefaultABIInfo>(CGT)) {}
};

ABIArgInfo DefaultABIInfo::classifyArgumentType(QualType Ty) const {
  Ty = useFirstFieldIfTransparentUnion(Ty);

  if (isAggregateTypeForABI(Ty)) {
    // Records with non-trivial destructors/copy-constructors should not be
    // passed by value.
    if (CGCXXABI::RecordArgABI RAA = getRecordArgABI(Ty, getCXXABI()))
      return getNaturalAlignIndirect(Ty, RAA == CGCXXABI::RAA_DirectInMemory);

    return getNaturalAlignIndirect(Ty);
  }

  // Treat an enum type as its underlying type.
  if (const EnumType *EnumTy = Ty->getAs<EnumType>())
    Ty = EnumTy->getDecl()->getIntegerType();

  return (Ty->isPromotableIntegerType() ? ABIArgInfo::getExtend(Ty)
                                        : ABIArgInfo::getDirect());
}

ABIArgInfo DefaultABIInfo::classifyReturnType(QualType RetTy) const {
  if (RetTy->isVoidType())
    return ABIArgInfo::getIgnore();

  if (isAggregateTypeForABI(RetTy))
    return getNaturalAlignIndirect(RetTy);

  // Treat an enum type as its underlying type.
  if (const EnumType *EnumTy = RetTy->getAs<EnumType>())
    RetTy = EnumTy->getDecl()->getIntegerType();

  return (RetTy->isPromotableIntegerType() ? ABIArgInfo::getExtend(RetTy)
                                           : ABIArgInfo::getDirect());
}

//===----------------------------------------------------------------------===//
// WebAssembly ABI Implementation
//
// This is a very simple ABI that relies a lot on DefaultABIInfo.
//===----------------------------------------------------------------------===//

class WebAssemblyABIInfo final : public SwiftABIInfo {
public:
  enum ABIKind {
    MVP = 0,
    ExperimentalMV = 1,
  };

private:
  DefaultABIInfo defaultInfo;
  ABIKind Kind;

public:
  explicit WebAssemblyABIInfo(CodeGen::CodeGenTypes &CGT, ABIKind Kind)
      : SwiftABIInfo(CGT), defaultInfo(CGT), Kind(Kind) {}

private:
  ABIArgInfo classifyReturnType(QualType RetTy) const;
  ABIArgInfo classifyArgumentType(QualType Ty) const;

  // DefaultABIInfo's classifyReturnType and classifyArgumentType are
  // non-virtual, but computeInfo and EmitVAArg are virtual, so we
  // overload them.
  void computeInfo(CGFunctionInfo &FI) const override {
    if (!getCXXABI().classifyReturnType(FI))
      FI.getReturnInfo() = classifyReturnType(FI.getReturnType());
    for (auto &Arg : FI.arguments())
      Arg.info = classifyArgumentType(Arg.type);
  }

  Address EmitVAArg(CodeGenFunction &CGF, Address VAListAddr,
                    QualType Ty) const override;

  bool shouldPassIndirectlyForSwift(ArrayRef<llvm::Type*> scalars,
                                    bool asReturnValue) const override {
    return occupiesMoreThan(CGT, scalars, /*total*/ 4);
  }

  bool isSwiftErrorInRegister() const override {
    return false;
  }
};

class WebAssemblyTargetCodeGenInfo final : public TargetCodeGenInfo {
public:
  explicit WebAssemblyTargetCodeGenInfo(CodeGen::CodeGenTypes &CGT,
                                        WebAssemblyABIInfo::ABIKind K)
      : TargetCodeGenInfo(std::make_unique<WebAssemblyABIInfo>(CGT, K)) {}

  void setTargetAttributes(const Decl *D, llvm::GlobalValue *GV,
                           CodeGen::CodeGenModule &CGM) const override {
    TargetCodeGenInfo::setTargetAttributes(D, GV, CGM);
    if (const auto *FD = dyn_cast_or_null<FunctionDecl>(D)) {
      if (const auto *Attr = FD->getAttr<WebAssemblyImportModuleAttr>()) {
        llvm::Function *Fn = cast<llvm::Function>(GV);
        llvm::AttrBuilder B;
        B.addAttribute("wasm-import-module", Attr->getImportModule());
        Fn->addAttributes(llvm::AttributeList::FunctionIndex, B);
      }
      if (const auto *Attr = FD->getAttr<WebAssemblyImportNameAttr>()) {
        llvm::Function *Fn = cast<llvm::Function>(GV);
        llvm::AttrBuilder B;
        B.addAttribute("wasm-import-name", Attr->getImportName());
        Fn->addAttributes(llvm::AttributeList::FunctionIndex, B);
      }
      if (const auto *Attr = FD->getAttr<WebAssemblyExportNameAttr>()) {
        llvm::Function *Fn = cast<llvm::Function>(GV);
        llvm::AttrBuilder B;
        B.addAttribute("wasm-export-name", Attr->getExportName());
        Fn->addAttributes(llvm::AttributeList::FunctionIndex, B);
      }
    }

    if (auto *FD = dyn_cast_or_null<FunctionDecl>(D)) {
      llvm::Function *Fn = cast<llvm::Function>(GV);
      if (!FD->doesThisDeclarationHaveABody() && !FD->hasPrototype())
        Fn->addFnAttr("no-prototype");
    }
  }
};

/// Classify argument of given type \p Ty.
ABIArgInfo WebAssemblyABIInfo::classifyArgumentType(QualType Ty) const {
  Ty = useFirstFieldIfTransparentUnion(Ty);

  if (isAggregateTypeForABI(Ty)) {
    // Records with non-trivial destructors/copy-constructors should not be
    // passed by value.
    if (auto RAA = getRecordArgABI(Ty, getCXXABI()))
      return getNaturalAlignIndirect(Ty, RAA == CGCXXABI::RAA_DirectInMemory);
    // Ignore empty structs/unions.
    if (isEmptyRecord(getContext(), Ty, true))
      return ABIArgInfo::getIgnore();
    // Lower single-element structs to just pass a regular value. TODO: We
    // could do reasonable-size multiple-element structs too, using getExpand(),
    // though watch out for things like bitfields.
    if (const Type *SeltTy = isSingleElementStruct(Ty, getContext()))
      return ABIArgInfo::getDirect(CGT.ConvertType(QualType(SeltTy, 0)));
    // For the experimental multivalue ABI, fully expand all other aggregates
    if (Kind == ABIKind::ExperimentalMV) {
      const RecordType *RT = Ty->getAs<RecordType>();
      assert(RT);
      bool HasBitField = false;
      for (auto *Field : RT->getDecl()->fields()) {
        if (Field->isBitField()) {
          HasBitField = true;
          break;
        }
      }
      if (!HasBitField)
        return ABIArgInfo::getExpand();
    }
  }

  // Otherwise just do the default thing.
  return defaultInfo.classifyArgumentType(Ty);
}

ABIArgInfo WebAssemblyABIInfo::classifyReturnType(QualType RetTy) const {
  if (isAggregateTypeForABI(RetTy)) {
    // Records with non-trivial destructors/copy-constructors should not be
    // returned by value.
    if (!getRecordArgABI(RetTy, getCXXABI())) {
      // Ignore empty structs/unions.
      if (isEmptyRecord(getContext(), RetTy, true))
        return ABIArgInfo::getIgnore();
      // Lower single-element structs to just return a regular value. TODO: We
      // could do reasonable-size multiple-element structs too, using
      // ABIArgInfo::getDirect().
      if (const Type *SeltTy = isSingleElementStruct(RetTy, getContext()))
        return ABIArgInfo::getDirect(CGT.ConvertType(QualType(SeltTy, 0)));
      // For the experimental multivalue ABI, return all other aggregates
      if (Kind == ABIKind::ExperimentalMV)
        return ABIArgInfo::getDirect();
    }
  }

  // Otherwise just do the default thing.
  return defaultInfo.classifyReturnType(RetTy);
}

Address WebAssemblyABIInfo::EmitVAArg(CodeGenFunction &CGF, Address VAListAddr,
                                      QualType Ty) const {
  bool IsIndirect = isAggregateTypeForABI(Ty) &&
                    !isEmptyRecord(getContext(), Ty, true) &&
                    !isSingleElementStruct(Ty, getContext());
  return emitVoidPtrVAArg(CGF, VAListAddr, Ty, IsIndirect,
                          getContext().getTypeInfoInChars(Ty),
                          CharUnits::fromQuantity(4),
                          /*AllowHigherAlign=*/true);
}

//===----------------------------------------------------------------------===//
// le32/PNaCl bitcode ABI Implementation
//
// This is a simplified version of the x86_32 ABI.  Arguments and return values
// are always passed on the stack.
//===----------------------------------------------------------------------===//

class PNaClABIInfo : public ABIInfo {
 public:
  PNaClABIInfo(CodeGen::CodeGenTypes &CGT) : ABIInfo(CGT) {}

  ABIArgInfo classifyReturnType(QualType RetTy) const;
  ABIArgInfo classifyArgumentType(QualType RetTy) const;

  void computeInfo(CGFunctionInfo &FI) const override;
  Address EmitVAArg(CodeGenFunction &CGF,
                    Address VAListAddr, QualType Ty) const override;
};

class PNaClTargetCodeGenInfo : public TargetCodeGenInfo {
 public:
   PNaClTargetCodeGenInfo(CodeGen::CodeGenTypes &CGT)
       : TargetCodeGenInfo(std::make_unique<PNaClABIInfo>(CGT)) {}
};

void PNaClABIInfo::computeInfo(CGFunctionInfo &FI) const {
  if (!getCXXABI().classifyReturnType(FI))
    FI.getReturnInfo() = classifyReturnType(FI.getReturnType());

  for (auto &I : FI.arguments())
    I.info = classifyArgumentType(I.type);
}

Address PNaClABIInfo::EmitVAArg(CodeGenFunction &CGF, Address VAListAddr,
                                QualType Ty) const {
  // The PNaCL ABI is a bit odd, in that varargs don't use normal
  // function classification. Structs get passed directly for varargs
  // functions, through a rewriting transform in
  // pnacl-llvm/lib/Transforms/NaCl/ExpandVarArgs.cpp, which allows
  // this target to actually support a va_arg instructions with an
  // aggregate type, unlike other targets.
  return EmitVAArgInstr(CGF, VAListAddr, Ty, ABIArgInfo::getDirect());
}

/// Classify argument of given type \p Ty.
ABIArgInfo PNaClABIInfo::classifyArgumentType(QualType Ty) const {
  if (isAggregateTypeForABI(Ty)) {
    if (CGCXXABI::RecordArgABI RAA = getRecordArgABI(Ty, getCXXABI()))
      return getNaturalAlignIndirect(Ty, RAA == CGCXXABI::RAA_DirectInMemory);
    return getNaturalAlignIndirect(Ty);
  } else if (const EnumType *EnumTy = Ty->getAs<EnumType>()) {
    // Treat an enum type as its underlying type.
    Ty = EnumTy->getDecl()->getIntegerType();
  } else if (Ty->isFloatingType()) {
    // Floating-point types don't go inreg.
    return ABIArgInfo::getDirect();
  }

  return (Ty->isPromotableIntegerType() ? ABIArgInfo::getExtend(Ty)
                                        : ABIArgInfo::getDirect());
}

ABIArgInfo PNaClABIInfo::classifyReturnType(QualType RetTy) const {
  if (RetTy->isVoidType())
    return ABIArgInfo::getIgnore();

  // In the PNaCl ABI we always return records/structures on the stack.
  if (isAggregateTypeForABI(RetTy))
    return getNaturalAlignIndirect(RetTy);

  // Treat an enum type as its underlying type.
  if (const EnumType *EnumTy = RetTy->getAs<EnumType>())
    RetTy = EnumTy->getDecl()->getIntegerType();

  return (RetTy->isPromotableIntegerType() ? ABIArgInfo::getExtend(RetTy)
                                           : ABIArgInfo::getDirect());
}

/// IsX86_MMXType - Return true if this is an MMX type.
bool IsX86_MMXType(llvm::Type *IRType) {
  // Return true if the type is an MMX type <2 x i32>, <4 x i16>, or <8 x i8>.
  return IRType->isVectorTy() && IRType->getPrimitiveSizeInBits() == 64 &&
    cast<llvm::VectorType>(IRType)->getElementType()->isIntegerTy() &&
    IRType->getScalarSizeInBits() != 64;
}

static llvm::Type* X86AdjustInlineAsmType(CodeGen::CodeGenFunction &CGF,
                                          StringRef Constraint,
                                          llvm::Type* Ty) {
  bool IsMMXCons = llvm::StringSwitch<bool>(Constraint)
                     .Cases("y", "&y", "^Ym", true)
                     .Default(false);
  if (IsMMXCons && Ty->isVectorTy()) {
    if (cast<llvm::VectorType>(Ty)->getPrimitiveSizeInBits().getFixedSize() !=
        64) {
      // Invalid MMX constraint
      return nullptr;
    }

    return llvm::Type::getX86_MMXTy(CGF.getLLVMContext());
  }

  // No operation needed
  return Ty;
}

/// Returns true if this type can be passed in SSE registers with the
/// X86_VectorCall calling convention. Shared between x86_32 and x86_64.
static bool isX86VectorTypeForVectorCall(ASTContext &Context, QualType Ty) {
  if (const BuiltinType *BT = Ty->getAs<BuiltinType>()) {
    if (BT->isFloatingPoint() && BT->getKind() != BuiltinType::Half) {
      if (BT->getKind() == BuiltinType::LongDouble) {
        if (&Context.getTargetInfo().getLongDoubleFormat() ==
            &llvm::APFloat::x87DoubleExtended())
          return false;
      }
      return true;
    }
  } else if (const VectorType *VT = Ty->getAs<VectorType>()) {
    // vectorcall can pass XMM, YMM, and ZMM vectors. We don't pass SSE1 MMX
    // registers specially.
    unsigned VecSize = Context.getTypeSize(VT);
    if (VecSize == 128 || VecSize == 256 || VecSize == 512)
      return true;
  }
  return false;
}

/// Returns true if this aggregate is small enough to be passed in SSE registers
/// in the X86_VectorCall calling convention. Shared between x86_32 and x86_64.
static bool isX86VectorCallAggregateSmallEnough(uint64_t NumMembers) {
  return NumMembers <= 4;
}

/// Returns a Homogeneous Vector Aggregate ABIArgInfo, used in X86.
static ABIArgInfo getDirectX86Hva(llvm::Type* T = nullptr) {
  auto AI = ABIArgInfo::getDirect(T);
  AI.setInReg(true);
  AI.setCanBeFlattened(false);
  return AI;
}

//===----------------------------------------------------------------------===//
// X86-32 ABI Implementation
//===----------------------------------------------------------------------===//

/// Similar to llvm::CCState, but for Clang.
struct CCState {
  CCState(CGFunctionInfo &FI)
      : IsPreassigned(FI.arg_size()), CC(FI.getCallingConvention()) {}

  llvm::SmallBitVector IsPreassigned;
  unsigned CC = CallingConv::CC_C;
  unsigned FreeRegs = 0;
  unsigned FreeSSERegs = 0;
};

enum {
  // Vectorcall only allows the first 6 parameters to be passed in registers.
  VectorcallMaxParamNumAsReg = 6
};

/// X86_32ABIInfo - The X86-32 ABI information.
class X86_32ABIInfo : public SwiftABIInfo {
  enum Class {
    Integer,
    Float
  };

  static const unsigned MinABIStackAlignInBytes = 4;

  bool IsDarwinVectorABI;
  bool IsRetSmallStructInRegABI;
  bool IsWin32StructABI;
  bool IsSoftFloatABI;
  bool IsMCUABI;
  unsigned DefaultNumRegisterParameters;

  static bool isRegisterSize(unsigned Size) {
    return (Size == 8 || Size == 16 || Size == 32 || Size == 64);
  }

  bool isHomogeneousAggregateBaseType(QualType Ty) const override {
    // FIXME: Assumes vectorcall is in use.
    return isX86VectorTypeForVectorCall(getContext(), Ty);
  }

  bool isHomogeneousAggregateSmallEnough(const Type *Ty,
                                         uint64_t NumMembers) const override {
    // FIXME: Assumes vectorcall is in use.
    return isX86VectorCallAggregateSmallEnough(NumMembers);
  }

  bool shouldReturnTypeInRegister(QualType Ty, ASTContext &Context) const;

  /// getIndirectResult - Give a source type \arg Ty, return a suitable result
  /// such that the argument will be passed in memory.
  ABIArgInfo getIndirectResult(QualType Ty, bool ByVal, CCState &State) const;

  ABIArgInfo getIndirectReturnResult(QualType Ty, CCState &State) const;

  /// Return the alignment to use for the given type on the stack.
  unsigned getTypeStackAlignInBytes(QualType Ty, unsigned Align) const;

  Class classify(QualType Ty) const;
  ABIArgInfo classifyReturnType(QualType RetTy, CCState &State) const;
  ABIArgInfo classifyArgumentType(QualType RetTy, CCState &State) const;

  /// Updates the number of available free registers, returns
  /// true if any registers were allocated.
  bool updateFreeRegs(QualType Ty, CCState &State) const;

  bool shouldAggregateUseDirect(QualType Ty, CCState &State, bool &InReg,
                                bool &NeedsPadding) const;
  bool shouldPrimitiveUseInReg(QualType Ty, CCState &State) const;

  bool canExpandIndirectArgument(QualType Ty) const;

  /// Rewrite the function info so that all memory arguments use
  /// inalloca.
  void rewriteWithInAlloca(CGFunctionInfo &FI) const;

  void addFieldToArgStruct(SmallVector<llvm::Type *, 6> &FrameFields,
                           CharUnits &StackOffset, ABIArgInfo &Info,
                           QualType Type) const;
  void runVectorCallFirstPass(CGFunctionInfo &FI, CCState &State) const;

public:

  void computeInfo(CGFunctionInfo &FI) const override;
  Address EmitVAArg(CodeGenFunction &CGF, Address VAListAddr,
                    QualType Ty) const override;

  X86_32ABIInfo(CodeGen::CodeGenTypes &CGT, bool DarwinVectorABI,
                bool RetSmallStructInRegABI, bool Win32StructABI,
                unsigned NumRegisterParameters, bool SoftFloatABI)
    : SwiftABIInfo(CGT), IsDarwinVectorABI(DarwinVectorABI),
      IsRetSmallStructInRegABI(RetSmallStructInRegABI),
      IsWin32StructABI(Win32StructABI),
      IsSoftFloatABI(SoftFloatABI),
      IsMCUABI(CGT.getTarget().getTriple().isOSIAMCU()),
      DefaultNumRegisterParameters(NumRegisterParameters) {}

  bool shouldPassIndirectlyForSwift(ArrayRef<llvm::Type*> scalars,
                                    bool asReturnValue) const override {
    // LLVM's x86-32 lowering currently only assigns up to three
    // integer registers and three fp registers.  Oddly, it'll use up to
    // four vector registers for vectors, but those can overlap with the
    // scalar registers.
    return occupiesMoreThan(CGT, scalars, /*total*/ 3);
  }

  bool isSwiftErrorInRegister() const override {
    // x86-32 lowering does not support passing swifterror in a register.
    return false;
  }
};

class X86_32TargetCodeGenInfo : public TargetCodeGenInfo {
public:
  X86_32TargetCodeGenInfo(CodeGen::CodeGenTypes &CGT, bool DarwinVectorABI,
                          bool RetSmallStructInRegABI, bool Win32StructABI,
                          unsigned NumRegisterParameters, bool SoftFloatABI)
      : TargetCodeGenInfo(std::make_unique<X86_32ABIInfo>(
            CGT, DarwinVectorABI, RetSmallStructInRegABI, Win32StructABI,
            NumRegisterParameters, SoftFloatABI)) {}

  static bool isStructReturnInRegABI(
      const llvm::Triple &Triple, const CodeGenOptions &Opts);

  void setTargetAttributes(const Decl *D, llvm::GlobalValue *GV,
                           CodeGen::CodeGenModule &CGM) const override;

  int getDwarfEHStackPointer(CodeGen::CodeGenModule &CGM) const override {
    // Darwin uses different dwarf register numbers for EH.
    if (CGM.getTarget().getTriple().isOSDarwin()) return 5;
    return 4;
  }

  bool initDwarfEHRegSizeTable(CodeGen::CodeGenFunction &CGF,
                               llvm::Value *Address) const override;

  llvm::Type* adjustInlineAsmType(CodeGen::CodeGenFunction &CGF,
                                  StringRef Constraint,
                                  llvm::Type* Ty) const override {
    return X86AdjustInlineAsmType(CGF, Constraint, Ty);
  }

  void addReturnRegisterOutputs(CodeGenFunction &CGF, LValue ReturnValue,
                                std::string &Constraints,
                                std::vector<llvm::Type *> &ResultRegTypes,
                                std::vector<llvm::Type *> &ResultTruncRegTypes,
                                std::vector<LValue> &ResultRegDests,
                                std::string &AsmString,
                                unsigned NumOutputs) const override;

  llvm::Constant *
  getUBSanFunctionSignature(CodeGen::CodeGenModule &CGM) const override {
    unsigned Sig = (0xeb << 0) |  // jmp rel8
                   (0x06 << 8) |  //           .+0x08
                   ('v' << 16) |
                   ('2' << 24);
    return llvm::ConstantInt::get(CGM.Int32Ty, Sig);
  }

  StringRef getARCRetainAutoreleasedReturnValueMarker() const override {
    return "movl\t%ebp, %ebp"
           "\t\t// marker for objc_retainAutoreleaseReturnValue";
  }
};

}

/// Rewrite input constraint references after adding some output constraints.
/// In the case where there is one output and one input and we add one output,
/// we need to replace all operand references greater than or equal to 1:
///     mov $0, $1
///     mov eax, $1
/// The result will be:
///     mov $0, $2
///     mov eax, $2
static void rewriteInputConstraintReferences(unsigned FirstIn,
                                             unsigned NumNewOuts,
                                             std::string &AsmString) {
  std::string Buf;
  llvm::raw_string_ostream OS(Buf);
  size_t Pos = 0;
  while (Pos < AsmString.size()) {
    size_t DollarStart = AsmString.find('$', Pos);
    if (DollarStart == std::string::npos)
      DollarStart = AsmString.size();
    size_t DollarEnd = AsmString.find_first_not_of('$', DollarStart);
    if (DollarEnd == std::string::npos)
      DollarEnd = AsmString.size();
    OS << StringRef(&AsmString[Pos], DollarEnd - Pos);
    Pos = DollarEnd;
    size_t NumDollars = DollarEnd - DollarStart;
    if (NumDollars % 2 != 0 && Pos < AsmString.size()) {
      // We have an operand reference.
      size_t DigitStart = Pos;
      if (AsmString[DigitStart] == '{') {
        OS << '{';
        ++DigitStart;
      }
      size_t DigitEnd = AsmString.find_first_not_of("0123456789", DigitStart);
      if (DigitEnd == std::string::npos)
        DigitEnd = AsmString.size();
      StringRef OperandStr(&AsmString[DigitStart], DigitEnd - DigitStart);
      unsigned OperandIndex;
      if (!OperandStr.getAsInteger(10, OperandIndex)) {
        if (OperandIndex >= FirstIn)
          OperandIndex += NumNewOuts;
        OS << OperandIndex;
      } else {
        OS << OperandStr;
      }
      Pos = DigitEnd;
    }
  }
  AsmString = std::move(OS.str());
}

/// Add output constraints for EAX:EDX because they are return registers.
void X86_32TargetCodeGenInfo::addReturnRegisterOutputs(
    CodeGenFunction &CGF, LValue ReturnSlot, std::string &Constraints,
    std::vector<llvm::Type *> &ResultRegTypes,
    std::vector<llvm::Type *> &ResultTruncRegTypes,
    std::vector<LValue> &ResultRegDests, std::string &AsmString,
    unsigned NumOutputs) const {
  uint64_t RetWidth = CGF.getContext().getTypeSize(ReturnSlot.getType());

  // Use the EAX constraint if the width is 32 or smaller and EAX:EDX if it is
  // larger.
  if (!Constraints.empty())
    Constraints += ',';
  if (RetWidth <= 32) {
    Constraints += "={eax}";
    ResultRegTypes.push_back(CGF.Int32Ty);
  } else {
    // Use the 'A' constraint for EAX:EDX.
    Constraints += "=A";
    ResultRegTypes.push_back(CGF.Int64Ty);
  }

  // Truncate EAX or EAX:EDX to an integer of the appropriate size.
  llvm::Type *CoerceTy = llvm::IntegerType::get(CGF.getLLVMContext(), RetWidth);
  ResultTruncRegTypes.push_back(CoerceTy);

  // Coerce the integer by bitcasting the return slot pointer.
  ReturnSlot.setAddress(CGF.Builder.CreateBitCast(ReturnSlot.getAddress(CGF),
                                                  CoerceTy->getPointerTo()));
  ResultRegDests.push_back(ReturnSlot);

  rewriteInputConstraintReferences(NumOutputs, 1, AsmString);
}

/// shouldReturnTypeInRegister - Determine if the given type should be
/// returned in a register (for the Darwin and MCU ABI).
bool X86_32ABIInfo::shouldReturnTypeInRegister(QualType Ty,
                                               ASTContext &Context) const {
  uint64_t Size = Context.getTypeSize(Ty);

  // For i386, type must be register sized.
  // For the MCU ABI, it only needs to be <= 8-byte
  if ((IsMCUABI && Size > 64) || (!IsMCUABI && !isRegisterSize(Size)))
   return false;

  if (Ty->isVectorType()) {
    // 64- and 128- bit vectors inside structures are not returned in
    // registers.
    if (Size == 64 || Size == 128)
      return false;

    return true;
  }

  // If this is a builtin, pointer, enum, complex type, member pointer, or
  // member function pointer it is ok.
  if (Ty->getAs<BuiltinType>() || Ty->hasPointerRepresentation() ||
      Ty->isAnyComplexType() || Ty->isEnumeralType() ||
      Ty->isBlockPointerType() || Ty->isMemberPointerType())
    return true;

  // Arrays are treated like records.
  if (const ConstantArrayType *AT = Context.getAsConstantArrayType(Ty))
    return shouldReturnTypeInRegister(AT->getElementType(), Context);

  // Otherwise, it must be a record type.
  const RecordType *RT = Ty->getAs<RecordType>();
  if (!RT) return false;

  // FIXME: Traverse bases here too.

  // Structure types are passed in register if all fields would be
  // passed in a register.
  for (const auto *FD : RT->getDecl()->fields()) {
    // Empty fields are ignored.
    if (isEmptyField(Context, FD, true))
      continue;

    // Check fields recursively.
    if (!shouldReturnTypeInRegister(FD->getType(), Context))
      return false;
  }
  return true;
}

static bool is32Or64BitBasicType(QualType Ty, ASTContext &Context) {
  // Treat complex types as the element type.
  if (const ComplexType *CTy = Ty->getAs<ComplexType>())
    Ty = CTy->getElementType();

  // Check for a type which we know has a simple scalar argument-passing
  // convention without any padding.  (We're specifically looking for 32
  // and 64-bit integer and integer-equivalents, float, and double.)
  if (!Ty->getAs<BuiltinType>() && !Ty->hasPointerRepresentation() &&
      !Ty->isEnumeralType() && !Ty->isBlockPointerType())
    return false;

  uint64_t Size = Context.getTypeSize(Ty);
  return Size == 32 || Size == 64;
}

static bool addFieldSizes(ASTContext &Context, const RecordDecl *RD,
                          uint64_t &Size) {
  for (const auto *FD : RD->fields()) {
    // Scalar arguments on the stack get 4 byte alignment on x86. If the
    // argument is smaller than 32-bits, expanding the struct will create
    // alignment padding.
    if (!is32Or64BitBasicType(FD->getType(), Context))
      return false;

    // FIXME: Reject bit-fields wholesale; there are two problems, we don't know
    // how to expand them yet, and the predicate for telling if a bitfield still
    // counts as "basic" is more complicated than what we were doing previously.
    if (FD->isBitField())
      return false;

    Size += Context.getTypeSize(FD->getType());
  }
  return true;
}

static bool addBaseAndFieldSizes(ASTContext &Context, const CXXRecordDecl *RD,
                                 uint64_t &Size) {
  // Don't do this if there are any non-empty bases.
  for (const CXXBaseSpecifier &Base : RD->bases()) {
    if (!addBaseAndFieldSizes(Context, Base.getType()->getAsCXXRecordDecl(),
                              Size))
      return false;
  }
  if (!addFieldSizes(Context, RD, Size))
    return false;
  return true;
}

/// Test whether an argument type which is to be passed indirectly (on the
/// stack) would have the equivalent layout if it was expanded into separate
/// arguments. If so, we prefer to do the latter to avoid inhibiting
/// optimizations.
bool X86_32ABIInfo::canExpandIndirectArgument(QualType Ty) const {
  // We can only expand structure types.
  const RecordType *RT = Ty->getAs<RecordType>();
  if (!RT)
    return false;
  const RecordDecl *RD = RT->getDecl();
  uint64_t Size = 0;
  if (const CXXRecordDecl *CXXRD = dyn_cast<CXXRecordDecl>(RD)) {
    if (!IsWin32StructABI) {
      // On non-Windows, we have to conservatively match our old bitcode
      // prototypes in order to be ABI-compatible at the bitcode level.
      if (!CXXRD->isCLike())
        return false;
    } else {
      // Don't do this for dynamic classes.
      if (CXXRD->isDynamicClass())
        return false;
    }
    if (!addBaseAndFieldSizes(getContext(), CXXRD, Size))
      return false;
  } else {
    if (!addFieldSizes(getContext(), RD, Size))
      return false;
  }

  // We can do this if there was no alignment padding.
  return Size == getContext().getTypeSize(Ty);
}

ABIArgInfo X86_32ABIInfo::getIndirectReturnResult(QualType RetTy, CCState &State) const {
  // If the return value is indirect, then the hidden argument is consuming one
  // integer register.
  if (State.FreeRegs) {
    --State.FreeRegs;
    if (!IsMCUABI)
      return getNaturalAlignIndirectInReg(RetTy);
  }
  return getNaturalAlignIndirect(RetTy, /*ByVal=*/false);
}

ABIArgInfo X86_32ABIInfo::classifyReturnType(QualType RetTy,
                                             CCState &State) const {
  if (RetTy->isVoidType())
    return ABIArgInfo::getIgnore();

  const Type *Base = nullptr;
  uint64_t NumElts = 0;
  if ((State.CC == llvm::CallingConv::X86_VectorCall ||
       State.CC == llvm::CallingConv::X86_RegCall) &&
      isHomogeneousAggregate(RetTy, Base, NumElts)) {
    // The LLVM struct type for such an aggregate should lower properly.
    return ABIArgInfo::getDirect();
  }

  if (const VectorType *VT = RetTy->getAs<VectorType>()) {
    // On Darwin, some vectors are returned in registers.
    if (IsDarwinVectorABI) {
      uint64_t Size = getContext().getTypeSize(RetTy);

      // 128-bit vectors are a special case; they are returned in
      // registers and we need to make sure to pick a type the LLVM
      // backend will like.
      if (Size == 128)
        return ABIArgInfo::getDirect(llvm::VectorType::get(
                  llvm::Type::getInt64Ty(getVMContext()), 2));

      // Always return in register if it fits in a general purpose
      // register, or if it is 64 bits and has a single element.
      if ((Size == 8 || Size == 16 || Size == 32) ||
          (Size == 64 && VT->getNumElements() == 1))
        return ABIArgInfo::getDirect(llvm::IntegerType::get(getVMContext(),
                                                            Size));

      return getIndirectReturnResult(RetTy, State);
    }

    return ABIArgInfo::getDirect();
  }

  if (isAggregateTypeForABI(RetTy)) {
    if (const RecordType *RT = RetTy->getAs<RecordType>()) {
      // Structures with flexible arrays are always indirect.
      if (RT->getDecl()->hasFlexibleArrayMember())
        return getIndirectReturnResult(RetTy, State);
    }

    // If specified, structs and unions are always indirect.
    if (!IsRetSmallStructInRegABI && !RetTy->isAnyComplexType())
      return getIndirectReturnResult(RetTy, State);

    // Ignore empty structs/unions.
    if (isEmptyRecord(getContext(), RetTy, true))
      return ABIArgInfo::getIgnore();

    // Small structures which are register sized are generally returned
    // in a register.
    if (shouldReturnTypeInRegister(RetTy, getContext())) {
      uint64_t Size = getContext().getTypeSize(RetTy);

      // As a special-case, if the struct is a "single-element" struct, and
      // the field is of type "float" or "double", return it in a
      // floating-point register. (MSVC does not apply this special case.)
      // We apply a similar transformation for pointer types to improve the
      // quality of the generated IR.
      if (const Type *SeltTy = isSingleElementStruct(RetTy, getContext()))
        if ((!IsWin32StructABI && SeltTy->isRealFloatingType())
            || SeltTy->hasPointerRepresentation())
          return ABIArgInfo::getDirect(CGT.ConvertType(QualType(SeltTy, 0)));

      // FIXME: We should be able to narrow this integer in cases with dead
      // padding.
      return ABIArgInfo::getDirect(llvm::IntegerType::get(getVMContext(),Size));
    }

    return getIndirectReturnResult(RetTy, State);
  }

  // Treat an enum type as its underlying type.
  if (const EnumType *EnumTy = RetTy->getAs<EnumType>())
    RetTy = EnumTy->getDecl()->getIntegerType();

  return (RetTy->isPromotableIntegerType() ? ABIArgInfo::getExtend(RetTy)
                                           : ABIArgInfo::getDirect());
}

static bool isSSEVectorType(ASTContext &Context, QualType Ty) {
  return Ty->getAs<VectorType>() && Context.getTypeSize(Ty) == 128;
}

static bool isRecordWithSSEVectorType(ASTContext &Context, QualType Ty) {
  const RecordType *RT = Ty->getAs<RecordType>();
  if (!RT)
    return 0;
  const RecordDecl *RD = RT->getDecl();

  // If this is a C++ record, check the bases first.
  if (const CXXRecordDecl *CXXRD = dyn_cast<CXXRecordDecl>(RD))
    for (const auto &I : CXXRD->bases())
      if (!isRecordWithSSEVectorType(Context, I.getType()))
        return false;

  for (const auto *i : RD->fields()) {
    QualType FT = i->getType();

    if (isSSEVectorType(Context, FT))
      return true;

    if (isRecordWithSSEVectorType(Context, FT))
      return true;
  }

  return false;
}

unsigned X86_32ABIInfo::getTypeStackAlignInBytes(QualType Ty,
                                                 unsigned Align) const {
  // Otherwise, if the alignment is less than or equal to the minimum ABI
  // alignment, just use the default; the backend will handle this.
  if (Align <= MinABIStackAlignInBytes)
    return 0; // Use default alignment.

  // On non-Darwin, the stack type alignment is always 4.
  if (!IsDarwinVectorABI) {
    // Set explicit alignment, since we may need to realign the top.
    return MinABIStackAlignInBytes;
  }

  // Otherwise, if the type contains an SSE vector type, the alignment is 16.
  if (Align >= 16 && (isSSEVectorType(getContext(), Ty) ||
                      isRecordWithSSEVectorType(getContext(), Ty)))
    return 16;

  return MinABIStackAlignInBytes;
}

ABIArgInfo X86_32ABIInfo::getIndirectResult(QualType Ty, bool ByVal,
                                            CCState &State) const {
  if (!ByVal) {
    if (State.FreeRegs) {
      --State.FreeRegs; // Non-byval indirects just use one pointer.
      if (!IsMCUABI)
        return getNaturalAlignIndirectInReg(Ty);
    }
    return getNaturalAlignIndirect(Ty, false);
  }

  // Compute the byval alignment.
  unsigned TypeAlign = getContext().getTypeAlign(Ty) / 8;
  unsigned StackAlign = getTypeStackAlignInBytes(Ty, TypeAlign);
  if (StackAlign == 0)
    return ABIArgInfo::getIndirect(CharUnits::fromQuantity(4), /*ByVal=*/true);

  // If the stack alignment is less than the type alignment, realign the
  // argument.
  bool Realign = TypeAlign > StackAlign;
  return ABIArgInfo::getIndirect(CharUnits::fromQuantity(StackAlign),
                                 /*ByVal=*/true, Realign);
}

X86_32ABIInfo::Class X86_32ABIInfo::classify(QualType Ty) const {
  const Type *T = isSingleElementStruct(Ty, getContext());
  if (!T)
    T = Ty.getTypePtr();

  if (const BuiltinType *BT = T->getAs<BuiltinType>()) {
    BuiltinType::Kind K = BT->getKind();
    if (K == BuiltinType::Float || K == BuiltinType::Double)
      return Float;
  }
  return Integer;
}

bool X86_32ABIInfo::updateFreeRegs(QualType Ty, CCState &State) const {
  if (!IsSoftFloatABI) {
    Class C = classify(Ty);
    if (C == Float)
      return false;
  }

  unsigned Size = getContext().getTypeSize(Ty);
  unsigned SizeInRegs = (Size + 31) / 32;

  if (SizeInRegs == 0)
    return false;

  if (!IsMCUABI) {
    if (SizeInRegs > State.FreeRegs) {
      State.FreeRegs = 0;
      return false;
    }
  } else {
    // The MCU psABI allows passing parameters in-reg even if there are
    // earlier parameters that are passed on the stack. Also,
    // it does not allow passing >8-byte structs in-register,
    // even if there are 3 free registers available.
    if (SizeInRegs > State.FreeRegs || SizeInRegs > 2)
      return false;
  }

  State.FreeRegs -= SizeInRegs;
  return true;
}

bool X86_32ABIInfo::shouldAggregateUseDirect(QualType Ty, CCState &State,
                                             bool &InReg,
                                             bool &NeedsPadding) const {
  // On Windows, aggregates other than HFAs are never passed in registers, and
  // they do not consume register slots. Homogenous floating-point aggregates
  // (HFAs) have already been dealt with at this point.
  if (IsWin32StructABI && isAggregateTypeForABI(Ty))
    return false;

  NeedsPadding = false;
  InReg = !IsMCUABI;

  if (!updateFreeRegs(Ty, State))
    return false;

  if (IsMCUABI)
    return true;

  if (State.CC == llvm::CallingConv::X86_FastCall ||
      State.CC == llvm::CallingConv::X86_VectorCall ||
      State.CC == llvm::CallingConv::X86_RegCall) {
    if (getContext().getTypeSize(Ty) <= 32 && State.FreeRegs)
      NeedsPadding = true;

    return false;
  }

  return true;
}

bool X86_32ABIInfo::shouldPrimitiveUseInReg(QualType Ty, CCState &State) const {
  if (!updateFreeRegs(Ty, State))
    return false;

  if (IsMCUABI)
    return false;

  if (State.CC == llvm::CallingConv::X86_FastCall ||
      State.CC == llvm::CallingConv::X86_VectorCall ||
      State.CC == llvm::CallingConv::X86_RegCall) {
    if (getContext().getTypeSize(Ty) > 32)
      return false;

    return (Ty->isIntegralOrEnumerationType() || Ty->isPointerType() ||
        Ty->isReferenceType());
  }

  return true;
}

void X86_32ABIInfo::runVectorCallFirstPass(CGFunctionInfo &FI, CCState &State) const {
  // Vectorcall x86 works subtly different than in x64, so the format is
  // a bit different than the x64 version.  First, all vector types (not HVAs)
  // are assigned, with the first 6 ending up in the [XYZ]MM0-5 registers.
  // This differs from the x64 implementation, where the first 6 by INDEX get
  // registers.
  // In the second pass over the arguments, HVAs are passed in the remaining
  // vector registers if possible, or indirectly by address. The address will be
  // passed in ECX/EDX if available. Any other arguments are passed according to
  // the usual fastcall rules.
  MutableArrayRef<CGFunctionInfoArgInfo> Args = FI.arguments();
  for (int I = 0, E = Args.size(); I < E; ++I) {
    const Type *Base = nullptr;
    uint64_t NumElts = 0;
    const QualType &Ty = Args[I].type;
    if ((Ty->isVectorType() || Ty->isBuiltinType()) &&
        isHomogeneousAggregate(Ty, Base, NumElts)) {
      if (State.FreeSSERegs >= NumElts) {
        State.FreeSSERegs -= NumElts;
        Args[I].info = ABIArgInfo::getDirectInReg();
        State.IsPreassigned.set(I);
      }
    }
  }
}

ABIArgInfo X86_32ABIInfo::classifyArgumentType(QualType Ty,
                                               CCState &State) const {
  // FIXME: Set alignment on indirect arguments.
  bool IsFastCall = State.CC == llvm::CallingConv::X86_FastCall;
  bool IsRegCall = State.CC == llvm::CallingConv::X86_RegCall;
  bool IsVectorCall = State.CC == llvm::CallingConv::X86_VectorCall;

  Ty = useFirstFieldIfTransparentUnion(Ty);
  TypeInfo TI = getContext().getTypeInfo(Ty);

  // Check with the C++ ABI first.
  const RecordType *RT = Ty->getAs<RecordType>();
  if (RT) {
    CGCXXABI::RecordArgABI RAA = getRecordArgABI(RT, getCXXABI());
    if (RAA == CGCXXABI::RAA_Indirect) {
      return getIndirectResult(Ty, false, State);
    } else if (RAA == CGCXXABI::RAA_DirectInMemory) {
      // The field index doesn't matter, we'll fix it up later.
      return ABIArgInfo::getInAlloca(/*FieldIndex=*/0);
    }
  }

  // Regcall uses the concept of a homogenous vector aggregate, similar
  // to other targets.
  const Type *Base = nullptr;
  uint64_t NumElts = 0;
  if ((IsRegCall || IsVectorCall) &&
      isHomogeneousAggregate(Ty, Base, NumElts)) {
    if (State.FreeSSERegs >= NumElts) {
      State.FreeSSERegs -= NumElts;

      // Vectorcall passes HVAs directly and does not flatten them, but regcall
      // does.
      if (IsVectorCall)
        return getDirectX86Hva();

      if (Ty->isBuiltinType() || Ty->isVectorType())
        return ABIArgInfo::getDirect();
      return ABIArgInfo::getExpand();
    }
    return getIndirectResult(Ty, /*ByVal=*/false, State);
  }

  if (isAggregateTypeForABI(Ty)) {
    // Structures with flexible arrays are always indirect.
    // FIXME: This should not be byval!
    if (RT && RT->getDecl()->hasFlexibleArrayMember())
      return getIndirectResult(Ty, true, State);

    // Ignore empty structs/unions on non-Windows.
    if (!IsWin32StructABI && isEmptyRecord(getContext(), Ty, true))
      return ABIArgInfo::getIgnore();

    llvm::LLVMContext &LLVMContext = getVMContext();
    llvm::IntegerType *Int32 = llvm::Type::getInt32Ty(LLVMContext);
    bool NeedsPadding = false;
    bool InReg;
    if (shouldAggregateUseDirect(Ty, State, InReg, NeedsPadding)) {
      unsigned SizeInRegs = (TI.Width + 31) / 32;
      SmallVector<llvm::Type*, 3> Elements(SizeInRegs, Int32);
      llvm::Type *Result = llvm::StructType::get(LLVMContext, Elements);
      if (InReg)
        return ABIArgInfo::getDirectInReg(Result);
      else
        return ABIArgInfo::getDirect(Result);
    }
    llvm::IntegerType *PaddingType = NeedsPadding ? Int32 : nullptr;

    // Pass over-aligned aggregates on Windows indirectly. This behavior was
    // added in MSVC 2015.
    if (IsWin32StructABI && TI.AlignIsRequired && TI.Align > 32)
      return getIndirectResult(Ty, /*ByVal=*/false, State);

    // Expand small (<= 128-bit) record types when we know that the stack layout
    // of those arguments will match the struct. This is important because the
    // LLVM backend isn't smart enough to remove byval, which inhibits many
    // optimizations.
    // Don't do this for the MCU if there are still free integer registers
    // (see X86_64 ABI for full explanation).
    if (TI.Width <= 4 * 32 && (!IsMCUABI || State.FreeRegs == 0) &&
        canExpandIndirectArgument(Ty))
      return ABIArgInfo::getExpandWithPadding(
          IsFastCall || IsVectorCall || IsRegCall, PaddingType);

    return getIndirectResult(Ty, true, State);
  }

  if (const VectorType *VT = Ty->getAs<VectorType>()) {
    // On Windows, vectors are passed directly if registers are available, or
    // indirectly if not. This avoids the need to align argument memory. Pass
    // user-defined vector types larger than 512 bits indirectly for simplicity.
    if (IsWin32StructABI) {
      if (TI.Width <= 512 && State.FreeSSERegs > 0) {
        --State.FreeSSERegs;
        return ABIArgInfo::getDirectInReg();
      }
      return getIndirectResult(Ty, /*ByVal=*/false, State);
    }

    // On Darwin, some vectors are passed in memory, we handle this by passing
    // it as an i8/i16/i32/i64.
    if (IsDarwinVectorABI) {
      if ((TI.Width == 8 || TI.Width == 16 || TI.Width == 32) ||
          (TI.Width == 64 && VT->getNumElements() == 1))
        return ABIArgInfo::getDirect(
            llvm::IntegerType::get(getVMContext(), TI.Width));
    }

    if (IsX86_MMXType(CGT.ConvertType(Ty)))
      return ABIArgInfo::getDirect(llvm::IntegerType::get(getVMContext(), 64));

    return ABIArgInfo::getDirect();
  }


  if (const EnumType *EnumTy = Ty->getAs<EnumType>())
    Ty = EnumTy->getDecl()->getIntegerType();

  bool InReg = shouldPrimitiveUseInReg(Ty, State);

  if (Ty->isPromotableIntegerType()) {
    if (InReg)
      return ABIArgInfo::getExtendInReg(Ty);
    return ABIArgInfo::getExtend(Ty);
  }

  if (const auto * EIT = Ty->getAs<ExtIntType>()) {
    if (EIT->getNumBits() <= 64) {
      if (InReg)
        return ABIArgInfo::getDirectInReg();
      return ABIArgInfo::getDirect();
    }
    return getIndirectResult(Ty, /*ByVal=*/false, State);
  }

  if (InReg)
    return ABIArgInfo::getDirectInReg();
  return ABIArgInfo::getDirect();
}

void X86_32ABIInfo::computeInfo(CGFunctionInfo &FI) const {
  CCState State(FI);
  if (IsMCUABI)
    State.FreeRegs = 3;
  else if (State.CC == llvm::CallingConv::X86_FastCall) {
    State.FreeRegs = 2;
    State.FreeSSERegs = 3;
  } else if (State.CC == llvm::CallingConv::X86_VectorCall) {
    State.FreeRegs = 2;
    State.FreeSSERegs = 6;
  } else if (FI.getHasRegParm())
    State.FreeRegs = FI.getRegParm();
  else if (State.CC == llvm::CallingConv::X86_RegCall) {
    State.FreeRegs = 5;
    State.FreeSSERegs = 8;
  } else if (IsWin32StructABI) {
    // Since MSVC 2015, the first three SSE vectors have been passed in
    // registers. The rest are passed indirectly.
    State.FreeRegs = DefaultNumRegisterParameters;
    State.FreeSSERegs = 3;
  } else
    State.FreeRegs = DefaultNumRegisterParameters;

  if (!::classifyReturnType(getCXXABI(), FI, *this)) {
    FI.getReturnInfo() = classifyReturnType(FI.getReturnType(), State);
  } else if (FI.getReturnInfo().isIndirect()) {
    // The C++ ABI is not aware of register usage, so we have to check if the
    // return value was sret and put it in a register ourselves if appropriate.
    if (State.FreeRegs) {
      --State.FreeRegs;  // The sret parameter consumes a register.
      if (!IsMCUABI)
        FI.getReturnInfo().setInReg(true);
    }
  }

  // The chain argument effectively gives us another free register.
  if (FI.isChainCall())
    ++State.FreeRegs;

  // For vectorcall, do a first pass over the arguments, assigning FP and vector
  // arguments to XMM registers as available.
  if (State.CC == llvm::CallingConv::X86_VectorCall)
    runVectorCallFirstPass(FI, State);

  bool UsedInAlloca = false;
  MutableArrayRef<CGFunctionInfoArgInfo> Args = FI.arguments();
  for (int I = 0, E = Args.size(); I < E; ++I) {
    // Skip arguments that have already been assigned.
    if (State.IsPreassigned.test(I))
      continue;

    Args[I].info = classifyArgumentType(Args[I].type, State);
    UsedInAlloca |= (Args[I].info.getKind() == ABIArgInfo::InAlloca);
  }

  // If we needed to use inalloca for any argument, do a second pass and rewrite
  // all the memory arguments to use inalloca.
  if (UsedInAlloca)
    rewriteWithInAlloca(FI);
}

void
X86_32ABIInfo::addFieldToArgStruct(SmallVector<llvm::Type *, 6> &FrameFields,
                                   CharUnits &StackOffset, ABIArgInfo &Info,
                                   QualType Type) const {
  // Arguments are always 4-byte-aligned.
  CharUnits WordSize = CharUnits::fromQuantity(4);
  assert(StackOffset.isMultipleOf(WordSize) && "unaligned inalloca struct");

  // sret pointers and indirect things will require an extra pointer
  // indirection, unless they are byval. Most things are byval, and will not
  // require this indirection.
  bool IsIndirect = false;
  if (Info.isIndirect() && !Info.getIndirectByVal())
    IsIndirect = true;
  Info = ABIArgInfo::getInAlloca(FrameFields.size(), IsIndirect);
  llvm::Type *LLTy = CGT.ConvertTypeForMem(Type);
  if (IsIndirect)
    LLTy = LLTy->getPointerTo(0);
  FrameFields.push_back(LLTy);
  StackOffset += IsIndirect ? WordSize : getContext().getTypeSizeInChars(Type);

  // Insert padding bytes to respect alignment.
  CharUnits FieldEnd = StackOffset;
  StackOffset = FieldEnd.alignTo(WordSize);
  if (StackOffset != FieldEnd) {
    CharUnits NumBytes = StackOffset - FieldEnd;
    llvm::Type *Ty = llvm::Type::getInt8Ty(getVMContext());
    Ty = llvm::ArrayType::get(Ty, NumBytes.getQuantity());
    FrameFields.push_back(Ty);
  }
}

static bool isArgInAlloca(const ABIArgInfo &Info) {
  // Leave ignored and inreg arguments alone.
  switch (Info.getKind()) {
  case ABIArgInfo::InAlloca:
    return true;
  case ABIArgInfo::Ignore:
    return false;
  case ABIArgInfo::Indirect:
  case ABIArgInfo::Direct:
  case ABIArgInfo::Extend:
    return !Info.getInReg();
  case ABIArgInfo::Expand:
  case ABIArgInfo::CoerceAndExpand:
    // These are aggregate types which are never passed in registers when
    // inalloca is involved.
    return true;
  }
  llvm_unreachable("invalid enum");
}

void X86_32ABIInfo::rewriteWithInAlloca(CGFunctionInfo &FI) const {
  assert(IsWin32StructABI && "inalloca only supported on win32");

  // Build a packed struct type for all of the arguments in memory.
  SmallVector<llvm::Type *, 6> FrameFields;

  // The stack alignment is always 4.
  CharUnits StackAlign = CharUnits::fromQuantity(4);

  CharUnits StackOffset;
  CGFunctionInfo::arg_iterator I = FI.arg_begin(), E = FI.arg_end();

  // Put 'this' into the struct before 'sret', if necessary.
  bool IsThisCall =
      FI.getCallingConvention() == llvm::CallingConv::X86_ThisCall;
  ABIArgInfo &Ret = FI.getReturnInfo();
  if (Ret.isIndirect() && Ret.isSRetAfterThis() && !IsThisCall &&
      isArgInAlloca(I->info)) {
    addFieldToArgStruct(FrameFields, StackOffset, I->info, I->type);
    ++I;
  }

  // Put the sret parameter into the inalloca struct if it's in memory.
  if (Ret.isIndirect() && !Ret.getInReg()) {
    addFieldToArgStruct(FrameFields, StackOffset, Ret, FI.getReturnType());
    // On Windows, the hidden sret parameter is always returned in eax.
    Ret.setInAllocaSRet(IsWin32StructABI);
  }

  // Skip the 'this' parameter in ecx.
  if (IsThisCall)
    ++I;

  // Put arguments passed in memory into the struct.
  for (; I != E; ++I) {
    if (isArgInAlloca(I->info))
      addFieldToArgStruct(FrameFields, StackOffset, I->info, I->type);
  }

  FI.setArgStruct(llvm::StructType::get(getVMContext(), FrameFields,
                                        /*isPacked=*/true),
                  StackAlign);
}

Address X86_32ABIInfo::EmitVAArg(CodeGenFunction &CGF,
                                 Address VAListAddr, QualType Ty) const {

  auto TypeInfo = getContext().getTypeInfoInChars(Ty);

  // x86-32 changes the alignment of certain arguments on the stack.
  //
  // Just messing with TypeInfo like this works because we never pass
  // anything indirectly.
  TypeInfo.second = CharUnits::fromQuantity(
                getTypeStackAlignInBytes(Ty, TypeInfo.second.getQuantity()));

  return emitVoidPtrVAArg(CGF, VAListAddr, Ty, /*Indirect*/ false,
                          TypeInfo, CharUnits::fromQuantity(4),
                          /*AllowHigherAlign*/ true);
}

bool X86_32TargetCodeGenInfo::isStructReturnInRegABI(
    const llvm::Triple &Triple, const CodeGenOptions &Opts) {
  assert(Triple.getArch() == llvm::Triple::x86);

  switch (Opts.getStructReturnConvention()) {
  case CodeGenOptions::SRCK_Default:
    break;
  case CodeGenOptions::SRCK_OnStack:  // -fpcc-struct-return
    return false;
  case CodeGenOptions::SRCK_InRegs:  // -freg-struct-return
    return true;
  }

  if (Triple.isOSDarwin() || Triple.isOSIAMCU())
    return true;

  switch (Triple.getOS()) {
  case llvm::Triple::DragonFly:
  case llvm::Triple::FreeBSD:
  case llvm::Triple::OpenBSD:
  case llvm::Triple::Win32:
    return true;
  default:
    return false;
  }
}

void X86_32TargetCodeGenInfo::setTargetAttributes(
    const Decl *D, llvm::GlobalValue *GV, CodeGen::CodeGenModule &CGM) const {
  if (GV->isDeclaration())
    return;
  if (const FunctionDecl *FD = dyn_cast_or_null<FunctionDecl>(D)) {
    if (FD->hasAttr<X86ForceAlignArgPointerAttr>()) {
      llvm::Function *Fn = cast<llvm::Function>(GV);
      Fn->addFnAttr("stackrealign");
    }
    if (FD->hasAttr<AnyX86InterruptAttr>()) {
      llvm::Function *Fn = cast<llvm::Function>(GV);
      Fn->setCallingConv(llvm::CallingConv::X86_INTR);
    }
  }
}

bool X86_32TargetCodeGenInfo::initDwarfEHRegSizeTable(
                                               CodeGen::CodeGenFunction &CGF,
                                               llvm::Value *Address) const {
  CodeGen::CGBuilderTy &Builder = CGF.Builder;

  llvm::Value *Four8 = llvm::ConstantInt::get(CGF.Int8Ty, 4);

  // 0-7 are the eight integer registers;  the order is different
  //   on Darwin (for EH), but the range is the same.
  // 8 is %eip.
  AssignToArrayRange(Builder, Address, Four8, 0, 8);

  if (CGF.CGM.getTarget().getTriple().isOSDarwin()) {
    // 12-16 are st(0..4).  Not sure why we stop at 4.
    // These have size 16, which is sizeof(long double) on
    // platforms with 8-byte alignment for that type.
    llvm::Value *Sixteen8 = llvm::ConstantInt::get(CGF.Int8Ty, 16);
    AssignToArrayRange(Builder, Address, Sixteen8, 12, 16);

  } else {
    // 9 is %eflags, which doesn't get a size on Darwin for some
    // reason.
    Builder.CreateAlignedStore(
        Four8, Builder.CreateConstInBoundsGEP1_32(CGF.Int8Ty, Address, 9),
                               CharUnits::One());

    // 11-16 are st(0..5).  Not sure why we stop at 5.
    // These have size 12, which is sizeof(long double) on
    // platforms with 4-byte alignment for that type.
    llvm::Value *Twelve8 = llvm::ConstantInt::get(CGF.Int8Ty, 12);
    AssignToArrayRange(Builder, Address, Twelve8, 11, 16);
  }

  return false;
}

//===----------------------------------------------------------------------===//
// X86-64 ABI Implementation
//===----------------------------------------------------------------------===//


namespace {
/// The AVX ABI level for X86 targets.
enum class X86AVXABILevel {
  None,
  AVX,
  AVX512
};

/// \p returns the size in bits of the largest (native) vector for \p AVXLevel.
static unsigned getNativeVectorSizeForAVXABI(X86AVXABILevel AVXLevel) {
  switch (AVXLevel) {
  case X86AVXABILevel::AVX512:
    return 512;
  case X86AVXABILevel::AVX:
    return 256;
  case X86AVXABILevel::None:
    return 128;
  }
  llvm_unreachable("Unknown AVXLevel");
}

/// X86_64ABIInfo - The X86_64 ABI information.
class X86_64ABIInfo : public SwiftABIInfo {
  enum Class {
    Integer = 0,
    SSE,
    SSEUp,
    X87,
    X87Up,
    ComplexX87,
    NoClass,
    Memory
  };

  /// merge - Implement the X86_64 ABI merging algorithm.
  ///
  /// Merge an accumulating classification \arg Accum with a field
  /// classification \arg Field.
  ///
  /// \param Accum - The accumulating classification. This should
  /// always be either NoClass or the result of a previous merge
  /// call. In addition, this should never be Memory (the caller
  /// should just return Memory for the aggregate).
  static Class merge(Class Accum, Class Field);

  /// postMerge - Implement the X86_64 ABI post merging algorithm.
  ///
  /// Post merger cleanup, reduces a malformed Hi and Lo pair to
  /// final MEMORY or SSE classes when necessary.
  ///
  /// \param AggregateSize - The size of the current aggregate in
  /// the classification process.
  ///
  /// \param Lo - The classification for the parts of the type
  /// residing in the low word of the containing object.
  ///
  /// \param Hi - The classification for the parts of the type
  /// residing in the higher words of the containing object.
  ///
  void postMerge(unsigned AggregateSize, Class &Lo, Class &Hi) const;

  /// classify - Determine the x86_64 register classes in which the
  /// given type T should be passed.
  ///
  /// \param Lo - The classification for the parts of the type
  /// residing in the low word of the containing object.
  ///
  /// \param Hi - The classification for the parts of the type
  /// residing in the high word of the containing object.
  ///
  /// \param OffsetBase - The bit offset of this type in the
  /// containing object.  Some parameters are classified different
  /// depending on whether they straddle an eightbyte boundary.
  ///
  /// \param isNamedArg - Whether the argument in question is a "named"
  /// argument, as used in AMD64-ABI 3.5.7.
  ///
  /// If a word is unused its result will be NoClass; if a type should
  /// be passed in Memory then at least the classification of \arg Lo
  /// will be Memory.
  ///
  /// The \arg Lo class will be NoClass iff the argument is ignored.
  ///
  /// If the \arg Lo class is ComplexX87, then the \arg Hi class will
  /// also be ComplexX87.
  void classify(QualType T, uint64_t OffsetBase, Class &Lo, Class &Hi,
                bool isNamedArg) const;

  llvm::Type *GetByteVectorType(QualType Ty) const;
  llvm::Type *GetSSETypeAtOffset(llvm::Type *IRType,
                                 unsigned IROffset, QualType SourceTy,
                                 unsigned SourceOffset) const;
  llvm::Type *GetINTEGERTypeAtOffset(llvm::Type *IRType,
                                     unsigned IROffset, QualType SourceTy,
                                     unsigned SourceOffset) const;

  /// getIndirectResult - Give a source type \arg Ty, return a suitable result
  /// such that the argument will be returned in memory.
  ABIArgInfo getIndirectReturnResult(QualType Ty) const;

  /// getIndirectResult - Give a source type \arg Ty, return a suitable result
  /// such that the argument will be passed in memory.
  ///
  /// \param freeIntRegs - The number of free integer registers remaining
  /// available.
  ABIArgInfo getIndirectResult(QualType Ty, unsigned freeIntRegs) const;

  ABIArgInfo classifyReturnType(QualType RetTy) const;

  ABIArgInfo classifyArgumentType(QualType Ty, unsigned freeIntRegs,
                                  unsigned &neededInt, unsigned &neededSSE,
                                  bool isNamedArg) const;

  ABIArgInfo classifyRegCallStructType(QualType Ty, unsigned &NeededInt,
                                       unsigned &NeededSSE) const;

  ABIArgInfo classifyRegCallStructTypeImpl(QualType Ty, unsigned &NeededInt,
                                           unsigned &NeededSSE) const;

  bool IsIllegalVectorType(QualType Ty) const;

  /// The 0.98 ABI revision clarified a lot of ambiguities,
  /// unfortunately in ways that were not always consistent with
  /// certain previous compilers.  In particular, platforms which
  /// required strict binary compatibility with older versions of GCC
  /// may need to exempt themselves.
  bool honorsRevision0_98() const {
    return !getTarget().getTriple().isOSDarwin();
  }

  /// GCC classifies <1 x long long> as SSE but some platform ABIs choose to
  /// classify it as INTEGER (for compatibility with older clang compilers).
  bool classifyIntegerMMXAsSSE() const {
    // Clang <= 3.8 did not do this.
    if (getContext().getLangOpts().getClangABICompat() <=
        LangOptions::ClangABI::Ver3_8)
      return false;

    const llvm::Triple &Triple = getTarget().getTriple();
    if (Triple.isOSDarwin() || Triple.getOS() == llvm::Triple::PS4)
      return false;
    if (Triple.isOSFreeBSD() && Triple.getOSMajorVersion() >= 10)
      return false;
    return true;
  }

  // GCC classifies vectors of __int128 as memory.
  bool passInt128VectorsInMem() const {
    // Clang <= 9.0 did not do this.
    if (getContext().getLangOpts().getClangABICompat() <=
        LangOptions::ClangABI::Ver9)
      return false;

    const llvm::Triple &T = getTarget().getTriple();
    return T.isOSLinux() || T.isOSNetBSD();
  }

  X86AVXABILevel AVXLevel;
  // Some ABIs (e.g. X32 ABI and Native Client OS) use 32 bit pointers on
  // 64-bit hardware.
  bool Has64BitPointers;

public:
  X86_64ABIInfo(CodeGen::CodeGenTypes &CGT, X86AVXABILevel AVXLevel) :
      SwiftABIInfo(CGT), AVXLevel(AVXLevel),
      Has64BitPointers(CGT.getDataLayout().getPointerSize(0) == 8) {
  }

  bool isPassedUsingAVXType(QualType type) const {
    unsigned neededInt, neededSSE;
    // The freeIntRegs argument doesn't matter here.
    ABIArgInfo info = classifyArgumentType(type, 0, neededInt, neededSSE,
                                           /*isNamedArg*/true);
    if (info.isDirect()) {
      llvm::Type *ty = info.getCoerceToType();
      if (llvm::VectorType *vectorTy = dyn_cast_or_null<llvm::VectorType>(ty))
        return vectorTy->getPrimitiveSizeInBits().getFixedSize() > 128;
    }
    return false;
  }

  void computeInfo(CGFunctionInfo &FI) const override;

  Address EmitVAArg(CodeGenFunction &CGF, Address VAListAddr,
                    QualType Ty) const override;
  Address EmitMSVAArg(CodeGenFunction &CGF, Address VAListAddr,
                      QualType Ty) const override;

  bool has64BitPointers() const {
    return Has64BitPointers;
  }

  bool shouldPassIndirectlyForSwift(ArrayRef<llvm::Type*> scalars,
                                    bool asReturnValue) const override {
    return occupiesMoreThan(CGT, scalars, /*total*/ 4);
  }
  bool isSwiftErrorInRegister() const override {
    return true;
  }
};

/// WinX86_64ABIInfo - The Windows X86_64 ABI information.
class WinX86_64ABIInfo : public SwiftABIInfo {
public:
  WinX86_64ABIInfo(CodeGen::CodeGenTypes &CGT, X86AVXABILevel AVXLevel)
      : SwiftABIInfo(CGT), AVXLevel(AVXLevel),
        IsMingw64(getTarget().getTriple().isWindowsGNUEnvironment()) {}

  void computeInfo(CGFunctionInfo &FI) const override;

  Address EmitVAArg(CodeGenFunction &CGF, Address VAListAddr,
                    QualType Ty) const override;

  bool isHomogeneousAggregateBaseType(QualType Ty) const override {
    // FIXME: Assumes vectorcall is in use.
    return isX86VectorTypeForVectorCall(getContext(), Ty);
  }

  bool isHomogeneousAggregateSmallEnough(const Type *Ty,
                                         uint64_t NumMembers) const override {
    // FIXME: Assumes vectorcall is in use.
    return isX86VectorCallAggregateSmallEnough(NumMembers);
  }

  bool shouldPassIndirectlyForSwift(ArrayRef<llvm::Type *> scalars,
                                    bool asReturnValue) const override {
    return occupiesMoreThan(CGT, scalars, /*total*/ 4);
  }

  bool isSwiftErrorInRegister() const override {
    return true;
  }

private:
  ABIArgInfo classify(QualType Ty, unsigned &FreeSSERegs, bool IsReturnType,
                      bool IsVectorCall, bool IsRegCall) const;
  ABIArgInfo reclassifyHvaArgType(QualType Ty, unsigned &FreeSSERegs,
                                      const ABIArgInfo &current) const;
  void computeVectorCallArgs(CGFunctionInfo &FI, unsigned FreeSSERegs,
                             bool IsVectorCall, bool IsRegCall) const;

  X86AVXABILevel AVXLevel;

  bool IsMingw64;
};

class X86_64TargetCodeGenInfo : public TargetCodeGenInfo {
public:
  X86_64TargetCodeGenInfo(CodeGen::CodeGenTypes &CGT, X86AVXABILevel AVXLevel)
      : TargetCodeGenInfo(std::make_unique<X86_64ABIInfo>(CGT, AVXLevel)) {}

  const X86_64ABIInfo &getABIInfo() const {
    return static_cast<const X86_64ABIInfo&>(TargetCodeGenInfo::getABIInfo());
  }

  /// Disable tail call on x86-64. The epilogue code before the tail jump blocks
  /// the autoreleaseRV/retainRV optimization.
  bool shouldSuppressTailCallsOfRetainAutoreleasedReturnValue() const override {
    return true;
  }

  int getDwarfEHStackPointer(CodeGen::CodeGenModule &CGM) const override {
    return 7;
  }

  bool initDwarfEHRegSizeTable(CodeGen::CodeGenFunction &CGF,
                               llvm::Value *Address) const override {
    llvm::Value *Eight8 = llvm::ConstantInt::get(CGF.Int8Ty, 8);

    // 0-15 are the 16 integer registers.
    // 16 is %rip.
    AssignToArrayRange(CGF.Builder, Address, Eight8, 0, 16);
    return false;
  }

  llvm::Type* adjustInlineAsmType(CodeGen::CodeGenFunction &CGF,
                                  StringRef Constraint,
                                  llvm::Type* Ty) const override {
    return X86AdjustInlineAsmType(CGF, Constraint, Ty);
  }

  bool isNoProtoCallVariadic(const CallArgList &args,
                             const FunctionNoProtoType *fnType) const override {
    // The default CC on x86-64 sets %al to the number of SSA
    // registers used, and GCC sets this when calling an unprototyped
    // function, so we override the default behavior.  However, don't do
    // that when AVX types are involved: the ABI explicitly states it is
    // undefined, and it doesn't work in practice because of how the ABI
    // defines varargs anyway.
    if (fnType->getCallConv() == CC_C) {
      bool HasAVXType = false;
      for (CallArgList::const_iterator
             it = args.begin(), ie = args.end(); it != ie; ++it) {
        if (getABIInfo().isPassedUsingAVXType(it->Ty)) {
          HasAVXType = true;
          break;
        }
      }

      if (!HasAVXType)
        return true;
    }

    return TargetCodeGenInfo::isNoProtoCallVariadic(args, fnType);
  }

  llvm::Constant *
  getUBSanFunctionSignature(CodeGen::CodeGenModule &CGM) const override {
    unsigned Sig = (0xeb << 0) | // jmp rel8
                   (0x06 << 8) | //           .+0x08
                   ('v' << 16) |
                   ('2' << 24);
    return llvm::ConstantInt::get(CGM.Int32Ty, Sig);
  }

  void setTargetAttributes(const Decl *D, llvm::GlobalValue *GV,
                           CodeGen::CodeGenModule &CGM) const override {
    if (GV->isDeclaration())
      return;
    if (const FunctionDecl *FD = dyn_cast_or_null<FunctionDecl>(D)) {
      if (FD->hasAttr<X86ForceAlignArgPointerAttr>()) {
        llvm::Function *Fn = cast<llvm::Function>(GV);
        Fn->addFnAttr("stackrealign");
      }
      if (FD->hasAttr<AnyX86InterruptAttr>()) {
        llvm::Function *Fn = cast<llvm::Function>(GV);
        Fn->setCallingConv(llvm::CallingConv::X86_INTR);
      }
    }
  }
};

static std::string qualifyWindowsLibrary(llvm::StringRef Lib) {
  // If the argument does not end in .lib, automatically add the suffix.
  // If the argument contains a space, enclose it in quotes.
  // This matches the behavior of MSVC.
  bool Quote = (Lib.find(" ") != StringRef::npos);
  std::string ArgStr = Quote ? "\"" : "";
  ArgStr += Lib;
  if (!Lib.endswith_lower(".lib") && !Lib.endswith_lower(".a"))
    ArgStr += ".lib";
  ArgStr += Quote ? "\"" : "";
  return ArgStr;
}

class WinX86_32TargetCodeGenInfo : public X86_32TargetCodeGenInfo {
public:
  WinX86_32TargetCodeGenInfo(CodeGen::CodeGenTypes &CGT,
        bool DarwinVectorABI, bool RetSmallStructInRegABI, bool Win32StructABI,
        unsigned NumRegisterParameters)
    : X86_32TargetCodeGenInfo(CGT, DarwinVectorABI, RetSmallStructInRegABI,
        Win32StructABI, NumRegisterParameters, false) {}

  void setTargetAttributes(const Decl *D, llvm::GlobalValue *GV,
                           CodeGen::CodeGenModule &CGM) const override;

  void getDependentLibraryOption(llvm::StringRef Lib,
                                 llvm::SmallString<24> &Opt) const override {
    Opt = "/DEFAULTLIB:";
    Opt += qualifyWindowsLibrary(Lib);
  }

  void getDetectMismatchOption(llvm::StringRef Name,
                               llvm::StringRef Value,
                               llvm::SmallString<32> &Opt) const override {
    Opt = "/FAILIFMISMATCH:\"" + Name.str() + "=" + Value.str() + "\"";
  }
};

static void addStackProbeTargetAttributes(const Decl *D, llvm::GlobalValue *GV,
                                          CodeGen::CodeGenModule &CGM) {
  if (llvm::Function *Fn = dyn_cast_or_null<llvm::Function>(GV)) {

    if (CGM.getCodeGenOpts().StackProbeSize != 4096)
      Fn->addFnAttr("stack-probe-size",
                    llvm::utostr(CGM.getCodeGenOpts().StackProbeSize));
    if (CGM.getCodeGenOpts().NoStackArgProbe)
      Fn->addFnAttr("no-stack-arg-probe");
  }
}

void WinX86_32TargetCodeGenInfo::setTargetAttributes(
    const Decl *D, llvm::GlobalValue *GV, CodeGen::CodeGenModule &CGM) const {
  X86_32TargetCodeGenInfo::setTargetAttributes(D, GV, CGM);
  if (GV->isDeclaration())
    return;
  addStackProbeTargetAttributes(D, GV, CGM);
}

class WinX86_64TargetCodeGenInfo : public TargetCodeGenInfo {
public:
  WinX86_64TargetCodeGenInfo(CodeGen::CodeGenTypes &CGT,
                             X86AVXABILevel AVXLevel)
      : TargetCodeGenInfo(std::make_unique<WinX86_64ABIInfo>(CGT, AVXLevel)) {}

  void setTargetAttributes(const Decl *D, llvm::GlobalValue *GV,
                           CodeGen::CodeGenModule &CGM) const override;

  int getDwarfEHStackPointer(CodeGen::CodeGenModule &CGM) const override {
    return 7;
  }

  bool initDwarfEHRegSizeTable(CodeGen::CodeGenFunction &CGF,
                               llvm::Value *Address) const override {
    llvm::Value *Eight8 = llvm::ConstantInt::get(CGF.Int8Ty, 8);

    // 0-15 are the 16 integer registers.
    // 16 is %rip.
    AssignToArrayRange(CGF.Builder, Address, Eight8, 0, 16);
    return false;
  }

  void getDependentLibraryOption(llvm::StringRef Lib,
                                 llvm::SmallString<24> &Opt) const override {
    Opt = "/DEFAULTLIB:";
    Opt += qualifyWindowsLibrary(Lib);
  }

  void getDetectMismatchOption(llvm::StringRef Name,
                               llvm::StringRef Value,
                               llvm::SmallString<32> &Opt) const override {
    Opt = "/FAILIFMISMATCH:\"" + Name.str() + "=" + Value.str() + "\"";
  }
};

void WinX86_64TargetCodeGenInfo::setTargetAttributes(
    const Decl *D, llvm::GlobalValue *GV, CodeGen::CodeGenModule &CGM) const {
  TargetCodeGenInfo::setTargetAttributes(D, GV, CGM);
  if (GV->isDeclaration())
    return;
  if (const FunctionDecl *FD = dyn_cast_or_null<FunctionDecl>(D)) {
    if (FD->hasAttr<X86ForceAlignArgPointerAttr>()) {
      llvm::Function *Fn = cast<llvm::Function>(GV);
      Fn->addFnAttr("stackrealign");
    }
    if (FD->hasAttr<AnyX86InterruptAttr>()) {
      llvm::Function *Fn = cast<llvm::Function>(GV);
      Fn->setCallingConv(llvm::CallingConv::X86_INTR);
    }
  }

  addStackProbeTargetAttributes(D, GV, CGM);
}
}

void X86_64ABIInfo::postMerge(unsigned AggregateSize, Class &Lo,
                              Class &Hi) const {
  // AMD64-ABI 3.2.3p2: Rule 5. Then a post merger cleanup is done:
  //
  // (a) If one of the classes is Memory, the whole argument is passed in
  //     memory.
  //
  // (b) If X87UP is not preceded by X87, the whole argument is passed in
  //     memory.
  //
  // (c) If the size of the aggregate exceeds two eightbytes and the first
  //     eightbyte isn't SSE or any other eightbyte isn't SSEUP, the whole
  //     argument is passed in memory. NOTE: This is necessary to keep the
  //     ABI working for processors that don't support the __m256 type.
  //
  // (d) If SSEUP is not preceded by SSE or SSEUP, it is converted to SSE.
  //
  // Some of these are enforced by the merging logic.  Others can arise
  // only with unions; for example:
  //   union { _Complex double; unsigned; }
  //
  // Note that clauses (b) and (c) were added in 0.98.
  //
  if (Hi == Memory)
    Lo = Memory;
  if (Hi == X87Up && Lo != X87 && honorsRevision0_98())
    Lo = Memory;
  if (AggregateSize > 128 && (Lo != SSE || Hi != SSEUp))
    Lo = Memory;
  if (Hi == SSEUp && Lo != SSE)
    Hi = SSE;
}

X86_64ABIInfo::Class X86_64ABIInfo::merge(Class Accum, Class Field) {
  // AMD64-ABI 3.2.3p2: Rule 4. Each field of an object is
  // classified recursively so that always two fields are
  // considered. The resulting class is calculated according to
  // the classes of the fields in the eightbyte:
  //
  // (a) If both classes are equal, this is the resulting class.
  //
  // (b) If one of the classes is NO_CLASS, the resulting class is
  // the other class.
  //
  // (c) If one of the classes is MEMORY, the result is the MEMORY
  // class.
  //
  // (d) If one of the classes is INTEGER, the result is the
  // INTEGER.
  //
  // (e) If one of the classes is X87, X87UP, COMPLEX_X87 class,
  // MEMORY is used as class.
  //
  // (f) Otherwise class SSE is used.

  // Accum should never be memory (we should have returned) or
  // ComplexX87 (because this cannot be passed in a structure).
  assert((Accum != Memory && Accum != ComplexX87) &&
         "Invalid accumulated classification during merge.");
  if (Accum == Field || Field == NoClass)
    return Accum;
  if (Field == Memory)
    return Memory;
  if (Accum == NoClass)
    return Field;
  if (Accum == Integer || Field == Integer)
    return Integer;
  if (Field == X87 || Field == X87Up || Field == ComplexX87 ||
      Accum == X87 || Accum == X87Up)
    return Memory;
  return SSE;
}

void X86_64ABIInfo::classify(QualType Ty, uint64_t OffsetBase,
                             Class &Lo, Class &Hi, bool isNamedArg) const {
  // FIXME: This code can be simplified by introducing a simple value class for
  // Class pairs with appropriate constructor methods for the various
  // situations.

  // FIXME: Some of the split computations are wrong; unaligned vectors
  // shouldn't be passed in registers for example, so there is no chance they
  // can straddle an eightbyte. Verify & simplify.

  Lo = Hi = NoClass;

  Class &Current = OffsetBase < 64 ? Lo : Hi;
  Current = Memory;

  if (const BuiltinType *BT = Ty->getAs<BuiltinType>()) {
    BuiltinType::Kind k = BT->getKind();

    if (k == BuiltinType::Void) {
      Current = NoClass;
    } else if (k == BuiltinType::Int128 || k == BuiltinType::UInt128) {
      Lo = Integer;
      Hi = Integer;
    } else if (k >= BuiltinType::Bool && k <= BuiltinType::LongLong) {
      Current = Integer;
    } else if (k == BuiltinType::Float || k == BuiltinType::Double) {
      Current = SSE;
    } else if (k == BuiltinType::LongDouble) {
      const llvm::fltSemantics *LDF = &getTarget().getLongDoubleFormat();
      if (LDF == &llvm::APFloat::IEEEquad()) {
        Lo = SSE;
        Hi = SSEUp;
      } else if (LDF == &llvm::APFloat::x87DoubleExtended()) {
        Lo = X87;
        Hi = X87Up;
      } else if (LDF == &llvm::APFloat::IEEEdouble()) {
        Current = SSE;
      } else
        llvm_unreachable("unexpected long double representation!");
    }
    // FIXME: _Decimal32 and _Decimal64 are SSE.
    // FIXME: _float128 and _Decimal128 are (SSE, SSEUp).
    return;
  }

  if (const EnumType *ET = Ty->getAs<EnumType>()) {
    // Classify the underlying integer type.
    classify(ET->getDecl()->getIntegerType(), OffsetBase, Lo, Hi, isNamedArg);
    return;
  }

  if (Ty->hasPointerRepresentation()) {
    Current = Integer;
    return;
  }

  if (Ty->isMemberPointerType()) {
    if (Ty->isMemberFunctionPointerType()) {
      if (Has64BitPointers) {
        // If Has64BitPointers, this is an {i64, i64}, so classify both
        // Lo and Hi now.
        Lo = Hi = Integer;
      } else {
        // Otherwise, with 32-bit pointers, this is an {i32, i32}. If that
        // straddles an eightbyte boundary, Hi should be classified as well.
        uint64_t EB_FuncPtr = (OffsetBase) / 64;
        uint64_t EB_ThisAdj = (OffsetBase + 64 - 1) / 64;
        if (EB_FuncPtr != EB_ThisAdj) {
          Lo = Hi = Integer;
        } else {
          Current = Integer;
        }
      }
    } else {
      Current = Integer;
    }
    return;
  }

  if (const VectorType *VT = Ty->getAs<VectorType>()) {
    uint64_t Size = getContext().getTypeSize(VT);
    if (Size == 1 || Size == 8 || Size == 16 || Size == 32) {
      // gcc passes the following as integer:
      // 4 bytes - <4 x char>, <2 x short>, <1 x int>, <1 x float>
      // 2 bytes - <2 x char>, <1 x short>
      // 1 byte  - <1 x char>
      Current = Integer;

      // If this type crosses an eightbyte boundary, it should be
      // split.
      uint64_t EB_Lo = (OffsetBase) / 64;
      uint64_t EB_Hi = (OffsetBase + Size - 1) / 64;
      if (EB_Lo != EB_Hi)
        Hi = Lo;
    } else if (Size == 64) {
      QualType ElementType = VT->getElementType();

      // gcc passes <1 x double> in memory. :(
      if (ElementType->isSpecificBuiltinType(BuiltinType::Double))
        return;

      // gcc passes <1 x long long> as SSE but clang used to unconditionally
      // pass them as integer.  For platforms where clang is the de facto
      // platform compiler, we must continue to use integer.
      if (!classifyIntegerMMXAsSSE() &&
          (ElementType->isSpecificBuiltinType(BuiltinType::LongLong) ||
           ElementType->isSpecificBuiltinType(BuiltinType::ULongLong) ||
           ElementType->isSpecificBuiltinType(BuiltinType::Long) ||
           ElementType->isSpecificBuiltinType(BuiltinType::ULong)))
        Current = Integer;
      else
        Current = SSE;

      // If this type crosses an eightbyte boundary, it should be
      // split.
      if (OffsetBase && OffsetBase != 64)
        Hi = Lo;
    } else if (Size == 128 ||
               (isNamedArg && Size <= getNativeVectorSizeForAVXABI(AVXLevel))) {
      QualType ElementType = VT->getElementType();

      // gcc passes 256 and 512 bit <X x __int128> vectors in memory. :(
      if (passInt128VectorsInMem() && Size != 128 &&
          (ElementType->isSpecificBuiltinType(BuiltinType::Int128) ||
           ElementType->isSpecificBuiltinType(BuiltinType::UInt128)))
        return;

      // Arguments of 256-bits are split into four eightbyte chunks. The
      // least significant one belongs to class SSE and all the others to class
      // SSEUP. The original Lo and Hi design considers that types can't be
      // greater than 128-bits, so a 64-bit split in Hi and Lo makes sense.
      // This design isn't correct for 256-bits, but since there're no cases
      // where the upper parts would need to be inspected, avoid adding
      // complexity and just consider Hi to match the 64-256 part.
      //
      // Note that per 3.5.7 of AMD64-ABI, 256-bit args are only passed in
      // registers if they are "named", i.e. not part of the "..." of a
      // variadic function.
      //
      // Similarly, per 3.2.3. of the AVX512 draft, 512-bits ("named") args are
      // split into eight eightbyte chunks, one SSE and seven SSEUP.
      Lo = SSE;
      Hi = SSEUp;
    }
    return;
  }

  if (const ComplexType *CT = Ty->getAs<ComplexType>()) {
    QualType ET = getContext().getCanonicalType(CT->getElementType());

    uint64_t Size = getContext().getTypeSize(Ty);
    if (ET->isIntegralOrEnumerationType()) {
      if (Size <= 64)
        Current = Integer;
      else if (Size <= 128)
        Lo = Hi = Integer;
    } else if (ET == getContext().FloatTy) {
      Current = SSE;
    } else if (ET == getContext().DoubleTy) {
      Lo = Hi = SSE;
    } else if (ET == getContext().LongDoubleTy) {
      const llvm::fltSemantics *LDF = &getTarget().getLongDoubleFormat();
      if (LDF == &llvm::APFloat::IEEEquad())
        Current = Memory;
      else if (LDF == &llvm::APFloat::x87DoubleExtended())
        Current = ComplexX87;
      else if (LDF == &llvm::APFloat::IEEEdouble())
        Lo = Hi = SSE;
      else
        llvm_unreachable("unexpected long double representation!");
    }

    // If this complex type crosses an eightbyte boundary then it
    // should be split.
    uint64_t EB_Real = (OffsetBase) / 64;
    uint64_t EB_Imag = (OffsetBase + getContext().getTypeSize(ET)) / 64;
    if (Hi == NoClass && EB_Real != EB_Imag)
      Hi = Lo;

    return;
  }

  if (const auto *EITy = Ty->getAs<ExtIntType>()) {
    if (EITy->getNumBits() <= 64)
      Current = Integer;
    else if (EITy->getNumBits() <= 128)
      Lo = Hi = Integer;
    // Larger values need to get passed in memory.
    return;
  }

  if (const ConstantArrayType *AT = getContext().getAsConstantArrayType(Ty)) {
    // Arrays are treated like structures.

    uint64_t Size = getContext().getTypeSize(Ty);

    // AMD64-ABI 3.2.3p2: Rule 1. If the size of an object is larger
    // than eight eightbytes, ..., it has class MEMORY.
    if (Size > 512)
      return;

    // AMD64-ABI 3.2.3p2: Rule 1. If ..., or it contains unaligned
    // fields, it has class MEMORY.
    //
    // Only need to check alignment of array base.
    if (OffsetBase % getContext().getTypeAlign(AT->getElementType()))
      return;

    // Otherwise implement simplified merge. We could be smarter about
    // this, but it isn't worth it and would be harder to verify.
    Current = NoClass;
    uint64_t EltSize = getContext().getTypeSize(AT->getElementType());
    uint64_t ArraySize = AT->getSize().getZExtValue();

    // The only case a 256-bit wide vector could be used is when the array
    // contains a single 256-bit element. Since Lo and Hi logic isn't extended
    // to work for sizes wider than 128, early check and fallback to memory.
    //
    if (Size > 128 &&
        (Size != EltSize || Size > getNativeVectorSizeForAVXABI(AVXLevel)))
      return;

    for (uint64_t i=0, Offset=OffsetBase; i<ArraySize; ++i, Offset += EltSize) {
      Class FieldLo, FieldHi;
      classify(AT->getElementType(), Offset, FieldLo, FieldHi, isNamedArg);
      Lo = merge(Lo, FieldLo);
      Hi = merge(Hi, FieldHi);
      if (Lo == Memory || Hi == Memory)
        break;
    }

    postMerge(Size, Lo, Hi);
    assert((Hi != SSEUp || Lo == SSE) && "Invalid SSEUp array classification.");
    return;
  }

  if (const RecordType *RT = Ty->getAs<RecordType>()) {
    uint64_t Size = getContext().getTypeSize(Ty);

    // AMD64-ABI 3.2.3p2: Rule 1. If the size of an object is larger
    // than eight eightbytes, ..., it has class MEMORY.
    if (Size > 512)
      return;

    // AMD64-ABI 3.2.3p2: Rule 2. If a C++ object has either a non-trivial
    // copy constructor or a non-trivial destructor, it is passed by invisible
    // reference.
    if (getRecordArgABI(RT, getCXXABI()))
      return;

    const RecordDecl *RD = RT->getDecl();

    // Assume variable sized types are passed in memory.
    if (RD->hasFlexibleArrayMember())
      return;

    const ASTRecordLayout &Layout = getContext().getASTRecordLayout(RD);

    // Reset Lo class, this will be recomputed.
    Current = NoClass;

    // If this is a C++ record, classify the bases first.
    if (const CXXRecordDecl *CXXRD = dyn_cast<CXXRecordDecl>(RD)) {
      for (const auto &I : CXXRD->bases()) {
        assert(!I.isVirtual() && !I.getType()->isDependentType() &&
               "Unexpected base class!");
        const auto *Base =
            cast<CXXRecordDecl>(I.getType()->castAs<RecordType>()->getDecl());

        // Classify this field.
        //
        // AMD64-ABI 3.2.3p2: Rule 3. If the size of the aggregate exceeds a
        // single eightbyte, each is classified separately. Each eightbyte gets
        // initialized to class NO_CLASS.
        Class FieldLo, FieldHi;
        uint64_t Offset =
          OffsetBase + getContext().toBits(Layout.getBaseClassOffset(Base));
        classify(I.getType(), Offset, FieldLo, FieldHi, isNamedArg);
        Lo = merge(Lo, FieldLo);
        Hi = merge(Hi, FieldHi);
        if (Lo == Memory || Hi == Memory) {
          postMerge(Size, Lo, Hi);
          return;
        }
      }
    }

    // Classify the fields one at a time, merging the results.
    unsigned idx = 0;
    for (RecordDecl::field_iterator i = RD->field_begin(), e = RD->field_end();
           i != e; ++i, ++idx) {
      uint64_t Offset = OffsetBase + Layout.getFieldOffset(idx);
      bool BitField = i->isBitField();

      // Ignore padding bit-fields.
      if (BitField && i->isUnnamedBitfield())
        continue;

      // AMD64-ABI 3.2.3p2: Rule 1. If the size of an object is larger than
      // four eightbytes, or it contains unaligned fields, it has class MEMORY.
      //
      // The only case a 256-bit wide vector could be used is when the struct
      // contains a single 256-bit element. Since Lo and Hi logic isn't extended
      // to work for sizes wider than 128, early check and fallback to memory.
      //
      if (Size > 128 && (Size != getContext().getTypeSize(i->getType()) ||
                         Size > getNativeVectorSizeForAVXABI(AVXLevel))) {
        Lo = Memory;
        postMerge(Size, Lo, Hi);
        return;
      }
      // Note, skip this test for bit-fields, see below.
      if (!BitField && Offset % getContext().getTypeAlign(i->getType())) {
        Lo = Memory;
        postMerge(Size, Lo, Hi);
        return;
      }

      // Classify this field.
      //
      // AMD64-ABI 3.2.3p2: Rule 3. If the size of the aggregate
      // exceeds a single eightbyte, each is classified
      // separately. Each eightbyte gets initialized to class
      // NO_CLASS.
      Class FieldLo, FieldHi;

      // Bit-fields require special handling, they do not force the
      // structure to be passed in memory even if unaligned, and
      // therefore they can straddle an eightbyte.
      if (BitField) {
        assert(!i->isUnnamedBitfield());
        uint64_t Offset = OffsetBase + Layout.getFieldOffset(idx);
        uint64_t Size = i->getBitWidthValue(getContext());

        uint64_t EB_Lo = Offset / 64;
        uint64_t EB_Hi = (Offset + Size - 1) / 64;

        if (EB_Lo) {
          assert(EB_Hi == EB_Lo && "Invalid classification, type > 16 bytes.");
          FieldLo = NoClass;
          FieldHi = Integer;
        } else {
          FieldLo = Integer;
          FieldHi = EB_Hi ? Integer : NoClass;
        }
      } else
        classify(i->getType(), Offset, FieldLo, FieldHi, isNamedArg);
      Lo = merge(Lo, FieldLo);
      Hi = merge(Hi, FieldHi);
      if (Lo == Memory || Hi == Memory)
        break;
    }

    postMerge(Size, Lo, Hi);
  }
}

ABIArgInfo X86_64ABIInfo::getIndirectReturnResult(QualType Ty) const {
  // If this is a scalar LLVM value then assume LLVM will pass it in the right
  // place naturally.
  if (!isAggregateTypeForABI(Ty)) {
    // Treat an enum type as its underlying type.
    if (const EnumType *EnumTy = Ty->getAs<EnumType>())
      Ty = EnumTy->getDecl()->getIntegerType();

    if (!Ty->isExtIntType())
      return (Ty->isPromotableIntegerType() ? ABIArgInfo::getExtend(Ty)
                                            : ABIArgInfo::getDirect());
  }

  return getNaturalAlignIndirect(Ty);
}

bool X86_64ABIInfo::IsIllegalVectorType(QualType Ty) const {
  if (const VectorType *VecTy = Ty->getAs<VectorType>()) {
    uint64_t Size = getContext().getTypeSize(VecTy);
    unsigned LargestVector = getNativeVectorSizeForAVXABI(AVXLevel);
    if (Size <= 64 || Size > LargestVector)
      return true;
    QualType EltTy = VecTy->getElementType();
    if (passInt128VectorsInMem() &&
        (EltTy->isSpecificBuiltinType(BuiltinType::Int128) ||
         EltTy->isSpecificBuiltinType(BuiltinType::UInt128)))
      return true;
  }

  return false;
}

ABIArgInfo X86_64ABIInfo::getIndirectResult(QualType Ty,
                                            unsigned freeIntRegs) const {
  // If this is a scalar LLVM value then assume LLVM will pass it in the right
  // place naturally.
  //
  // This assumption is optimistic, as there could be free registers available
  // when we need to pass this argument in memory, and LLVM could try to pass
  // the argument in the free register. This does not seem to happen currently,
  // but this code would be much safer if we could mark the argument with
  // 'onstack'. See PR12193.
  if (!isAggregateTypeForABI(Ty) && !IsIllegalVectorType(Ty) &&
      !Ty->isExtIntType()) {
    // Treat an enum type as its underlying type.
    if (const EnumType *EnumTy = Ty->getAs<EnumType>())
      Ty = EnumTy->getDecl()->getIntegerType();

    return (Ty->isPromotableIntegerType() ? ABIArgInfo::getExtend(Ty)
                                          : ABIArgInfo::getDirect());
  }

  if (CGCXXABI::RecordArgABI RAA = getRecordArgABI(Ty, getCXXABI()))
    return getNaturalAlignIndirect(Ty, RAA == CGCXXABI::RAA_DirectInMemory);

  // Compute the byval alignment. We specify the alignment of the byval in all
  // cases so that the mid-level optimizer knows the alignment of the byval.
  unsigned Align = std::max(getContext().getTypeAlign(Ty) / 8, 8U);

  // Attempt to avoid passing indirect results using byval when possible. This
  // is important for good codegen.
  //
  // We do this by coercing the value into a scalar type which the backend can
  // handle naturally (i.e., without using byval).
  //
  // For simplicity, we currently only do this when we have exhausted all of the
  // free integer registers. Doing this when there are free integer registers
  // would require more care, as we would have to ensure that the coerced value
  // did not claim the unused register. That would require either reording the
  // arguments to the function (so that any subsequent inreg values came first),
  // or only doing this optimization when there were no following arguments that
  // might be inreg.
  //
  // We currently expect it to be rare (particularly in well written code) for
  // arguments to be passed on the stack when there are still free integer
  // registers available (this would typically imply large structs being passed
  // by value), so this seems like a fair tradeoff for now.
  //
  // We can revisit this if the backend grows support for 'onstack' parameter
  // attributes. See PR12193.
  if (freeIntRegs == 0) {
    uint64_t Size = getContext().getTypeSize(Ty);

    // If this type fits in an eightbyte, coerce it into the matching integral
    // type, which will end up on the stack (with alignment 8).
    if (Align == 8 && Size <= 64)
      return ABIArgInfo::getDirect(llvm::IntegerType::get(getVMContext(),
                                                          Size));
  }

  return ABIArgInfo::getIndirect(CharUnits::fromQuantity(Align));
}

/// The ABI specifies that a value should be passed in a full vector XMM/YMM
/// register. Pick an LLVM IR type that will be passed as a vector register.
llvm::Type *X86_64ABIInfo::GetByteVectorType(QualType Ty) const {
  // Wrapper structs/arrays that only contain vectors are passed just like
  // vectors; strip them off if present.
  if (const Type *InnerTy = isSingleElementStruct(Ty, getContext()))
    Ty = QualType(InnerTy, 0);

  llvm::Type *IRType = CGT.ConvertType(Ty);
  if (isa<llvm::VectorType>(IRType)) {
    // Don't pass vXi128 vectors in their native type, the backend can't
    // legalize them.
    if (passInt128VectorsInMem() &&
        cast<llvm::VectorType>(IRType)->getElementType()->isIntegerTy(128)) {
      // Use a vXi64 vector.
      uint64_t Size = getContext().getTypeSize(Ty);
      return llvm::VectorType::get(llvm::Type::getInt64Ty(getVMContext()),
                                   Size / 64);
    }

    return IRType;
  }

  if (IRType->getTypeID() == llvm::Type::FP128TyID)
    return IRType;

  // We couldn't find the preferred IR vector type for 'Ty'.
  uint64_t Size = getContext().getTypeSize(Ty);
  assert((Size == 128 || Size == 256 || Size == 512) && "Invalid type found!");


  // Return a LLVM IR vector type based on the size of 'Ty'.
  return llvm::VectorType::get(llvm::Type::getDoubleTy(getVMContext()),
                               Size / 64);
}

/// BitsContainNoUserData - Return true if the specified [start,end) bit range
/// is known to either be off the end of the specified type or being in
/// alignment padding.  The user type specified is known to be at most 128 bits
/// in size, and have passed through X86_64ABIInfo::classify with a successful
/// classification that put one of the two halves in the INTEGER class.
///
/// It is conservatively correct to return false.
static bool BitsContainNoUserData(QualType Ty, unsigned StartBit,
                                  unsigned EndBit, ASTContext &Context) {
  // If the bytes being queried are off the end of the type, there is no user
  // data hiding here.  This handles analysis of builtins, vectors and other
  // types that don't contain interesting padding.
  unsigned TySize = (unsigned)Context.getTypeSize(Ty);
  if (TySize <= StartBit)
    return true;

  if (const ConstantArrayType *AT = Context.getAsConstantArrayType(Ty)) {
    unsigned EltSize = (unsigned)Context.getTypeSize(AT->getElementType());
    unsigned NumElts = (unsigned)AT->getSize().getZExtValue();

    // Check each element to see if the element overlaps with the queried range.
    for (unsigned i = 0; i != NumElts; ++i) {
      // If the element is after the span we care about, then we're done..
      unsigned EltOffset = i*EltSize;
      if (EltOffset >= EndBit) break;

      unsigned EltStart = EltOffset < StartBit ? StartBit-EltOffset :0;
      if (!BitsContainNoUserData(AT->getElementType(), EltStart,
                                 EndBit-EltOffset, Context))
        return false;
    }
    // If it overlaps no elements, then it is safe to process as padding.
    return true;
  }

  if (const RecordType *RT = Ty->getAs<RecordType>()) {
    const RecordDecl *RD = RT->getDecl();
    const ASTRecordLayout &Layout = Context.getASTRecordLayout(RD);

    // If this is a C++ record, check the bases first.
    if (const CXXRecordDecl *CXXRD = dyn_cast<CXXRecordDecl>(RD)) {
      for (const auto &I : CXXRD->bases()) {
        assert(!I.isVirtual() && !I.getType()->isDependentType() &&
               "Unexpected base class!");
        const auto *Base =
            cast<CXXRecordDecl>(I.getType()->castAs<RecordType>()->getDecl());

        // If the base is after the span we care about, ignore it.
        unsigned BaseOffset = Context.toBits(Layout.getBaseClassOffset(Base));
        if (BaseOffset >= EndBit) continue;

        unsigned BaseStart = BaseOffset < StartBit ? StartBit-BaseOffset :0;
        if (!BitsContainNoUserData(I.getType(), BaseStart,
                                   EndBit-BaseOffset, Context))
          return false;
      }
    }

    // Verify that no field has data that overlaps the region of interest.  Yes
    // this could be sped up a lot by being smarter about queried fields,
    // however we're only looking at structs up to 16 bytes, so we don't care
    // much.
    unsigned idx = 0;
    for (RecordDecl::field_iterator i = RD->field_begin(), e = RD->field_end();
         i != e; ++i, ++idx) {
      unsigned FieldOffset = (unsigned)Layout.getFieldOffset(idx);

      // If we found a field after the region we care about, then we're done.
      if (FieldOffset >= EndBit) break;

      unsigned FieldStart = FieldOffset < StartBit ? StartBit-FieldOffset :0;
      if (!BitsContainNoUserData(i->getType(), FieldStart, EndBit-FieldOffset,
                                 Context))
        return false;
    }

    // If nothing in this record overlapped the area of interest, then we're
    // clean.
    return true;
  }

  return false;
}

/// ContainsFloatAtOffset - Return true if the specified LLVM IR type has a
/// float member at the specified offset.  For example, {int,{float}} has a
/// float at offset 4.  It is conservatively correct for this routine to return
/// false.
static bool ContainsFloatAtOffset(llvm::Type *IRType, unsigned IROffset,
                                  const llvm::DataLayout &TD) {
  // Base case if we find a float.
  if (IROffset == 0 && IRType->isFloatTy())
    return true;

  // If this is a struct, recurse into the field at the specified offset.
  if (llvm::StructType *STy = dyn_cast<llvm::StructType>(IRType)) {
    const llvm::StructLayout *SL = TD.getStructLayout(STy);
    unsigned Elt = SL->getElementContainingOffset(IROffset);
    IROffset -= SL->getElementOffset(Elt);
    return ContainsFloatAtOffset(STy->getElementType(Elt), IROffset, TD);
  }

  // If this is an array, recurse into the field at the specified offset.
  if (llvm::ArrayType *ATy = dyn_cast<llvm::ArrayType>(IRType)) {
    llvm::Type *EltTy = ATy->getElementType();
    unsigned EltSize = TD.getTypeAllocSize(EltTy);
    IROffset -= IROffset/EltSize*EltSize;
    return ContainsFloatAtOffset(EltTy, IROffset, TD);
  }

  return false;
}


/// GetSSETypeAtOffset - Return a type that will be passed by the backend in the
/// low 8 bytes of an XMM register, corresponding to the SSE class.
llvm::Type *X86_64ABIInfo::
GetSSETypeAtOffset(llvm::Type *IRType, unsigned IROffset,
                   QualType SourceTy, unsigned SourceOffset) const {
  // The only three choices we have are either double, <2 x float>, or float. We
  // pass as float if the last 4 bytes is just padding.  This happens for
  // structs that contain 3 floats.
  if (BitsContainNoUserData(SourceTy, SourceOffset*8+32,
                            SourceOffset*8+64, getContext()))
    return llvm::Type::getFloatTy(getVMContext());

  // We want to pass as <2 x float> if the LLVM IR type contains a float at
  // offset+0 and offset+4.  Walk the LLVM IR type to find out if this is the
  // case.
  if (ContainsFloatAtOffset(IRType, IROffset, getDataLayout()) &&
      ContainsFloatAtOffset(IRType, IROffset+4, getDataLayout()))
    return llvm::VectorType::get(llvm::Type::getFloatTy(getVMContext()), 2);

  return llvm::Type::getDoubleTy(getVMContext());
}


/// GetINTEGERTypeAtOffset - The ABI specifies that a value should be passed in
/// an 8-byte GPR.  This means that we either have a scalar or we are talking
/// about the high or low part of an up-to-16-byte struct.  This routine picks
/// the best LLVM IR type to represent this, which may be i64 or may be anything
/// else that the backend will pass in a GPR that works better (e.g. i8, %foo*,
/// etc).
///
/// PrefType is an LLVM IR type that corresponds to (part of) the IR type for
/// the source type.  IROffset is an offset in bytes into the LLVM IR type that
/// the 8-byte value references.  PrefType may be null.
///
/// SourceTy is the source-level type for the entire argument.  SourceOffset is
/// an offset into this that we're processing (which is always either 0 or 8).
///
llvm::Type *X86_64ABIInfo::
GetINTEGERTypeAtOffset(llvm::Type *IRType, unsigned IROffset,
                       QualType SourceTy, unsigned SourceOffset) const {
  // If we're dealing with an un-offset LLVM IR type, then it means that we're
  // returning an 8-byte unit starting with it.  See if we can safely use it.
  if (IROffset == 0) {
    // Pointers and int64's always fill the 8-byte unit.
    if ((isa<llvm::PointerType>(IRType) && Has64BitPointers) ||
        IRType->isIntegerTy(64))
      return IRType;

    // If we have a 1/2/4-byte integer, we can use it only if the rest of the
    // goodness in the source type is just tail padding.  This is allowed to
    // kick in for struct {double,int} on the int, but not on
    // struct{double,int,int} because we wouldn't return the second int.  We
    // have to do this analysis on the source type because we can't depend on
    // unions being lowered a specific way etc.
    if (IRType->isIntegerTy(8) || IRType->isIntegerTy(16) ||
        IRType->isIntegerTy(32) ||
        (isa<llvm::PointerType>(IRType) && !Has64BitPointers)) {
      unsigned BitWidth = isa<llvm::PointerType>(IRType) ? 32 :
          cast<llvm::IntegerType>(IRType)->getBitWidth();

      if (BitsContainNoUserData(SourceTy, SourceOffset*8+BitWidth,
                                SourceOffset*8+64, getContext()))
        return IRType;
    }
  }

  if (llvm::StructType *STy = dyn_cast<llvm::StructType>(IRType)) {
    // If this is a struct, recurse into the field at the specified offset.
    const llvm::StructLayout *SL = getDataLayout().getStructLayout(STy);
    if (IROffset < SL->getSizeInBytes()) {
      unsigned FieldIdx = SL->getElementContainingOffset(IROffset);
      IROffset -= SL->getElementOffset(FieldIdx);

      return GetINTEGERTypeAtOffset(STy->getElementType(FieldIdx), IROffset,
                                    SourceTy, SourceOffset);
    }
  }

  if (llvm::ArrayType *ATy = dyn_cast<llvm::ArrayType>(IRType)) {
    llvm::Type *EltTy = ATy->getElementType();
    unsigned EltSize = getDataLayout().getTypeAllocSize(EltTy);
    unsigned EltOffset = IROffset/EltSize*EltSize;
    return GetINTEGERTypeAtOffset(EltTy, IROffset-EltOffset, SourceTy,
                                  SourceOffset);
  }

  // Okay, we don't have any better idea of what to pass, so we pass this in an
  // integer register that isn't too big to fit the rest of the struct.
  unsigned TySizeInBytes =
    (unsigned)getContext().getTypeSizeInChars(SourceTy).getQuantity();

  assert(TySizeInBytes != SourceOffset && "Empty field?");

  // It is always safe to classify this as an integer type up to i64 that
  // isn't larger than the structure.
  return llvm::IntegerType::get(getVMContext(),
                                std::min(TySizeInBytes-SourceOffset, 8U)*8);
}


/// GetX86_64ByValArgumentPair - Given a high and low type that can ideally
/// be used as elements of a two register pair to pass or return, return a
/// first class aggregate to represent them.  For example, if the low part of
/// a by-value argument should be passed as i32* and the high part as float,
/// return {i32*, float}.
static llvm::Type *
GetX86_64ByValArgumentPair(llvm::Type *Lo, llvm::Type *Hi,
                           const llvm::DataLayout &TD) {
  // In order to correctly satisfy the ABI, we need to the high part to start
  // at offset 8.  If the high and low parts we inferred are both 4-byte types
  // (e.g. i32 and i32) then the resultant struct type ({i32,i32}) won't have
  // the second element at offset 8.  Check for this:
  unsigned LoSize = (unsigned)TD.getTypeAllocSize(Lo);
  unsigned HiAlign = TD.getABITypeAlignment(Hi);
  unsigned HiStart = llvm::alignTo(LoSize, HiAlign);
  assert(HiStart != 0 && HiStart <= 8 && "Invalid x86-64 argument pair!");

  // To handle this, we have to increase the size of the low part so that the
  // second element will start at an 8 byte offset.  We can't increase the size
  // of the second element because it might make us access off the end of the
  // struct.
  if (HiStart != 8) {
    // There are usually two sorts of types the ABI generation code can produce
    // for the low part of a pair that aren't 8 bytes in size: float or
    // i8/i16/i32.  This can also include pointers when they are 32-bit (X32 and
    // NaCl).
    // Promote these to a larger type.
    if (Lo->isFloatTy())
      Lo = llvm::Type::getDoubleTy(Lo->getContext());
    else {
      assert((Lo->isIntegerTy() || Lo->isPointerTy())
             && "Invalid/unknown lo type");
      Lo = llvm::Type::getInt64Ty(Lo->getContext());
    }
  }

  llvm::StructType *Result = llvm::StructType::get(Lo, Hi);

  // Verify that the second element is at an 8-byte offset.
  assert(TD.getStructLayout(Result)->getElementOffset(1) == 8 &&
         "Invalid x86-64 argument pair!");
  return Result;
}

ABIArgInfo X86_64ABIInfo::
classifyReturnType(QualType RetTy) const {
  // AMD64-ABI 3.2.3p4: Rule 1. Classify the return type with the
  // classification algorithm.
  X86_64ABIInfo::Class Lo, Hi;
  classify(RetTy, 0, Lo, Hi, /*isNamedArg*/ true);

  // Check some invariants.
  assert((Hi != Memory || Lo == Memory) && "Invalid memory classification.");
  assert((Hi != SSEUp || Lo == SSE) && "Invalid SSEUp classification.");

  llvm::Type *ResType = nullptr;
  switch (Lo) {
  case NoClass:
    if (Hi == NoClass)
      return ABIArgInfo::getIgnore();
    // If the low part is just padding, it takes no register, leave ResType
    // null.
    assert((Hi == SSE || Hi == Integer || Hi == X87Up) &&
           "Unknown missing lo part");
    break;

  case SSEUp:
  case X87Up:
    llvm_unreachable("Invalid classification for lo word.");

    // AMD64-ABI 3.2.3p4: Rule 2. Types of class memory are returned via
    // hidden argument.
  case Memory:
    return getIndirectReturnResult(RetTy);

    // AMD64-ABI 3.2.3p4: Rule 3. If the class is INTEGER, the next
    // available register of the sequence %rax, %rdx is used.
  case Integer:
    ResType = GetINTEGERTypeAtOffset(CGT.ConvertType(RetTy), 0, RetTy, 0);

    // If we have a sign or zero extended integer, make sure to return Extend
    // so that the parameter gets the right LLVM IR attributes.
    if (Hi == NoClass && isa<llvm::IntegerType>(ResType)) {
      // Treat an enum type as its underlying type.
      if (const EnumType *EnumTy = RetTy->getAs<EnumType>())
        RetTy = EnumTy->getDecl()->getIntegerType();

      if (RetTy->isIntegralOrEnumerationType() &&
          RetTy->isPromotableIntegerType())
        return ABIArgInfo::getExtend(RetTy);
    }
    break;

    // AMD64-ABI 3.2.3p4: Rule 4. If the class is SSE, the next
    // available SSE register of the sequence %xmm0, %xmm1 is used.
  case SSE:
    ResType = GetSSETypeAtOffset(CGT.ConvertType(RetTy), 0, RetTy, 0);
    break;

    // AMD64-ABI 3.2.3p4: Rule 6. If the class is X87, the value is
    // returned on the X87 stack in %st0 as 80-bit x87 number.
  case X87:
    ResType = llvm::Type::getX86_FP80Ty(getVMContext());
    break;

    // AMD64-ABI 3.2.3p4: Rule 8. If the class is COMPLEX_X87, the real
    // part of the value is returned in %st0 and the imaginary part in
    // %st1.
  case ComplexX87:
    assert(Hi == ComplexX87 && "Unexpected ComplexX87 classification.");
    ResType = llvm::StructType::get(llvm::Type::getX86_FP80Ty(getVMContext()),
                                    llvm::Type::getX86_FP80Ty(getVMContext()));
    break;
  }

  llvm::Type *HighPart = nullptr;
  switch (Hi) {
    // Memory was handled previously and X87 should
    // never occur as a hi class.
  case Memory:
  case X87:
    llvm_unreachable("Invalid classification for hi word.");

  case ComplexX87: // Previously handled.
  case NoClass:
    break;

  case Integer:
    HighPart = GetINTEGERTypeAtOffset(CGT.ConvertType(RetTy), 8, RetTy, 8);
    if (Lo == NoClass)  // Return HighPart at offset 8 in memory.
      return ABIArgInfo::getDirect(HighPart, 8);
    break;
  case SSE:
    HighPart = GetSSETypeAtOffset(CGT.ConvertType(RetTy), 8, RetTy, 8);
    if (Lo == NoClass)  // Return HighPart at offset 8 in memory.
      return ABIArgInfo::getDirect(HighPart, 8);
    break;

    // AMD64-ABI 3.2.3p4: Rule 5. If the class is SSEUP, the eightbyte
    // is passed in the next available eightbyte chunk if the last used
    // vector register.
    //
    // SSEUP should always be preceded by SSE, just widen.
  case SSEUp:
    assert(Lo == SSE && "Unexpected SSEUp classification.");
    ResType = GetByteVectorType(RetTy);
    break;

    // AMD64-ABI 3.2.3p4: Rule 7. If the class is X87UP, the value is
    // returned together with the previous X87 value in %st0.
  case X87Up:
    // If X87Up is preceded by X87, we don't need to do
    // anything. However, in some cases with unions it may not be
    // preceded by X87. In such situations we follow gcc and pass the
    // extra bits in an SSE reg.
    if (Lo != X87) {
      HighPart = GetSSETypeAtOffset(CGT.ConvertType(RetTy), 8, RetTy, 8);
      if (Lo == NoClass)  // Return HighPart at offset 8 in memory.
        return ABIArgInfo::getDirect(HighPart, 8);
    }
    break;
  }

  // If a high part was specified, merge it together with the low part.  It is
  // known to pass in the high eightbyte of the result.  We do this by forming a
  // first class struct aggregate with the high and low part: {low, high}
  if (HighPart)
    ResType = GetX86_64ByValArgumentPair(ResType, HighPart, getDataLayout());

  return ABIArgInfo::getDirect(ResType);
}

ABIArgInfo X86_64ABIInfo::classifyArgumentType(
  QualType Ty, unsigned freeIntRegs, unsigned &neededInt, unsigned &neededSSE,
  bool isNamedArg)
  const
{
  Ty = useFirstFieldIfTransparentUnion(Ty);

  X86_64ABIInfo::Class Lo, Hi;
  classify(Ty, 0, Lo, Hi, isNamedArg);

  // Check some invariants.
  // FIXME: Enforce these by construction.
  assert((Hi != Memory || Lo == Memory) && "Invalid memory classification.");
  assert((Hi != SSEUp || Lo == SSE) && "Invalid SSEUp classification.");

  neededInt = 0;
  neededSSE = 0;
  llvm::Type *ResType = nullptr;
  switch (Lo) {
  case NoClass:
    if (Hi == NoClass)
      return ABIArgInfo::getIgnore();
    // If the low part is just padding, it takes no register, leave ResType
    // null.
    assert((Hi == SSE || Hi == Integer || Hi == X87Up) &&
           "Unknown missing lo part");
    break;

    // AMD64-ABI 3.2.3p3: Rule 1. If the class is MEMORY, pass the argument
    // on the stack.
  case Memory:

    // AMD64-ABI 3.2.3p3: Rule 5. If the class is X87, X87UP or
    // COMPLEX_X87, it is passed in memory.
  case X87:
  case ComplexX87:
    if (getRecordArgABI(Ty, getCXXABI()) == CGCXXABI::RAA_Indirect)
      ++neededInt;
    return getIndirectResult(Ty, freeIntRegs);

  case SSEUp:
  case X87Up:
    llvm_unreachable("Invalid classification for lo word.");

    // AMD64-ABI 3.2.3p3: Rule 2. If the class is INTEGER, the next
    // available register of the sequence %rdi, %rsi, %rdx, %rcx, %r8
    // and %r9 is used.
  case Integer:
    ++neededInt;

    // Pick an 8-byte type based on the preferred type.
    ResType = GetINTEGERTypeAtOffset(CGT.ConvertType(Ty), 0, Ty, 0);

    // If we have a sign or zero extended integer, make sure to return Extend
    // so that the parameter gets the right LLVM IR attributes.
    if (Hi == NoClass && isa<llvm::IntegerType>(ResType)) {
      // Treat an enum type as its underlying type.
      if (const EnumType *EnumTy = Ty->getAs<EnumType>())
        Ty = EnumTy->getDecl()->getIntegerType();

      if (Ty->isIntegralOrEnumerationType() &&
          Ty->isPromotableIntegerType())
        return ABIArgInfo::getExtend(Ty);
    }

    break;

    // AMD64-ABI 3.2.3p3: Rule 3. If the class is SSE, the next
    // available SSE register is used, the registers are taken in the
    // order from %xmm0 to %xmm7.
  case SSE: {
    llvm::Type *IRType = CGT.ConvertType(Ty);
    ResType = GetSSETypeAtOffset(IRType, 0, Ty, 0);
    ++neededSSE;
    break;
  }
  }

  llvm::Type *HighPart = nullptr;
  switch (Hi) {
    // Memory was handled previously, ComplexX87 and X87 should
    // never occur as hi classes, and X87Up must be preceded by X87,
    // which is passed in memory.
  case Memory:
  case X87:
  case ComplexX87:
    llvm_unreachable("Invalid classification for hi word.");

  case NoClass: break;

  case Integer:
    ++neededInt;
    // Pick an 8-byte type based on the preferred type.
    HighPart = GetINTEGERTypeAtOffset(CGT.ConvertType(Ty), 8, Ty, 8);

    if (Lo == NoClass)  // Pass HighPart at offset 8 in memory.
      return ABIArgInfo::getDirect(HighPart, 8);
    break;

    // X87Up generally doesn't occur here (long double is passed in
    // memory), except in situations involving unions.
  case X87Up:
  case SSE:
    HighPart = GetSSETypeAtOffset(CGT.ConvertType(Ty), 8, Ty, 8);

    if (Lo == NoClass)  // Pass HighPart at offset 8 in memory.
      return ABIArgInfo::getDirect(HighPart, 8);

    ++neededSSE;
    break;

    // AMD64-ABI 3.2.3p3: Rule 4. If the class is SSEUP, the
    // eightbyte is passed in the upper half of the last used SSE
    // register.  This only happens when 128-bit vectors are passed.
  case SSEUp:
    assert(Lo == SSE && "Unexpected SSEUp classification");
    ResType = GetByteVectorType(Ty);
    break;
  }

  // If a high part was specified, merge it together with the low part.  It is
  // known to pass in the high eightbyte of the result.  We do this by forming a
  // first class struct aggregate with the high and low part: {low, high}
  if (HighPart)
    ResType = GetX86_64ByValArgumentPair(ResType, HighPart, getDataLayout());

  return ABIArgInfo::getDirect(ResType);
}

ABIArgInfo
X86_64ABIInfo::classifyRegCallStructTypeImpl(QualType Ty, unsigned &NeededInt,
                                             unsigned &NeededSSE) const {
  auto RT = Ty->getAs<RecordType>();
  assert(RT && "classifyRegCallStructType only valid with struct types");

  if (RT->getDecl()->hasFlexibleArrayMember())
    return getIndirectReturnResult(Ty);

  // Sum up bases
  if (auto CXXRD = dyn_cast<CXXRecordDecl>(RT->getDecl())) {
    if (CXXRD->isDynamicClass()) {
      NeededInt = NeededSSE = 0;
      return getIndirectReturnResult(Ty);
    }

    for (const auto &I : CXXRD->bases())
      if (classifyRegCallStructTypeImpl(I.getType(), NeededInt, NeededSSE)
              .isIndirect()) {
        NeededInt = NeededSSE = 0;
        return getIndirectReturnResult(Ty);
      }
  }

  // Sum up members
  for (const auto *FD : RT->getDecl()->fields()) {
    if (FD->getType()->isRecordType() && !FD->getType()->isUnionType()) {
      if (classifyRegCallStructTypeImpl(FD->getType(), NeededInt, NeededSSE)
              .isIndirect()) {
        NeededInt = NeededSSE = 0;
        return getIndirectReturnResult(Ty);
      }
    } else {
      unsigned LocalNeededInt, LocalNeededSSE;
      if (classifyArgumentType(FD->getType(), UINT_MAX, LocalNeededInt,
                               LocalNeededSSE, true)
              .isIndirect()) {
        NeededInt = NeededSSE = 0;
        return getIndirectReturnResult(Ty);
      }
      NeededInt += LocalNeededInt;
      NeededSSE += LocalNeededSSE;
    }
  }

  return ABIArgInfo::getDirect();
}

ABIArgInfo X86_64ABIInfo::classifyRegCallStructType(QualType Ty,
                                                    unsigned &NeededInt,
                                                    unsigned &NeededSSE) const {

  NeededInt = 0;
  NeededSSE = 0;

  return classifyRegCallStructTypeImpl(Ty, NeededInt, NeededSSE);
}

void X86_64ABIInfo::computeInfo(CGFunctionInfo &FI) const {

  const unsigned CallingConv = FI.getCallingConvention();
  // It is possible to force Win64 calling convention on any x86_64 target by
  // using __attribute__((ms_abi)). In such case to correctly emit Win64
  // compatible code delegate this call to WinX86_64ABIInfo::computeInfo.
  if (CallingConv == llvm::CallingConv::Win64) {
    WinX86_64ABIInfo Win64ABIInfo(CGT, AVXLevel);
    Win64ABIInfo.computeInfo(FI);
    return;
  }

  bool IsRegCall = CallingConv == llvm::CallingConv::X86_RegCall;

  // Keep track of the number of assigned registers.
  unsigned FreeIntRegs = IsRegCall ? 11 : 6;
  unsigned FreeSSERegs = IsRegCall ? 16 : 8;
  unsigned NeededInt, NeededSSE;

  if (!::classifyReturnType(getCXXABI(), FI, *this)) {
    if (IsRegCall && FI.getReturnType()->getTypePtr()->isRecordType() &&
        !FI.getReturnType()->getTypePtr()->isUnionType()) {
      FI.getReturnInfo() =
          classifyRegCallStructType(FI.getReturnType(), NeededInt, NeededSSE);
      if (FreeIntRegs >= NeededInt && FreeSSERegs >= NeededSSE) {
        FreeIntRegs -= NeededInt;
        FreeSSERegs -= NeededSSE;
      } else {
        FI.getReturnInfo() = getIndirectReturnResult(FI.getReturnType());
      }
    } else if (IsRegCall && FI.getReturnType()->getAs<ComplexType>()) {
      // Complex Long Double Type is passed in Memory when Regcall
      // calling convention is used.
      const ComplexType *CT = FI.getReturnType()->getAs<ComplexType>();
      if (getContext().getCanonicalType(CT->getElementType()) ==
          getContext().LongDoubleTy)
        FI.getReturnInfo() = getIndirectReturnResult(FI.getReturnType());
    } else
      FI.getReturnInfo() = classifyReturnType(FI.getReturnType());
  }

  // If the return value is indirect, then the hidden argument is consuming one
  // integer register.
  if (FI.getReturnInfo().isIndirect())
    --FreeIntRegs;

  // The chain argument effectively gives us another free register.
  if (FI.isChainCall())
    ++FreeIntRegs;

  unsigned NumRequiredArgs = FI.getNumRequiredArgs();
  // AMD64-ABI 3.2.3p3: Once arguments are classified, the registers
  // get assigned (in left-to-right order) for passing as follows...
  unsigned ArgNo = 0;
  for (CGFunctionInfo::arg_iterator it = FI.arg_begin(), ie = FI.arg_end();
       it != ie; ++it, ++ArgNo) {
    bool IsNamedArg = ArgNo < NumRequiredArgs;

    if (IsRegCall && it->type->isStructureOrClassType())
      it->info = classifyRegCallStructType(it->type, NeededInt, NeededSSE);
    else
      it->info = classifyArgumentType(it->type, FreeIntRegs, NeededInt,
                                      NeededSSE, IsNamedArg);

    // AMD64-ABI 3.2.3p3: If there are no registers available for any
    // eightbyte of an argument, the whole argument is passed on the
    // stack. If registers have already been assigned for some
    // eightbytes of such an argument, the assignments get reverted.
    if (FreeIntRegs >= NeededInt && FreeSSERegs >= NeededSSE) {
      FreeIntRegs -= NeededInt;
      FreeSSERegs -= NeededSSE;
    } else {
      it->info = getIndirectResult(it->type, FreeIntRegs);
    }
  }
}

static Address EmitX86_64VAArgFromMemory(CodeGenFunction &CGF,
                                         Address VAListAddr, QualType Ty) {
  Address overflow_arg_area_p =
      CGF.Builder.CreateStructGEP(VAListAddr, 2, "overflow_arg_area_p");
  llvm::Value *overflow_arg_area =
    CGF.Builder.CreateLoad(overflow_arg_area_p, "overflow_arg_area");

  // AMD64-ABI 3.5.7p5: Step 7. Align l->overflow_arg_area upwards to a 16
  // byte boundary if alignment needed by type exceeds 8 byte boundary.
  // It isn't stated explicitly in the standard, but in practice we use
  // alignment greater than 16 where necessary.
  CharUnits Align = CGF.getContext().getTypeAlignInChars(Ty);
  if (Align > CharUnits::fromQuantity(8)) {
    overflow_arg_area = emitRoundPointerUpToAlignment(CGF, overflow_arg_area,
                                                      Align);
  }

  // AMD64-ABI 3.5.7p5: Step 8. Fetch type from l->overflow_arg_area.
  llvm::Type *LTy = CGF.ConvertTypeForMem(Ty);
  llvm::Value *Res =
    CGF.Builder.CreateBitCast(overflow_arg_area,
                              llvm::PointerType::getUnqual(LTy));

  // AMD64-ABI 3.5.7p5: Step 9. Set l->overflow_arg_area to:
  // l->overflow_arg_area + sizeof(type).
  // AMD64-ABI 3.5.7p5: Step 10. Align l->overflow_arg_area upwards to
  // an 8 byte boundary.

  uint64_t SizeInBytes = (CGF.getContext().getTypeSize(Ty) + 7) / 8;
  llvm::Value *Offset =
      llvm::ConstantInt::get(CGF.Int32Ty, (SizeInBytes + 7)  & ~7);
  overflow_arg_area = CGF.Builder.CreateGEP(overflow_arg_area, Offset,
                                            "overflow_arg_area.next");
  CGF.Builder.CreateStore(overflow_arg_area, overflow_arg_area_p);

  // AMD64-ABI 3.5.7p5: Step 11. Return the fetched type.
  return Address(Res, Align);
}

Address X86_64ABIInfo::EmitVAArg(CodeGenFunction &CGF, Address VAListAddr,
                                 QualType Ty) const {
  // Assume that va_list type is correct; should be pointer to LLVM type:
  // struct {
  //   i32 gp_offset;
  //   i32 fp_offset;
  //   i8* overflow_arg_area;
  //   i8* reg_save_area;
  // };
  unsigned neededInt, neededSSE;

  Ty = getContext().getCanonicalType(Ty);
  ABIArgInfo AI = classifyArgumentType(Ty, 0, neededInt, neededSSE,
                                       /*isNamedArg*/false);

  // AMD64-ABI 3.5.7p5: Step 1. Determine whether type may be passed
  // in the registers. If not go to step 7.
  if (!neededInt && !neededSSE)
    return EmitX86_64VAArgFromMemory(CGF, VAListAddr, Ty);

  // AMD64-ABI 3.5.7p5: Step 2. Compute num_gp to hold the number of
  // general purpose registers needed to pass type and num_fp to hold
  // the number of floating point registers needed.

  // AMD64-ABI 3.5.7p5: Step 3. Verify whether arguments fit into
  // registers. In the case: l->gp_offset > 48 - num_gp * 8 or
  // l->fp_offset > 304 - num_fp * 16 go to step 7.
  //
  // NOTE: 304 is a typo, there are (6 * 8 + 8 * 16) = 176 bytes of
  // register save space).

  llvm::Value *InRegs = nullptr;
  Address gp_offset_p = Address::invalid(), fp_offset_p = Address::invalid();
  llvm::Value *gp_offset = nullptr, *fp_offset = nullptr;
  if (neededInt) {
    gp_offset_p = CGF.Builder.CreateStructGEP(VAListAddr, 0, "gp_offset_p");
    gp_offset = CGF.Builder.CreateLoad(gp_offset_p, "gp_offset");
    InRegs = llvm::ConstantInt::get(CGF.Int32Ty, 48 - neededInt * 8);
    InRegs = CGF.Builder.CreateICmpULE(gp_offset, InRegs, "fits_in_gp");
  }

  if (neededSSE) {
    fp_offset_p = CGF.Builder.CreateStructGEP(VAListAddr, 1, "fp_offset_p");
    fp_offset = CGF.Builder.CreateLoad(fp_offset_p, "fp_offset");
    llvm::Value *FitsInFP =
      llvm::ConstantInt::get(CGF.Int32Ty, 176 - neededSSE * 16);
    FitsInFP = CGF.Builder.CreateICmpULE(fp_offset, FitsInFP, "fits_in_fp");
    InRegs = InRegs ? CGF.Builder.CreateAnd(InRegs, FitsInFP) : FitsInFP;
  }

  llvm::BasicBlock *InRegBlock = CGF.createBasicBlock("vaarg.in_reg");
  llvm::BasicBlock *InMemBlock = CGF.createBasicBlock("vaarg.in_mem");
  llvm::BasicBlock *ContBlock = CGF.createBasicBlock("vaarg.end");
  CGF.Builder.CreateCondBr(InRegs, InRegBlock, InMemBlock);

  // Emit code to load the value if it was passed in registers.

  CGF.EmitBlock(InRegBlock);

  // AMD64-ABI 3.5.7p5: Step 4. Fetch type from l->reg_save_area with
  // an offset of l->gp_offset and/or l->fp_offset. This may require
  // copying to a temporary location in case the parameter is passed
  // in different register classes or requires an alignment greater
  // than 8 for general purpose registers and 16 for XMM registers.
  //
  // FIXME: This really results in shameful code when we end up needing to
  // collect arguments from different places; often what should result in a
  // simple assembling of a structure from scattered addresses has many more
  // loads than necessary. Can we clean this up?
  llvm::Type *LTy = CGF.ConvertTypeForMem(Ty);
  llvm::Value *RegSaveArea = CGF.Builder.CreateLoad(
      CGF.Builder.CreateStructGEP(VAListAddr, 3), "reg_save_area");

  Address RegAddr = Address::invalid();
  if (neededInt && neededSSE) {
    // FIXME: Cleanup.
    assert(AI.isDirect() && "Unexpected ABI info for mixed regs");
    llvm::StructType *ST = cast<llvm::StructType>(AI.getCoerceToType());
    Address Tmp = CGF.CreateMemTemp(Ty);
    Tmp = CGF.Builder.CreateElementBitCast(Tmp, ST);
    assert(ST->getNumElements() == 2 && "Unexpected ABI info for mixed regs");
    llvm::Type *TyLo = ST->getElementType(0);
    llvm::Type *TyHi = ST->getElementType(1);
    assert((TyLo->isFPOrFPVectorTy() ^ TyHi->isFPOrFPVectorTy()) &&
           "Unexpected ABI info for mixed regs");
    llvm::Type *PTyLo = llvm::PointerType::getUnqual(TyLo);
    llvm::Type *PTyHi = llvm::PointerType::getUnqual(TyHi);
    llvm::Value *GPAddr = CGF.Builder.CreateGEP(RegSaveArea, gp_offset);
    llvm::Value *FPAddr = CGF.Builder.CreateGEP(RegSaveArea, fp_offset);
    llvm::Value *RegLoAddr = TyLo->isFPOrFPVectorTy() ? FPAddr : GPAddr;
    llvm::Value *RegHiAddr = TyLo->isFPOrFPVectorTy() ? GPAddr : FPAddr;

    // Copy the first element.
    // FIXME: Our choice of alignment here and below is probably pessimistic.
    llvm::Value *V = CGF.Builder.CreateAlignedLoad(
        TyLo, CGF.Builder.CreateBitCast(RegLoAddr, PTyLo),
        CharUnits::fromQuantity(getDataLayout().getABITypeAlignment(TyLo)));
    CGF.Builder.CreateStore(V, CGF.Builder.CreateStructGEP(Tmp, 0));

    // Copy the second element.
    V = CGF.Builder.CreateAlignedLoad(
        TyHi, CGF.Builder.CreateBitCast(RegHiAddr, PTyHi),
        CharUnits::fromQuantity(getDataLayout().getABITypeAlignment(TyHi)));
    CGF.Builder.CreateStore(V, CGF.Builder.CreateStructGEP(Tmp, 1));

    RegAddr = CGF.Builder.CreateElementBitCast(Tmp, LTy);
  } else if (neededInt) {
    RegAddr = Address(CGF.Builder.CreateGEP(RegSaveArea, gp_offset),
                      CharUnits::fromQuantity(8));
    RegAddr = CGF.Builder.CreateElementBitCast(RegAddr, LTy);

    // Copy to a temporary if necessary to ensure the appropriate alignment.
    std::pair<CharUnits, CharUnits> SizeAlign =
        getContext().getTypeInfoInChars(Ty);
    uint64_t TySize = SizeAlign.first.getQuantity();
    CharUnits TyAlign = SizeAlign.second;

    // Copy into a temporary if the type is more aligned than the
    // register save area.
    if (TyAlign.getQuantity() > 8) {
      Address Tmp = CGF.CreateMemTemp(Ty);
      CGF.Builder.CreateMemCpy(Tmp, RegAddr, TySize, false);
      RegAddr = Tmp;
    }

  } else if (neededSSE == 1) {
    RegAddr = Address(CGF.Builder.CreateGEP(RegSaveArea, fp_offset),
                      CharUnits::fromQuantity(16));
    RegAddr = CGF.Builder.CreateElementBitCast(RegAddr, LTy);
  } else {
    assert(neededSSE == 2 && "Invalid number of needed registers!");
    // SSE registers are spaced 16 bytes apart in the register save
    // area, we need to collect the two eightbytes together.
    // The ABI isn't explicit about this, but it seems reasonable
    // to assume that the slots are 16-byte aligned, since the stack is
    // naturally 16-byte aligned and the prologue is expected to store
    // all the SSE registers to the RSA.
    Address RegAddrLo = Address(CGF.Builder.CreateGEP(RegSaveArea, fp_offset),
                                CharUnits::fromQuantity(16));
    Address RegAddrHi =
      CGF.Builder.CreateConstInBoundsByteGEP(RegAddrLo,
                                             CharUnits::fromQuantity(16));
    llvm::Type *ST = AI.canHaveCoerceToType()
                         ? AI.getCoerceToType()
                         : llvm::StructType::get(CGF.DoubleTy, CGF.DoubleTy);
    llvm::Value *V;
    Address Tmp = CGF.CreateMemTemp(Ty);
    Tmp = CGF.Builder.CreateElementBitCast(Tmp, ST);
    V = CGF.Builder.CreateLoad(CGF.Builder.CreateElementBitCast(
        RegAddrLo, ST->getStructElementType(0)));
    CGF.Builder.CreateStore(V, CGF.Builder.CreateStructGEP(Tmp, 0));
    V = CGF.Builder.CreateLoad(CGF.Builder.CreateElementBitCast(
        RegAddrHi, ST->getStructElementType(1)));
    CGF.Builder.CreateStore(V, CGF.Builder.CreateStructGEP(Tmp, 1));

    RegAddr = CGF.Builder.CreateElementBitCast(Tmp, LTy);
  }

  // AMD64-ABI 3.5.7p5: Step 5. Set:
  // l->gp_offset = l->gp_offset + num_gp * 8
  // l->fp_offset = l->fp_offset + num_fp * 16.
  if (neededInt) {
    llvm::Value *Offset = llvm::ConstantInt::get(CGF.Int32Ty, neededInt * 8);
    CGF.Builder.CreateStore(CGF.Builder.CreateAdd(gp_offset, Offset),
                            gp_offset_p);
  }
  if (neededSSE) {
    llvm::Value *Offset = llvm::ConstantInt::get(CGF.Int32Ty, neededSSE * 16);
    CGF.Builder.CreateStore(CGF.Builder.CreateAdd(fp_offset, Offset),
                            fp_offset_p);
  }
  CGF.EmitBranch(ContBlock);

  // Emit code to load the value if it was passed in memory.

  CGF.EmitBlock(InMemBlock);
  Address MemAddr = EmitX86_64VAArgFromMemory(CGF, VAListAddr, Ty);

  // Return the appropriate result.

  CGF.EmitBlock(ContBlock);
  Address ResAddr = emitMergePHI(CGF, RegAddr, InRegBlock, MemAddr, InMemBlock,
                                 "vaarg.addr");
  return ResAddr;
}

Address X86_64ABIInfo::EmitMSVAArg(CodeGenFunction &CGF, Address VAListAddr,
                                   QualType Ty) const {
  return emitVoidPtrVAArg(CGF, VAListAddr, Ty, /*indirect*/ false,
                          CGF.getContext().getTypeInfoInChars(Ty),
                          CharUnits::fromQuantity(8),
                          /*allowHigherAlign*/ false);
}

ABIArgInfo
WinX86_64ABIInfo::reclassifyHvaArgType(QualType Ty, unsigned &FreeSSERegs,
                                    const ABIArgInfo &current) const {
  // Assumes vectorCall calling convention.
  const Type *Base = nullptr;
  uint64_t NumElts = 0;

  if (!Ty->isBuiltinType() && !Ty->isVectorType() &&
      isHomogeneousAggregate(Ty, Base, NumElts) && FreeSSERegs >= NumElts) {
    FreeSSERegs -= NumElts;
    return getDirectX86Hva();
  }
  return current;
}

ABIArgInfo WinX86_64ABIInfo::classify(QualType Ty, unsigned &FreeSSERegs,
                                      bool IsReturnType, bool IsVectorCall,
                                      bool IsRegCall) const {

  if (Ty->isVoidType())
    return ABIArgInfo::getIgnore();

  if (const EnumType *EnumTy = Ty->getAs<EnumType>())
    Ty = EnumTy->getDecl()->getIntegerType();

  TypeInfo Info = getContext().getTypeInfo(Ty);
  uint64_t Width = Info.Width;
  CharUnits Align = getContext().toCharUnitsFromBits(Info.Align);

  const RecordType *RT = Ty->getAs<RecordType>();
  if (RT) {
    if (!IsReturnType) {
      if (CGCXXABI::RecordArgABI RAA = getRecordArgABI(RT, getCXXABI()))
        return getNaturalAlignIndirect(Ty, RAA == CGCXXABI::RAA_DirectInMemory);
    }

    if (RT->getDecl()->hasFlexibleArrayMember())
      return getNaturalAlignIndirect(Ty, /*ByVal=*/false);

  }

  const Type *Base = nullptr;
  uint64_t NumElts = 0;
  // vectorcall adds the concept of a homogenous vector aggregate, similar to
  // other targets.
  if ((IsVectorCall || IsRegCall) &&
      isHomogeneousAggregate(Ty, Base, NumElts)) {
    if (IsRegCall) {
      if (FreeSSERegs >= NumElts) {
        FreeSSERegs -= NumElts;
        if (IsReturnType || Ty->isBuiltinType() || Ty->isVectorType())
          return ABIArgInfo::getDirect();
        return ABIArgInfo::getExpand();
      }
      return ABIArgInfo::getIndirect(Align, /*ByVal=*/false);
    } else if (IsVectorCall) {
      if (FreeSSERegs >= NumElts &&
          (IsReturnType || Ty->isBuiltinType() || Ty->isVectorType())) {
        FreeSSERegs -= NumElts;
        return ABIArgInfo::getDirect();
      } else if (IsReturnType) {
        return ABIArgInfo::getExpand();
      } else if (!Ty->isBuiltinType() && !Ty->isVectorType()) {
        // HVAs are delayed and reclassified in the 2nd step.
        return ABIArgInfo::getIndirect(Align, /*ByVal=*/false);
      }
    }
  }

  if (Ty->isMemberPointerType()) {
    // If the member pointer is represented by an LLVM int or ptr, pass it
    // directly.
    llvm::Type *LLTy = CGT.ConvertType(Ty);
    if (LLTy->isPointerTy() || LLTy->isIntegerTy())
      return ABIArgInfo::getDirect();
  }

  if (RT || Ty->isAnyComplexType() || Ty->isMemberPointerType()) {
    // MS x64 ABI requirement: "Any argument that doesn't fit in 8 bytes, or is
    // not 1, 2, 4, or 8 bytes, must be passed by reference."
    if (Width > 64 || !llvm::isPowerOf2_64(Width))
      return getNaturalAlignIndirect(Ty, /*ByVal=*/false);

    // Otherwise, coerce it to a small integer.
    return ABIArgInfo::getDirect(llvm::IntegerType::get(getVMContext(), Width));
  }

  if (const BuiltinType *BT = Ty->getAs<BuiltinType>()) {
    switch (BT->getKind()) {
    case BuiltinType::Bool:
      // Bool type is always extended to the ABI, other builtin types are not
      // extended.
      return ABIArgInfo::getExtend(Ty);

    case BuiltinType::LongDouble:
      // Mingw64 GCC uses the old 80 bit extended precision floating point
      // unit. It passes them indirectly through memory.
      if (IsMingw64) {
        const llvm::fltSemantics *LDF = &getTarget().getLongDoubleFormat();
        if (LDF == &llvm::APFloat::x87DoubleExtended())
          return ABIArgInfo::getIndirect(Align, /*ByVal=*/false);
      }
      break;

    case BuiltinType::Int128:
    case BuiltinType::UInt128:
      // If it's a parameter type, the normal ABI rule is that arguments larger
      // than 8 bytes are passed indirectly. GCC follows it. We follow it too,
      // even though it isn't particularly efficient.
      if (!IsReturnType)
        return ABIArgInfo::getIndirect(Align, /*ByVal=*/false);

      // Mingw64 GCC returns i128 in XMM0. Coerce to v2i64 to handle that.
      // Clang matches them for compatibility.
      return ABIArgInfo::getDirect(
          llvm::VectorType::get(llvm::Type::getInt64Ty(getVMContext()), 2));

    default:
      break;
    }
  }

  if (Ty->isExtIntType()) {
    // MS x64 ABI requirement: "Any argument that doesn't fit in 8 bytes, or is
    // not 1, 2, 4, or 8 bytes, must be passed by reference."
    // However, non-power-of-two _ExtInts will be passed as 1,2,4 or 8 bytes
    // anyway as long is it fits in them, so we don't have to check the power of
    // 2.
    if (Width <= 64)
      return ABIArgInfo::getDirect();
    return ABIArgInfo::getIndirect(Align, /*ByVal=*/false);
  }

  return ABIArgInfo::getDirect();
}

void WinX86_64ABIInfo::computeVectorCallArgs(CGFunctionInfo &FI,
                                             unsigned FreeSSERegs,
                                             bool IsVectorCall,
                                             bool IsRegCall) const {
  unsigned Count = 0;
  for (auto &I : FI.arguments()) {
    // Vectorcall in x64 only permits the first 6 arguments to be passed
    // as XMM/YMM registers.
    if (Count < VectorcallMaxParamNumAsReg)
      I.info = classify(I.type, FreeSSERegs, false, IsVectorCall, IsRegCall);
    else {
      // Since these cannot be passed in registers, pretend no registers
      // are left.
      unsigned ZeroSSERegsAvail = 0;
      I.info = classify(I.type, /*FreeSSERegs=*/ZeroSSERegsAvail, false,
                        IsVectorCall, IsRegCall);
    }
    ++Count;
  }

  for (auto &I : FI.arguments()) {
    I.info = reclassifyHvaArgType(I.type, FreeSSERegs, I.info);
  }
}

void WinX86_64ABIInfo::computeInfo(CGFunctionInfo &FI) const {
  const unsigned CC = FI.getCallingConvention();
  bool IsVectorCall = CC == llvm::CallingConv::X86_VectorCall;
  bool IsRegCall = CC == llvm::CallingConv::X86_RegCall;

  // If __attribute__((sysv_abi)) is in use, use the SysV argument
  // classification rules.
  if (CC == llvm::CallingConv::X86_64_SysV) {
    X86_64ABIInfo SysVABIInfo(CGT, AVXLevel);
    SysVABIInfo.computeInfo(FI);
    return;
  }

  unsigned FreeSSERegs = 0;
  if (IsVectorCall) {
    // We can use up to 4 SSE return registers with vectorcall.
    FreeSSERegs = 4;
  } else if (IsRegCall) {
    // RegCall gives us 16 SSE registers.
    FreeSSERegs = 16;
  }

  if (!getCXXABI().classifyReturnType(FI))
    FI.getReturnInfo() = classify(FI.getReturnType(), FreeSSERegs, true,
                                  IsVectorCall, IsRegCall);

  if (IsVectorCall) {
    // We can use up to 6 SSE register parameters with vectorcall.
    FreeSSERegs = 6;
  } else if (IsRegCall) {
    // RegCall gives us 16 SSE registers, we can reuse the return registers.
    FreeSSERegs = 16;
  }

  if (IsVectorCall) {
    computeVectorCallArgs(FI, FreeSSERegs, IsVectorCall, IsRegCall);
  } else {
    for (auto &I : FI.arguments())
      I.info = classify(I.type, FreeSSERegs, false, IsVectorCall, IsRegCall);
  }

}

Address WinX86_64ABIInfo::EmitVAArg(CodeGenFunction &CGF, Address VAListAddr,
                                    QualType Ty) const {

  bool IsIndirect = false;

  // MS x64 ABI requirement: "Any argument that doesn't fit in 8 bytes, or is
  // not 1, 2, 4, or 8 bytes, must be passed by reference."
  if (isAggregateTypeForABI(Ty) || Ty->isMemberPointerType()) {
    uint64_t Width = getContext().getTypeSize(Ty);
    IsIndirect = Width > 64 || !llvm::isPowerOf2_64(Width);
  }

  return emitVoidPtrVAArg(CGF, VAListAddr, Ty, IsIndirect,
                          CGF.getContext().getTypeInfoInChars(Ty),
                          CharUnits::fromQuantity(8),
                          /*allowHigherAlign*/ false);
}

// PowerPC-32
namespace {
/// PPC32_SVR4_ABIInfo - The 32-bit PowerPC ELF (SVR4) ABI information.
class PPC32_SVR4_ABIInfo : public DefaultABIInfo {
  bool IsSoftFloatABI;
  bool IsRetSmallStructInRegABI;

  CharUnits getParamTypeAlignment(QualType Ty) const;

public:
  PPC32_SVR4_ABIInfo(CodeGen::CodeGenTypes &CGT, bool SoftFloatABI,
                     bool RetSmallStructInRegABI)
      : DefaultABIInfo(CGT), IsSoftFloatABI(SoftFloatABI),
        IsRetSmallStructInRegABI(RetSmallStructInRegABI) {}

  ABIArgInfo classifyReturnType(QualType RetTy) const;

  void computeInfo(CGFunctionInfo &FI) const override {
    if (!getCXXABI().classifyReturnType(FI))
      FI.getReturnInfo() = classifyReturnType(FI.getReturnType());
    for (auto &I : FI.arguments())
      I.info = classifyArgumentType(I.type);
  }

  Address EmitVAArg(CodeGenFunction &CGF, Address VAListAddr,
                    QualType Ty) const override;
};

class PPC32TargetCodeGenInfo : public TargetCodeGenInfo {
public:
  PPC32TargetCodeGenInfo(CodeGenTypes &CGT, bool SoftFloatABI,
                         bool RetSmallStructInRegABI)
<<<<<<< HEAD
      : TargetCodeGenInfo(new PPC32_SVR4_ABIInfo(CGT, SoftFloatABI,
                                                 RetSmallStructInRegABI)) {}
=======
      : TargetCodeGenInfo(std::make_unique<PPC32_SVR4_ABIInfo>(
            CGT, SoftFloatABI, RetSmallStructInRegABI)) {}
>>>>>>> 918d599f

  static bool isStructReturnInRegABI(const llvm::Triple &Triple,
                                     const CodeGenOptions &Opts);

  int getDwarfEHStackPointer(CodeGen::CodeGenModule &M) const override {
    // This is recovered from gcc output.
    return 1; // r1 is the dedicated stack pointer
  }

  bool initDwarfEHRegSizeTable(CodeGen::CodeGenFunction &CGF,
                               llvm::Value *Address) const override;
};
}

CharUnits PPC32_SVR4_ABIInfo::getParamTypeAlignment(QualType Ty) const {
  // Complex types are passed just like their elements.
  if (const ComplexType *CTy = Ty->getAs<ComplexType>())
    Ty = CTy->getElementType();

  if (Ty->isVectorType())
    return CharUnits::fromQuantity(getContext().getTypeSize(Ty) == 128 ? 16
                                                                       : 4);

  // For single-element float/vector structs, we consider the whole type
  // to have the same alignment requirements as its single element.
  const Type *AlignTy = nullptr;
  if (const Type *EltType = isSingleElementStruct(Ty, getContext())) {
    const BuiltinType *BT = EltType->getAs<BuiltinType>();
    if ((EltType->isVectorType() && getContext().getTypeSize(EltType) == 128) ||
        (BT && BT->isFloatingPoint()))
      AlignTy = EltType;
  }

  if (AlignTy)
    return CharUnits::fromQuantity(AlignTy->isVectorType() ? 16 : 4);
  return CharUnits::fromQuantity(4);
}

ABIArgInfo PPC32_SVR4_ABIInfo::classifyReturnType(QualType RetTy) const {
  uint64_t Size;

  // -msvr4-struct-return puts small aggregates in GPR3 and GPR4.
  if (isAggregateTypeForABI(RetTy) && IsRetSmallStructInRegABI &&
      (Size = getContext().getTypeSize(RetTy)) <= 64) {
    // System V ABI (1995), page 3-22, specified:
    // > A structure or union whose size is less than or equal to 8 bytes
    // > shall be returned in r3 and r4, as if it were first stored in the
    // > 8-byte aligned memory area and then the low addressed word were
    // > loaded into r3 and the high-addressed word into r4.  Bits beyond
    // > the last member of the structure or union are not defined.
    //
    // GCC for big-endian PPC32 inserts the pad before the first member,
    // not "beyond the last member" of the struct.  To stay compatible
    // with GCC, we coerce the struct to an integer of the same size.
    // LLVM will extend it and return i32 in r3, or i64 in r3:r4.
    if (Size == 0)
      return ABIArgInfo::getIgnore();
    else {
      llvm::Type *CoerceTy = llvm::Type::getIntNTy(getVMContext(), Size);
      return ABIArgInfo::getDirect(CoerceTy);
    }
  }

  return DefaultABIInfo::classifyReturnType(RetTy);
}

// TODO: this implementation is now likely redundant with
// DefaultABIInfo::EmitVAArg.
Address PPC32_SVR4_ABIInfo::EmitVAArg(CodeGenFunction &CGF, Address VAList,
                                      QualType Ty) const {
  if (getTarget().getTriple().isOSDarwin()) {
    auto TI = getContext().getTypeInfoInChars(Ty);
    TI.second = getParamTypeAlignment(Ty);

    CharUnits SlotSize = CharUnits::fromQuantity(4);
    return emitVoidPtrVAArg(CGF, VAList, Ty,
                            classifyArgumentType(Ty).isIndirect(), TI, SlotSize,
                            /*AllowHigherAlign=*/true);
  }

  const unsigned OverflowLimit = 8;
  if (const ComplexType *CTy = Ty->getAs<ComplexType>()) {
    // TODO: Implement this. For now ignore.
    (void)CTy;
    return Address::invalid(); // FIXME?
  }

  // struct __va_list_tag {
  //   unsigned char gpr;
  //   unsigned char fpr;
  //   unsigned short reserved;
  //   void *overflow_arg_area;
  //   void *reg_save_area;
  // };

  bool isI64 = Ty->isIntegerType() && getContext().getTypeSize(Ty) == 64;
  bool isInt =
      Ty->isIntegerType() || Ty->isPointerType() || Ty->isAggregateType();
  bool isF64 = Ty->isFloatingType() && getContext().getTypeSize(Ty) == 64;

  // All aggregates are passed indirectly?  That doesn't seem consistent
  // with the argument-lowering code.
  bool isIndirect = Ty->isAggregateType();

  CGBuilderTy &Builder = CGF.Builder;

  // The calling convention either uses 1-2 GPRs or 1 FPR.
  Address NumRegsAddr = Address::invalid();
  if (isInt || IsSoftFloatABI) {
    NumRegsAddr = Builder.CreateStructGEP(VAList, 0, "gpr");
  } else {
    NumRegsAddr = Builder.CreateStructGEP(VAList, 1, "fpr");
  }

  llvm::Value *NumRegs = Builder.CreateLoad(NumRegsAddr, "numUsedRegs");

  // "Align" the register count when TY is i64.
  if (isI64 || (isF64 && IsSoftFloatABI)) {
    NumRegs = Builder.CreateAdd(NumRegs, Builder.getInt8(1));
    NumRegs = Builder.CreateAnd(NumRegs, Builder.getInt8((uint8_t) ~1U));
  }

  llvm::Value *CC =
      Builder.CreateICmpULT(NumRegs, Builder.getInt8(OverflowLimit), "cond");

  llvm::BasicBlock *UsingRegs = CGF.createBasicBlock("using_regs");
  llvm::BasicBlock *UsingOverflow = CGF.createBasicBlock("using_overflow");
  llvm::BasicBlock *Cont = CGF.createBasicBlock("cont");

  Builder.CreateCondBr(CC, UsingRegs, UsingOverflow);

  llvm::Type *DirectTy = CGF.ConvertType(Ty);
  if (isIndirect) DirectTy = DirectTy->getPointerTo(0);

  // Case 1: consume registers.
  Address RegAddr = Address::invalid();
  {
    CGF.EmitBlock(UsingRegs);

    Address RegSaveAreaPtr = Builder.CreateStructGEP(VAList, 4);
    RegAddr = Address(Builder.CreateLoad(RegSaveAreaPtr),
                      CharUnits::fromQuantity(8));
    assert(RegAddr.getElementType() == CGF.Int8Ty);

    // Floating-point registers start after the general-purpose registers.
    if (!(isInt || IsSoftFloatABI)) {
      RegAddr = Builder.CreateConstInBoundsByteGEP(RegAddr,
                                                   CharUnits::fromQuantity(32));
    }

    // Get the address of the saved value by scaling the number of
    // registers we've used by the number of
    CharUnits RegSize = CharUnits::fromQuantity((isInt || IsSoftFloatABI) ? 4 : 8);
    llvm::Value *RegOffset =
      Builder.CreateMul(NumRegs, Builder.getInt8(RegSize.getQuantity()));
    RegAddr = Address(Builder.CreateInBoundsGEP(CGF.Int8Ty,
                                            RegAddr.getPointer(), RegOffset),
                      RegAddr.getAlignment().alignmentOfArrayElement(RegSize));
    RegAddr = Builder.CreateElementBitCast(RegAddr, DirectTy);

    // Increase the used-register count.
    NumRegs =
      Builder.CreateAdd(NumRegs,
                        Builder.getInt8((isI64 || (isF64 && IsSoftFloatABI)) ? 2 : 1));
    Builder.CreateStore(NumRegs, NumRegsAddr);

    CGF.EmitBranch(Cont);
  }

  // Case 2: consume space in the overflow area.
  Address MemAddr = Address::invalid();
  {
    CGF.EmitBlock(UsingOverflow);

    Builder.CreateStore(Builder.getInt8(OverflowLimit), NumRegsAddr);

    // Everything in the overflow area is rounded up to a size of at least 4.
    CharUnits OverflowAreaAlign = CharUnits::fromQuantity(4);

    CharUnits Size;
    if (!isIndirect) {
      auto TypeInfo = CGF.getContext().getTypeInfoInChars(Ty);
      Size = TypeInfo.first.alignTo(OverflowAreaAlign);
    } else {
      Size = CGF.getPointerSize();
    }

    Address OverflowAreaAddr = Builder.CreateStructGEP(VAList, 3);
    Address OverflowArea(Builder.CreateLoad(OverflowAreaAddr, "argp.cur"),
                         OverflowAreaAlign);
    // Round up address of argument to alignment
    CharUnits Align = CGF.getContext().getTypeAlignInChars(Ty);
    if (Align > OverflowAreaAlign) {
      llvm::Value *Ptr = OverflowArea.getPointer();
      OverflowArea = Address(emitRoundPointerUpToAlignment(CGF, Ptr, Align),
                                                           Align);
    }

    MemAddr = Builder.CreateElementBitCast(OverflowArea, DirectTy);

    // Increase the overflow area.
    OverflowArea = Builder.CreateConstInBoundsByteGEP(OverflowArea, Size);
    Builder.CreateStore(OverflowArea.getPointer(), OverflowAreaAddr);
    CGF.EmitBranch(Cont);
  }

  CGF.EmitBlock(Cont);

  // Merge the cases with a phi.
  Address Result = emitMergePHI(CGF, RegAddr, UsingRegs, MemAddr, UsingOverflow,
                                "vaarg.addr");

  // Load the pointer if the argument was passed indirectly.
  if (isIndirect) {
    Result = Address(Builder.CreateLoad(Result, "aggr"),
                     getContext().getTypeAlignInChars(Ty));
  }

  return Result;
}

bool PPC32TargetCodeGenInfo::isStructReturnInRegABI(
    const llvm::Triple &Triple, const CodeGenOptions &Opts) {
  assert(Triple.getArch() == llvm::Triple::ppc);

  switch (Opts.getStructReturnConvention()) {
  case CodeGenOptions::SRCK_Default:
    break;
  case CodeGenOptions::SRCK_OnStack: // -maix-struct-return
    return false;
  case CodeGenOptions::SRCK_InRegs: // -msvr4-struct-return
    return true;
  }

  if (Triple.isOSBinFormatELF() && !Triple.isOSLinux())
    return true;

  return false;
}

bool
PPC32TargetCodeGenInfo::initDwarfEHRegSizeTable(CodeGen::CodeGenFunction &CGF,
                                                llvm::Value *Address) const {
  // This is calculated from the LLVM and GCC tables and verified
  // against gcc output.  AFAIK all ABIs use the same encoding.

  CodeGen::CGBuilderTy &Builder = CGF.Builder;

  llvm::IntegerType *i8 = CGF.Int8Ty;
  llvm::Value *Four8 = llvm::ConstantInt::get(i8, 4);
  llvm::Value *Eight8 = llvm::ConstantInt::get(i8, 8);
  llvm::Value *Sixteen8 = llvm::ConstantInt::get(i8, 16);

  // 0-31: r0-31, the 4-byte general-purpose registers
  AssignToArrayRange(Builder, Address, Four8, 0, 31);

  // 32-63: fp0-31, the 8-byte floating-point registers
  AssignToArrayRange(Builder, Address, Eight8, 32, 63);

  // 64-76 are various 4-byte special-purpose registers:
  // 64: mq
  // 65: lr
  // 66: ctr
  // 67: ap
  // 68-75 cr0-7
  // 76: xer
  AssignToArrayRange(Builder, Address, Four8, 64, 76);

  // 77-108: v0-31, the 16-byte vector registers
  AssignToArrayRange(Builder, Address, Sixteen8, 77, 108);

  // 109: vrsave
  // 110: vscr
  // 111: spe_acc
  // 112: spefscr
  // 113: sfp
  AssignToArrayRange(Builder, Address, Four8, 109, 113);

  return false;
}

// PowerPC-64

namespace {
/// PPC64_SVR4_ABIInfo - The 64-bit PowerPC ELF (SVR4) ABI information.
class PPC64_SVR4_ABIInfo : public SwiftABIInfo {
public:
  enum ABIKind {
    ELFv1 = 0,
    ELFv2
  };

private:
  static const unsigned GPRBits = 64;
  ABIKind Kind;
  bool HasQPX;
  bool IsSoftFloatABI;

  // A vector of float or double will be promoted to <4 x f32> or <4 x f64> and
  // will be passed in a QPX register.
  bool IsQPXVectorTy(const Type *Ty) const {
    if (!HasQPX)
      return false;

    if (const VectorType *VT = Ty->getAs<VectorType>()) {
      unsigned NumElements = VT->getNumElements();
      if (NumElements == 1)
        return false;

      if (VT->getElementType()->isSpecificBuiltinType(BuiltinType::Double)) {
        if (getContext().getTypeSize(Ty) <= 256)
          return true;
      } else if (VT->getElementType()->
                   isSpecificBuiltinType(BuiltinType::Float)) {
        if (getContext().getTypeSize(Ty) <= 128)
          return true;
      }
    }

    return false;
  }

  bool IsQPXVectorTy(QualType Ty) const {
    return IsQPXVectorTy(Ty.getTypePtr());
  }

public:
  PPC64_SVR4_ABIInfo(CodeGen::CodeGenTypes &CGT, ABIKind Kind, bool HasQPX,
                     bool SoftFloatABI)
      : SwiftABIInfo(CGT), Kind(Kind), HasQPX(HasQPX),
        IsSoftFloatABI(SoftFloatABI) {}

  bool isPromotableTypeForABI(QualType Ty) const;
  CharUnits getParamTypeAlignment(QualType Ty) const;

  ABIArgInfo classifyReturnType(QualType RetTy) const;
  ABIArgInfo classifyArgumentType(QualType Ty) const;

  bool isHomogeneousAggregateBaseType(QualType Ty) const override;
  bool isHomogeneousAggregateSmallEnough(const Type *Ty,
                                         uint64_t Members) const override;

  // TODO: We can add more logic to computeInfo to improve performance.
  // Example: For aggregate arguments that fit in a register, we could
  // use getDirectInReg (as is done below for structs containing a single
  // floating-point value) to avoid pushing them to memory on function
  // entry.  This would require changing the logic in PPCISelLowering
  // when lowering the parameters in the caller and args in the callee.
  void computeInfo(CGFunctionInfo &FI) const override {
    if (!getCXXABI().classifyReturnType(FI))
      FI.getReturnInfo() = classifyReturnType(FI.getReturnType());
    for (auto &I : FI.arguments()) {
      // We rely on the default argument classification for the most part.
      // One exception:  An aggregate containing a single floating-point
      // or vector item must be passed in a register if one is available.
      const Type *T = isSingleElementStruct(I.type, getContext());
      if (T) {
        const BuiltinType *BT = T->getAs<BuiltinType>();
        if (IsQPXVectorTy(T) ||
            (T->isVectorType() && getContext().getTypeSize(T) == 128) ||
            (BT && BT->isFloatingPoint())) {
          QualType QT(T, 0);
          I.info = ABIArgInfo::getDirectInReg(CGT.ConvertType(QT));
          continue;
        }
      }
      I.info = classifyArgumentType(I.type);
    }
  }

  Address EmitVAArg(CodeGenFunction &CGF, Address VAListAddr,
                    QualType Ty) const override;

  bool shouldPassIndirectlyForSwift(ArrayRef<llvm::Type*> scalars,
                                    bool asReturnValue) const override {
    return occupiesMoreThan(CGT, scalars, /*total*/ 4);
  }

  bool isSwiftErrorInRegister() const override {
    return false;
  }
};

class PPC64_SVR4_TargetCodeGenInfo : public TargetCodeGenInfo {

public:
  PPC64_SVR4_TargetCodeGenInfo(CodeGenTypes &CGT,
                               PPC64_SVR4_ABIInfo::ABIKind Kind, bool HasQPX,
                               bool SoftFloatABI)
      : TargetCodeGenInfo(std::make_unique<PPC64_SVR4_ABIInfo>(
            CGT, Kind, HasQPX, SoftFloatABI)) {}

  int getDwarfEHStackPointer(CodeGen::CodeGenModule &M) const override {
    // This is recovered from gcc output.
    return 1; // r1 is the dedicated stack pointer
  }

  bool initDwarfEHRegSizeTable(CodeGen::CodeGenFunction &CGF,
                               llvm::Value *Address) const override;
};

class PPC64TargetCodeGenInfo : public DefaultTargetCodeGenInfo {
public:
  PPC64TargetCodeGenInfo(CodeGenTypes &CGT) : DefaultTargetCodeGenInfo(CGT) {}

  int getDwarfEHStackPointer(CodeGen::CodeGenModule &M) const override {
    // This is recovered from gcc output.
    return 1; // r1 is the dedicated stack pointer
  }

  bool initDwarfEHRegSizeTable(CodeGen::CodeGenFunction &CGF,
                               llvm::Value *Address) const override;
};

}

// Return true if the ABI requires Ty to be passed sign- or zero-
// extended to 64 bits.
bool
PPC64_SVR4_ABIInfo::isPromotableTypeForABI(QualType Ty) const {
  // Treat an enum type as its underlying type.
  if (const EnumType *EnumTy = Ty->getAs<EnumType>())
    Ty = EnumTy->getDecl()->getIntegerType();

  // Promotable integer types are required to be promoted by the ABI.
  if (Ty->isPromotableIntegerType())
    return true;

  // In addition to the usual promotable integer types, we also need to
  // extend all 32-bit types, since the ABI requires promotion to 64 bits.
  if (const BuiltinType *BT = Ty->getAs<BuiltinType>())
    switch (BT->getKind()) {
    case BuiltinType::Int:
    case BuiltinType::UInt:
      return true;
    default:
      break;
    }

  return false;
}

/// isAlignedParamType - Determine whether a type requires 16-byte or
/// higher alignment in the parameter area.  Always returns at least 8.
CharUnits PPC64_SVR4_ABIInfo::getParamTypeAlignment(QualType Ty) const {
  // Complex types are passed just like their elements.
  if (const ComplexType *CTy = Ty->getAs<ComplexType>())
    Ty = CTy->getElementType();

  // Only vector types of size 16 bytes need alignment (larger types are
  // passed via reference, smaller types are not aligned).
  if (IsQPXVectorTy(Ty)) {
    if (getContext().getTypeSize(Ty) > 128)
      return CharUnits::fromQuantity(32);

    return CharUnits::fromQuantity(16);
  } else if (Ty->isVectorType()) {
    return CharUnits::fromQuantity(getContext().getTypeSize(Ty) == 128 ? 16 : 8);
  }

  // For single-element float/vector structs, we consider the whole type
  // to have the same alignment requirements as its single element.
  const Type *AlignAsType = nullptr;
  const Type *EltType = isSingleElementStruct(Ty, getContext());
  if (EltType) {
    const BuiltinType *BT = EltType->getAs<BuiltinType>();
    if (IsQPXVectorTy(EltType) || (EltType->isVectorType() &&
         getContext().getTypeSize(EltType) == 128) ||
        (BT && BT->isFloatingPoint()))
      AlignAsType = EltType;
  }

  // Likewise for ELFv2 homogeneous aggregates.
  const Type *Base = nullptr;
  uint64_t Members = 0;
  if (!AlignAsType && Kind == ELFv2 &&
      isAggregateTypeForABI(Ty) && isHomogeneousAggregate(Ty, Base, Members))
    AlignAsType = Base;

  // With special case aggregates, only vector base types need alignment.
  if (AlignAsType && IsQPXVectorTy(AlignAsType)) {
    if (getContext().getTypeSize(AlignAsType) > 128)
      return CharUnits::fromQuantity(32);

    return CharUnits::fromQuantity(16);
  } else if (AlignAsType) {
    return CharUnits::fromQuantity(AlignAsType->isVectorType() ? 16 : 8);
  }

  // Otherwise, we only need alignment for any aggregate type that
  // has an alignment requirement of >= 16 bytes.
  if (isAggregateTypeForABI(Ty) && getContext().getTypeAlign(Ty) >= 128) {
    if (HasQPX && getContext().getTypeAlign(Ty) >= 256)
      return CharUnits::fromQuantity(32);
    return CharUnits::fromQuantity(16);
  }

  return CharUnits::fromQuantity(8);
}

/// isHomogeneousAggregate - Return true if a type is an ELFv2 homogeneous
/// aggregate.  Base is set to the base element type, and Members is set
/// to the number of base elements.
bool ABIInfo::isHomogeneousAggregate(QualType Ty, const Type *&Base,
                                     uint64_t &Members) const {
  if (const ConstantArrayType *AT = getContext().getAsConstantArrayType(Ty)) {
    uint64_t NElements = AT->getSize().getZExtValue();
    if (NElements == 0)
      return false;
    if (!isHomogeneousAggregate(AT->getElementType(), Base, Members))
      return false;
    Members *= NElements;
  } else if (const RecordType *RT = Ty->getAs<RecordType>()) {
    const RecordDecl *RD = RT->getDecl();
    if (RD->hasFlexibleArrayMember())
      return false;

    Members = 0;

    // If this is a C++ record, check the bases first.
    if (const CXXRecordDecl *CXXRD = dyn_cast<CXXRecordDecl>(RD)) {
      for (const auto &I : CXXRD->bases()) {
        // Ignore empty records.
        if (isEmptyRecord(getContext(), I.getType(), true))
          continue;

        uint64_t FldMembers;
        if (!isHomogeneousAggregate(I.getType(), Base, FldMembers))
          return false;

        Members += FldMembers;
      }
    }

    for (const auto *FD : RD->fields()) {
      // Ignore (non-zero arrays of) empty records.
      QualType FT = FD->getType();
      while (const ConstantArrayType *AT =
             getContext().getAsConstantArrayType(FT)) {
        if (AT->getSize().getZExtValue() == 0)
          return false;
        FT = AT->getElementType();
      }
      if (isEmptyRecord(getContext(), FT, true))
        continue;

      // For compatibility with GCC, ignore empty bitfields in C++ mode.
      if (getContext().getLangOpts().CPlusPlus &&
          FD->isZeroLengthBitField(getContext()))
        continue;

      uint64_t FldMembers;
      if (!isHomogeneousAggregate(FD->getType(), Base, FldMembers))
        return false;

      Members = (RD->isUnion() ?
                 std::max(Members, FldMembers) : Members + FldMembers);
    }

    if (!Base)
      return false;

    // Ensure there is no padding.
    if (getContext().getTypeSize(Base) * Members !=
        getContext().getTypeSize(Ty))
      return false;
  } else {
    Members = 1;
    if (const ComplexType *CT = Ty->getAs<ComplexType>()) {
      Members = 2;
      Ty = CT->getElementType();
    }

    // Most ABIs only support float, double, and some vector type widths.
    if (!isHomogeneousAggregateBaseType(Ty))
      return false;

    // The base type must be the same for all members.  Types that
    // agree in both total size and mode (float vs. vector) are
    // treated as being equivalent here.
    const Type *TyPtr = Ty.getTypePtr();
    if (!Base) {
      Base = TyPtr;
      // If it's a non-power-of-2 vector, its size is already a power-of-2,
      // so make sure to widen it explicitly.
      if (const VectorType *VT = Base->getAs<VectorType>()) {
        QualType EltTy = VT->getElementType();
        unsigned NumElements =
            getContext().getTypeSize(VT) / getContext().getTypeSize(EltTy);
        Base = getContext()
                   .getVectorType(EltTy, NumElements, VT->getVectorKind())
                   .getTypePtr();
      }
    }

    if (Base->isVectorType() != TyPtr->isVectorType() ||
        getContext().getTypeSize(Base) != getContext().getTypeSize(TyPtr))
      return false;
  }
  return Members > 0 && isHomogeneousAggregateSmallEnough(Base, Members);
}

bool PPC64_SVR4_ABIInfo::isHomogeneousAggregateBaseType(QualType Ty) const {
  // Homogeneous aggregates for ELFv2 must have base types of float,
  // double, long double, or 128-bit vectors.
  if (const BuiltinType *BT = Ty->getAs<BuiltinType>()) {
    if (BT->getKind() == BuiltinType::Float ||
        BT->getKind() == BuiltinType::Double ||
        BT->getKind() == BuiltinType::LongDouble ||
        (getContext().getTargetInfo().hasFloat128Type() &&
          (BT->getKind() == BuiltinType::Float128))) {
      if (IsSoftFloatABI)
        return false;
      return true;
    }
  }
  if (const VectorType *VT = Ty->getAs<VectorType>()) {
    if (getContext().getTypeSize(VT) == 128 || IsQPXVectorTy(Ty))
      return true;
  }
  return false;
}

bool PPC64_SVR4_ABIInfo::isHomogeneousAggregateSmallEnough(
    const Type *Base, uint64_t Members) const {
  // Vector and fp128 types require one register, other floating point types
  // require one or two registers depending on their size.
  uint32_t NumRegs =
      ((getContext().getTargetInfo().hasFloat128Type() &&
          Base->isFloat128Type()) ||
        Base->isVectorType()) ? 1
                              : (getContext().getTypeSize(Base) + 63) / 64;

  // Homogeneous Aggregates may occupy at most 8 registers.
  return Members * NumRegs <= 8;
}

ABIArgInfo
PPC64_SVR4_ABIInfo::classifyArgumentType(QualType Ty) const {
  Ty = useFirstFieldIfTransparentUnion(Ty);

  if (Ty->isAnyComplexType())
    return ABIArgInfo::getDirect();

  // Non-Altivec vector types are passed in GPRs (smaller than 16 bytes)
  // or via reference (larger than 16 bytes).
  if (Ty->isVectorType() && !IsQPXVectorTy(Ty)) {
    uint64_t Size = getContext().getTypeSize(Ty);
    if (Size > 128)
      return getNaturalAlignIndirect(Ty, /*ByVal=*/false);
    else if (Size < 128) {
      llvm::Type *CoerceTy = llvm::IntegerType::get(getVMContext(), Size);
      return ABIArgInfo::getDirect(CoerceTy);
    }
  }

  if (isAggregateTypeForABI(Ty)) {
    if (CGCXXABI::RecordArgABI RAA = getRecordArgABI(Ty, getCXXABI()))
      return getNaturalAlignIndirect(Ty, RAA == CGCXXABI::RAA_DirectInMemory);

    uint64_t ABIAlign = getParamTypeAlignment(Ty).getQuantity();
    uint64_t TyAlign = getContext().getTypeAlignInChars(Ty).getQuantity();

    // ELFv2 homogeneous aggregates are passed as array types.
    const Type *Base = nullptr;
    uint64_t Members = 0;
    if (Kind == ELFv2 &&
        isHomogeneousAggregate(Ty, Base, Members)) {
      llvm::Type *BaseTy = CGT.ConvertType(QualType(Base, 0));
      llvm::Type *CoerceTy = llvm::ArrayType::get(BaseTy, Members);
      return ABIArgInfo::getDirect(CoerceTy);
    }

    // If an aggregate may end up fully in registers, we do not
    // use the ByVal method, but pass the aggregate as array.
    // This is usually beneficial since we avoid forcing the
    // back-end to store the argument to memory.
    uint64_t Bits = getContext().getTypeSize(Ty);
    if (Bits > 0 && Bits <= 8 * GPRBits) {
      llvm::Type *CoerceTy;

      // Types up to 8 bytes are passed as integer type (which will be
      // properly aligned in the argument save area doubleword).
      if (Bits <= GPRBits)
        CoerceTy =
            llvm::IntegerType::get(getVMContext(), llvm::alignTo(Bits, 8));
      // Larger types are passed as arrays, with the base type selected
      // according to the required alignment in the save area.
      else {
        uint64_t RegBits = ABIAlign * 8;
        uint64_t NumRegs = llvm::alignTo(Bits, RegBits) / RegBits;
        llvm::Type *RegTy = llvm::IntegerType::get(getVMContext(), RegBits);
        CoerceTy = llvm::ArrayType::get(RegTy, NumRegs);
      }

      return ABIArgInfo::getDirect(CoerceTy);
    }

    // All other aggregates are passed ByVal.
    return ABIArgInfo::getIndirect(CharUnits::fromQuantity(ABIAlign),
                                   /*ByVal=*/true,
                                   /*Realign=*/TyAlign > ABIAlign);
  }

  return (isPromotableTypeForABI(Ty) ? ABIArgInfo::getExtend(Ty)
                                     : ABIArgInfo::getDirect());
}

ABIArgInfo
PPC64_SVR4_ABIInfo::classifyReturnType(QualType RetTy) const {
  if (RetTy->isVoidType())
    return ABIArgInfo::getIgnore();

  if (RetTy->isAnyComplexType())
    return ABIArgInfo::getDirect();

  // Non-Altivec vector types are returned in GPRs (smaller than 16 bytes)
  // or via reference (larger than 16 bytes).
  if (RetTy->isVectorType() && !IsQPXVectorTy(RetTy)) {
    uint64_t Size = getContext().getTypeSize(RetTy);
    if (Size > 128)
      return getNaturalAlignIndirect(RetTy);
    else if (Size < 128) {
      llvm::Type *CoerceTy = llvm::IntegerType::get(getVMContext(), Size);
      return ABIArgInfo::getDirect(CoerceTy);
    }
  }

  if (isAggregateTypeForABI(RetTy)) {
    // ELFv2 homogeneous aggregates are returned as array types.
    const Type *Base = nullptr;
    uint64_t Members = 0;
    if (Kind == ELFv2 &&
        isHomogeneousAggregate(RetTy, Base, Members)) {
      llvm::Type *BaseTy = CGT.ConvertType(QualType(Base, 0));
      llvm::Type *CoerceTy = llvm::ArrayType::get(BaseTy, Members);
      return ABIArgInfo::getDirect(CoerceTy);
    }

    // ELFv2 small aggregates are returned in up to two registers.
    uint64_t Bits = getContext().getTypeSize(RetTy);
    if (Kind == ELFv2 && Bits <= 2 * GPRBits) {
      if (Bits == 0)
        return ABIArgInfo::getIgnore();

      llvm::Type *CoerceTy;
      if (Bits > GPRBits) {
        CoerceTy = llvm::IntegerType::get(getVMContext(), GPRBits);
        CoerceTy = llvm::StructType::get(CoerceTy, CoerceTy);
      } else
        CoerceTy =
            llvm::IntegerType::get(getVMContext(), llvm::alignTo(Bits, 8));
      return ABIArgInfo::getDirect(CoerceTy);
    }

    // All other aggregates are returned indirectly.
    return getNaturalAlignIndirect(RetTy);
  }

  return (isPromotableTypeForABI(RetTy) ? ABIArgInfo::getExtend(RetTy)
                                        : ABIArgInfo::getDirect());
}

// Based on ARMABIInfo::EmitVAArg, adjusted for 64-bit machine.
Address PPC64_SVR4_ABIInfo::EmitVAArg(CodeGenFunction &CGF, Address VAListAddr,
                                      QualType Ty) const {
  auto TypeInfo = getContext().getTypeInfoInChars(Ty);
  TypeInfo.second = getParamTypeAlignment(Ty);

  CharUnits SlotSize = CharUnits::fromQuantity(8);

  // If we have a complex type and the base type is smaller than 8 bytes,
  // the ABI calls for the real and imaginary parts to be right-adjusted
  // in separate doublewords.  However, Clang expects us to produce a
  // pointer to a structure with the two parts packed tightly.  So generate
  // loads of the real and imaginary parts relative to the va_list pointer,
  // and store them to a temporary structure.
  if (const ComplexType *CTy = Ty->getAs<ComplexType>()) {
    CharUnits EltSize = TypeInfo.first / 2;
    if (EltSize < SlotSize) {
      Address Addr = emitVoidPtrDirectVAArg(CGF, VAListAddr, CGF.Int8Ty,
                                            SlotSize * 2, SlotSize,
                                            SlotSize, /*AllowHigher*/ true);

      Address RealAddr = Addr;
      Address ImagAddr = RealAddr;
      if (CGF.CGM.getDataLayout().isBigEndian()) {
        RealAddr = CGF.Builder.CreateConstInBoundsByteGEP(RealAddr,
                                                          SlotSize - EltSize);
        ImagAddr = CGF.Builder.CreateConstInBoundsByteGEP(ImagAddr,
                                                      2 * SlotSize - EltSize);
      } else {
        ImagAddr = CGF.Builder.CreateConstInBoundsByteGEP(RealAddr, SlotSize);
      }

      llvm::Type *EltTy = CGF.ConvertTypeForMem(CTy->getElementType());
      RealAddr = CGF.Builder.CreateElementBitCast(RealAddr, EltTy);
      ImagAddr = CGF.Builder.CreateElementBitCast(ImagAddr, EltTy);
      llvm::Value *Real = CGF.Builder.CreateLoad(RealAddr, ".vareal");
      llvm::Value *Imag = CGF.Builder.CreateLoad(ImagAddr, ".vaimag");

      Address Temp = CGF.CreateMemTemp(Ty, "vacplx");
      CGF.EmitStoreOfComplex({Real, Imag}, CGF.MakeAddrLValue(Temp, Ty),
                             /*init*/ true);
      return Temp;
    }
  }

  // Otherwise, just use the general rule.
  return emitVoidPtrVAArg(CGF, VAListAddr, Ty, /*Indirect*/ false,
                          TypeInfo, SlotSize, /*AllowHigher*/ true);
}

static bool
PPC64_initDwarfEHRegSizeTable(CodeGen::CodeGenFunction &CGF,
                              llvm::Value *Address) {
  // This is calculated from the LLVM and GCC tables and verified
  // against gcc output.  AFAIK all ABIs use the same encoding.

  CodeGen::CGBuilderTy &Builder = CGF.Builder;

  llvm::IntegerType *i8 = CGF.Int8Ty;
  llvm::Value *Four8 = llvm::ConstantInt::get(i8, 4);
  llvm::Value *Eight8 = llvm::ConstantInt::get(i8, 8);
  llvm::Value *Sixteen8 = llvm::ConstantInt::get(i8, 16);

  // 0-31: r0-31, the 8-byte general-purpose registers
  AssignToArrayRange(Builder, Address, Eight8, 0, 31);

  // 32-63: fp0-31, the 8-byte floating-point registers
  AssignToArrayRange(Builder, Address, Eight8, 32, 63);

  // 64-67 are various 8-byte special-purpose registers:
  // 64: mq
  // 65: lr
  // 66: ctr
  // 67: ap
  AssignToArrayRange(Builder, Address, Eight8, 64, 67);

  // 68-76 are various 4-byte special-purpose registers:
  // 68-75 cr0-7
  // 76: xer
  AssignToArrayRange(Builder, Address, Four8, 68, 76);

  // 77-108: v0-31, the 16-byte vector registers
  AssignToArrayRange(Builder, Address, Sixteen8, 77, 108);

  // 109: vrsave
  // 110: vscr
  // 111: spe_acc
  // 112: spefscr
  // 113: sfp
  // 114: tfhar
  // 115: tfiar
  // 116: texasr
  AssignToArrayRange(Builder, Address, Eight8, 109, 116);

  return false;
}

bool
PPC64_SVR4_TargetCodeGenInfo::initDwarfEHRegSizeTable(
  CodeGen::CodeGenFunction &CGF,
  llvm::Value *Address) const {

  return PPC64_initDwarfEHRegSizeTable(CGF, Address);
}

bool
PPC64TargetCodeGenInfo::initDwarfEHRegSizeTable(CodeGen::CodeGenFunction &CGF,
                                                llvm::Value *Address) const {

  return PPC64_initDwarfEHRegSizeTable(CGF, Address);
}

//===----------------------------------------------------------------------===//
// AArch64 ABI Implementation
//===----------------------------------------------------------------------===//

namespace {

class AArch64ABIInfo : public SwiftABIInfo {
public:
  enum ABIKind {
    AAPCS = 0,
    DarwinPCS,
    Win64
  };

private:
  ABIKind Kind;

public:
  AArch64ABIInfo(CodeGenTypes &CGT, ABIKind Kind)
    : SwiftABIInfo(CGT), Kind(Kind) {}

private:
  ABIKind getABIKind() const { return Kind; }
  bool isDarwinPCS() const { return Kind == DarwinPCS; }

  ABIArgInfo classifyReturnType(QualType RetTy, bool IsVariadic) const;
  ABIArgInfo classifyArgumentType(QualType RetTy) const;
  bool isHomogeneousAggregateBaseType(QualType Ty) const override;
  bool isHomogeneousAggregateSmallEnough(const Type *Ty,
                                         uint64_t Members) const override;

  bool isIllegalVectorType(QualType Ty) const;

  void computeInfo(CGFunctionInfo &FI) const override {
    if (!::classifyReturnType(getCXXABI(), FI, *this))
      FI.getReturnInfo() =
          classifyReturnType(FI.getReturnType(), FI.isVariadic());

    for (auto &it : FI.arguments())
      it.info = classifyArgumentType(it.type);
  }

  Address EmitDarwinVAArg(Address VAListAddr, QualType Ty,
                          CodeGenFunction &CGF) const;

  Address EmitAAPCSVAArg(Address VAListAddr, QualType Ty,
                         CodeGenFunction &CGF) const;

  Address EmitVAArg(CodeGenFunction &CGF, Address VAListAddr,
                    QualType Ty) const override {
    return Kind == Win64 ? EmitMSVAArg(CGF, VAListAddr, Ty)
                         : isDarwinPCS() ? EmitDarwinVAArg(VAListAddr, Ty, CGF)
                                         : EmitAAPCSVAArg(VAListAddr, Ty, CGF);
  }

  Address EmitMSVAArg(CodeGenFunction &CGF, Address VAListAddr,
                      QualType Ty) const override;

  bool shouldPassIndirectlyForSwift(ArrayRef<llvm::Type*> scalars,
                                    bool asReturnValue) const override {
    return occupiesMoreThan(CGT, scalars, /*total*/ 4);
  }
  bool isSwiftErrorInRegister() const override {
    return true;
  }

  bool isLegalVectorTypeForSwift(CharUnits totalSize, llvm::Type *eltTy,
                                 unsigned elts) const override;
};

class AArch64TargetCodeGenInfo : public TargetCodeGenInfo {
public:
  AArch64TargetCodeGenInfo(CodeGenTypes &CGT, AArch64ABIInfo::ABIKind Kind)
      : TargetCodeGenInfo(std::make_unique<AArch64ABIInfo>(CGT, Kind)) {}

  StringRef getARCRetainAutoreleasedReturnValueMarker() const override {
    return "mov\tfp, fp\t\t// marker for objc_retainAutoreleaseReturnValue";
  }

  int getDwarfEHStackPointer(CodeGen::CodeGenModule &M) const override {
    return 31;
  }

  bool doesReturnSlotInterfereWithArgs() const override { return false; }

  void setTargetAttributes(const Decl *D, llvm::GlobalValue *GV,
                           CodeGen::CodeGenModule &CGM) const override {
    const FunctionDecl *FD = dyn_cast_or_null<FunctionDecl>(D);
    if (!FD)
      return;

    LangOptions::SignReturnAddressScopeKind Scope =
        CGM.getLangOpts().getSignReturnAddressScope();
    LangOptions::SignReturnAddressKeyKind Key =
        CGM.getLangOpts().getSignReturnAddressKey();
    bool BranchTargetEnforcement = CGM.getLangOpts().BranchTargetEnforcement;
    if (const auto *TA = FD->getAttr<TargetAttr>()) {
      ParsedTargetAttr Attr = TA->parse();
      if (!Attr.BranchProtection.empty()) {
        TargetInfo::BranchProtectionInfo BPI;
        StringRef Error;
        (void)CGM.getTarget().validateBranchProtection(Attr.BranchProtection,
                                                       BPI, Error);
        assert(Error.empty());
        Scope = BPI.SignReturnAddr;
        Key = BPI.SignKey;
        BranchTargetEnforcement = BPI.BranchTargetEnforcement;
      }
    }

    auto *Fn = cast<llvm::Function>(GV);
    if (Scope != LangOptions::SignReturnAddressScopeKind::None) {
      Fn->addFnAttr("sign-return-address",
                    Scope == LangOptions::SignReturnAddressScopeKind::All
                        ? "all"
                        : "non-leaf");

      Fn->addFnAttr("sign-return-address-key",
                    Key == LangOptions::SignReturnAddressKeyKind::AKey
                        ? "a_key"
                        : "b_key");
    }

    if (BranchTargetEnforcement)
      Fn->addFnAttr("branch-target-enforcement");
  }
};

class WindowsAArch64TargetCodeGenInfo : public AArch64TargetCodeGenInfo {
public:
  WindowsAArch64TargetCodeGenInfo(CodeGenTypes &CGT, AArch64ABIInfo::ABIKind K)
      : AArch64TargetCodeGenInfo(CGT, K) {}

  void setTargetAttributes(const Decl *D, llvm::GlobalValue *GV,
                           CodeGen::CodeGenModule &CGM) const override;

  void getDependentLibraryOption(llvm::StringRef Lib,
                                 llvm::SmallString<24> &Opt) const override {
    Opt = "/DEFAULTLIB:" + qualifyWindowsLibrary(Lib);
  }

  void getDetectMismatchOption(llvm::StringRef Name, llvm::StringRef Value,
                               llvm::SmallString<32> &Opt) const override {
    Opt = "/FAILIFMISMATCH:\"" + Name.str() + "=" + Value.str() + "\"";
  }
};

void WindowsAArch64TargetCodeGenInfo::setTargetAttributes(
    const Decl *D, llvm::GlobalValue *GV, CodeGen::CodeGenModule &CGM) const {
  AArch64TargetCodeGenInfo::setTargetAttributes(D, GV, CGM);
  if (GV->isDeclaration())
    return;
  addStackProbeTargetAttributes(D, GV, CGM);
}
}

ABIArgInfo AArch64ABIInfo::classifyArgumentType(QualType Ty) const {
  Ty = useFirstFieldIfTransparentUnion(Ty);

  // Handle illegal vector types here.
  if (isIllegalVectorType(Ty)) {
    uint64_t Size = getContext().getTypeSize(Ty);
    // Android promotes <2 x i8> to i16, not i32
    if (isAndroid() && (Size <= 16)) {
      llvm::Type *ResType = llvm::Type::getInt16Ty(getVMContext());
      return ABIArgInfo::getDirect(ResType);
    }
    if (Size <= 32) {
      llvm::Type *ResType = llvm::Type::getInt32Ty(getVMContext());
      return ABIArgInfo::getDirect(ResType);
    }
    if (Size == 64) {
      llvm::Type *ResType =
          llvm::VectorType::get(llvm::Type::getInt32Ty(getVMContext()), 2);
      return ABIArgInfo::getDirect(ResType);
    }
    if (Size == 128) {
      llvm::Type *ResType =
          llvm::VectorType::get(llvm::Type::getInt32Ty(getVMContext()), 4);
      return ABIArgInfo::getDirect(ResType);
    }
    return getNaturalAlignIndirect(Ty, /*ByVal=*/false);
  }

  if (!isAggregateTypeForABI(Ty)) {
    // Treat an enum type as its underlying type.
    if (const EnumType *EnumTy = Ty->getAs<EnumType>())
      Ty = EnumTy->getDecl()->getIntegerType();

    return (Ty->isPromotableIntegerType() && isDarwinPCS()
                ? ABIArgInfo::getExtend(Ty)
                : ABIArgInfo::getDirect());
  }

  // Structures with either a non-trivial destructor or a non-trivial
  // copy constructor are always indirect.
  if (CGCXXABI::RecordArgABI RAA = getRecordArgABI(Ty, getCXXABI())) {
    return getNaturalAlignIndirect(Ty, /*ByVal=*/RAA ==
                                     CGCXXABI::RAA_DirectInMemory);
  }

  // Empty records are always ignored on Darwin, but actually passed in C++ mode
  // elsewhere for GNU compatibility.
  uint64_t Size = getContext().getTypeSize(Ty);
  bool IsEmpty = isEmptyRecord(getContext(), Ty, true);
  if (IsEmpty || Size == 0) {
    if (!getContext().getLangOpts().CPlusPlus || isDarwinPCS())
      return ABIArgInfo::getIgnore();

    // GNU C mode. The only argument that gets ignored is an empty one with size
    // 0.
    if (IsEmpty && Size == 0)
      return ABIArgInfo::getIgnore();
    return ABIArgInfo::getDirect(llvm::Type::getInt8Ty(getVMContext()));
  }

  // Homogeneous Floating-point Aggregates (HFAs) need to be expanded.
  const Type *Base = nullptr;
  uint64_t Members = 0;
  if (isHomogeneousAggregate(Ty, Base, Members)) {
    return ABIArgInfo::getDirect(
        llvm::ArrayType::get(CGT.ConvertType(QualType(Base, 0)), Members));
  }

  // Aggregates <= 16 bytes are passed directly in registers or on the stack.
  if (Size <= 128) {
    // On RenderScript, coerce Aggregates <= 16 bytes to an integer array of
    // same size and alignment.
    if (getTarget().isRenderScriptTarget()) {
      return coerceToIntArray(Ty, getContext(), getVMContext());
    }
    unsigned Alignment;
    if (Kind == AArch64ABIInfo::AAPCS) {
      Alignment = getContext().getTypeUnadjustedAlign(Ty);
      Alignment = Alignment < 128 ? 64 : 128;
    } else {
      Alignment = std::max(getContext().getTypeAlign(Ty),
                           (unsigned)getTarget().getPointerWidth(0));
    }
    Size = llvm::alignTo(Size, Alignment);

    // We use a pair of i64 for 16-byte aggregate with 8-byte alignment.
    // For aggregates with 16-byte alignment, we use i128.
    llvm::Type *BaseTy = llvm::Type::getIntNTy(getVMContext(), Alignment);
    return ABIArgInfo::getDirect(
        Size == Alignment ? BaseTy
                          : llvm::ArrayType::get(BaseTy, Size / Alignment));
  }

  return getNaturalAlignIndirect(Ty, /*ByVal=*/false);
}

ABIArgInfo AArch64ABIInfo::classifyReturnType(QualType RetTy,
                                              bool IsVariadic) const {
  if (RetTy->isVoidType())
    return ABIArgInfo::getIgnore();

  // Large vector types should be returned via memory.
  if (RetTy->isVectorType() && getContext().getTypeSize(RetTy) > 128)
    return getNaturalAlignIndirect(RetTy);

  if (!isAggregateTypeForABI(RetTy)) {
    // Treat an enum type as its underlying type.
    if (const EnumType *EnumTy = RetTy->getAs<EnumType>())
      RetTy = EnumTy->getDecl()->getIntegerType();

    return (RetTy->isPromotableIntegerType() && isDarwinPCS()
                ? ABIArgInfo::getExtend(RetTy)
                : ABIArgInfo::getDirect());
  }

  uint64_t Size = getContext().getTypeSize(RetTy);
  if (isEmptyRecord(getContext(), RetTy, true) || Size == 0)
    return ABIArgInfo::getIgnore();

  const Type *Base = nullptr;
  uint64_t Members = 0;
  if (isHomogeneousAggregate(RetTy, Base, Members) &&
      !(getTarget().getTriple().getArch() == llvm::Triple::aarch64_32 &&
        IsVariadic))
    // Homogeneous Floating-point Aggregates (HFAs) are returned directly.
    return ABIArgInfo::getDirect();

  // Aggregates <= 16 bytes are returned directly in registers or on the stack.
  if (Size <= 128) {
    // On RenderScript, coerce Aggregates <= 16 bytes to an integer array of
    // same size and alignment.
    if (getTarget().isRenderScriptTarget()) {
      return coerceToIntArray(RetTy, getContext(), getVMContext());
    }
    unsigned Alignment = getContext().getTypeAlign(RetTy);
    Size = llvm::alignTo(Size, 64); // round up to multiple of 8 bytes

    // We use a pair of i64 for 16-byte aggregate with 8-byte alignment.
    // For aggregates with 16-byte alignment, we use i128.
    if (Alignment < 128 && Size == 128) {
      llvm::Type *BaseTy = llvm::Type::getInt64Ty(getVMContext());
      return ABIArgInfo::getDirect(llvm::ArrayType::get(BaseTy, Size / 64));
    }
    return ABIArgInfo::getDirect(llvm::IntegerType::get(getVMContext(), Size));
  }

  return getNaturalAlignIndirect(RetTy);
}

/// isIllegalVectorType - check whether the vector type is legal for AArch64.
bool AArch64ABIInfo::isIllegalVectorType(QualType Ty) const {
  if (const VectorType *VT = Ty->getAs<VectorType>()) {
    // Check whether VT is legal.
    unsigned NumElements = VT->getNumElements();
    uint64_t Size = getContext().getTypeSize(VT);
    // NumElements should be power of 2.
    if (!llvm::isPowerOf2_32(NumElements))
      return true;

    // arm64_32 has to be compatible with the ARM logic here, which allows huge
    // vectors for some reason.
    llvm::Triple Triple = getTarget().getTriple();
    if (Triple.getArch() == llvm::Triple::aarch64_32 &&
        Triple.isOSBinFormatMachO())
      return Size <= 32;

    return Size != 64 && (Size != 128 || NumElements == 1);
  }
  return false;
}

bool AArch64ABIInfo::isLegalVectorTypeForSwift(CharUnits totalSize,
                                               llvm::Type *eltTy,
                                               unsigned elts) const {
  if (!llvm::isPowerOf2_32(elts))
    return false;
  if (totalSize.getQuantity() != 8 &&
      (totalSize.getQuantity() != 16 || elts == 1))
    return false;
  return true;
}

bool AArch64ABIInfo::isHomogeneousAggregateBaseType(QualType Ty) const {
  // Homogeneous aggregates for AAPCS64 must have base types of a floating
  // point type or a short-vector type. This is the same as the 32-bit ABI,
  // but with the difference that any floating-point type is allowed,
  // including __fp16.
  if (const BuiltinType *BT = Ty->getAs<BuiltinType>()) {
    if (BT->isFloatingPoint())
      return true;
  } else if (const VectorType *VT = Ty->getAs<VectorType>()) {
    unsigned VecSize = getContext().getTypeSize(VT);
    if (VecSize == 64 || VecSize == 128)
      return true;
  }
  return false;
}

bool AArch64ABIInfo::isHomogeneousAggregateSmallEnough(const Type *Base,
                                                       uint64_t Members) const {
  return Members <= 4;
}

Address AArch64ABIInfo::EmitAAPCSVAArg(Address VAListAddr,
                                            QualType Ty,
                                            CodeGenFunction &CGF) const {
  ABIArgInfo AI = classifyArgumentType(Ty);
  bool IsIndirect = AI.isIndirect();

  llvm::Type *BaseTy = CGF.ConvertType(Ty);
  if (IsIndirect)
    BaseTy = llvm::PointerType::getUnqual(BaseTy);
  else if (AI.getCoerceToType())
    BaseTy = AI.getCoerceToType();

  unsigned NumRegs = 1;
  if (llvm::ArrayType *ArrTy = dyn_cast<llvm::ArrayType>(BaseTy)) {
    BaseTy = ArrTy->getElementType();
    NumRegs = ArrTy->getNumElements();
  }
  bool IsFPR = BaseTy->isFloatingPointTy() || BaseTy->isVectorTy();

  // The AArch64 va_list type and handling is specified in the Procedure Call
  // Standard, section B.4:
  //
  // struct {
  //   void *__stack;
  //   void *__gr_top;
  //   void *__vr_top;
  //   int __gr_offs;
  //   int __vr_offs;
  // };

  llvm::BasicBlock *MaybeRegBlock = CGF.createBasicBlock("vaarg.maybe_reg");
  llvm::BasicBlock *InRegBlock = CGF.createBasicBlock("vaarg.in_reg");
  llvm::BasicBlock *OnStackBlock = CGF.createBasicBlock("vaarg.on_stack");
  llvm::BasicBlock *ContBlock = CGF.createBasicBlock("vaarg.end");

  CharUnits TySize = getContext().getTypeSizeInChars(Ty);
  CharUnits TyAlign = getContext().getTypeUnadjustedAlignInChars(Ty);

  Address reg_offs_p = Address::invalid();
  llvm::Value *reg_offs = nullptr;
  int reg_top_index;
  int RegSize = IsIndirect ? 8 : TySize.getQuantity();
  if (!IsFPR) {
    // 3 is the field number of __gr_offs
    reg_offs_p = CGF.Builder.CreateStructGEP(VAListAddr, 3, "gr_offs_p");
    reg_offs = CGF.Builder.CreateLoad(reg_offs_p, "gr_offs");
    reg_top_index = 1; // field number for __gr_top
    RegSize = llvm::alignTo(RegSize, 8);
  } else {
    // 4 is the field number of __vr_offs.
    reg_offs_p = CGF.Builder.CreateStructGEP(VAListAddr, 4, "vr_offs_p");
    reg_offs = CGF.Builder.CreateLoad(reg_offs_p, "vr_offs");
    reg_top_index = 2; // field number for __vr_top
    RegSize = 16 * NumRegs;
  }

  //=======================================
  // Find out where argument was passed
  //=======================================

  // If reg_offs >= 0 we're already using the stack for this type of
  // argument. We don't want to keep updating reg_offs (in case it overflows,
  // though anyone passing 2GB of arguments, each at most 16 bytes, deserves
  // whatever they get).
  llvm::Value *UsingStack = nullptr;
  UsingStack = CGF.Builder.CreateICmpSGE(
      reg_offs, llvm::ConstantInt::get(CGF.Int32Ty, 0));

  CGF.Builder.CreateCondBr(UsingStack, OnStackBlock, MaybeRegBlock);

  // Otherwise, at least some kind of argument could go in these registers, the
  // question is whether this particular type is too big.
  CGF.EmitBlock(MaybeRegBlock);

  // Integer arguments may need to correct register alignment (for example a
  // "struct { __int128 a; };" gets passed in x_2N, x_{2N+1}). In this case we
  // align __gr_offs to calculate the potential address.
  if (!IsFPR && !IsIndirect && TyAlign.getQuantity() > 8) {
    int Align = TyAlign.getQuantity();

    reg_offs = CGF.Builder.CreateAdd(
        reg_offs, llvm::ConstantInt::get(CGF.Int32Ty, Align - 1),
        "align_regoffs");
    reg_offs = CGF.Builder.CreateAnd(
        reg_offs, llvm::ConstantInt::get(CGF.Int32Ty, -Align),
        "aligned_regoffs");
  }

  // Update the gr_offs/vr_offs pointer for next call to va_arg on this va_list.
  // The fact that this is done unconditionally reflects the fact that
  // allocating an argument to the stack also uses up all the remaining
  // registers of the appropriate kind.
  llvm::Value *NewOffset = nullptr;
  NewOffset = CGF.Builder.CreateAdd(
      reg_offs, llvm::ConstantInt::get(CGF.Int32Ty, RegSize), "new_reg_offs");
  CGF.Builder.CreateStore(NewOffset, reg_offs_p);

  // Now we're in a position to decide whether this argument really was in
  // registers or not.
  llvm::Value *InRegs = nullptr;
  InRegs = CGF.Builder.CreateICmpSLE(
      NewOffset, llvm::ConstantInt::get(CGF.Int32Ty, 0), "inreg");

  CGF.Builder.CreateCondBr(InRegs, InRegBlock, OnStackBlock);

  //=======================================
  // Argument was in registers
  //=======================================

  // Now we emit the code for if the argument was originally passed in
  // registers. First start the appropriate block:
  CGF.EmitBlock(InRegBlock);

  llvm::Value *reg_top = nullptr;
  Address reg_top_p =
      CGF.Builder.CreateStructGEP(VAListAddr, reg_top_index, "reg_top_p");
  reg_top = CGF.Builder.CreateLoad(reg_top_p, "reg_top");
  Address BaseAddr(CGF.Builder.CreateInBoundsGEP(reg_top, reg_offs),
                   CharUnits::fromQuantity(IsFPR ? 16 : 8));
  Address RegAddr = Address::invalid();
  llvm::Type *MemTy = CGF.ConvertTypeForMem(Ty);

  if (IsIndirect) {
    // If it's been passed indirectly (actually a struct), whatever we find from
    // stored registers or on the stack will actually be a struct **.
    MemTy = llvm::PointerType::getUnqual(MemTy);
  }

  const Type *Base = nullptr;
  uint64_t NumMembers = 0;
  bool IsHFA = isHomogeneousAggregate(Ty, Base, NumMembers);
  if (IsHFA && NumMembers > 1) {
    // Homogeneous aggregates passed in registers will have their elements split
    // and stored 16-bytes apart regardless of size (they're notionally in qN,
    // qN+1, ...). We reload and store into a temporary local variable
    // contiguously.
    assert(!IsIndirect && "Homogeneous aggregates should be passed directly");
    auto BaseTyInfo = getContext().getTypeInfoInChars(QualType(Base, 0));
    llvm::Type *BaseTy = CGF.ConvertType(QualType(Base, 0));
    llvm::Type *HFATy = llvm::ArrayType::get(BaseTy, NumMembers);
    Address Tmp = CGF.CreateTempAlloca(HFATy,
                                       std::max(TyAlign, BaseTyInfo.second));

    // On big-endian platforms, the value will be right-aligned in its slot.
    int Offset = 0;
    if (CGF.CGM.getDataLayout().isBigEndian() &&
        BaseTyInfo.first.getQuantity() < 16)
      Offset = 16 - BaseTyInfo.first.getQuantity();

    for (unsigned i = 0; i < NumMembers; ++i) {
      CharUnits BaseOffset = CharUnits::fromQuantity(16 * i + Offset);
      Address LoadAddr =
        CGF.Builder.CreateConstInBoundsByteGEP(BaseAddr, BaseOffset);
      LoadAddr = CGF.Builder.CreateElementBitCast(LoadAddr, BaseTy);

      Address StoreAddr = CGF.Builder.CreateConstArrayGEP(Tmp, i);

      llvm::Value *Elem = CGF.Builder.CreateLoad(LoadAddr);
      CGF.Builder.CreateStore(Elem, StoreAddr);
    }

    RegAddr = CGF.Builder.CreateElementBitCast(Tmp, MemTy);
  } else {
    // Otherwise the object is contiguous in memory.

    // It might be right-aligned in its slot.
    CharUnits SlotSize = BaseAddr.getAlignment();
    if (CGF.CGM.getDataLayout().isBigEndian() && !IsIndirect &&
        (IsHFA || !isAggregateTypeForABI(Ty)) &&
        TySize < SlotSize) {
      CharUnits Offset = SlotSize - TySize;
      BaseAddr = CGF.Builder.CreateConstInBoundsByteGEP(BaseAddr, Offset);
    }

    RegAddr = CGF.Builder.CreateElementBitCast(BaseAddr, MemTy);
  }

  CGF.EmitBranch(ContBlock);

  //=======================================
  // Argument was on the stack
  //=======================================
  CGF.EmitBlock(OnStackBlock);

  Address stack_p = CGF.Builder.CreateStructGEP(VAListAddr, 0, "stack_p");
  llvm::Value *OnStackPtr = CGF.Builder.CreateLoad(stack_p, "stack");

  // Again, stack arguments may need realignment. In this case both integer and
  // floating-point ones might be affected.
  if (!IsIndirect && TyAlign.getQuantity() > 8) {
    int Align = TyAlign.getQuantity();

    OnStackPtr = CGF.Builder.CreatePtrToInt(OnStackPtr, CGF.Int64Ty);

    OnStackPtr = CGF.Builder.CreateAdd(
        OnStackPtr, llvm::ConstantInt::get(CGF.Int64Ty, Align - 1),
        "align_stack");
    OnStackPtr = CGF.Builder.CreateAnd(
        OnStackPtr, llvm::ConstantInt::get(CGF.Int64Ty, -Align),
        "align_stack");

    OnStackPtr = CGF.Builder.CreateIntToPtr(OnStackPtr, CGF.Int8PtrTy);
  }
  Address OnStackAddr(OnStackPtr,
                      std::max(CharUnits::fromQuantity(8), TyAlign));

  // All stack slots are multiples of 8 bytes.
  CharUnits StackSlotSize = CharUnits::fromQuantity(8);
  CharUnits StackSize;
  if (IsIndirect)
    StackSize = StackSlotSize;
  else
    StackSize = TySize.alignTo(StackSlotSize);

  llvm::Value *StackSizeC = CGF.Builder.getSize(StackSize);
  llvm::Value *NewStack =
      CGF.Builder.CreateInBoundsGEP(OnStackPtr, StackSizeC, "new_stack");

  // Write the new value of __stack for the next call to va_arg
  CGF.Builder.CreateStore(NewStack, stack_p);

  if (CGF.CGM.getDataLayout().isBigEndian() && !isAggregateTypeForABI(Ty) &&
      TySize < StackSlotSize) {
    CharUnits Offset = StackSlotSize - TySize;
    OnStackAddr = CGF.Builder.CreateConstInBoundsByteGEP(OnStackAddr, Offset);
  }

  OnStackAddr = CGF.Builder.CreateElementBitCast(OnStackAddr, MemTy);

  CGF.EmitBranch(ContBlock);

  //=======================================
  // Tidy up
  //=======================================
  CGF.EmitBlock(ContBlock);

  Address ResAddr = emitMergePHI(CGF, RegAddr, InRegBlock,
                                 OnStackAddr, OnStackBlock, "vaargs.addr");

  if (IsIndirect)
    return Address(CGF.Builder.CreateLoad(ResAddr, "vaarg.addr"),
                   TyAlign);

  return ResAddr;
}

Address AArch64ABIInfo::EmitDarwinVAArg(Address VAListAddr, QualType Ty,
                                        CodeGenFunction &CGF) const {
  // The backend's lowering doesn't support va_arg for aggregates or
  // illegal vector types.  Lower VAArg here for these cases and use
  // the LLVM va_arg instruction for everything else.
  if (!isAggregateTypeForABI(Ty) && !isIllegalVectorType(Ty))
    return EmitVAArgInstr(CGF, VAListAddr, Ty, ABIArgInfo::getDirect());

  uint64_t PointerSize = getTarget().getPointerWidth(0) / 8;
  CharUnits SlotSize = CharUnits::fromQuantity(PointerSize);

  // Empty records are ignored for parameter passing purposes.
  if (isEmptyRecord(getContext(), Ty, true)) {
    Address Addr(CGF.Builder.CreateLoad(VAListAddr, "ap.cur"), SlotSize);
    Addr = CGF.Builder.CreateElementBitCast(Addr, CGF.ConvertTypeForMem(Ty));
    return Addr;
  }

  // The size of the actual thing passed, which might end up just
  // being a pointer for indirect types.
  auto TyInfo = getContext().getTypeInfoInChars(Ty);

  // Arguments bigger than 16 bytes which aren't homogeneous
  // aggregates should be passed indirectly.
  bool IsIndirect = false;
  if (TyInfo.first.getQuantity() > 16) {
    const Type *Base = nullptr;
    uint64_t Members = 0;
    IsIndirect = !isHomogeneousAggregate(Ty, Base, Members);
  }

  return emitVoidPtrVAArg(CGF, VAListAddr, Ty, IsIndirect,
                          TyInfo, SlotSize, /*AllowHigherAlign*/ true);
}

Address AArch64ABIInfo::EmitMSVAArg(CodeGenFunction &CGF, Address VAListAddr,
                                    QualType Ty) const {
  return emitVoidPtrVAArg(CGF, VAListAddr, Ty, /*indirect*/ false,
                          CGF.getContext().getTypeInfoInChars(Ty),
                          CharUnits::fromQuantity(8),
                          /*allowHigherAlign*/ false);
}

//===----------------------------------------------------------------------===//
// ARM ABI Implementation
//===----------------------------------------------------------------------===//

namespace {

class ARMABIInfo : public SwiftABIInfo {
public:
  enum ABIKind {
    APCS = 0,
    AAPCS = 1,
    AAPCS_VFP = 2,
    AAPCS16_VFP = 3,
  };

private:
  ABIKind Kind;

public:
  ARMABIInfo(CodeGenTypes &CGT, ABIKind _Kind)
      : SwiftABIInfo(CGT), Kind(_Kind) {
    setCCs();
  }

  bool isEABI() const {
    switch (getTarget().getTriple().getEnvironment()) {
    case llvm::Triple::Android:
    case llvm::Triple::EABI:
    case llvm::Triple::EABIHF:
    case llvm::Triple::GNUEABI:
    case llvm::Triple::GNUEABIHF:
    case llvm::Triple::MuslEABI:
    case llvm::Triple::MuslEABIHF:
      return true;
    default:
      return false;
    }
  }

  bool isEABIHF() const {
    switch (getTarget().getTriple().getEnvironment()) {
    case llvm::Triple::EABIHF:
    case llvm::Triple::GNUEABIHF:
    case llvm::Triple::MuslEABIHF:
      return true;
    default:
      return false;
    }
  }

  ABIKind getABIKind() const { return Kind; }

private:
  ABIArgInfo classifyReturnType(QualType RetTy, bool isVariadic,
                                unsigned functionCallConv) const;
  ABIArgInfo classifyArgumentType(QualType RetTy, bool isVariadic,
                                  unsigned functionCallConv) const;
  ABIArgInfo classifyHomogeneousAggregate(QualType Ty, const Type *Base,
                                          uint64_t Members) const;
  ABIArgInfo coerceIllegalVector(QualType Ty) const;
  bool isIllegalVectorType(QualType Ty) const;
  bool containsAnyFP16Vectors(QualType Ty) const;

  bool isHomogeneousAggregateBaseType(QualType Ty) const override;
  bool isHomogeneousAggregateSmallEnough(const Type *Ty,
                                         uint64_t Members) const override;

  bool isEffectivelyAAPCS_VFP(unsigned callConvention, bool acceptHalf) const;

  void computeInfo(CGFunctionInfo &FI) const override;

  Address EmitVAArg(CodeGenFunction &CGF, Address VAListAddr,
                    QualType Ty) const override;

  llvm::CallingConv::ID getLLVMDefaultCC() const;
  llvm::CallingConv::ID getABIDefaultCC() const;
  void setCCs();

  bool shouldPassIndirectlyForSwift(ArrayRef<llvm::Type*> scalars,
                                    bool asReturnValue) const override {
    return occupiesMoreThan(CGT, scalars, /*total*/ 4);
  }
  bool isSwiftErrorInRegister() const override {
    return true;
  }
  bool isLegalVectorTypeForSwift(CharUnits totalSize, llvm::Type *eltTy,
                                 unsigned elts) const override;
};

class ARMTargetCodeGenInfo : public TargetCodeGenInfo {
public:
  ARMTargetCodeGenInfo(CodeGenTypes &CGT, ARMABIInfo::ABIKind K)
      : TargetCodeGenInfo(std::make_unique<ARMABIInfo>(CGT, K)) {}

  const ARMABIInfo &getABIInfo() const {
    return static_cast<const ARMABIInfo&>(TargetCodeGenInfo::getABIInfo());
  }

  int getDwarfEHStackPointer(CodeGen::CodeGenModule &M) const override {
    return 13;
  }

  StringRef getARCRetainAutoreleasedReturnValueMarker() const override {
    return "mov\tr7, r7\t\t// marker for objc_retainAutoreleaseReturnValue";
  }

  bool initDwarfEHRegSizeTable(CodeGen::CodeGenFunction &CGF,
                               llvm::Value *Address) const override {
    llvm::Value *Four8 = llvm::ConstantInt::get(CGF.Int8Ty, 4);

    // 0-15 are the 16 integer registers.
    AssignToArrayRange(CGF.Builder, Address, Four8, 0, 15);
    return false;
  }

  unsigned getSizeOfUnwindException() const override {
    if (getABIInfo().isEABI()) return 88;
    return TargetCodeGenInfo::getSizeOfUnwindException();
  }

  void setTargetAttributes(const Decl *D, llvm::GlobalValue *GV,
                           CodeGen::CodeGenModule &CGM) const override {
    if (GV->isDeclaration())
      return;
    const FunctionDecl *FD = dyn_cast_or_null<FunctionDecl>(D);
    if (!FD)
      return;

    const ARMInterruptAttr *Attr = FD->getAttr<ARMInterruptAttr>();
    if (!Attr)
      return;

    const char *Kind;
    switch (Attr->getInterrupt()) {
    case ARMInterruptAttr::Generic: Kind = ""; break;
    case ARMInterruptAttr::IRQ:     Kind = "IRQ"; break;
    case ARMInterruptAttr::FIQ:     Kind = "FIQ"; break;
    case ARMInterruptAttr::SWI:     Kind = "SWI"; break;
    case ARMInterruptAttr::ABORT:   Kind = "ABORT"; break;
    case ARMInterruptAttr::UNDEF:   Kind = "UNDEF"; break;
    }

    llvm::Function *Fn = cast<llvm::Function>(GV);

    Fn->addFnAttr("interrupt", Kind);

    ARMABIInfo::ABIKind ABI = cast<ARMABIInfo>(getABIInfo()).getABIKind();
    if (ABI == ARMABIInfo::APCS)
      return;

    // AAPCS guarantees that sp will be 8-byte aligned on any public interface,
    // however this is not necessarily true on taking any interrupt. Instruct
    // the backend to perform a realignment as part of the function prologue.
    llvm::AttrBuilder B;
    B.addStackAlignmentAttr(8);
    Fn->addAttributes(llvm::AttributeList::FunctionIndex, B);
  }
};

class WindowsARMTargetCodeGenInfo : public ARMTargetCodeGenInfo {
public:
  WindowsARMTargetCodeGenInfo(CodeGenTypes &CGT, ARMABIInfo::ABIKind K)
      : ARMTargetCodeGenInfo(CGT, K) {}

  void setTargetAttributes(const Decl *D, llvm::GlobalValue *GV,
                           CodeGen::CodeGenModule &CGM) const override;

  void getDependentLibraryOption(llvm::StringRef Lib,
                                 llvm::SmallString<24> &Opt) const override {
    Opt = "/DEFAULTLIB:" + qualifyWindowsLibrary(Lib);
  }

  void getDetectMismatchOption(llvm::StringRef Name, llvm::StringRef Value,
                               llvm::SmallString<32> &Opt) const override {
    Opt = "/FAILIFMISMATCH:\"" + Name.str() + "=" + Value.str() + "\"";
  }
};

void WindowsARMTargetCodeGenInfo::setTargetAttributes(
    const Decl *D, llvm::GlobalValue *GV, CodeGen::CodeGenModule &CGM) const {
  ARMTargetCodeGenInfo::setTargetAttributes(D, GV, CGM);
  if (GV->isDeclaration())
    return;
  addStackProbeTargetAttributes(D, GV, CGM);
}
}

void ARMABIInfo::computeInfo(CGFunctionInfo &FI) const {
  if (!::classifyReturnType(getCXXABI(), FI, *this))
    FI.getReturnInfo() = classifyReturnType(FI.getReturnType(), FI.isVariadic(),
                                            FI.getCallingConvention());

  for (auto &I : FI.arguments())
    I.info = classifyArgumentType(I.type, FI.isVariadic(),
                                  FI.getCallingConvention());


  // Always honor user-specified calling convention.
  if (FI.getCallingConvention() != llvm::CallingConv::C)
    return;

  llvm::CallingConv::ID cc = getRuntimeCC();
  if (cc != llvm::CallingConv::C)
    FI.setEffectiveCallingConvention(cc);
}

/// Return the default calling convention that LLVM will use.
llvm::CallingConv::ID ARMABIInfo::getLLVMDefaultCC() const {
  // The default calling convention that LLVM will infer.
  if (isEABIHF() || getTarget().getTriple().isWatchABI())
    return llvm::CallingConv::ARM_AAPCS_VFP;
  else if (isEABI())
    return llvm::CallingConv::ARM_AAPCS;
  else
    return llvm::CallingConv::ARM_APCS;
}

/// Return the calling convention that our ABI would like us to use
/// as the C calling convention.
llvm::CallingConv::ID ARMABIInfo::getABIDefaultCC() const {
  switch (getABIKind()) {
  case APCS: return llvm::CallingConv::ARM_APCS;
  case AAPCS: return llvm::CallingConv::ARM_AAPCS;
  case AAPCS_VFP: return llvm::CallingConv::ARM_AAPCS_VFP;
  case AAPCS16_VFP: return llvm::CallingConv::ARM_AAPCS_VFP;
  }
  llvm_unreachable("bad ABI kind");
}

void ARMABIInfo::setCCs() {
  assert(getRuntimeCC() == llvm::CallingConv::C);

  // Don't muddy up the IR with a ton of explicit annotations if
  // they'd just match what LLVM will infer from the triple.
  llvm::CallingConv::ID abiCC = getABIDefaultCC();
  if (abiCC != getLLVMDefaultCC())
    RuntimeCC = abiCC;
}

ABIArgInfo ARMABIInfo::coerceIllegalVector(QualType Ty) const {
  uint64_t Size = getContext().getTypeSize(Ty);
  if (Size <= 32) {
    llvm::Type *ResType =
        llvm::Type::getInt32Ty(getVMContext());
    return ABIArgInfo::getDirect(ResType);
  }
  if (Size == 64 || Size == 128) {
    llvm::Type *ResType = llvm::VectorType::get(
        llvm::Type::getInt32Ty(getVMContext()), Size / 32);
    return ABIArgInfo::getDirect(ResType);
  }
  return getNaturalAlignIndirect(Ty, /*ByVal=*/false);
}

ABIArgInfo ARMABIInfo::classifyHomogeneousAggregate(QualType Ty,
                                                    const Type *Base,
                                                    uint64_t Members) const {
  assert(Base && "Base class should be set for homogeneous aggregate");
  // Base can be a floating-point or a vector.
  if (const VectorType *VT = Base->getAs<VectorType>()) {
    // FP16 vectors should be converted to integer vectors
    if (!getTarget().hasLegalHalfType() && containsAnyFP16Vectors(Ty)) {
      uint64_t Size = getContext().getTypeSize(VT);
      llvm::Type *NewVecTy = llvm::VectorType::get(
          llvm::Type::getInt32Ty(getVMContext()), Size / 32);
      llvm::Type *Ty = llvm::ArrayType::get(NewVecTy, Members);
      return ABIArgInfo::getDirect(Ty, 0, nullptr, false);
    }
  }
  return ABIArgInfo::getDirect(nullptr, 0, nullptr, false);
}

ABIArgInfo ARMABIInfo::classifyArgumentType(QualType Ty, bool isVariadic,
                                            unsigned functionCallConv) const {
  // 6.1.2.1 The following argument types are VFP CPRCs:
  //   A single-precision floating-point type (including promoted
  //   half-precision types); A double-precision floating-point type;
  //   A 64-bit or 128-bit containerized vector type; Homogeneous Aggregate
  //   with a Base Type of a single- or double-precision floating-point type,
  //   64-bit containerized vectors or 128-bit containerized vectors with one
  //   to four Elements.
  // Variadic functions should always marshal to the base standard.
  bool IsAAPCS_VFP =
      !isVariadic && isEffectivelyAAPCS_VFP(functionCallConv, /* AAPCS16 */ false);

  Ty = useFirstFieldIfTransparentUnion(Ty);

  // Handle illegal vector types here.
  if (isIllegalVectorType(Ty))
    return coerceIllegalVector(Ty);

  // _Float16 and __fp16 get passed as if it were an int or float, but with
  // the top 16 bits unspecified. This is not done for OpenCL as it handles the
  // half type natively, and does not need to interwork with AAPCS code.
  if ((Ty->isFloat16Type() || Ty->isHalfType()) &&
      !getContext().getLangOpts().NativeHalfArgsAndReturns) {
    llvm::Type *ResType = IsAAPCS_VFP ?
      llvm::Type::getFloatTy(getVMContext()) :
      llvm::Type::getInt32Ty(getVMContext());
    return ABIArgInfo::getDirect(ResType);
  }

  if (!isAggregateTypeForABI(Ty)) {
    // Treat an enum type as its underlying type.
    if (const EnumType *EnumTy = Ty->getAs<EnumType>()) {
      Ty = EnumTy->getDecl()->getIntegerType();
    }

    return (Ty->isPromotableIntegerType() ? ABIArgInfo::getExtend(Ty)
                                          : ABIArgInfo::getDirect());
  }

  if (CGCXXABI::RecordArgABI RAA = getRecordArgABI(Ty, getCXXABI())) {
    return getNaturalAlignIndirect(Ty, RAA == CGCXXABI::RAA_DirectInMemory);
  }

  // Ignore empty records.
  if (isEmptyRecord(getContext(), Ty, true))
    return ABIArgInfo::getIgnore();

  if (IsAAPCS_VFP) {
    // Homogeneous Aggregates need to be expanded when we can fit the aggregate
    // into VFP registers.
    const Type *Base = nullptr;
    uint64_t Members = 0;
    if (isHomogeneousAggregate(Ty, Base, Members))
      return classifyHomogeneousAggregate(Ty, Base, Members);
  } else if (getABIKind() == ARMABIInfo::AAPCS16_VFP) {
    // WatchOS does have homogeneous aggregates. Note that we intentionally use
    // this convention even for a variadic function: the backend will use GPRs
    // if needed.
    const Type *Base = nullptr;
    uint64_t Members = 0;
    if (isHomogeneousAggregate(Ty, Base, Members)) {
      assert(Base && Members <= 4 && "unexpected homogeneous aggregate");
      llvm::Type *Ty =
        llvm::ArrayType::get(CGT.ConvertType(QualType(Base, 0)), Members);
      return ABIArgInfo::getDirect(Ty, 0, nullptr, false);
    }
  }

  if (getABIKind() == ARMABIInfo::AAPCS16_VFP &&
      getContext().getTypeSizeInChars(Ty) > CharUnits::fromQuantity(16)) {
    // WatchOS is adopting the 64-bit AAPCS rule on composite types: if they're
    // bigger than 128-bits, they get placed in space allocated by the caller,
    // and a pointer is passed.
    return ABIArgInfo::getIndirect(
        CharUnits::fromQuantity(getContext().getTypeAlign(Ty) / 8), false);
  }

  // Support byval for ARM.
  // The ABI alignment for APCS is 4-byte and for AAPCS at least 4-byte and at
  // most 8-byte. We realign the indirect argument if type alignment is bigger
  // than ABI alignment.
  uint64_t ABIAlign = 4;
  uint64_t TyAlign;
  if (getABIKind() == ARMABIInfo::AAPCS_VFP ||
      getABIKind() == ARMABIInfo::AAPCS) {
    TyAlign = getContext().getTypeUnadjustedAlignInChars(Ty).getQuantity();
    ABIAlign = std::min(std::max(TyAlign, (uint64_t)4), (uint64_t)8);
  } else {
    TyAlign = getContext().getTypeAlignInChars(Ty).getQuantity();
  }
  if (getContext().getTypeSizeInChars(Ty) > CharUnits::fromQuantity(64)) {
    assert(getABIKind() != ARMABIInfo::AAPCS16_VFP && "unexpected byval");
    return ABIArgInfo::getIndirect(CharUnits::fromQuantity(ABIAlign),
                                   /*ByVal=*/true,
                                   /*Realign=*/TyAlign > ABIAlign);
  }

  // On RenderScript, coerce Aggregates <= 64 bytes to an integer array of
  // same size and alignment.
  if (getTarget().isRenderScriptTarget()) {
    return coerceToIntArray(Ty, getContext(), getVMContext());
  }

  // Otherwise, pass by coercing to a structure of the appropriate size.
  llvm::Type* ElemTy;
  unsigned SizeRegs;
  // FIXME: Try to match the types of the arguments more accurately where
  // we can.
  if (TyAlign <= 4) {
    ElemTy = llvm::Type::getInt32Ty(getVMContext());
    SizeRegs = (getContext().getTypeSize(Ty) + 31) / 32;
  } else {
    ElemTy = llvm::Type::getInt64Ty(getVMContext());
    SizeRegs = (getContext().getTypeSize(Ty) + 63) / 64;
  }

  return ABIArgInfo::getDirect(llvm::ArrayType::get(ElemTy, SizeRegs));
}

static bool isIntegerLikeType(QualType Ty, ASTContext &Context,
                              llvm::LLVMContext &VMContext) {
  // APCS, C Language Calling Conventions, Non-Simple Return Values: A structure
  // is called integer-like if its size is less than or equal to one word, and
  // the offset of each of its addressable sub-fields is zero.

  uint64_t Size = Context.getTypeSize(Ty);

  // Check that the type fits in a word.
  if (Size > 32)
    return false;

  // FIXME: Handle vector types!
  if (Ty->isVectorType())
    return false;

  // Float types are never treated as "integer like".
  if (Ty->isRealFloatingType())
    return false;

  // If this is a builtin or pointer type then it is ok.
  if (Ty->getAs<BuiltinType>() || Ty->isPointerType())
    return true;

  // Small complex integer types are "integer like".
  if (const ComplexType *CT = Ty->getAs<ComplexType>())
    return isIntegerLikeType(CT->getElementType(), Context, VMContext);

  // Single element and zero sized arrays should be allowed, by the definition
  // above, but they are not.

  // Otherwise, it must be a record type.
  const RecordType *RT = Ty->getAs<RecordType>();
  if (!RT) return false;

  // Ignore records with flexible arrays.
  const RecordDecl *RD = RT->getDecl();
  if (RD->hasFlexibleArrayMember())
    return false;

  // Check that all sub-fields are at offset 0, and are themselves "integer
  // like".
  const ASTRecordLayout &Layout = Context.getASTRecordLayout(RD);

  bool HadField = false;
  unsigned idx = 0;
  for (RecordDecl::field_iterator i = RD->field_begin(), e = RD->field_end();
       i != e; ++i, ++idx) {
    const FieldDecl *FD = *i;

    // Bit-fields are not addressable, we only need to verify they are "integer
    // like". We still have to disallow a subsequent non-bitfield, for example:
    //   struct { int : 0; int x }
    // is non-integer like according to gcc.
    if (FD->isBitField()) {
      if (!RD->isUnion())
        HadField = true;

      if (!isIntegerLikeType(FD->getType(), Context, VMContext))
        return false;

      continue;
    }

    // Check if this field is at offset 0.
    if (Layout.getFieldOffset(idx) != 0)
      return false;

    if (!isIntegerLikeType(FD->getType(), Context, VMContext))
      return false;

    // Only allow at most one field in a structure. This doesn't match the
    // wording above, but follows gcc in situations with a field following an
    // empty structure.
    if (!RD->isUnion()) {
      if (HadField)
        return false;

      HadField = true;
    }
  }

  return true;
}

ABIArgInfo ARMABIInfo::classifyReturnType(QualType RetTy, bool isVariadic,
                                          unsigned functionCallConv) const {

  // Variadic functions should always marshal to the base standard.
  bool IsAAPCS_VFP =
      !isVariadic && isEffectivelyAAPCS_VFP(functionCallConv, /* AAPCS16 */ true);

  if (RetTy->isVoidType())
    return ABIArgInfo::getIgnore();

  if (const VectorType *VT = RetTy->getAs<VectorType>()) {
    // Large vector types should be returned via memory.
    if (getContext().getTypeSize(RetTy) > 128)
      return getNaturalAlignIndirect(RetTy);
    // FP16 vectors should be converted to integer vectors
    if (!getTarget().hasLegalHalfType() &&
        (VT->getElementType()->isFloat16Type() ||
         VT->getElementType()->isHalfType()))
      return coerceIllegalVector(RetTy);
  }

  // _Float16 and __fp16 get returned as if it were an int or float, but with
  // the top 16 bits unspecified. This is not done for OpenCL as it handles the
  // half type natively, and does not need to interwork with AAPCS code.
  if ((RetTy->isFloat16Type() || RetTy->isHalfType()) &&
      !getContext().getLangOpts().NativeHalfArgsAndReturns) {
    llvm::Type *ResType = IsAAPCS_VFP ?
      llvm::Type::getFloatTy(getVMContext()) :
      llvm::Type::getInt32Ty(getVMContext());
    return ABIArgInfo::getDirect(ResType);
  }

  if (!isAggregateTypeForABI(RetTy)) {
    // Treat an enum type as its underlying type.
    if (const EnumType *EnumTy = RetTy->getAs<EnumType>())
      RetTy = EnumTy->getDecl()->getIntegerType();

    return RetTy->isPromotableIntegerType() ? ABIArgInfo::getExtend(RetTy)
                                            : ABIArgInfo::getDirect();
  }

  // Are we following APCS?
  if (getABIKind() == APCS) {
    if (isEmptyRecord(getContext(), RetTy, false))
      return ABIArgInfo::getIgnore();

    // Complex types are all returned as packed integers.
    //
    // FIXME: Consider using 2 x vector types if the back end handles them
    // correctly.
    if (RetTy->isAnyComplexType())
      return ABIArgInfo::getDirect(llvm::IntegerType::get(
          getVMContext(), getContext().getTypeSize(RetTy)));

    // Integer like structures are returned in r0.
    if (isIntegerLikeType(RetTy, getContext(), getVMContext())) {
      // Return in the smallest viable integer type.
      uint64_t Size = getContext().getTypeSize(RetTy);
      if (Size <= 8)
        return ABIArgInfo::getDirect(llvm::Type::getInt8Ty(getVMContext()));
      if (Size <= 16)
        return ABIArgInfo::getDirect(llvm::Type::getInt16Ty(getVMContext()));
      return ABIArgInfo::getDirect(llvm::Type::getInt32Ty(getVMContext()));
    }

    // Otherwise return in memory.
    return getNaturalAlignIndirect(RetTy);
  }

  // Otherwise this is an AAPCS variant.

  if (isEmptyRecord(getContext(), RetTy, true))
    return ABIArgInfo::getIgnore();

  // Check for homogeneous aggregates with AAPCS-VFP.
  if (IsAAPCS_VFP) {
    const Type *Base = nullptr;
    uint64_t Members = 0;
    if (isHomogeneousAggregate(RetTy, Base, Members))
      return classifyHomogeneousAggregate(RetTy, Base, Members);
  }

  // Aggregates <= 4 bytes are returned in r0; other aggregates
  // are returned indirectly.
  uint64_t Size = getContext().getTypeSize(RetTy);
  if (Size <= 32) {
    // On RenderScript, coerce Aggregates <= 4 bytes to an integer array of
    // same size and alignment.
    if (getTarget().isRenderScriptTarget()) {
      return coerceToIntArray(RetTy, getContext(), getVMContext());
    }
    if (getDataLayout().isBigEndian())
      // Return in 32 bit integer integer type (as if loaded by LDR, AAPCS 5.4)
      return ABIArgInfo::getDirect(llvm::Type::getInt32Ty(getVMContext()));

    // Return in the smallest viable integer type.
    if (Size <= 8)
      return ABIArgInfo::getDirect(llvm::Type::getInt8Ty(getVMContext()));
    if (Size <= 16)
      return ABIArgInfo::getDirect(llvm::Type::getInt16Ty(getVMContext()));
    return ABIArgInfo::getDirect(llvm::Type::getInt32Ty(getVMContext()));
  } else if (Size <= 128 && getABIKind() == AAPCS16_VFP) {
    llvm::Type *Int32Ty = llvm::Type::getInt32Ty(getVMContext());
    llvm::Type *CoerceTy =
        llvm::ArrayType::get(Int32Ty, llvm::alignTo(Size, 32) / 32);
    return ABIArgInfo::getDirect(CoerceTy);
  }

  return getNaturalAlignIndirect(RetTy);
}

/// isIllegalVector - check whether Ty is an illegal vector type.
bool ARMABIInfo::isIllegalVectorType(QualType Ty) const {
  if (const VectorType *VT = Ty->getAs<VectorType> ()) {
    // On targets that don't support FP16, FP16 is expanded into float, and we
    // don't want the ABI to depend on whether or not FP16 is supported in
    // hardware. Thus return false to coerce FP16 vectors into integer vectors.
    if (!getTarget().hasLegalHalfType() &&
        (VT->getElementType()->isFloat16Type() ||
         VT->getElementType()->isHalfType()))
      return true;
    if (isAndroid()) {
      // Android shipped using Clang 3.1, which supported a slightly different
      // vector ABI. The primary differences were that 3-element vector types
      // were legal, and so were sub 32-bit vectors (i.e. <2 x i8>). This path
      // accepts that legacy behavior for Android only.
      // Check whether VT is legal.
      unsigned NumElements = VT->getNumElements();
      // NumElements should be power of 2 or equal to 3.
      if (!llvm::isPowerOf2_32(NumElements) && NumElements != 3)
        return true;
    } else {
      // Check whether VT is legal.
      unsigned NumElements = VT->getNumElements();
      uint64_t Size = getContext().getTypeSize(VT);
      // NumElements should be power of 2.
      if (!llvm::isPowerOf2_32(NumElements))
        return true;
      // Size should be greater than 32 bits.
      return Size <= 32;
    }
  }
  return false;
}

/// Return true if a type contains any 16-bit floating point vectors
bool ARMABIInfo::containsAnyFP16Vectors(QualType Ty) const {
  if (const ConstantArrayType *AT = getContext().getAsConstantArrayType(Ty)) {
    uint64_t NElements = AT->getSize().getZExtValue();
    if (NElements == 0)
      return false;
    return containsAnyFP16Vectors(AT->getElementType());
  } else if (const RecordType *RT = Ty->getAs<RecordType>()) {
    const RecordDecl *RD = RT->getDecl();

    // If this is a C++ record, check the bases first.
    if (const CXXRecordDecl *CXXRD = dyn_cast<CXXRecordDecl>(RD))
      if (llvm::any_of(CXXRD->bases(), [this](const CXXBaseSpecifier &B) {
            return containsAnyFP16Vectors(B.getType());
          }))
        return true;

    if (llvm::any_of(RD->fields(), [this](FieldDecl *FD) {
          return FD && containsAnyFP16Vectors(FD->getType());
        }))
      return true;

    return false;
  } else {
    if (const VectorType *VT = Ty->getAs<VectorType>())
      return (VT->getElementType()->isFloat16Type() ||
              VT->getElementType()->isHalfType());
    return false;
  }
}

bool ARMABIInfo::isLegalVectorTypeForSwift(CharUnits vectorSize,
                                           llvm::Type *eltTy,
                                           unsigned numElts) const {
  if (!llvm::isPowerOf2_32(numElts))
    return false;
  unsigned size = getDataLayout().getTypeStoreSizeInBits(eltTy);
  if (size > 64)
    return false;
  if (vectorSize.getQuantity() != 8 &&
      (vectorSize.getQuantity() != 16 || numElts == 1))
    return false;
  return true;
}

bool ARMABIInfo::isHomogeneousAggregateBaseType(QualType Ty) const {
  // Homogeneous aggregates for AAPCS-VFP must have base types of float,
  // double, or 64-bit or 128-bit vectors.
  if (const BuiltinType *BT = Ty->getAs<BuiltinType>()) {
    if (BT->getKind() == BuiltinType::Float ||
        BT->getKind() == BuiltinType::Double ||
        BT->getKind() == BuiltinType::LongDouble)
      return true;
  } else if (const VectorType *VT = Ty->getAs<VectorType>()) {
    unsigned VecSize = getContext().getTypeSize(VT);
    if (VecSize == 64 || VecSize == 128)
      return true;
  }
  return false;
}

bool ARMABIInfo::isHomogeneousAggregateSmallEnough(const Type *Base,
                                                   uint64_t Members) const {
  return Members <= 4;
}

bool ARMABIInfo::isEffectivelyAAPCS_VFP(unsigned callConvention,
                                        bool acceptHalf) const {
  // Give precedence to user-specified calling conventions.
  if (callConvention != llvm::CallingConv::C)
    return (callConvention == llvm::CallingConv::ARM_AAPCS_VFP);
  else
    return (getABIKind() == AAPCS_VFP) ||
           (acceptHalf && (getABIKind() == AAPCS16_VFP));
}

Address ARMABIInfo::EmitVAArg(CodeGenFunction &CGF, Address VAListAddr,
                              QualType Ty) const {
  CharUnits SlotSize = CharUnits::fromQuantity(4);

  // Empty records are ignored for parameter passing purposes.
  if (isEmptyRecord(getContext(), Ty, true)) {
    Address Addr(CGF.Builder.CreateLoad(VAListAddr), SlotSize);
    Addr = CGF.Builder.CreateElementBitCast(Addr, CGF.ConvertTypeForMem(Ty));
    return Addr;
  }

  CharUnits TySize = getContext().getTypeSizeInChars(Ty);
  CharUnits TyAlignForABI = getContext().getTypeUnadjustedAlignInChars(Ty);

  // Use indirect if size of the illegal vector is bigger than 16 bytes.
  bool IsIndirect = false;
  const Type *Base = nullptr;
  uint64_t Members = 0;
  if (TySize > CharUnits::fromQuantity(16) && isIllegalVectorType(Ty)) {
    IsIndirect = true;

  // ARMv7k passes structs bigger than 16 bytes indirectly, in space
  // allocated by the caller.
  } else if (TySize > CharUnits::fromQuantity(16) &&
             getABIKind() == ARMABIInfo::AAPCS16_VFP &&
             !isHomogeneousAggregate(Ty, Base, Members)) {
    IsIndirect = true;

  // Otherwise, bound the type's ABI alignment.
  // The ABI alignment for 64-bit or 128-bit vectors is 8 for AAPCS and 4 for
  // APCS. For AAPCS, the ABI alignment is at least 4-byte and at most 8-byte.
  // Our callers should be prepared to handle an under-aligned address.
  } else if (getABIKind() == ARMABIInfo::AAPCS_VFP ||
             getABIKind() == ARMABIInfo::AAPCS) {
    TyAlignForABI = std::max(TyAlignForABI, CharUnits::fromQuantity(4));
    TyAlignForABI = std::min(TyAlignForABI, CharUnits::fromQuantity(8));
  } else if (getABIKind() == ARMABIInfo::AAPCS16_VFP) {
    // ARMv7k allows type alignment up to 16 bytes.
    TyAlignForABI = std::max(TyAlignForABI, CharUnits::fromQuantity(4));
    TyAlignForABI = std::min(TyAlignForABI, CharUnits::fromQuantity(16));
  } else {
    TyAlignForABI = CharUnits::fromQuantity(4);
  }

  std::pair<CharUnits, CharUnits> TyInfo = { TySize, TyAlignForABI };
  return emitVoidPtrVAArg(CGF, VAListAddr, Ty, IsIndirect, TyInfo,
                          SlotSize, /*AllowHigherAlign*/ true);
}

//===----------------------------------------------------------------------===//
// NVPTX ABI Implementation
//===----------------------------------------------------------------------===//

namespace {

class NVPTXTargetCodeGenInfo;

class NVPTXABIInfo : public ABIInfo {
  NVPTXTargetCodeGenInfo &CGInfo;

public:
  NVPTXABIInfo(CodeGenTypes &CGT, NVPTXTargetCodeGenInfo &Info)
      : ABIInfo(CGT), CGInfo(Info) {}

  ABIArgInfo classifyReturnType(QualType RetTy) const;
  ABIArgInfo classifyArgumentType(QualType Ty) const;

  void computeInfo(CGFunctionInfo &FI) const override;
  Address EmitVAArg(CodeGenFunction &CGF, Address VAListAddr,
                    QualType Ty) const override;
};

class NVPTXTargetCodeGenInfo : public TargetCodeGenInfo {
public:
  NVPTXTargetCodeGenInfo(CodeGenTypes &CGT)
      : TargetCodeGenInfo(std::make_unique<NVPTXABIInfo>(CGT, *this)) {}

  void setTargetAttributes(const Decl *D, llvm::GlobalValue *GV,
                           CodeGen::CodeGenModule &M) const override;
  bool shouldEmitStaticExternCAliases() const override;

  llvm::Type *getCUDADeviceBuiltinSurfaceDeviceType() const override {
    // On the device side, surface reference is represented as an object handle
    // in 64-bit integer.
    return llvm::Type::getInt64Ty(getABIInfo().getVMContext());
  }

  llvm::Type *getCUDADeviceBuiltinTextureDeviceType() const override {
    // On the device side, texture reference is represented as an object handle
    // in 64-bit integer.
    return llvm::Type::getInt64Ty(getABIInfo().getVMContext());
  }

  bool emitCUDADeviceBuiltinSurfaceDeviceCopy(CodeGenFunction &CGF, LValue Dst,
                                              LValue Src) const override {
    emitBuiltinSurfTexDeviceCopy(CGF, Dst, Src);
    return true;
  }

  bool emitCUDADeviceBuiltinTextureDeviceCopy(CodeGenFunction &CGF, LValue Dst,
                                              LValue Src) const override {
    emitBuiltinSurfTexDeviceCopy(CGF, Dst, Src);
    return true;
  }

private:
  // Adds a NamedMDNode with GV, Name, and Operand as operands, and adds the
  // resulting MDNode to the nvvm.annotations MDNode.
  static void addNVVMMetadata(llvm::GlobalValue *GV, StringRef Name,
                              int Operand);

  static void emitBuiltinSurfTexDeviceCopy(CodeGenFunction &CGF, LValue Dst,
                                           LValue Src) {
    llvm::Value *Handle = nullptr;
    llvm::Constant *C =
        llvm::dyn_cast<llvm::Constant>(Src.getAddress(CGF).getPointer());
    // Lookup `addrspacecast` through the constant pointer if any.
    if (auto *ASC = llvm::dyn_cast_or_null<llvm::AddrSpaceCastOperator>(C))
      C = llvm::cast<llvm::Constant>(ASC->getPointerOperand());
    if (auto *GV = llvm::dyn_cast_or_null<llvm::GlobalVariable>(C)) {
      // Load the handle from the specific global variable using
      // `nvvm.texsurf.handle.internal` intrinsic.
      Handle = CGF.EmitRuntimeCall(
          CGF.CGM.getIntrinsic(llvm::Intrinsic::nvvm_texsurf_handle_internal,
                               {GV->getType()}),
          {GV}, "texsurf_handle");
    } else
      Handle = CGF.EmitLoadOfScalar(Src, SourceLocation());
    CGF.EmitStoreOfScalar(Handle, Dst);
  }
};

/// Checks if the type is unsupported directly by the current target.
static bool isUnsupportedType(ASTContext &Context, QualType T) {
  if (!Context.getTargetInfo().hasFloat16Type() && T->isFloat16Type())
    return true;
  if (!Context.getTargetInfo().hasFloat128Type() &&
      (T->isFloat128Type() ||
       (T->isRealFloatingType() && Context.getTypeSize(T) == 128)))
    return true;
  if (!Context.getTargetInfo().hasInt128Type() && T->isIntegerType() &&
      Context.getTypeSize(T) > 64)
    return true;
  if (const auto *AT = T->getAsArrayTypeUnsafe())
    return isUnsupportedType(Context, AT->getElementType());
  const auto *RT = T->getAs<RecordType>();
  if (!RT)
    return false;
  const RecordDecl *RD = RT->getDecl();

  // If this is a C++ record, check the bases first.
  if (const CXXRecordDecl *CXXRD = dyn_cast<CXXRecordDecl>(RD))
    for (const CXXBaseSpecifier &I : CXXRD->bases())
      if (isUnsupportedType(Context, I.getType()))
        return true;

  for (const FieldDecl *I : RD->fields())
    if (isUnsupportedType(Context, I->getType()))
      return true;
  return false;
}

/// Coerce the given type into an array with maximum allowed size of elements.
static ABIArgInfo coerceToIntArrayWithLimit(QualType Ty, ASTContext &Context,
                                            llvm::LLVMContext &LLVMContext,
                                            unsigned MaxSize) {
  // Alignment and Size are measured in bits.
  const uint64_t Size = Context.getTypeSize(Ty);
  const uint64_t Alignment = Context.getTypeAlign(Ty);
  const unsigned Div = std::min<unsigned>(MaxSize, Alignment);
  llvm::Type *IntType = llvm::Type::getIntNTy(LLVMContext, Div);
  const uint64_t NumElements = (Size + Div - 1) / Div;
  return ABIArgInfo::getDirect(llvm::ArrayType::get(IntType, NumElements));
}

ABIArgInfo NVPTXABIInfo::classifyReturnType(QualType RetTy) const {
  if (RetTy->isVoidType())
    return ABIArgInfo::getIgnore();

  if (getContext().getLangOpts().OpenMP &&
      getContext().getLangOpts().OpenMPIsDevice &&
      isUnsupportedType(getContext(), RetTy))
    return coerceToIntArrayWithLimit(RetTy, getContext(), getVMContext(), 64);

  // note: this is different from default ABI
  if (!RetTy->isScalarType())
    return ABIArgInfo::getDirect();

  // Treat an enum type as its underlying type.
  if (const EnumType *EnumTy = RetTy->getAs<EnumType>())
    RetTy = EnumTy->getDecl()->getIntegerType();

  return (RetTy->isPromotableIntegerType() ? ABIArgInfo::getExtend(RetTy)
                                           : ABIArgInfo::getDirect());
}

ABIArgInfo NVPTXABIInfo::classifyArgumentType(QualType Ty) const {
  // Treat an enum type as its underlying type.
  if (const EnumType *EnumTy = Ty->getAs<EnumType>())
    Ty = EnumTy->getDecl()->getIntegerType();

  // Return aggregates type as indirect by value
  if (isAggregateTypeForABI(Ty)) {
    // Under CUDA device compilation, tex/surf builtin types are replaced with
    // object types and passed directly.
    if (getContext().getLangOpts().CUDAIsDevice) {
      if (Ty->isCUDADeviceBuiltinSurfaceType())
        return ABIArgInfo::getDirect(
            CGInfo.getCUDADeviceBuiltinSurfaceDeviceType());
      if (Ty->isCUDADeviceBuiltinTextureType())
        return ABIArgInfo::getDirect(
            CGInfo.getCUDADeviceBuiltinTextureDeviceType());
    }
    return getNaturalAlignIndirect(Ty, /* byval */ true);
  }

  return (Ty->isPromotableIntegerType() ? ABIArgInfo::getExtend(Ty)
                                        : ABIArgInfo::getDirect());
}

void NVPTXABIInfo::computeInfo(CGFunctionInfo &FI) const {
  if (!getCXXABI().classifyReturnType(FI))
    FI.getReturnInfo() = classifyReturnType(FI.getReturnType());
  for (auto &I : FI.arguments())
    I.info = classifyArgumentType(I.type);

  // Always honor user-specified calling convention.
  if (FI.getCallingConvention() != llvm::CallingConv::C)
    return;

  FI.setEffectiveCallingConvention(getRuntimeCC());
}

Address NVPTXABIInfo::EmitVAArg(CodeGenFunction &CGF, Address VAListAddr,
                                QualType Ty) const {
  llvm_unreachable("NVPTX does not support varargs");
}

void NVPTXTargetCodeGenInfo::setTargetAttributes(
    const Decl *D, llvm::GlobalValue *GV, CodeGen::CodeGenModule &M) const {
  if (GV->isDeclaration())
    return;
  const VarDecl *VD = dyn_cast_or_null<VarDecl>(D);
  if (VD) {
    if (M.getLangOpts().CUDA) {
      if (VD->getType()->isCUDADeviceBuiltinSurfaceType())
        addNVVMMetadata(GV, "surface", 1);
      else if (VD->getType()->isCUDADeviceBuiltinTextureType())
        addNVVMMetadata(GV, "texture", 1);
      return;
    }
  }

  const FunctionDecl *FD = dyn_cast_or_null<FunctionDecl>(D);
  if (!FD) return;

  llvm::Function *F = cast<llvm::Function>(GV);

  // Perform special handling in OpenCL mode
  if (M.getLangOpts().OpenCL || M.getLangOpts().SYCLIsDevice) {
    // Use OpenCL function attributes to check for kernel functions
    // By default, all functions are device functions
    if (FD->hasAttr<OpenCLKernelAttr>()) {
      // OpenCL __kernel functions get kernel metadata
      // Create !{<func-ref>, metadata !"kernel", i32 1} node
      addNVVMMetadata(F, "kernel", 1);
      // And kernel functions are not subject to inlining
      F->addFnAttr(llvm::Attribute::NoInline);
    }
  }

  // Perform special handling in CUDA mode.
  if (M.getLangOpts().CUDA) {
    // CUDA __global__ functions get a kernel metadata entry.  Since
    // __global__ functions cannot be called from the device, we do not
    // need to set the noinline attribute.
    if (FD->hasAttr<CUDAGlobalAttr>()) {
      // Create !{<func-ref>, metadata !"kernel", i32 1} node
      addNVVMMetadata(F, "kernel", 1);
    }
    if (CUDALaunchBoundsAttr *Attr = FD->getAttr<CUDALaunchBoundsAttr>()) {
      // Create !{<func-ref>, metadata !"maxntidx", i32 <val>} node
      llvm::APSInt MaxThreads(32);
      MaxThreads = Attr->getMaxThreads()->EvaluateKnownConstInt(M.getContext());
      if (MaxThreads > 0)
        addNVVMMetadata(F, "maxntidx", MaxThreads.getExtValue());

      // min blocks is an optional argument for CUDALaunchBoundsAttr. If it was
      // not specified in __launch_bounds__ or if the user specified a 0 value,
      // we don't have to add a PTX directive.
      if (Attr->getMinBlocks()) {
        llvm::APSInt MinBlocks(32);
        MinBlocks = Attr->getMinBlocks()->EvaluateKnownConstInt(M.getContext());
        if (MinBlocks > 0)
          // Create !{<func-ref>, metadata !"minctasm", i32 <val>} node
          addNVVMMetadata(F, "minctasm", MinBlocks.getExtValue());
      }
    }
  }
}

void NVPTXTargetCodeGenInfo::addNVVMMetadata(llvm::GlobalValue *GV,
                                             StringRef Name, int Operand) {
  llvm::Module *M = GV->getParent();
  llvm::LLVMContext &Ctx = M->getContext();

  // Get "nvvm.annotations" metadata node
  llvm::NamedMDNode *MD = M->getOrInsertNamedMetadata("nvvm.annotations");

  llvm::Metadata *MDVals[] = {
      llvm::ConstantAsMetadata::get(GV), llvm::MDString::get(Ctx, Name),
      llvm::ConstantAsMetadata::get(
          llvm::ConstantInt::get(llvm::Type::getInt32Ty(Ctx), Operand))};
  // Append metadata to nvvm.annotations
  MD->addOperand(llvm::MDNode::get(Ctx, MDVals));
}

bool NVPTXTargetCodeGenInfo::shouldEmitStaticExternCAliases() const {
  return false;
}
}

//===----------------------------------------------------------------------===//
// SystemZ ABI Implementation
//===----------------------------------------------------------------------===//

namespace {

class SystemZABIInfo : public SwiftABIInfo {
  bool HasVector;
  bool IsSoftFloatABI;

public:
  SystemZABIInfo(CodeGenTypes &CGT, bool HV, bool SF)
    : SwiftABIInfo(CGT), HasVector(HV), IsSoftFloatABI(SF) {}

  bool isPromotableIntegerType(QualType Ty) const;
  bool isCompoundType(QualType Ty) const;
  bool isVectorArgumentType(QualType Ty) const;
  bool isFPArgumentType(QualType Ty) const;
  QualType GetSingleElementType(QualType Ty) const;

  ABIArgInfo classifyReturnType(QualType RetTy) const;
  ABIArgInfo classifyArgumentType(QualType ArgTy) const;

  void computeInfo(CGFunctionInfo &FI) const override {
    if (!getCXXABI().classifyReturnType(FI))
      FI.getReturnInfo() = classifyReturnType(FI.getReturnType());
    for (auto &I : FI.arguments())
      I.info = classifyArgumentType(I.type);
  }

  Address EmitVAArg(CodeGenFunction &CGF, Address VAListAddr,
                    QualType Ty) const override;

  bool shouldPassIndirectlyForSwift(ArrayRef<llvm::Type*> scalars,
                                    bool asReturnValue) const override {
    return occupiesMoreThan(CGT, scalars, /*total*/ 4);
  }
  bool isSwiftErrorInRegister() const override {
    return false;
  }
};

class SystemZTargetCodeGenInfo : public TargetCodeGenInfo {
public:
  SystemZTargetCodeGenInfo(CodeGenTypes &CGT, bool HasVector, bool SoftFloatABI)
      : TargetCodeGenInfo(
            std::make_unique<SystemZABIInfo>(CGT, HasVector, SoftFloatABI)) {}
};

}

bool SystemZABIInfo::isPromotableIntegerType(QualType Ty) const {
  // Treat an enum type as its underlying type.
  if (const EnumType *EnumTy = Ty->getAs<EnumType>())
    Ty = EnumTy->getDecl()->getIntegerType();

  // Promotable integer types are required to be promoted by the ABI.
  if (Ty->isPromotableIntegerType())
    return true;

  // 32-bit values must also be promoted.
  if (const BuiltinType *BT = Ty->getAs<BuiltinType>())
    switch (BT->getKind()) {
    case BuiltinType::Int:
    case BuiltinType::UInt:
      return true;
    default:
      return false;
    }
  return false;
}

bool SystemZABIInfo::isCompoundType(QualType Ty) const {
  return (Ty->isAnyComplexType() ||
          Ty->isVectorType() ||
          isAggregateTypeForABI(Ty));
}

bool SystemZABIInfo::isVectorArgumentType(QualType Ty) const {
  return (HasVector &&
          Ty->isVectorType() &&
          getContext().getTypeSize(Ty) <= 128);
}

bool SystemZABIInfo::isFPArgumentType(QualType Ty) const {
  if (IsSoftFloatABI)
    return false;

  if (const BuiltinType *BT = Ty->getAs<BuiltinType>())
    switch (BT->getKind()) {
    case BuiltinType::Float:
    case BuiltinType::Double:
      return true;
    default:
      return false;
    }

  return false;
}

QualType SystemZABIInfo::GetSingleElementType(QualType Ty) const {
  if (const RecordType *RT = Ty->getAsStructureType()) {
    const RecordDecl *RD = RT->getDecl();
    QualType Found;

    // If this is a C++ record, check the bases first.
    if (const CXXRecordDecl *CXXRD = dyn_cast<CXXRecordDecl>(RD))
      for (const auto &I : CXXRD->bases()) {
        QualType Base = I.getType();

        // Empty bases don't affect things either way.
        if (isEmptyRecord(getContext(), Base, true))
          continue;

        if (!Found.isNull())
          return Ty;
        Found = GetSingleElementType(Base);
      }

    // Check the fields.
    for (const auto *FD : RD->fields()) {
      // For compatibility with GCC, ignore empty bitfields in C++ mode.
      // Unlike isSingleElementStruct(), empty structure and array fields
      // do count.  So do anonymous bitfields that aren't zero-sized.
      if (getContext().getLangOpts().CPlusPlus &&
          FD->isZeroLengthBitField(getContext()))
        continue;

      // Unlike isSingleElementStruct(), arrays do not count.
      // Nested structures still do though.
      if (!Found.isNull())
        return Ty;
      Found = GetSingleElementType(FD->getType());
    }

    // Unlike isSingleElementStruct(), trailing padding is allowed.
    // An 8-byte aligned struct s { float f; } is passed as a double.
    if (!Found.isNull())
      return Found;
  }

  return Ty;
}

Address SystemZABIInfo::EmitVAArg(CodeGenFunction &CGF, Address VAListAddr,
                                  QualType Ty) const {
  // Assume that va_list type is correct; should be pointer to LLVM type:
  // struct {
  //   i64 __gpr;
  //   i64 __fpr;
  //   i8 *__overflow_arg_area;
  //   i8 *__reg_save_area;
  // };

  // Every non-vector argument occupies 8 bytes and is passed by preference
  // in either GPRs or FPRs.  Vector arguments occupy 8 or 16 bytes and are
  // always passed on the stack.
  Ty = getContext().getCanonicalType(Ty);
  auto TyInfo = getContext().getTypeInfoInChars(Ty);
  llvm::Type *ArgTy = CGF.ConvertTypeForMem(Ty);
  llvm::Type *DirectTy = ArgTy;
  ABIArgInfo AI = classifyArgumentType(Ty);
  bool IsIndirect = AI.isIndirect();
  bool InFPRs = false;
  bool IsVector = false;
  CharUnits UnpaddedSize;
  CharUnits DirectAlign;
  if (IsIndirect) {
    DirectTy = llvm::PointerType::getUnqual(DirectTy);
    UnpaddedSize = DirectAlign = CharUnits::fromQuantity(8);
  } else {
    if (AI.getCoerceToType())
      ArgTy = AI.getCoerceToType();
    InFPRs = (!IsSoftFloatABI && (ArgTy->isFloatTy() || ArgTy->isDoubleTy()));
    IsVector = ArgTy->isVectorTy();
    UnpaddedSize = TyInfo.first;
    DirectAlign = TyInfo.second;
  }
  CharUnits PaddedSize = CharUnits::fromQuantity(8);
  if (IsVector && UnpaddedSize > PaddedSize)
    PaddedSize = CharUnits::fromQuantity(16);
  assert((UnpaddedSize <= PaddedSize) && "Invalid argument size.");

  CharUnits Padding = (PaddedSize - UnpaddedSize);

  llvm::Type *IndexTy = CGF.Int64Ty;
  llvm::Value *PaddedSizeV =
    llvm::ConstantInt::get(IndexTy, PaddedSize.getQuantity());

  if (IsVector) {
    // Work out the address of a vector argument on the stack.
    // Vector arguments are always passed in the high bits of a
    // single (8 byte) or double (16 byte) stack slot.
    Address OverflowArgAreaPtr =
        CGF.Builder.CreateStructGEP(VAListAddr, 2, "overflow_arg_area_ptr");
    Address OverflowArgArea =
      Address(CGF.Builder.CreateLoad(OverflowArgAreaPtr, "overflow_arg_area"),
              TyInfo.second);
    Address MemAddr =
      CGF.Builder.CreateElementBitCast(OverflowArgArea, DirectTy, "mem_addr");

    // Update overflow_arg_area_ptr pointer
    llvm::Value *NewOverflowArgArea =
      CGF.Builder.CreateGEP(OverflowArgArea.getPointer(), PaddedSizeV,
                            "overflow_arg_area");
    CGF.Builder.CreateStore(NewOverflowArgArea, OverflowArgAreaPtr);

    return MemAddr;
  }

  assert(PaddedSize.getQuantity() == 8);

  unsigned MaxRegs, RegCountField, RegSaveIndex;
  CharUnits RegPadding;
  if (InFPRs) {
    MaxRegs = 4; // Maximum of 4 FPR arguments
    RegCountField = 1; // __fpr
    RegSaveIndex = 16; // save offset for f0
    RegPadding = CharUnits(); // floats are passed in the high bits of an FPR
  } else {
    MaxRegs = 5; // Maximum of 5 GPR arguments
    RegCountField = 0; // __gpr
    RegSaveIndex = 2; // save offset for r2
    RegPadding = Padding; // values are passed in the low bits of a GPR
  }

  Address RegCountPtr =
      CGF.Builder.CreateStructGEP(VAListAddr, RegCountField, "reg_count_ptr");
  llvm::Value *RegCount = CGF.Builder.CreateLoad(RegCountPtr, "reg_count");
  llvm::Value *MaxRegsV = llvm::ConstantInt::get(IndexTy, MaxRegs);
  llvm::Value *InRegs = CGF.Builder.CreateICmpULT(RegCount, MaxRegsV,
                                                 "fits_in_regs");

  llvm::BasicBlock *InRegBlock = CGF.createBasicBlock("vaarg.in_reg");
  llvm::BasicBlock *InMemBlock = CGF.createBasicBlock("vaarg.in_mem");
  llvm::BasicBlock *ContBlock = CGF.createBasicBlock("vaarg.end");
  CGF.Builder.CreateCondBr(InRegs, InRegBlock, InMemBlock);

  // Emit code to load the value if it was passed in registers.
  CGF.EmitBlock(InRegBlock);

  // Work out the address of an argument register.
  llvm::Value *ScaledRegCount =
    CGF.Builder.CreateMul(RegCount, PaddedSizeV, "scaled_reg_count");
  llvm::Value *RegBase =
    llvm::ConstantInt::get(IndexTy, RegSaveIndex * PaddedSize.getQuantity()
                                      + RegPadding.getQuantity());
  llvm::Value *RegOffset =
    CGF.Builder.CreateAdd(ScaledRegCount, RegBase, "reg_offset");
  Address RegSaveAreaPtr =
      CGF.Builder.CreateStructGEP(VAListAddr, 3, "reg_save_area_ptr");
  llvm::Value *RegSaveArea =
    CGF.Builder.CreateLoad(RegSaveAreaPtr, "reg_save_area");
  Address RawRegAddr(CGF.Builder.CreateGEP(RegSaveArea, RegOffset,
                                           "raw_reg_addr"),
                     PaddedSize);
  Address RegAddr =
    CGF.Builder.CreateElementBitCast(RawRegAddr, DirectTy, "reg_addr");

  // Update the register count
  llvm::Value *One = llvm::ConstantInt::get(IndexTy, 1);
  llvm::Value *NewRegCount =
    CGF.Builder.CreateAdd(RegCount, One, "reg_count");
  CGF.Builder.CreateStore(NewRegCount, RegCountPtr);
  CGF.EmitBranch(ContBlock);

  // Emit code to load the value if it was passed in memory.
  CGF.EmitBlock(InMemBlock);

  // Work out the address of a stack argument.
  Address OverflowArgAreaPtr =
      CGF.Builder.CreateStructGEP(VAListAddr, 2, "overflow_arg_area_ptr");
  Address OverflowArgArea =
    Address(CGF.Builder.CreateLoad(OverflowArgAreaPtr, "overflow_arg_area"),
            PaddedSize);
  Address RawMemAddr =
    CGF.Builder.CreateConstByteGEP(OverflowArgArea, Padding, "raw_mem_addr");
  Address MemAddr =
    CGF.Builder.CreateElementBitCast(RawMemAddr, DirectTy, "mem_addr");

  // Update overflow_arg_area_ptr pointer
  llvm::Value *NewOverflowArgArea =
    CGF.Builder.CreateGEP(OverflowArgArea.getPointer(), PaddedSizeV,
                          "overflow_arg_area");
  CGF.Builder.CreateStore(NewOverflowArgArea, OverflowArgAreaPtr);
  CGF.EmitBranch(ContBlock);

  // Return the appropriate result.
  CGF.EmitBlock(ContBlock);
  Address ResAddr = emitMergePHI(CGF, RegAddr, InRegBlock,
                                 MemAddr, InMemBlock, "va_arg.addr");

  if (IsIndirect)
    ResAddr = Address(CGF.Builder.CreateLoad(ResAddr, "indirect_arg"),
                      TyInfo.second);

  return ResAddr;
}

ABIArgInfo SystemZABIInfo::classifyReturnType(QualType RetTy) const {
  if (RetTy->isVoidType())
    return ABIArgInfo::getIgnore();
  if (isVectorArgumentType(RetTy))
    return ABIArgInfo::getDirect();
  if (isCompoundType(RetTy) || getContext().getTypeSize(RetTy) > 64)
    return getNaturalAlignIndirect(RetTy);
  return (isPromotableIntegerType(RetTy) ? ABIArgInfo::getExtend(RetTy)
                                         : ABIArgInfo::getDirect());
}

ABIArgInfo SystemZABIInfo::classifyArgumentType(QualType Ty) const {
  // Handle the generic C++ ABI.
  if (CGCXXABI::RecordArgABI RAA = getRecordArgABI(Ty, getCXXABI()))
    return getNaturalAlignIndirect(Ty, RAA == CGCXXABI::RAA_DirectInMemory);

  // Integers and enums are extended to full register width.
  if (isPromotableIntegerType(Ty))
    return ABIArgInfo::getExtend(Ty);

  // Handle vector types and vector-like structure types.  Note that
  // as opposed to float-like structure types, we do not allow any
  // padding for vector-like structures, so verify the sizes match.
  uint64_t Size = getContext().getTypeSize(Ty);
  QualType SingleElementTy = GetSingleElementType(Ty);
  if (isVectorArgumentType(SingleElementTy) &&
      getContext().getTypeSize(SingleElementTy) == Size)
    return ABIArgInfo::getDirect(CGT.ConvertType(SingleElementTy));

  // Values that are not 1, 2, 4 or 8 bytes in size are passed indirectly.
  if (Size != 8 && Size != 16 && Size != 32 && Size != 64)
    return getNaturalAlignIndirect(Ty, /*ByVal=*/false);

  // Handle small structures.
  if (const RecordType *RT = Ty->getAs<RecordType>()) {
    // Structures with flexible arrays have variable length, so really
    // fail the size test above.
    const RecordDecl *RD = RT->getDecl();
    if (RD->hasFlexibleArrayMember())
      return getNaturalAlignIndirect(Ty, /*ByVal=*/false);

    // The structure is passed as an unextended integer, a float, or a double.
    llvm::Type *PassTy;
    if (isFPArgumentType(SingleElementTy)) {
      assert(Size == 32 || Size == 64);
      if (Size == 32)
        PassTy = llvm::Type::getFloatTy(getVMContext());
      else
        PassTy = llvm::Type::getDoubleTy(getVMContext());
    } else
      PassTy = llvm::IntegerType::get(getVMContext(), Size);
    return ABIArgInfo::getDirect(PassTy);
  }

  // Non-structure compounds are passed indirectly.
  if (isCompoundType(Ty))
    return getNaturalAlignIndirect(Ty, /*ByVal=*/false);

  return ABIArgInfo::getDirect(nullptr);
}

//===----------------------------------------------------------------------===//
// MSP430 ABI Implementation
//===----------------------------------------------------------------------===//

namespace {

class MSP430TargetCodeGenInfo : public TargetCodeGenInfo {
public:
  MSP430TargetCodeGenInfo(CodeGenTypes &CGT)
      : TargetCodeGenInfo(std::make_unique<DefaultABIInfo>(CGT)) {}
  void setTargetAttributes(const Decl *D, llvm::GlobalValue *GV,
                           CodeGen::CodeGenModule &M) const override;
};

}

void MSP430TargetCodeGenInfo::setTargetAttributes(
    const Decl *D, llvm::GlobalValue *GV, CodeGen::CodeGenModule &M) const {
  if (GV->isDeclaration())
    return;
  if (const FunctionDecl *FD = dyn_cast_or_null<FunctionDecl>(D)) {
    const auto *InterruptAttr = FD->getAttr<MSP430InterruptAttr>();
    if (!InterruptAttr)
      return;

    // Handle 'interrupt' attribute:
    llvm::Function *F = cast<llvm::Function>(GV);

    // Step 1: Set ISR calling convention.
    F->setCallingConv(llvm::CallingConv::MSP430_INTR);

    // Step 2: Add attributes goodness.
    F->addFnAttr(llvm::Attribute::NoInline);
    F->addFnAttr("interrupt", llvm::utostr(InterruptAttr->getNumber()));
  }
}

//===----------------------------------------------------------------------===//
// MIPS ABI Implementation.  This works for both little-endian and
// big-endian variants.
//===----------------------------------------------------------------------===//

namespace {
class MipsABIInfo : public ABIInfo {
  bool IsO32;
  unsigned MinABIStackAlignInBytes, StackAlignInBytes;
  void CoerceToIntArgs(uint64_t TySize,
                       SmallVectorImpl<llvm::Type *> &ArgList) const;
  llvm::Type* HandleAggregates(QualType Ty, uint64_t TySize) const;
  llvm::Type* returnAggregateInRegs(QualType RetTy, uint64_t Size) const;
  llvm::Type* getPaddingType(uint64_t Align, uint64_t Offset) const;
public:
  MipsABIInfo(CodeGenTypes &CGT, bool _IsO32) :
    ABIInfo(CGT), IsO32(_IsO32), MinABIStackAlignInBytes(IsO32 ? 4 : 8),
    StackAlignInBytes(IsO32 ? 8 : 16) {}

  ABIArgInfo classifyReturnType(QualType RetTy) const;
  ABIArgInfo classifyArgumentType(QualType RetTy, uint64_t &Offset) const;
  void computeInfo(CGFunctionInfo &FI) const override;
  Address EmitVAArg(CodeGenFunction &CGF, Address VAListAddr,
                    QualType Ty) const override;
  ABIArgInfo extendType(QualType Ty) const;
};

class MIPSTargetCodeGenInfo : public TargetCodeGenInfo {
  unsigned SizeOfUnwindException;
public:
  MIPSTargetCodeGenInfo(CodeGenTypes &CGT, bool IsO32)
      : TargetCodeGenInfo(std::make_unique<MipsABIInfo>(CGT, IsO32)),
        SizeOfUnwindException(IsO32 ? 24 : 32) {}

  int getDwarfEHStackPointer(CodeGen::CodeGenModule &CGM) const override {
    return 29;
  }

  void setTargetAttributes(const Decl *D, llvm::GlobalValue *GV,
                           CodeGen::CodeGenModule &CGM) const override {
    const FunctionDecl *FD = dyn_cast_or_null<FunctionDecl>(D);
    if (!FD) return;
    llvm::Function *Fn = cast<llvm::Function>(GV);

    if (FD->hasAttr<MipsLongCallAttr>())
      Fn->addFnAttr("long-call");
    else if (FD->hasAttr<MipsShortCallAttr>())
      Fn->addFnAttr("short-call");

    // Other attributes do not have a meaning for declarations.
    if (GV->isDeclaration())
      return;

    if (FD->hasAttr<Mips16Attr>()) {
      Fn->addFnAttr("mips16");
    }
    else if (FD->hasAttr<NoMips16Attr>()) {
      Fn->addFnAttr("nomips16");
    }

    if (FD->hasAttr<MicroMipsAttr>())
      Fn->addFnAttr("micromips");
    else if (FD->hasAttr<NoMicroMipsAttr>())
      Fn->addFnAttr("nomicromips");

    const MipsInterruptAttr *Attr = FD->getAttr<MipsInterruptAttr>();
    if (!Attr)
      return;

    const char *Kind;
    switch (Attr->getInterrupt()) {
    case MipsInterruptAttr::eic:     Kind = "eic"; break;
    case MipsInterruptAttr::sw0:     Kind = "sw0"; break;
    case MipsInterruptAttr::sw1:     Kind = "sw1"; break;
    case MipsInterruptAttr::hw0:     Kind = "hw0"; break;
    case MipsInterruptAttr::hw1:     Kind = "hw1"; break;
    case MipsInterruptAttr::hw2:     Kind = "hw2"; break;
    case MipsInterruptAttr::hw3:     Kind = "hw3"; break;
    case MipsInterruptAttr::hw4:     Kind = "hw4"; break;
    case MipsInterruptAttr::hw5:     Kind = "hw5"; break;
    }

    Fn->addFnAttr("interrupt", Kind);

  }

  bool initDwarfEHRegSizeTable(CodeGen::CodeGenFunction &CGF,
                               llvm::Value *Address) const override;

  unsigned getSizeOfUnwindException() const override {
    return SizeOfUnwindException;
  }
};
}

void MipsABIInfo::CoerceToIntArgs(
    uint64_t TySize, SmallVectorImpl<llvm::Type *> &ArgList) const {
  llvm::IntegerType *IntTy =
    llvm::IntegerType::get(getVMContext(), MinABIStackAlignInBytes * 8);

  // Add (TySize / MinABIStackAlignInBytes) args of IntTy.
  for (unsigned N = TySize / (MinABIStackAlignInBytes * 8); N; --N)
    ArgList.push_back(IntTy);

  // If necessary, add one more integer type to ArgList.
  unsigned R = TySize % (MinABIStackAlignInBytes * 8);

  if (R)
    ArgList.push_back(llvm::IntegerType::get(getVMContext(), R));
}

// In N32/64, an aligned double precision floating point field is passed in
// a register.
llvm::Type* MipsABIInfo::HandleAggregates(QualType Ty, uint64_t TySize) const {
  SmallVector<llvm::Type*, 8> ArgList, IntArgList;

  if (IsO32) {
    CoerceToIntArgs(TySize, ArgList);
    return llvm::StructType::get(getVMContext(), ArgList);
  }

  if (Ty->isComplexType())
    return CGT.ConvertType(Ty);

  const RecordType *RT = Ty->getAs<RecordType>();

  // Unions/vectors are passed in integer registers.
  if (!RT || !RT->isStructureOrClassType()) {
    CoerceToIntArgs(TySize, ArgList);
    return llvm::StructType::get(getVMContext(), ArgList);
  }

  const RecordDecl *RD = RT->getDecl();
  const ASTRecordLayout &Layout = getContext().getASTRecordLayout(RD);
  assert(!(TySize % 8) && "Size of structure must be multiple of 8.");

  uint64_t LastOffset = 0;
  unsigned idx = 0;
  llvm::IntegerType *I64 = llvm::IntegerType::get(getVMContext(), 64);

  // Iterate over fields in the struct/class and check if there are any aligned
  // double fields.
  for (RecordDecl::field_iterator i = RD->field_begin(), e = RD->field_end();
       i != e; ++i, ++idx) {
    const QualType Ty = i->getType();
    const BuiltinType *BT = Ty->getAs<BuiltinType>();

    if (!BT || BT->getKind() != BuiltinType::Double)
      continue;

    uint64_t Offset = Layout.getFieldOffset(idx);
    if (Offset % 64) // Ignore doubles that are not aligned.
      continue;

    // Add ((Offset - LastOffset) / 64) args of type i64.
    for (unsigned j = (Offset - LastOffset) / 64; j > 0; --j)
      ArgList.push_back(I64);

    // Add double type.
    ArgList.push_back(llvm::Type::getDoubleTy(getVMContext()));
    LastOffset = Offset + 64;
  }

  CoerceToIntArgs(TySize - LastOffset, IntArgList);
  ArgList.append(IntArgList.begin(), IntArgList.end());

  return llvm::StructType::get(getVMContext(), ArgList);
}

llvm::Type *MipsABIInfo::getPaddingType(uint64_t OrigOffset,
                                        uint64_t Offset) const {
  if (OrigOffset + MinABIStackAlignInBytes > Offset)
    return nullptr;

  return llvm::IntegerType::get(getVMContext(), (Offset - OrigOffset) * 8);
}

ABIArgInfo
MipsABIInfo::classifyArgumentType(QualType Ty, uint64_t &Offset) const {
  Ty = useFirstFieldIfTransparentUnion(Ty);

  uint64_t OrigOffset = Offset;
  uint64_t TySize = getContext().getTypeSize(Ty);
  uint64_t Align = getContext().getTypeAlign(Ty) / 8;

  Align = std::min(std::max(Align, (uint64_t)MinABIStackAlignInBytes),
                   (uint64_t)StackAlignInBytes);
  unsigned CurrOffset = llvm::alignTo(Offset, Align);
  Offset = CurrOffset + llvm::alignTo(TySize, Align * 8) / 8;

  if (isAggregateTypeForABI(Ty) || Ty->isVectorType()) {
    // Ignore empty aggregates.
    if (TySize == 0)
      return ABIArgInfo::getIgnore();

    if (CGCXXABI::RecordArgABI RAA = getRecordArgABI(Ty, getCXXABI())) {
      Offset = OrigOffset + MinABIStackAlignInBytes;
      return getNaturalAlignIndirect(Ty, RAA == CGCXXABI::RAA_DirectInMemory);
    }

    // If we have reached here, aggregates are passed directly by coercing to
    // another structure type. Padding is inserted if the offset of the
    // aggregate is unaligned.
    ABIArgInfo ArgInfo =
        ABIArgInfo::getDirect(HandleAggregates(Ty, TySize), 0,
                              getPaddingType(OrigOffset, CurrOffset));
    ArgInfo.setInReg(true);
    return ArgInfo;
  }

  // Treat an enum type as its underlying type.
  if (const EnumType *EnumTy = Ty->getAs<EnumType>())
    Ty = EnumTy->getDecl()->getIntegerType();

  // All integral types are promoted to the GPR width.
  if (Ty->isIntegralOrEnumerationType())
    return extendType(Ty);

  return ABIArgInfo::getDirect(
      nullptr, 0, IsO32 ? nullptr : getPaddingType(OrigOffset, CurrOffset));
}

llvm::Type*
MipsABIInfo::returnAggregateInRegs(QualType RetTy, uint64_t Size) const {
  const RecordType *RT = RetTy->getAs<RecordType>();
  SmallVector<llvm::Type*, 8> RTList;

  if (RT && RT->isStructureOrClassType()) {
    const RecordDecl *RD = RT->getDecl();
    const ASTRecordLayout &Layout = getContext().getASTRecordLayout(RD);
    unsigned FieldCnt = Layout.getFieldCount();

    // N32/64 returns struct/classes in floating point registers if the
    // following conditions are met:
    // 1. The size of the struct/class is no larger than 128-bit.
    // 2. The struct/class has one or two fields all of which are floating
    //    point types.
    // 3. The offset of the first field is zero (this follows what gcc does).
    //
    // Any other composite results are returned in integer registers.
    //
    if (FieldCnt && (FieldCnt <= 2) && !Layout.getFieldOffset(0)) {
      RecordDecl::field_iterator b = RD->field_begin(), e = RD->field_end();
      for (; b != e; ++b) {
        const BuiltinType *BT = b->getType()->getAs<BuiltinType>();

        if (!BT || !BT->isFloatingPoint())
          break;

        RTList.push_back(CGT.ConvertType(b->getType()));
      }

      if (b == e)
        return llvm::StructType::get(getVMContext(), RTList,
                                     RD->hasAttr<PackedAttr>());

      RTList.clear();
    }
  }

  CoerceToIntArgs(Size, RTList);
  return llvm::StructType::get(getVMContext(), RTList);
}

ABIArgInfo MipsABIInfo::classifyReturnType(QualType RetTy) const {
  uint64_t Size = getContext().getTypeSize(RetTy);

  if (RetTy->isVoidType())
    return ABIArgInfo::getIgnore();

  // O32 doesn't treat zero-sized structs differently from other structs.
  // However, N32/N64 ignores zero sized return values.
  if (!IsO32 && Size == 0)
    return ABIArgInfo::getIgnore();

  if (isAggregateTypeForABI(RetTy) || RetTy->isVectorType()) {
    if (Size <= 128) {
      if (RetTy->isAnyComplexType())
        return ABIArgInfo::getDirect();

      // O32 returns integer vectors in registers and N32/N64 returns all small
      // aggregates in registers.
      if (!IsO32 ||
          (RetTy->isVectorType() && !RetTy->hasFloatingRepresentation())) {
        ABIArgInfo ArgInfo =
            ABIArgInfo::getDirect(returnAggregateInRegs(RetTy, Size));
        ArgInfo.setInReg(true);
        return ArgInfo;
      }
    }

    return getNaturalAlignIndirect(RetTy);
  }

  // Treat an enum type as its underlying type.
  if (const EnumType *EnumTy = RetTy->getAs<EnumType>())
    RetTy = EnumTy->getDecl()->getIntegerType();

  if (RetTy->isPromotableIntegerType())
    return ABIArgInfo::getExtend(RetTy);

  if ((RetTy->isUnsignedIntegerOrEnumerationType() ||
      RetTy->isSignedIntegerOrEnumerationType()) && Size == 32 && !IsO32)
    return ABIArgInfo::getSignExtend(RetTy);

  return ABIArgInfo::getDirect();
}

void MipsABIInfo::computeInfo(CGFunctionInfo &FI) const {
  ABIArgInfo &RetInfo = FI.getReturnInfo();
  if (!getCXXABI().classifyReturnType(FI))
    RetInfo = classifyReturnType(FI.getReturnType());

  // Check if a pointer to an aggregate is passed as a hidden argument.
  uint64_t Offset = RetInfo.isIndirect() ? MinABIStackAlignInBytes : 0;

  for (auto &I : FI.arguments())
    I.info = classifyArgumentType(I.type, Offset);
}

Address MipsABIInfo::EmitVAArg(CodeGenFunction &CGF, Address VAListAddr,
                               QualType OrigTy) const {
  QualType Ty = OrigTy;

  // Integer arguments are promoted to 32-bit on O32 and 64-bit on N32/N64.
  // Pointers are also promoted in the same way but this only matters for N32.
  unsigned SlotSizeInBits = IsO32 ? 32 : 64;
  unsigned PtrWidth = getTarget().getPointerWidth(0);
  bool DidPromote = false;
  if ((Ty->isIntegerType() &&
          getContext().getIntWidth(Ty) < SlotSizeInBits) ||
      (Ty->isPointerType() && PtrWidth < SlotSizeInBits)) {
    DidPromote = true;
    Ty = getContext().getIntTypeForBitwidth(SlotSizeInBits,
                                            Ty->isSignedIntegerType());
  }

  auto TyInfo = getContext().getTypeInfoInChars(Ty);

  // The alignment of things in the argument area is never larger than
  // StackAlignInBytes.
  TyInfo.second =
    std::min(TyInfo.second, CharUnits::fromQuantity(StackAlignInBytes));

  // MinABIStackAlignInBytes is the size of argument slots on the stack.
  CharUnits ArgSlotSize = CharUnits::fromQuantity(MinABIStackAlignInBytes);

  Address Addr = emitVoidPtrVAArg(CGF, VAListAddr, Ty, /*indirect*/ false,
                          TyInfo, ArgSlotSize, /*AllowHigherAlign*/ true);


  // If there was a promotion, "unpromote" into a temporary.
  // TODO: can we just use a pointer into a subset of the original slot?
  if (DidPromote) {
    Address Temp = CGF.CreateMemTemp(OrigTy, "vaarg.promotion-temp");
    llvm::Value *Promoted = CGF.Builder.CreateLoad(Addr);

    // Truncate down to the right width.
    llvm::Type *IntTy = (OrigTy->isIntegerType() ? Temp.getElementType()
                                                 : CGF.IntPtrTy);
    llvm::Value *V = CGF.Builder.CreateTrunc(Promoted, IntTy);
    if (OrigTy->isPointerType())
      V = CGF.Builder.CreateIntToPtr(V, Temp.getElementType());

    CGF.Builder.CreateStore(V, Temp);
    Addr = Temp;
  }

  return Addr;
}

ABIArgInfo MipsABIInfo::extendType(QualType Ty) const {
  int TySize = getContext().getTypeSize(Ty);

  // MIPS64 ABI requires unsigned 32 bit integers to be sign extended.
  if (Ty->isUnsignedIntegerOrEnumerationType() && TySize == 32)
    return ABIArgInfo::getSignExtend(Ty);

  return ABIArgInfo::getExtend(Ty);
}

bool
MIPSTargetCodeGenInfo::initDwarfEHRegSizeTable(CodeGen::CodeGenFunction &CGF,
                                               llvm::Value *Address) const {
  // This information comes from gcc's implementation, which seems to
  // as canonical as it gets.

  // Everything on MIPS is 4 bytes.  Double-precision FP registers
  // are aliased to pairs of single-precision FP registers.
  llvm::Value *Four8 = llvm::ConstantInt::get(CGF.Int8Ty, 4);

  // 0-31 are the general purpose registers, $0 - $31.
  // 32-63 are the floating-point registers, $f0 - $f31.
  // 64 and 65 are the multiply/divide registers, $hi and $lo.
  // 66 is the (notional, I think) register for signal-handler return.
  AssignToArrayRange(CGF.Builder, Address, Four8, 0, 65);

  // 67-74 are the floating-point status registers, $fcc0 - $fcc7.
  // They are one bit wide and ignored here.

  // 80-111 are the coprocessor 0 registers, $c0r0 - $c0r31.
  // (coprocessor 1 is the FP unit)
  // 112-143 are the coprocessor 2 registers, $c2r0 - $c2r31.
  // 144-175 are the coprocessor 3 registers, $c3r0 - $c3r31.
  // 176-181 are the DSP accumulator registers.
  AssignToArrayRange(CGF.Builder, Address, Four8, 80, 181);
  return false;
}

//===----------------------------------------------------------------------===//
// AVR ABI Implementation.
//===----------------------------------------------------------------------===//

namespace {
class AVRTargetCodeGenInfo : public TargetCodeGenInfo {
public:
  AVRTargetCodeGenInfo(CodeGenTypes &CGT)
      : TargetCodeGenInfo(std::make_unique<DefaultABIInfo>(CGT)) {}

  void setTargetAttributes(const Decl *D, llvm::GlobalValue *GV,
                           CodeGen::CodeGenModule &CGM) const override {
    if (GV->isDeclaration())
      return;
    const auto *FD = dyn_cast_or_null<FunctionDecl>(D);
    if (!FD) return;
    auto *Fn = cast<llvm::Function>(GV);

    if (FD->getAttr<AVRInterruptAttr>())
      Fn->addFnAttr("interrupt");

    if (FD->getAttr<AVRSignalAttr>())
      Fn->addFnAttr("signal");
  }
};
}

//===----------------------------------------------------------------------===//
// TCE ABI Implementation (see http://tce.cs.tut.fi). Uses mostly the defaults.
// Currently subclassed only to implement custom OpenCL C function attribute
// handling.
//===----------------------------------------------------------------------===//

namespace {

class TCETargetCodeGenInfo : public DefaultTargetCodeGenInfo {
public:
  TCETargetCodeGenInfo(CodeGenTypes &CGT)
    : DefaultTargetCodeGenInfo(CGT) {}

  void setTargetAttributes(const Decl *D, llvm::GlobalValue *GV,
                           CodeGen::CodeGenModule &M) const override;
};

void TCETargetCodeGenInfo::setTargetAttributes(
    const Decl *D, llvm::GlobalValue *GV, CodeGen::CodeGenModule &M) const {
  if (GV->isDeclaration())
    return;
  const FunctionDecl *FD = dyn_cast_or_null<FunctionDecl>(D);
  if (!FD) return;

  llvm::Function *F = cast<llvm::Function>(GV);

  if (M.getLangOpts().OpenCL) {
    if (FD->hasAttr<OpenCLKernelAttr>()) {
      // OpenCL C Kernel functions are not subject to inlining
      F->addFnAttr(llvm::Attribute::NoInline);
      const ReqdWorkGroupSizeAttr *Attr = FD->getAttr<ReqdWorkGroupSizeAttr>();
      if (Attr) {
        // Convert the reqd_work_group_size() attributes to metadata.
        llvm::LLVMContext &Context = F->getContext();
        llvm::NamedMDNode *OpenCLMetadata =
            M.getModule().getOrInsertNamedMetadata(
                "opencl.kernel_wg_size_info");

        SmallVector<llvm::Metadata *, 5> Operands;
        Operands.push_back(llvm::ConstantAsMetadata::get(F));

        Operands.push_back(
            llvm::ConstantAsMetadata::get(llvm::Constant::getIntegerValue(
                M.Int32Ty, llvm::APInt(32, Attr->getXDim()))));
        Operands.push_back(
            llvm::ConstantAsMetadata::get(llvm::Constant::getIntegerValue(
                M.Int32Ty, llvm::APInt(32, Attr->getYDim()))));
        Operands.push_back(
            llvm::ConstantAsMetadata::get(llvm::Constant::getIntegerValue(
                M.Int32Ty, llvm::APInt(32, Attr->getZDim()))));

        // Add a boolean constant operand for "required" (true) or "hint"
        // (false) for implementing the work_group_size_hint attr later.
        // Currently always true as the hint is not yet implemented.
        Operands.push_back(
            llvm::ConstantAsMetadata::get(llvm::ConstantInt::getTrue(Context)));
        OpenCLMetadata->addOperand(llvm::MDNode::get(Context, Operands));
      }
    }
  }
}

}

//===----------------------------------------------------------------------===//
// Hexagon ABI Implementation
//===----------------------------------------------------------------------===//

namespace {

class HexagonABIInfo : public DefaultABIInfo {
public:
  HexagonABIInfo(CodeGenTypes &CGT) : DefaultABIInfo(CGT) {}

private:
  ABIArgInfo classifyReturnType(QualType RetTy) const;
  ABIArgInfo classifyArgumentType(QualType RetTy) const;
  ABIArgInfo classifyArgumentType(QualType RetTy, unsigned *RegsLeft) const;

  void computeInfo(CGFunctionInfo &FI) const override;

  Address EmitVAArg(CodeGenFunction &CGF, Address VAListAddr,
                    QualType Ty) const override;
  Address EmitVAArgFromMemory(CodeGenFunction &CFG, Address VAListAddr,
                              QualType Ty) const;
  Address EmitVAArgForHexagon(CodeGenFunction &CFG, Address VAListAddr,
                              QualType Ty) const;
  Address EmitVAArgForHexagonLinux(CodeGenFunction &CFG, Address VAListAddr,
                                   QualType Ty) const;
};

class HexagonTargetCodeGenInfo : public TargetCodeGenInfo {
public:
  HexagonTargetCodeGenInfo(CodeGenTypes &CGT)
      : TargetCodeGenInfo(std::make_unique<HexagonABIInfo>(CGT)) {}

  int getDwarfEHStackPointer(CodeGen::CodeGenModule &M) const override {
    return 29;
  }

  void setTargetAttributes(const Decl *D, llvm::GlobalValue *GV,
                           CodeGen::CodeGenModule &GCM) const override {
    if (GV->isDeclaration())
      return;
    const FunctionDecl *FD = dyn_cast_or_null<FunctionDecl>(D);
    if (!FD)
      return;
  }
};

} // namespace

void HexagonABIInfo::computeInfo(CGFunctionInfo &FI) const {
  unsigned RegsLeft = 6;
  if (!getCXXABI().classifyReturnType(FI))
    FI.getReturnInfo() = classifyReturnType(FI.getReturnType());
  for (auto &I : FI.arguments())
    I.info = classifyArgumentType(I.type, &RegsLeft);
}

static bool HexagonAdjustRegsLeft(uint64_t Size, unsigned *RegsLeft) {
  assert(Size <= 64 && "Not expecting to pass arguments larger than 64 bits"
                       " through registers");

  if (*RegsLeft == 0)
    return false;

  if (Size <= 32) {
    (*RegsLeft)--;
    return true;
  }

  if (2 <= (*RegsLeft & (~1U))) {
    *RegsLeft = (*RegsLeft & (~1U)) - 2;
    return true;
  }

  // Next available register was r5 but candidate was greater than 32-bits so it
  // has to go on the stack. However we still consume r5
  if (*RegsLeft == 1)
    *RegsLeft = 0;

  return false;
}

ABIArgInfo HexagonABIInfo::classifyArgumentType(QualType Ty,
                                                unsigned *RegsLeft) const {
  if (!isAggregateTypeForABI(Ty)) {
    // Treat an enum type as its underlying type.
    if (const EnumType *EnumTy = Ty->getAs<EnumType>())
      Ty = EnumTy->getDecl()->getIntegerType();

    uint64_t Size = getContext().getTypeSize(Ty);
    if (Size <= 64)
      HexagonAdjustRegsLeft(Size, RegsLeft);

    return Ty->isPromotableIntegerType() ? ABIArgInfo::getExtend(Ty)
                                         : ABIArgInfo::getDirect();
  }

  if (CGCXXABI::RecordArgABI RAA = getRecordArgABI(Ty, getCXXABI()))
    return getNaturalAlignIndirect(Ty, RAA == CGCXXABI::RAA_DirectInMemory);

  // Ignore empty records.
  if (isEmptyRecord(getContext(), Ty, true))
    return ABIArgInfo::getIgnore();

  uint64_t Size = getContext().getTypeSize(Ty);
  unsigned Align = getContext().getTypeAlign(Ty);

  if (Size > 64)
    return getNaturalAlignIndirect(Ty, /*ByVal=*/true);

  if (HexagonAdjustRegsLeft(Size, RegsLeft))
    Align = Size <= 32 ? 32 : 64;
  if (Size <= Align) {
    // Pass in the smallest viable integer type.
    if (!llvm::isPowerOf2_64(Size))
      Size = llvm::NextPowerOf2(Size);
    return ABIArgInfo::getDirect(llvm::Type::getIntNTy(getVMContext(), Size));
  }
  return DefaultABIInfo::classifyArgumentType(Ty);
}

ABIArgInfo HexagonABIInfo::classifyReturnType(QualType RetTy) const {
  if (RetTy->isVoidType())
    return ABIArgInfo::getIgnore();

  const TargetInfo &T = CGT.getTarget();
  uint64_t Size = getContext().getTypeSize(RetTy);

  if (RetTy->getAs<VectorType>()) {
    // HVX vectors are returned in vector registers or register pairs.
    if (T.hasFeature("hvx")) {
      assert(T.hasFeature("hvx-length64b") || T.hasFeature("hvx-length128b"));
      uint64_t VecSize = T.hasFeature("hvx-length64b") ? 64*8 : 128*8;
      if (Size == VecSize || Size == 2*VecSize)
        return ABIArgInfo::getDirectInReg();
    }
    // Large vector types should be returned via memory.
    if (Size > 64)
      return getNaturalAlignIndirect(RetTy);
  }

  if (!isAggregateTypeForABI(RetTy)) {
    // Treat an enum type as its underlying type.
    if (const EnumType *EnumTy = RetTy->getAs<EnumType>())
      RetTy = EnumTy->getDecl()->getIntegerType();

    return RetTy->isPromotableIntegerType() ? ABIArgInfo::getExtend(RetTy)
                                            : ABIArgInfo::getDirect();
  }

  if (isEmptyRecord(getContext(), RetTy, true))
    return ABIArgInfo::getIgnore();

  // Aggregates <= 8 bytes are returned in registers, other aggregates
  // are returned indirectly.
  if (Size <= 64) {
    // Return in the smallest viable integer type.
    if (!llvm::isPowerOf2_64(Size))
      Size = llvm::NextPowerOf2(Size);
    return ABIArgInfo::getDirect(llvm::Type::getIntNTy(getVMContext(), Size));
  }
  return getNaturalAlignIndirect(RetTy, /*ByVal=*/true);
}

Address HexagonABIInfo::EmitVAArgFromMemory(CodeGenFunction &CGF,
                                            Address VAListAddr,
                                            QualType Ty) const {
  // Load the overflow area pointer.
  Address __overflow_area_pointer_p =
      CGF.Builder.CreateStructGEP(VAListAddr, 2, "__overflow_area_pointer_p");
  llvm::Value *__overflow_area_pointer = CGF.Builder.CreateLoad(
      __overflow_area_pointer_p, "__overflow_area_pointer");

  uint64_t Align = CGF.getContext().getTypeAlign(Ty) / 8;
  if (Align > 4) {
    // Alignment should be a power of 2.
    assert((Align & (Align - 1)) == 0 && "Alignment is not power of 2!");

    // overflow_arg_area = (overflow_arg_area + align - 1) & -align;
    llvm::Value *Offset = llvm::ConstantInt::get(CGF.Int64Ty, Align - 1);

    // Add offset to the current pointer to access the argument.
    __overflow_area_pointer =
        CGF.Builder.CreateGEP(__overflow_area_pointer, Offset);
    llvm::Value *AsInt =
        CGF.Builder.CreatePtrToInt(__overflow_area_pointer, CGF.Int32Ty);

    // Create a mask which should be "AND"ed
    // with (overflow_arg_area + align - 1)
    llvm::Value *Mask = llvm::ConstantInt::get(CGF.Int32Ty, -(int)Align);
    __overflow_area_pointer = CGF.Builder.CreateIntToPtr(
        CGF.Builder.CreateAnd(AsInt, Mask), __overflow_area_pointer->getType(),
        "__overflow_area_pointer.align");
  }

  // Get the type of the argument from memory and bitcast
  // overflow area pointer to the argument type.
  llvm::Type *PTy = CGF.ConvertTypeForMem(Ty);
  Address AddrTyped = CGF.Builder.CreateBitCast(
      Address(__overflow_area_pointer, CharUnits::fromQuantity(Align)),
      llvm::PointerType::getUnqual(PTy));

  // Round up to the minimum stack alignment for varargs which is 4 bytes.
  uint64_t Offset = llvm::alignTo(CGF.getContext().getTypeSize(Ty) / 8, 4);

  __overflow_area_pointer = CGF.Builder.CreateGEP(
      __overflow_area_pointer, llvm::ConstantInt::get(CGF.Int32Ty, Offset),
      "__overflow_area_pointer.next");
  CGF.Builder.CreateStore(__overflow_area_pointer, __overflow_area_pointer_p);

  return AddrTyped;
}

Address HexagonABIInfo::EmitVAArgForHexagon(CodeGenFunction &CGF,
                                            Address VAListAddr,
                                            QualType Ty) const {
  // FIXME: Need to handle alignment
  llvm::Type *BP = CGF.Int8PtrTy;
  llvm::Type *BPP = CGF.Int8PtrPtrTy;
  CGBuilderTy &Builder = CGF.Builder;
  Address VAListAddrAsBPP = Builder.CreateBitCast(VAListAddr, BPP, "ap");
  llvm::Value *Addr = Builder.CreateLoad(VAListAddrAsBPP, "ap.cur");
  // Handle address alignment for type alignment > 32 bits
  uint64_t TyAlign = CGF.getContext().getTypeAlign(Ty) / 8;
  if (TyAlign > 4) {
    assert((TyAlign & (TyAlign - 1)) == 0 && "Alignment is not power of 2!");
    llvm::Value *AddrAsInt = Builder.CreatePtrToInt(Addr, CGF.Int32Ty);
    AddrAsInt = Builder.CreateAdd(AddrAsInt, Builder.getInt32(TyAlign - 1));
    AddrAsInt = Builder.CreateAnd(AddrAsInt, Builder.getInt32(~(TyAlign - 1)));
    Addr = Builder.CreateIntToPtr(AddrAsInt, BP);
  }
  llvm::Type *PTy = llvm::PointerType::getUnqual(CGF.ConvertType(Ty));
  Address AddrTyped = Builder.CreateBitCast(
      Address(Addr, CharUnits::fromQuantity(TyAlign)), PTy);

  uint64_t Offset = llvm::alignTo(CGF.getContext().getTypeSize(Ty) / 8, 4);
  llvm::Value *NextAddr = Builder.CreateGEP(
      Addr, llvm::ConstantInt::get(CGF.Int32Ty, Offset), "ap.next");
  Builder.CreateStore(NextAddr, VAListAddrAsBPP);

  return AddrTyped;
}

Address HexagonABIInfo::EmitVAArgForHexagonLinux(CodeGenFunction &CGF,
                                                 Address VAListAddr,
                                                 QualType Ty) const {
  int ArgSize = CGF.getContext().getTypeSize(Ty) / 8;

  if (ArgSize > 8)
    return EmitVAArgFromMemory(CGF, VAListAddr, Ty);

  // Here we have check if the argument is in register area or
  // in overflow area.
  // If the saved register area pointer + argsize rounded up to alignment >
  // saved register area end pointer, argument is in overflow area.
  unsigned RegsLeft = 6;
  Ty = CGF.getContext().getCanonicalType(Ty);
  (void)classifyArgumentType(Ty, &RegsLeft);

  llvm::BasicBlock *MaybeRegBlock = CGF.createBasicBlock("vaarg.maybe_reg");
  llvm::BasicBlock *InRegBlock = CGF.createBasicBlock("vaarg.in_reg");
  llvm::BasicBlock *OnStackBlock = CGF.createBasicBlock("vaarg.on_stack");
  llvm::BasicBlock *ContBlock = CGF.createBasicBlock("vaarg.end");

  // Get rounded size of the argument.GCC does not allow vararg of
  // size < 4 bytes. We follow the same logic here.
  ArgSize = (CGF.getContext().getTypeSize(Ty) <= 32) ? 4 : 8;
  int ArgAlign = (CGF.getContext().getTypeSize(Ty) <= 32) ? 4 : 8;

  // Argument may be in saved register area
  CGF.EmitBlock(MaybeRegBlock);

  // Load the current saved register area pointer.
  Address __current_saved_reg_area_pointer_p = CGF.Builder.CreateStructGEP(
      VAListAddr, 0, "__current_saved_reg_area_pointer_p");
  llvm::Value *__current_saved_reg_area_pointer = CGF.Builder.CreateLoad(
      __current_saved_reg_area_pointer_p, "__current_saved_reg_area_pointer");

  // Load the saved register area end pointer.
  Address __saved_reg_area_end_pointer_p = CGF.Builder.CreateStructGEP(
      VAListAddr, 1, "__saved_reg_area_end_pointer_p");
  llvm::Value *__saved_reg_area_end_pointer = CGF.Builder.CreateLoad(
      __saved_reg_area_end_pointer_p, "__saved_reg_area_end_pointer");

  // If the size of argument is > 4 bytes, check if the stack
  // location is aligned to 8 bytes
  if (ArgAlign > 4) {

    llvm::Value *__current_saved_reg_area_pointer_int =
        CGF.Builder.CreatePtrToInt(__current_saved_reg_area_pointer,
                                   CGF.Int32Ty);

    __current_saved_reg_area_pointer_int = CGF.Builder.CreateAdd(
        __current_saved_reg_area_pointer_int,
        llvm::ConstantInt::get(CGF.Int32Ty, (ArgAlign - 1)),
        "align_current_saved_reg_area_pointer");

    __current_saved_reg_area_pointer_int =
        CGF.Builder.CreateAnd(__current_saved_reg_area_pointer_int,
                              llvm::ConstantInt::get(CGF.Int32Ty, -ArgAlign),
                              "align_current_saved_reg_area_pointer");

    __current_saved_reg_area_pointer =
        CGF.Builder.CreateIntToPtr(__current_saved_reg_area_pointer_int,
                                   __current_saved_reg_area_pointer->getType(),
                                   "align_current_saved_reg_area_pointer");
  }

  llvm::Value *__new_saved_reg_area_pointer =
      CGF.Builder.CreateGEP(__current_saved_reg_area_pointer,
                            llvm::ConstantInt::get(CGF.Int32Ty, ArgSize),
                            "__new_saved_reg_area_pointer");

  llvm::Value *UsingStack = 0;
  UsingStack = CGF.Builder.CreateICmpSGT(__new_saved_reg_area_pointer,
                                         __saved_reg_area_end_pointer);

  CGF.Builder.CreateCondBr(UsingStack, OnStackBlock, InRegBlock);

  // Argument in saved register area
  // Implement the block where argument is in register saved area
  CGF.EmitBlock(InRegBlock);

  llvm::Type *PTy = CGF.ConvertType(Ty);
  llvm::Value *__saved_reg_area_p = CGF.Builder.CreateBitCast(
      __current_saved_reg_area_pointer, llvm::PointerType::getUnqual(PTy));

  CGF.Builder.CreateStore(__new_saved_reg_area_pointer,
                          __current_saved_reg_area_pointer_p);

  CGF.EmitBranch(ContBlock);

  // Argument in overflow area
  // Implement the block where the argument is in overflow area.
  CGF.EmitBlock(OnStackBlock);

  // Load the overflow area pointer
  Address __overflow_area_pointer_p =
      CGF.Builder.CreateStructGEP(VAListAddr, 2, "__overflow_area_pointer_p");
  llvm::Value *__overflow_area_pointer = CGF.Builder.CreateLoad(
      __overflow_area_pointer_p, "__overflow_area_pointer");

  // Align the overflow area pointer according to the alignment of the argument
  if (ArgAlign > 4) {
    llvm::Value *__overflow_area_pointer_int =
        CGF.Builder.CreatePtrToInt(__overflow_area_pointer, CGF.Int32Ty);

    __overflow_area_pointer_int =
        CGF.Builder.CreateAdd(__overflow_area_pointer_int,
                              llvm::ConstantInt::get(CGF.Int32Ty, ArgAlign - 1),
                              "align_overflow_area_pointer");

    __overflow_area_pointer_int =
        CGF.Builder.CreateAnd(__overflow_area_pointer_int,
                              llvm::ConstantInt::get(CGF.Int32Ty, -ArgAlign),
                              "align_overflow_area_pointer");

    __overflow_area_pointer = CGF.Builder.CreateIntToPtr(
        __overflow_area_pointer_int, __overflow_area_pointer->getType(),
        "align_overflow_area_pointer");
  }

  // Get the pointer for next argument in overflow area and store it
  // to overflow area pointer.
  llvm::Value *__new_overflow_area_pointer = CGF.Builder.CreateGEP(
      __overflow_area_pointer, llvm::ConstantInt::get(CGF.Int32Ty, ArgSize),
      "__overflow_area_pointer.next");

  CGF.Builder.CreateStore(__new_overflow_area_pointer,
                          __overflow_area_pointer_p);

  CGF.Builder.CreateStore(__new_overflow_area_pointer,
                          __current_saved_reg_area_pointer_p);

  // Bitcast the overflow area pointer to the type of argument.
  llvm::Type *OverflowPTy = CGF.ConvertTypeForMem(Ty);
  llvm::Value *__overflow_area_p = CGF.Builder.CreateBitCast(
      __overflow_area_pointer, llvm::PointerType::getUnqual(OverflowPTy));

  CGF.EmitBranch(ContBlock);

  // Get the correct pointer to load the variable argument
  // Implement the ContBlock
  CGF.EmitBlock(ContBlock);

  llvm::Type *MemPTy = llvm::PointerType::getUnqual(CGF.ConvertTypeForMem(Ty));
  llvm::PHINode *ArgAddr = CGF.Builder.CreatePHI(MemPTy, 2, "vaarg.addr");
  ArgAddr->addIncoming(__saved_reg_area_p, InRegBlock);
  ArgAddr->addIncoming(__overflow_area_p, OnStackBlock);

  return Address(ArgAddr, CharUnits::fromQuantity(ArgAlign));
}

Address HexagonABIInfo::EmitVAArg(CodeGenFunction &CGF, Address VAListAddr,
                                  QualType Ty) const {

  if (getTarget().getTriple().isMusl())
    return EmitVAArgForHexagonLinux(CGF, VAListAddr, Ty);

  return EmitVAArgForHexagon(CGF, VAListAddr, Ty);
}

//===----------------------------------------------------------------------===//
// Lanai ABI Implementation
//===----------------------------------------------------------------------===//

namespace {
class LanaiABIInfo : public DefaultABIInfo {
public:
  LanaiABIInfo(CodeGen::CodeGenTypes &CGT) : DefaultABIInfo(CGT) {}

  bool shouldUseInReg(QualType Ty, CCState &State) const;

  void computeInfo(CGFunctionInfo &FI) const override {
    CCState State(FI);
    // Lanai uses 4 registers to pass arguments unless the function has the
    // regparm attribute set.
    if (FI.getHasRegParm()) {
      State.FreeRegs = FI.getRegParm();
    } else {
      State.FreeRegs = 4;
    }

    if (!getCXXABI().classifyReturnType(FI))
      FI.getReturnInfo() = classifyReturnType(FI.getReturnType());
    for (auto &I : FI.arguments())
      I.info = classifyArgumentType(I.type, State);
  }

  ABIArgInfo getIndirectResult(QualType Ty, bool ByVal, CCState &State) const;
  ABIArgInfo classifyArgumentType(QualType RetTy, CCState &State) const;
};
} // end anonymous namespace

bool LanaiABIInfo::shouldUseInReg(QualType Ty, CCState &State) const {
  unsigned Size = getContext().getTypeSize(Ty);
  unsigned SizeInRegs = llvm::alignTo(Size, 32U) / 32U;

  if (SizeInRegs == 0)
    return false;

  if (SizeInRegs > State.FreeRegs) {
    State.FreeRegs = 0;
    return false;
  }

  State.FreeRegs -= SizeInRegs;

  return true;
}

ABIArgInfo LanaiABIInfo::getIndirectResult(QualType Ty, bool ByVal,
                                           CCState &State) const {
  if (!ByVal) {
    if (State.FreeRegs) {
      --State.FreeRegs; // Non-byval indirects just use one pointer.
      return getNaturalAlignIndirectInReg(Ty);
    }
    return getNaturalAlignIndirect(Ty, false);
  }

  // Compute the byval alignment.
  const unsigned MinABIStackAlignInBytes = 4;
  unsigned TypeAlign = getContext().getTypeAlign(Ty) / 8;
  return ABIArgInfo::getIndirect(CharUnits::fromQuantity(4), /*ByVal=*/true,
                                 /*Realign=*/TypeAlign >
                                     MinABIStackAlignInBytes);
}

ABIArgInfo LanaiABIInfo::classifyArgumentType(QualType Ty,
                                              CCState &State) const {
  // Check with the C++ ABI first.
  const RecordType *RT = Ty->getAs<RecordType>();
  if (RT) {
    CGCXXABI::RecordArgABI RAA = getRecordArgABI(RT, getCXXABI());
    if (RAA == CGCXXABI::RAA_Indirect) {
      return getIndirectResult(Ty, /*ByVal=*/false, State);
    } else if (RAA == CGCXXABI::RAA_DirectInMemory) {
      return getNaturalAlignIndirect(Ty, /*ByRef=*/true);
    }
  }

  if (isAggregateTypeForABI(Ty)) {
    // Structures with flexible arrays are always indirect.
    if (RT && RT->getDecl()->hasFlexibleArrayMember())
      return getIndirectResult(Ty, /*ByVal=*/true, State);

    // Ignore empty structs/unions.
    if (isEmptyRecord(getContext(), Ty, true))
      return ABIArgInfo::getIgnore();

    llvm::LLVMContext &LLVMContext = getVMContext();
    unsigned SizeInRegs = (getContext().getTypeSize(Ty) + 31) / 32;
    if (SizeInRegs <= State.FreeRegs) {
      llvm::IntegerType *Int32 = llvm::Type::getInt32Ty(LLVMContext);
      SmallVector<llvm::Type *, 3> Elements(SizeInRegs, Int32);
      llvm::Type *Result = llvm::StructType::get(LLVMContext, Elements);
      State.FreeRegs -= SizeInRegs;
      return ABIArgInfo::getDirectInReg(Result);
    } else {
      State.FreeRegs = 0;
    }
    return getIndirectResult(Ty, true, State);
  }

  // Treat an enum type as its underlying type.
  if (const auto *EnumTy = Ty->getAs<EnumType>())
    Ty = EnumTy->getDecl()->getIntegerType();

  bool InReg = shouldUseInReg(Ty, State);
  if (Ty->isPromotableIntegerType()) {
    if (InReg)
      return ABIArgInfo::getDirectInReg();
    return ABIArgInfo::getExtend(Ty);
  }
  if (InReg)
    return ABIArgInfo::getDirectInReg();
  return ABIArgInfo::getDirect();
}

namespace {
class LanaiTargetCodeGenInfo : public TargetCodeGenInfo {
public:
  LanaiTargetCodeGenInfo(CodeGen::CodeGenTypes &CGT)
      : TargetCodeGenInfo(std::make_unique<LanaiABIInfo>(CGT)) {}
};
}

//===----------------------------------------------------------------------===//
// AMDGPU ABI Implementation
//===----------------------------------------------------------------------===//

namespace {

class AMDGPUABIInfo final : public DefaultABIInfo {
private:
  static const unsigned MaxNumRegsForArgsRet = 16;

  unsigned numRegsForType(QualType Ty) const;

  bool isHomogeneousAggregateBaseType(QualType Ty) const override;
  bool isHomogeneousAggregateSmallEnough(const Type *Base,
                                         uint64_t Members) const override;

  // Coerce HIP pointer arguments from generic pointers to global ones.
  llvm::Type *coerceKernelArgumentType(llvm::Type *Ty, unsigned FromAS,
                                       unsigned ToAS) const {
    // Structure types.
    if (auto STy = dyn_cast<llvm::StructType>(Ty)) {
      SmallVector<llvm::Type *, 8> EltTys;
      bool Changed = false;
      for (auto T : STy->elements()) {
        auto NT = coerceKernelArgumentType(T, FromAS, ToAS);
        EltTys.push_back(NT);
        Changed |= (NT != T);
      }
      // Skip if there is no change in element types.
      if (!Changed)
        return STy;
      if (STy->hasName())
        return llvm::StructType::create(
            EltTys, (STy->getName() + ".coerce").str(), STy->isPacked());
      return llvm::StructType::get(getVMContext(), EltTys, STy->isPacked());
    }
    // Arrary types.
    if (auto ATy = dyn_cast<llvm::ArrayType>(Ty)) {
      auto T = ATy->getElementType();
      auto NT = coerceKernelArgumentType(T, FromAS, ToAS);
      // Skip if there is no change in that element type.
      if (NT == T)
        return ATy;
      return llvm::ArrayType::get(NT, ATy->getNumElements());
    }
    // Single value types.
    if (Ty->isPointerTy() && Ty->getPointerAddressSpace() == FromAS)
      return llvm::PointerType::get(
          cast<llvm::PointerType>(Ty)->getElementType(), ToAS);
    return Ty;
  }

public:
  explicit AMDGPUABIInfo(CodeGen::CodeGenTypes &CGT) :
    DefaultABIInfo(CGT) {}

  ABIArgInfo classifyReturnType(QualType RetTy) const;
  ABIArgInfo classifyKernelArgumentType(QualType Ty) const;
  ABIArgInfo classifyArgumentType(QualType Ty, unsigned &NumRegsLeft) const;

  void computeInfo(CGFunctionInfo &FI) const override;
  Address EmitVAArg(CodeGenFunction &CGF, Address VAListAddr,
                    QualType Ty) const override;
};

bool AMDGPUABIInfo::isHomogeneousAggregateBaseType(QualType Ty) const {
  return true;
}

bool AMDGPUABIInfo::isHomogeneousAggregateSmallEnough(
  const Type *Base, uint64_t Members) const {
  uint32_t NumRegs = (getContext().getTypeSize(Base) + 31) / 32;

  // Homogeneous Aggregates may occupy at most 16 registers.
  return Members * NumRegs <= MaxNumRegsForArgsRet;
}

/// Estimate number of registers the type will use when passed in registers.
unsigned AMDGPUABIInfo::numRegsForType(QualType Ty) const {
  unsigned NumRegs = 0;

  if (const VectorType *VT = Ty->getAs<VectorType>()) {
    // Compute from the number of elements. The reported size is based on the
    // in-memory size, which includes the padding 4th element for 3-vectors.
    QualType EltTy = VT->getElementType();
    unsigned EltSize = getContext().getTypeSize(EltTy);

    // 16-bit element vectors should be passed as packed.
    if (EltSize == 16)
      return (VT->getNumElements() + 1) / 2;

    unsigned EltNumRegs = (EltSize + 31) / 32;
    return EltNumRegs * VT->getNumElements();
  }

  if (const RecordType *RT = Ty->getAs<RecordType>()) {
    const RecordDecl *RD = RT->getDecl();
    assert(!RD->hasFlexibleArrayMember());

    for (const FieldDecl *Field : RD->fields()) {
      QualType FieldTy = Field->getType();
      NumRegs += numRegsForType(FieldTy);
    }

    return NumRegs;
  }

  return (getContext().getTypeSize(Ty) + 31) / 32;
}

void AMDGPUABIInfo::computeInfo(CGFunctionInfo &FI) const {
  llvm::CallingConv::ID CC = FI.getCallingConvention();

  if (!getCXXABI().classifyReturnType(FI))
    FI.getReturnInfo() = classifyReturnType(FI.getReturnType());

  unsigned NumRegsLeft = MaxNumRegsForArgsRet;
  for (auto &Arg : FI.arguments()) {
    if (CC == llvm::CallingConv::AMDGPU_KERNEL) {
      Arg.info = classifyKernelArgumentType(Arg.type);
    } else {
      Arg.info = classifyArgumentType(Arg.type, NumRegsLeft);
    }
  }
}

Address AMDGPUABIInfo::EmitVAArg(CodeGenFunction &CGF, Address VAListAddr,
                                 QualType Ty) const {
  llvm_unreachable("AMDGPU does not support varargs");
}

ABIArgInfo AMDGPUABIInfo::classifyReturnType(QualType RetTy) const {
  if (isAggregateTypeForABI(RetTy)) {
    // Records with non-trivial destructors/copy-constructors should not be
    // returned by value.
    if (!getRecordArgABI(RetTy, getCXXABI())) {
      // Ignore empty structs/unions.
      if (isEmptyRecord(getContext(), RetTy, true))
        return ABIArgInfo::getIgnore();

      // Lower single-element structs to just return a regular value.
      if (const Type *SeltTy = isSingleElementStruct(RetTy, getContext()))
        return ABIArgInfo::getDirect(CGT.ConvertType(QualType(SeltTy, 0)));

      if (const RecordType *RT = RetTy->getAs<RecordType>()) {
        const RecordDecl *RD = RT->getDecl();
        if (RD->hasFlexibleArrayMember())
          return DefaultABIInfo::classifyReturnType(RetTy);
      }

      // Pack aggregates <= 4 bytes into single VGPR or pair.
      uint64_t Size = getContext().getTypeSize(RetTy);
      if (Size <= 16)
        return ABIArgInfo::getDirect(llvm::Type::getInt16Ty(getVMContext()));

      if (Size <= 32)
        return ABIArgInfo::getDirect(llvm::Type::getInt32Ty(getVMContext()));

      if (Size <= 64) {
        llvm::Type *I32Ty = llvm::Type::getInt32Ty(getVMContext());
        return ABIArgInfo::getDirect(llvm::ArrayType::get(I32Ty, 2));
      }

      if (numRegsForType(RetTy) <= MaxNumRegsForArgsRet)
        return ABIArgInfo::getDirect();
    }
  }

  // Otherwise just do the default thing.
  return DefaultABIInfo::classifyReturnType(RetTy);
}

/// For kernels all parameters are really passed in a special buffer. It doesn't
/// make sense to pass anything byval, so everything must be direct.
ABIArgInfo AMDGPUABIInfo::classifyKernelArgumentType(QualType Ty) const {
  Ty = useFirstFieldIfTransparentUnion(Ty);

  // TODO: Can we omit empty structs?

  llvm::Type *LTy = nullptr;
  if (const Type *SeltTy = isSingleElementStruct(Ty, getContext()))
    LTy = CGT.ConvertType(QualType(SeltTy, 0));

  if (getContext().getLangOpts().HIP) {
    if (!LTy)
      LTy = CGT.ConvertType(Ty);
    LTy = coerceKernelArgumentType(
        LTy, /*FromAS=*/getContext().getTargetAddressSpace(LangAS::Default),
        /*ToAS=*/getContext().getTargetAddressSpace(LangAS::cuda_device));
  }

  // If we set CanBeFlattened to true, CodeGen will expand the struct to its
  // individual elements, which confuses the Clover OpenCL backend; therefore we
  // have to set it to false here. Other args of getDirect() are just defaults.
  return ABIArgInfo::getDirect(LTy, 0, nullptr, false);
}

ABIArgInfo AMDGPUABIInfo::classifyArgumentType(QualType Ty,
                                               unsigned &NumRegsLeft) const {
  assert(NumRegsLeft <= MaxNumRegsForArgsRet && "register estimate underflow");

  Ty = useFirstFieldIfTransparentUnion(Ty);

  if (isAggregateTypeForABI(Ty)) {
    // Records with non-trivial destructors/copy-constructors should not be
    // passed by value.
    if (auto RAA = getRecordArgABI(Ty, getCXXABI()))
      return getNaturalAlignIndirect(Ty, RAA == CGCXXABI::RAA_DirectInMemory);

    // Ignore empty structs/unions.
    if (isEmptyRecord(getContext(), Ty, true))
      return ABIArgInfo::getIgnore();

    // Lower single-element structs to just pass a regular value. TODO: We
    // could do reasonable-size multiple-element structs too, using getExpand(),
    // though watch out for things like bitfields.
    if (const Type *SeltTy = isSingleElementStruct(Ty, getContext()))
      return ABIArgInfo::getDirect(CGT.ConvertType(QualType(SeltTy, 0)));

    if (const RecordType *RT = Ty->getAs<RecordType>()) {
      const RecordDecl *RD = RT->getDecl();
      if (RD->hasFlexibleArrayMember())
        return DefaultABIInfo::classifyArgumentType(Ty);
    }

    // Pack aggregates <= 8 bytes into single VGPR or pair.
    uint64_t Size = getContext().getTypeSize(Ty);
    if (Size <= 64) {
      unsigned NumRegs = (Size + 31) / 32;
      NumRegsLeft -= std::min(NumRegsLeft, NumRegs);

      if (Size <= 16)
        return ABIArgInfo::getDirect(llvm::Type::getInt16Ty(getVMContext()));

      if (Size <= 32)
        return ABIArgInfo::getDirect(llvm::Type::getInt32Ty(getVMContext()));

      // XXX: Should this be i64 instead, and should the limit increase?
      llvm::Type *I32Ty = llvm::Type::getInt32Ty(getVMContext());
      return ABIArgInfo::getDirect(llvm::ArrayType::get(I32Ty, 2));
    }

    if (NumRegsLeft > 0) {
      unsigned NumRegs = numRegsForType(Ty);
      if (NumRegsLeft >= NumRegs) {
        NumRegsLeft -= NumRegs;
        return ABIArgInfo::getDirect();
      }
    }
  }

  // Otherwise just do the default thing.
  ABIArgInfo ArgInfo = DefaultABIInfo::classifyArgumentType(Ty);
  if (!ArgInfo.isIndirect()) {
    unsigned NumRegs = numRegsForType(Ty);
    NumRegsLeft -= std::min(NumRegs, NumRegsLeft);
  }

  return ArgInfo;
}

class AMDGPUTargetCodeGenInfo : public TargetCodeGenInfo {
public:
  AMDGPUTargetCodeGenInfo(CodeGenTypes &CGT)
      : TargetCodeGenInfo(std::make_unique<AMDGPUABIInfo>(CGT)) {}
  void setTargetAttributes(const Decl *D, llvm::GlobalValue *GV,
                           CodeGen::CodeGenModule &M) const override;
  unsigned getOpenCLKernelCallingConv() const override;

  llvm::Constant *getNullPointer(const CodeGen::CodeGenModule &CGM,
      llvm::PointerType *T, QualType QT) const override;

  LangAS getASTAllocaAddressSpace() const override {
    return getLangASFromTargetAS(
        getABIInfo().getDataLayout().getAllocaAddrSpace());
  }
  LangAS getGlobalVarAddressSpace(CodeGenModule &CGM,
                                  const VarDecl *D) const override;
  llvm::SyncScope::ID getLLVMSyncScopeID(const LangOptions &LangOpts,
                                         SyncScope Scope,
                                         llvm::AtomicOrdering Ordering,
                                         llvm::LLVMContext &Ctx) const override;
  llvm::Function *
  createEnqueuedBlockKernel(CodeGenFunction &CGF,
                            llvm::Function *BlockInvokeFunc,
                            llvm::Value *BlockLiteral) const override;
  bool shouldEmitStaticExternCAliases() const override;
  void setCUDAKernelCallingConvention(const FunctionType *&FT) const override;
};
}

static bool requiresAMDGPUProtectedVisibility(const Decl *D,
                                              llvm::GlobalValue *GV) {
  if (GV->getVisibility() != llvm::GlobalValue::HiddenVisibility)
    return false;

  return D->hasAttr<OpenCLKernelAttr>() ||
         (isa<FunctionDecl>(D) && D->hasAttr<CUDAGlobalAttr>()) ||
         (isa<VarDecl>(D) &&
          (D->hasAttr<CUDADeviceAttr>() || D->hasAttr<CUDAConstantAttr>() ||
           cast<VarDecl>(D)->getType()->isCUDADeviceBuiltinSurfaceType() ||
           cast<VarDecl>(D)->getType()->isCUDADeviceBuiltinTextureType()));
}

void AMDGPUTargetCodeGenInfo::setTargetAttributes(
    const Decl *D, llvm::GlobalValue *GV, CodeGen::CodeGenModule &M) const {
  if (requiresAMDGPUProtectedVisibility(D, GV)) {
    GV->setVisibility(llvm::GlobalValue::ProtectedVisibility);
    GV->setDSOLocal(true);
  }

  if (GV->isDeclaration())
    return;
  const FunctionDecl *FD = dyn_cast_or_null<FunctionDecl>(D);
  if (!FD)
    return;

  llvm::Function *F = cast<llvm::Function>(GV);

  const auto *ReqdWGS = M.getLangOpts().OpenCL ?
    FD->getAttr<ReqdWorkGroupSizeAttr>() : nullptr;


  const bool IsOpenCLKernel = M.getLangOpts().OpenCL &&
                              FD->hasAttr<OpenCLKernelAttr>();
  const bool IsHIPKernel = M.getLangOpts().HIP &&
                           FD->hasAttr<CUDAGlobalAttr>();
  if ((IsOpenCLKernel || IsHIPKernel) &&
      (M.getTriple().getOS() == llvm::Triple::AMDHSA))
    F->addFnAttr("amdgpu-implicitarg-num-bytes", "56");

  if (IsHIPKernel)
    F->addFnAttr("uniform-work-group-size", "true");


  const auto *FlatWGS = FD->getAttr<AMDGPUFlatWorkGroupSizeAttr>();
  if (ReqdWGS || FlatWGS) {
    unsigned Min = 0;
    unsigned Max = 0;
    if (FlatWGS) {
      Min = FlatWGS->getMin()
                ->EvaluateKnownConstInt(M.getContext())
                .getExtValue();
      Max = FlatWGS->getMax()
                ->EvaluateKnownConstInt(M.getContext())
                .getExtValue();
    }
    if (ReqdWGS && Min == 0 && Max == 0)
      Min = Max = ReqdWGS->getXDim() * ReqdWGS->getYDim() * ReqdWGS->getZDim();

    if (Min != 0) {
      assert(Min <= Max && "Min must be less than or equal Max");

      std::string AttrVal = llvm::utostr(Min) + "," + llvm::utostr(Max);
      F->addFnAttr("amdgpu-flat-work-group-size", AttrVal);
    } else
      assert(Max == 0 && "Max must be zero");
  } else if (IsOpenCLKernel || IsHIPKernel) {
    // By default, restrict the maximum size to a value specified by
    // --gpu-max-threads-per-block=n or its default value.
    std::string AttrVal =
        std::string("1,") + llvm::utostr(M.getLangOpts().GPUMaxThreadsPerBlock);
    F->addFnAttr("amdgpu-flat-work-group-size", AttrVal);
  }

  if (const auto *Attr = FD->getAttr<AMDGPUWavesPerEUAttr>()) {
    unsigned Min =
        Attr->getMin()->EvaluateKnownConstInt(M.getContext()).getExtValue();
    unsigned Max = Attr->getMax() ? Attr->getMax()
                                        ->EvaluateKnownConstInt(M.getContext())
                                        .getExtValue()
                                  : 0;

    if (Min != 0) {
      assert((Max == 0 || Min <= Max) && "Min must be less than or equal Max");

      std::string AttrVal = llvm::utostr(Min);
      if (Max != 0)
        AttrVal = AttrVal + "," + llvm::utostr(Max);
      F->addFnAttr("amdgpu-waves-per-eu", AttrVal);
    } else
      assert(Max == 0 && "Max must be zero");
  }

  if (const auto *Attr = FD->getAttr<AMDGPUNumSGPRAttr>()) {
    unsigned NumSGPR = Attr->getNumSGPR();

    if (NumSGPR != 0)
      F->addFnAttr("amdgpu-num-sgpr", llvm::utostr(NumSGPR));
  }

  if (const auto *Attr = FD->getAttr<AMDGPUNumVGPRAttr>()) {
    uint32_t NumVGPR = Attr->getNumVGPR();

    if (NumVGPR != 0)
      F->addFnAttr("amdgpu-num-vgpr", llvm::utostr(NumVGPR));
  }
}

unsigned AMDGPUTargetCodeGenInfo::getOpenCLKernelCallingConv() const {
  return llvm::CallingConv::AMDGPU_KERNEL;
}

// Currently LLVM assumes null pointers always have value 0,
// which results in incorrectly transformed IR. Therefore, instead of
// emitting null pointers in private and local address spaces, a null
// pointer in generic address space is emitted which is casted to a
// pointer in local or private address space.
llvm::Constant *AMDGPUTargetCodeGenInfo::getNullPointer(
    const CodeGen::CodeGenModule &CGM, llvm::PointerType *PT,
    QualType QT) const {
  if (CGM.getContext().getTargetNullPointerValue(QT) == 0)
    return llvm::ConstantPointerNull::get(PT);

  auto &Ctx = CGM.getContext();
  auto NPT = llvm::PointerType::get(PT->getElementType(),
      Ctx.getTargetAddressSpace(LangAS::opencl_generic));
  return llvm::ConstantExpr::getAddrSpaceCast(
      llvm::ConstantPointerNull::get(NPT), PT);
}

LangAS
AMDGPUTargetCodeGenInfo::getGlobalVarAddressSpace(CodeGenModule &CGM,
                                                  const VarDecl *D) const {
  assert(!CGM.getLangOpts().OpenCL &&
         !(CGM.getLangOpts().CUDA && CGM.getLangOpts().CUDAIsDevice) &&
         "Address space agnostic languages only");
  LangAS DefaultGlobalAS = getLangASFromTargetAS(
      CGM.getContext().getTargetAddressSpace(LangAS::opencl_global));
  if (!D)
    return DefaultGlobalAS;

  LangAS AddrSpace = D->getType().getAddressSpace();
  assert(AddrSpace == LangAS::Default || isTargetAddressSpace(AddrSpace));
  if (AddrSpace != LangAS::Default)
    return AddrSpace;

  if (CGM.isTypeConstant(D->getType(), false)) {
    if (auto ConstAS = CGM.getTarget().getConstantAddressSpace())
      return ConstAS.getValue();
  }
  return DefaultGlobalAS;
}

llvm::SyncScope::ID
AMDGPUTargetCodeGenInfo::getLLVMSyncScopeID(const LangOptions &LangOpts,
                                            SyncScope Scope,
                                            llvm::AtomicOrdering Ordering,
                                            llvm::LLVMContext &Ctx) const {
  std::string Name;
  switch (Scope) {
  case SyncScope::OpenCLWorkGroup:
    Name = "workgroup";
    break;
  case SyncScope::OpenCLDevice:
    Name = "agent";
    break;
  case SyncScope::OpenCLAllSVMDevices:
    Name = "";
    break;
  case SyncScope::OpenCLSubGroup:
    Name = "wavefront";
  }

  if (Ordering != llvm::AtomicOrdering::SequentiallyConsistent) {
    if (!Name.empty())
      Name = Twine(Twine(Name) + Twine("-")).str();

    Name = Twine(Twine(Name) + Twine("one-as")).str();
  }

  return Ctx.getOrInsertSyncScopeID(Name);
}

bool AMDGPUTargetCodeGenInfo::shouldEmitStaticExternCAliases() const {
  return false;
}

void AMDGPUTargetCodeGenInfo::setCUDAKernelCallingConvention(
    const FunctionType *&FT) const {
  FT = getABIInfo().getContext().adjustFunctionType(
      FT, FT->getExtInfo().withCallingConv(CC_OpenCLKernel));
}

//===----------------------------------------------------------------------===//
// SPARC v8 ABI Implementation.
// Based on the SPARC Compliance Definition version 2.4.1.
//
// Ensures that complex values are passed in registers.
//
namespace {
class SparcV8ABIInfo : public DefaultABIInfo {
public:
  SparcV8ABIInfo(CodeGenTypes &CGT) : DefaultABIInfo(CGT) {}

private:
  ABIArgInfo classifyReturnType(QualType RetTy) const;
  void computeInfo(CGFunctionInfo &FI) const override;
};
} // end anonymous namespace


ABIArgInfo
SparcV8ABIInfo::classifyReturnType(QualType Ty) const {
  if (Ty->isAnyComplexType()) {
    return ABIArgInfo::getDirect();
  }
  else {
    return DefaultABIInfo::classifyReturnType(Ty);
  }
}

void SparcV8ABIInfo::computeInfo(CGFunctionInfo &FI) const {

  FI.getReturnInfo() = classifyReturnType(FI.getReturnType());
  for (auto &Arg : FI.arguments())
    Arg.info = classifyArgumentType(Arg.type);
}

namespace {
class SparcV8TargetCodeGenInfo : public TargetCodeGenInfo {
public:
  SparcV8TargetCodeGenInfo(CodeGenTypes &CGT)
      : TargetCodeGenInfo(std::make_unique<SparcV8ABIInfo>(CGT)) {}
};
} // end anonymous namespace

//===----------------------------------------------------------------------===//
// SPARC v9 ABI Implementation.
// Based on the SPARC Compliance Definition version 2.4.1.
//
// Function arguments a mapped to a nominal "parameter array" and promoted to
// registers depending on their type. Each argument occupies 8 or 16 bytes in
// the array, structs larger than 16 bytes are passed indirectly.
//
// One case requires special care:
//
//   struct mixed {
//     int i;
//     float f;
//   };
//
// When a struct mixed is passed by value, it only occupies 8 bytes in the
// parameter array, but the int is passed in an integer register, and the float
// is passed in a floating point register. This is represented as two arguments
// with the LLVM IR inreg attribute:
//
//   declare void f(i32 inreg %i, float inreg %f)
//
// The code generator will only allocate 4 bytes from the parameter array for
// the inreg arguments. All other arguments are allocated a multiple of 8
// bytes.
//
namespace {
class SparcV9ABIInfo : public ABIInfo {
public:
  SparcV9ABIInfo(CodeGenTypes &CGT) : ABIInfo(CGT) {}

private:
  ABIArgInfo classifyType(QualType RetTy, unsigned SizeLimit) const;
  void computeInfo(CGFunctionInfo &FI) const override;
  Address EmitVAArg(CodeGenFunction &CGF, Address VAListAddr,
                    QualType Ty) const override;

  // Coercion type builder for structs passed in registers. The coercion type
  // serves two purposes:
  //
  // 1. Pad structs to a multiple of 64 bits, so they are passed 'left-aligned'
  //    in registers.
  // 2. Expose aligned floating point elements as first-level elements, so the
  //    code generator knows to pass them in floating point registers.
  //
  // We also compute the InReg flag which indicates that the struct contains
  // aligned 32-bit floats.
  //
  struct CoerceBuilder {
    llvm::LLVMContext &Context;
    const llvm::DataLayout &DL;
    SmallVector<llvm::Type*, 8> Elems;
    uint64_t Size;
    bool InReg;

    CoerceBuilder(llvm::LLVMContext &c, const llvm::DataLayout &dl)
      : Context(c), DL(dl), Size(0), InReg(false) {}

    // Pad Elems with integers until Size is ToSize.
    void pad(uint64_t ToSize) {
      assert(ToSize >= Size && "Cannot remove elements");
      if (ToSize == Size)
        return;

      // Finish the current 64-bit word.
      uint64_t Aligned = llvm::alignTo(Size, 64);
      if (Aligned > Size && Aligned <= ToSize) {
        Elems.push_back(llvm::IntegerType::get(Context, Aligned - Size));
        Size = Aligned;
      }

      // Add whole 64-bit words.
      while (Size + 64 <= ToSize) {
        Elems.push_back(llvm::Type::getInt64Ty(Context));
        Size += 64;
      }

      // Final in-word padding.
      if (Size < ToSize) {
        Elems.push_back(llvm::IntegerType::get(Context, ToSize - Size));
        Size = ToSize;
      }
    }

    // Add a floating point element at Offset.
    void addFloat(uint64_t Offset, llvm::Type *Ty, unsigned Bits) {
      // Unaligned floats are treated as integers.
      if (Offset % Bits)
        return;
      // The InReg flag is only required if there are any floats < 64 bits.
      if (Bits < 64)
        InReg = true;
      pad(Offset);
      Elems.push_back(Ty);
      Size = Offset + Bits;
    }

    // Add a struct type to the coercion type, starting at Offset (in bits).
    void addStruct(uint64_t Offset, llvm::StructType *StrTy) {
      const llvm::StructLayout *Layout = DL.getStructLayout(StrTy);
      for (unsigned i = 0, e = StrTy->getNumElements(); i != e; ++i) {
        llvm::Type *ElemTy = StrTy->getElementType(i);
        uint64_t ElemOffset = Offset + Layout->getElementOffsetInBits(i);
        switch (ElemTy->getTypeID()) {
        case llvm::Type::StructTyID:
          addStruct(ElemOffset, cast<llvm::StructType>(ElemTy));
          break;
        case llvm::Type::FloatTyID:
          addFloat(ElemOffset, ElemTy, 32);
          break;
        case llvm::Type::DoubleTyID:
          addFloat(ElemOffset, ElemTy, 64);
          break;
        case llvm::Type::FP128TyID:
          addFloat(ElemOffset, ElemTy, 128);
          break;
        case llvm::Type::PointerTyID:
          if (ElemOffset % 64 == 0) {
            pad(ElemOffset);
            Elems.push_back(ElemTy);
            Size += 64;
          }
          break;
        default:
          break;
        }
      }
    }

    // Check if Ty is a usable substitute for the coercion type.
    bool isUsableType(llvm::StructType *Ty) const {
      return llvm::makeArrayRef(Elems) == Ty->elements();
    }

    // Get the coercion type as a literal struct type.
    llvm::Type *getType() const {
      if (Elems.size() == 1)
        return Elems.front();
      else
        return llvm::StructType::get(Context, Elems);
    }
  };
};
} // end anonymous namespace

ABIArgInfo
SparcV9ABIInfo::classifyType(QualType Ty, unsigned SizeLimit) const {
  if (Ty->isVoidType())
    return ABIArgInfo::getIgnore();

  uint64_t Size = getContext().getTypeSize(Ty);

  // Anything too big to fit in registers is passed with an explicit indirect
  // pointer / sret pointer.
  if (Size > SizeLimit)
    return getNaturalAlignIndirect(Ty, /*ByVal=*/false);

  // Treat an enum type as its underlying type.
  if (const EnumType *EnumTy = Ty->getAs<EnumType>())
    Ty = EnumTy->getDecl()->getIntegerType();

  // Integer types smaller than a register are extended.
  if (Size < 64 && Ty->isIntegerType())
    return ABIArgInfo::getExtend(Ty);

  // Other non-aggregates go in registers.
  if (!isAggregateTypeForABI(Ty))
    return ABIArgInfo::getDirect();

  // If a C++ object has either a non-trivial copy constructor or a non-trivial
  // destructor, it is passed with an explicit indirect pointer / sret pointer.
  if (CGCXXABI::RecordArgABI RAA = getRecordArgABI(Ty, getCXXABI()))
    return getNaturalAlignIndirect(Ty, RAA == CGCXXABI::RAA_DirectInMemory);

  // This is a small aggregate type that should be passed in registers.
  // Build a coercion type from the LLVM struct type.
  llvm::StructType *StrTy = dyn_cast<llvm::StructType>(CGT.ConvertType(Ty));
  if (!StrTy)
    return ABIArgInfo::getDirect();

  CoerceBuilder CB(getVMContext(), getDataLayout());
  CB.addStruct(0, StrTy);
  CB.pad(llvm::alignTo(CB.DL.getTypeSizeInBits(StrTy), 64));

  // Try to use the original type for coercion.
  llvm::Type *CoerceTy = CB.isUsableType(StrTy) ? StrTy : CB.getType();

  if (CB.InReg)
    return ABIArgInfo::getDirectInReg(CoerceTy);
  else
    return ABIArgInfo::getDirect(CoerceTy);
}

Address SparcV9ABIInfo::EmitVAArg(CodeGenFunction &CGF, Address VAListAddr,
                                  QualType Ty) const {
  ABIArgInfo AI = classifyType(Ty, 16 * 8);
  llvm::Type *ArgTy = CGT.ConvertType(Ty);
  if (AI.canHaveCoerceToType() && !AI.getCoerceToType())
    AI.setCoerceToType(ArgTy);

  CharUnits SlotSize = CharUnits::fromQuantity(8);

  CGBuilderTy &Builder = CGF.Builder;
  Address Addr(Builder.CreateLoad(VAListAddr, "ap.cur"), SlotSize);
  llvm::Type *ArgPtrTy = llvm::PointerType::getUnqual(ArgTy);

  auto TypeInfo = getContext().getTypeInfoInChars(Ty);

  Address ArgAddr = Address::invalid();
  CharUnits Stride;
  switch (AI.getKind()) {
  case ABIArgInfo::Expand:
  case ABIArgInfo::CoerceAndExpand:
  case ABIArgInfo::InAlloca:
    llvm_unreachable("Unsupported ABI kind for va_arg");

  case ABIArgInfo::Extend: {
    Stride = SlotSize;
    CharUnits Offset = SlotSize - TypeInfo.first;
    ArgAddr = Builder.CreateConstInBoundsByteGEP(Addr, Offset, "extend");
    break;
  }

  case ABIArgInfo::Direct: {
    auto AllocSize = getDataLayout().getTypeAllocSize(AI.getCoerceToType());
    Stride = CharUnits::fromQuantity(AllocSize).alignTo(SlotSize);
    ArgAddr = Addr;
    break;
  }

  case ABIArgInfo::Indirect:
    Stride = SlotSize;
    ArgAddr = Builder.CreateElementBitCast(Addr, ArgPtrTy, "indirect");
    ArgAddr = Address(Builder.CreateLoad(ArgAddr, "indirect.arg"),
                      TypeInfo.second);
    break;

  case ABIArgInfo::Ignore:
    return Address(llvm::UndefValue::get(ArgPtrTy), TypeInfo.second);
  }

  // Update VAList.
  Address NextPtr = Builder.CreateConstInBoundsByteGEP(Addr, Stride, "ap.next");
  Builder.CreateStore(NextPtr.getPointer(), VAListAddr);

  return Builder.CreateBitCast(ArgAddr, ArgPtrTy, "arg.addr");
}

void SparcV9ABIInfo::computeInfo(CGFunctionInfo &FI) const {
  FI.getReturnInfo() = classifyType(FI.getReturnType(), 32 * 8);
  for (auto &I : FI.arguments())
    I.info = classifyType(I.type, 16 * 8);
}

namespace {
class SparcV9TargetCodeGenInfo : public TargetCodeGenInfo {
public:
  SparcV9TargetCodeGenInfo(CodeGenTypes &CGT)
      : TargetCodeGenInfo(std::make_unique<SparcV9ABIInfo>(CGT)) {}

  int getDwarfEHStackPointer(CodeGen::CodeGenModule &M) const override {
    return 14;
  }

  bool initDwarfEHRegSizeTable(CodeGen::CodeGenFunction &CGF,
                               llvm::Value *Address) const override;
};
} // end anonymous namespace

bool
SparcV9TargetCodeGenInfo::initDwarfEHRegSizeTable(CodeGen::CodeGenFunction &CGF,
                                                llvm::Value *Address) const {
  // This is calculated from the LLVM and GCC tables and verified
  // against gcc output.  AFAIK all ABIs use the same encoding.

  CodeGen::CGBuilderTy &Builder = CGF.Builder;

  llvm::IntegerType *i8 = CGF.Int8Ty;
  llvm::Value *Four8 = llvm::ConstantInt::get(i8, 4);
  llvm::Value *Eight8 = llvm::ConstantInt::get(i8, 8);

  // 0-31: the 8-byte general-purpose registers
  AssignToArrayRange(Builder, Address, Eight8, 0, 31);

  // 32-63: f0-31, the 4-byte floating-point registers
  AssignToArrayRange(Builder, Address, Four8, 32, 63);

  //   Y   = 64
  //   PSR = 65
  //   WIM = 66
  //   TBR = 67
  //   PC  = 68
  //   NPC = 69
  //   FSR = 70
  //   CSR = 71
  AssignToArrayRange(Builder, Address, Eight8, 64, 71);

  // 72-87: d0-15, the 8-byte floating-point registers
  AssignToArrayRange(Builder, Address, Eight8, 72, 87);

  return false;
}

// ARC ABI implementation.
namespace {

class ARCABIInfo : public DefaultABIInfo {
public:
  using DefaultABIInfo::DefaultABIInfo;

private:
  Address EmitVAArg(CodeGenFunction &CGF, Address VAListAddr,
                    QualType Ty) const override;

  void updateState(const ABIArgInfo &Info, QualType Ty, CCState &State) const {
    if (!State.FreeRegs)
      return;
    if (Info.isIndirect() && Info.getInReg())
      State.FreeRegs--;
    else if (Info.isDirect() && Info.getInReg()) {
      unsigned sz = (getContext().getTypeSize(Ty) + 31) / 32;
      if (sz < State.FreeRegs)
        State.FreeRegs -= sz;
      else
        State.FreeRegs = 0;
    }
  }

  void computeInfo(CGFunctionInfo &FI) const override {
    CCState State(FI);
    // ARC uses 8 registers to pass arguments.
    State.FreeRegs = 8;

    if (!getCXXABI().classifyReturnType(FI))
      FI.getReturnInfo() = classifyReturnType(FI.getReturnType());
    updateState(FI.getReturnInfo(), FI.getReturnType(), State);
    for (auto &I : FI.arguments()) {
      I.info = classifyArgumentType(I.type, State.FreeRegs);
      updateState(I.info, I.type, State);
    }
  }

  ABIArgInfo getIndirectByRef(QualType Ty, bool HasFreeRegs) const;
  ABIArgInfo getIndirectByValue(QualType Ty) const;
  ABIArgInfo classifyArgumentType(QualType Ty, uint8_t FreeRegs) const;
  ABIArgInfo classifyReturnType(QualType RetTy) const;
};

class ARCTargetCodeGenInfo : public TargetCodeGenInfo {
public:
  ARCTargetCodeGenInfo(CodeGenTypes &CGT)
      : TargetCodeGenInfo(std::make_unique<ARCABIInfo>(CGT)) {}
};


ABIArgInfo ARCABIInfo::getIndirectByRef(QualType Ty, bool HasFreeRegs) const {
  return HasFreeRegs ? getNaturalAlignIndirectInReg(Ty) :
                       getNaturalAlignIndirect(Ty, false);
}

ABIArgInfo ARCABIInfo::getIndirectByValue(QualType Ty) const {
  // Compute the byval alignment.
  const unsigned MinABIStackAlignInBytes = 4;
  unsigned TypeAlign = getContext().getTypeAlign(Ty) / 8;
  return ABIArgInfo::getIndirect(CharUnits::fromQuantity(4), /*ByVal=*/true,
                                 TypeAlign > MinABIStackAlignInBytes);
}

Address ARCABIInfo::EmitVAArg(CodeGenFunction &CGF, Address VAListAddr,
                              QualType Ty) const {
  return emitVoidPtrVAArg(CGF, VAListAddr, Ty, /*indirect*/ false,
                          getContext().getTypeInfoInChars(Ty),
                          CharUnits::fromQuantity(4), true);
}

ABIArgInfo ARCABIInfo::classifyArgumentType(QualType Ty,
                                            uint8_t FreeRegs) const {
  // Handle the generic C++ ABI.
  const RecordType *RT = Ty->getAs<RecordType>();
  if (RT) {
    CGCXXABI::RecordArgABI RAA = getRecordArgABI(RT, getCXXABI());
    if (RAA == CGCXXABI::RAA_Indirect)
      return getIndirectByRef(Ty, FreeRegs > 0);

    if (RAA == CGCXXABI::RAA_DirectInMemory)
      return getIndirectByValue(Ty);
  }

  // Treat an enum type as its underlying type.
  if (const EnumType *EnumTy = Ty->getAs<EnumType>())
    Ty = EnumTy->getDecl()->getIntegerType();

  auto SizeInRegs = llvm::alignTo(getContext().getTypeSize(Ty), 32) / 32;

  if (isAggregateTypeForABI(Ty)) {
    // Structures with flexible arrays are always indirect.
    if (RT && RT->getDecl()->hasFlexibleArrayMember())
      return getIndirectByValue(Ty);

    // Ignore empty structs/unions.
    if (isEmptyRecord(getContext(), Ty, true))
      return ABIArgInfo::getIgnore();

    llvm::LLVMContext &LLVMContext = getVMContext();

    llvm::IntegerType *Int32 = llvm::Type::getInt32Ty(LLVMContext);
    SmallVector<llvm::Type *, 3> Elements(SizeInRegs, Int32);
    llvm::Type *Result = llvm::StructType::get(LLVMContext, Elements);

    return FreeRegs >= SizeInRegs ?
        ABIArgInfo::getDirectInReg(Result) :
        ABIArgInfo::getDirect(Result, 0, nullptr, false);
  }

  return Ty->isPromotableIntegerType() ?
      (FreeRegs >= SizeInRegs ? ABIArgInfo::getExtendInReg(Ty) :
                                ABIArgInfo::getExtend(Ty)) :
      (FreeRegs >= SizeInRegs ? ABIArgInfo::getDirectInReg() :
                                ABIArgInfo::getDirect());
}

ABIArgInfo ARCABIInfo::classifyReturnType(QualType RetTy) const {
  if (RetTy->isAnyComplexType())
    return ABIArgInfo::getDirectInReg();

  // Arguments of size > 4 registers are indirect.
  auto RetSize = llvm::alignTo(getContext().getTypeSize(RetTy), 32) / 32;
  if (RetSize > 4)
    return getIndirectByRef(RetTy, /*HasFreeRegs*/ true);

  return DefaultABIInfo::classifyReturnType(RetTy);
}

} // End anonymous namespace.

//===----------------------------------------------------------------------===//
// XCore ABI Implementation
//===----------------------------------------------------------------------===//

namespace {

/// A SmallStringEnc instance is used to build up the TypeString by passing
/// it by reference between functions that append to it.
typedef llvm::SmallString<128> SmallStringEnc;

/// TypeStringCache caches the meta encodings of Types.
///
/// The reason for caching TypeStrings is two fold:
///   1. To cache a type's encoding for later uses;
///   2. As a means to break recursive member type inclusion.
///
/// A cache Entry can have a Status of:
///   NonRecursive:   The type encoding is not recursive;
///   Recursive:      The type encoding is recursive;
///   Incomplete:     An incomplete TypeString;
///   IncompleteUsed: An incomplete TypeString that has been used in a
///                   Recursive type encoding.
///
/// A NonRecursive entry will have all of its sub-members expanded as fully
/// as possible. Whilst it may contain types which are recursive, the type
/// itself is not recursive and thus its encoding may be safely used whenever
/// the type is encountered.
///
/// A Recursive entry will have all of its sub-members expanded as fully as
/// possible. The type itself is recursive and it may contain other types which
/// are recursive. The Recursive encoding must not be used during the expansion
/// of a recursive type's recursive branch. For simplicity the code uses
/// IncompleteCount to reject all usage of Recursive encodings for member types.
///
/// An Incomplete entry is always a RecordType and only encodes its
/// identifier e.g. "s(S){}". Incomplete 'StubEnc' entries are ephemeral and
/// are placed into the cache during type expansion as a means to identify and
/// handle recursive inclusion of types as sub-members. If there is recursion
/// the entry becomes IncompleteUsed.
///
/// During the expansion of a RecordType's members:
///
///   If the cache contains a NonRecursive encoding for the member type, the
///   cached encoding is used;
///
///   If the cache contains a Recursive encoding for the member type, the
///   cached encoding is 'Swapped' out, as it may be incorrect, and...
///
///   If the member is a RecordType, an Incomplete encoding is placed into the
///   cache to break potential recursive inclusion of itself as a sub-member;
///
///   Once a member RecordType has been expanded, its temporary incomplete
///   entry is removed from the cache. If a Recursive encoding was swapped out
///   it is swapped back in;
///
///   If an incomplete entry is used to expand a sub-member, the incomplete
///   entry is marked as IncompleteUsed. The cache keeps count of how many
///   IncompleteUsed entries it currently contains in IncompleteUsedCount;
///
///   If a member's encoding is found to be a NonRecursive or Recursive viz:
///   IncompleteUsedCount==0, the member's encoding is added to the cache.
///   Else the member is part of a recursive type and thus the recursion has
///   been exited too soon for the encoding to be correct for the member.
///
class TypeStringCache {
  enum Status {NonRecursive, Recursive, Incomplete, IncompleteUsed};
  struct Entry {
    std::string Str;     // The encoded TypeString for the type.
    enum Status State;   // Information about the encoding in 'Str'.
    std::string Swapped; // A temporary place holder for a Recursive encoding
                         // during the expansion of RecordType's members.
  };
  std::map<const IdentifierInfo *, struct Entry> Map;
  unsigned IncompleteCount;     // Number of Incomplete entries in the Map.
  unsigned IncompleteUsedCount; // Number of IncompleteUsed entries in the Map.
public:
  TypeStringCache() : IncompleteCount(0), IncompleteUsedCount(0) {}
  void addIncomplete(const IdentifierInfo *ID, std::string StubEnc);
  bool removeIncomplete(const IdentifierInfo *ID);
  void addIfComplete(const IdentifierInfo *ID, StringRef Str,
                     bool IsRecursive);
  StringRef lookupStr(const IdentifierInfo *ID);
};

/// TypeString encodings for enum & union fields must be order.
/// FieldEncoding is a helper for this ordering process.
class FieldEncoding {
  bool HasName;
  std::string Enc;
public:
  FieldEncoding(bool b, SmallStringEnc &e) : HasName(b), Enc(e.c_str()) {}
  StringRef str() { return Enc; }
  bool operator<(const FieldEncoding &rhs) const {
    if (HasName != rhs.HasName) return HasName;
    return Enc < rhs.Enc;
  }
};

class XCoreABIInfo : public DefaultABIInfo {
public:
  XCoreABIInfo(CodeGen::CodeGenTypes &CGT) : DefaultABIInfo(CGT) {}
  Address EmitVAArg(CodeGenFunction &CGF, Address VAListAddr,
                    QualType Ty) const override;
};

class XCoreTargetCodeGenInfo : public TargetCodeGenInfo {
  mutable TypeStringCache TSC;
public:
  XCoreTargetCodeGenInfo(CodeGenTypes &CGT)
      : TargetCodeGenInfo(std::make_unique<XCoreABIInfo>(CGT)) {}
  void emitTargetMD(const Decl *D, llvm::GlobalValue *GV,
                    CodeGen::CodeGenModule &M) const override;
};

} // End anonymous namespace.

// TODO: this implementation is likely now redundant with the default
// EmitVAArg.
Address XCoreABIInfo::EmitVAArg(CodeGenFunction &CGF, Address VAListAddr,
                                QualType Ty) const {
  CGBuilderTy &Builder = CGF.Builder;

  // Get the VAList.
  CharUnits SlotSize = CharUnits::fromQuantity(4);
  Address AP(Builder.CreateLoad(VAListAddr), SlotSize);

  // Handle the argument.
  ABIArgInfo AI = classifyArgumentType(Ty);
  CharUnits TypeAlign = getContext().getTypeAlignInChars(Ty);
  llvm::Type *ArgTy = CGT.ConvertType(Ty);
  if (AI.canHaveCoerceToType() && !AI.getCoerceToType())
    AI.setCoerceToType(ArgTy);
  llvm::Type *ArgPtrTy = llvm::PointerType::getUnqual(ArgTy);

  Address Val = Address::invalid();
  CharUnits ArgSize = CharUnits::Zero();
  switch (AI.getKind()) {
  case ABIArgInfo::Expand:
  case ABIArgInfo::CoerceAndExpand:
  case ABIArgInfo::InAlloca:
    llvm_unreachable("Unsupported ABI kind for va_arg");
  case ABIArgInfo::Ignore:
    Val = Address(llvm::UndefValue::get(ArgPtrTy), TypeAlign);
    ArgSize = CharUnits::Zero();
    break;
  case ABIArgInfo::Extend:
  case ABIArgInfo::Direct:
    Val = Builder.CreateBitCast(AP, ArgPtrTy);
    ArgSize = CharUnits::fromQuantity(
                       getDataLayout().getTypeAllocSize(AI.getCoerceToType()));
    ArgSize = ArgSize.alignTo(SlotSize);
    break;
  case ABIArgInfo::Indirect:
    Val = Builder.CreateElementBitCast(AP, ArgPtrTy);
    Val = Address(Builder.CreateLoad(Val), TypeAlign);
    ArgSize = SlotSize;
    break;
  }

  // Increment the VAList.
  if (!ArgSize.isZero()) {
    Address APN = Builder.CreateConstInBoundsByteGEP(AP, ArgSize);
    Builder.CreateStore(APN.getPointer(), VAListAddr);
  }

  return Val;
}

/// During the expansion of a RecordType, an incomplete TypeString is placed
/// into the cache as a means to identify and break recursion.
/// If there is a Recursive encoding in the cache, it is swapped out and will
/// be reinserted by removeIncomplete().
/// All other types of encoding should have been used rather than arriving here.
void TypeStringCache::addIncomplete(const IdentifierInfo *ID,
                                    std::string StubEnc) {
  if (!ID)
    return;
  Entry &E = Map[ID];
  assert( (E.Str.empty() || E.State == Recursive) &&
         "Incorrectly use of addIncomplete");
  assert(!StubEnc.empty() && "Passing an empty string to addIncomplete()");
  E.Swapped.swap(E.Str); // swap out the Recursive
  E.Str.swap(StubEnc);
  E.State = Incomplete;
  ++IncompleteCount;
}

/// Once the RecordType has been expanded, the temporary incomplete TypeString
/// must be removed from the cache.
/// If a Recursive was swapped out by addIncomplete(), it will be replaced.
/// Returns true if the RecordType was defined recursively.
bool TypeStringCache::removeIncomplete(const IdentifierInfo *ID) {
  if (!ID)
    return false;
  auto I = Map.find(ID);
  assert(I != Map.end() && "Entry not present");
  Entry &E = I->second;
  assert( (E.State == Incomplete ||
           E.State == IncompleteUsed) &&
         "Entry must be an incomplete type");
  bool IsRecursive = false;
  if (E.State == IncompleteUsed) {
    // We made use of our Incomplete encoding, thus we are recursive.
    IsRecursive = true;
    --IncompleteUsedCount;
  }
  if (E.Swapped.empty())
    Map.erase(I);
  else {
    // Swap the Recursive back.
    E.Swapped.swap(E.Str);
    E.Swapped.clear();
    E.State = Recursive;
  }
  --IncompleteCount;
  return IsRecursive;
}

/// Add the encoded TypeString to the cache only if it is NonRecursive or
/// Recursive (viz: all sub-members were expanded as fully as possible).
void TypeStringCache::addIfComplete(const IdentifierInfo *ID, StringRef Str,
                                    bool IsRecursive) {
  if (!ID || IncompleteUsedCount)
    return; // No key or it is is an incomplete sub-type so don't add.
  Entry &E = Map[ID];
  if (IsRecursive && !E.Str.empty()) {
    assert(E.State==Recursive && E.Str.size() == Str.size() &&
           "This is not the same Recursive entry");
    // The parent container was not recursive after all, so we could have used
    // this Recursive sub-member entry after all, but we assumed the worse when
    // we started viz: IncompleteCount!=0.
    return;
  }
  assert(E.Str.empty() && "Entry already present");
  E.Str = Str.str();
  E.State = IsRecursive? Recursive : NonRecursive;
}

/// Return a cached TypeString encoding for the ID. If there isn't one, or we
/// are recursively expanding a type (IncompleteCount != 0) and the cached
/// encoding is Recursive, return an empty StringRef.
StringRef TypeStringCache::lookupStr(const IdentifierInfo *ID) {
  if (!ID)
    return StringRef();   // We have no key.
  auto I = Map.find(ID);
  if (I == Map.end())
    return StringRef();   // We have no encoding.
  Entry &E = I->second;
  if (E.State == Recursive && IncompleteCount)
    return StringRef();   // We don't use Recursive encodings for member types.

  if (E.State == Incomplete) {
    // The incomplete type is being used to break out of recursion.
    E.State = IncompleteUsed;
    ++IncompleteUsedCount;
  }
  return E.Str;
}

/// The XCore ABI includes a type information section that communicates symbol
/// type information to the linker. The linker uses this information to verify
/// safety/correctness of things such as array bound and pointers et al.
/// The ABI only requires C (and XC) language modules to emit TypeStrings.
/// This type information (TypeString) is emitted into meta data for all global
/// symbols: definitions, declarations, functions & variables.
///
/// The TypeString carries type, qualifier, name, size & value details.
/// Please see 'Tools Development Guide' section 2.16.2 for format details:
/// https://www.xmos.com/download/public/Tools-Development-Guide%28X9114A%29.pdf
/// The output is tested by test/CodeGen/xcore-stringtype.c.
///
static bool getTypeString(SmallStringEnc &Enc, const Decl *D,
                          CodeGen::CodeGenModule &CGM, TypeStringCache &TSC);

/// XCore uses emitTargetMD to emit TypeString metadata for global symbols.
void XCoreTargetCodeGenInfo::emitTargetMD(const Decl *D, llvm::GlobalValue *GV,
                                          CodeGen::CodeGenModule &CGM) const {
  SmallStringEnc Enc;
  if (getTypeString(Enc, D, CGM, TSC)) {
    llvm::LLVMContext &Ctx = CGM.getModule().getContext();
    llvm::Metadata *MDVals[] = {llvm::ConstantAsMetadata::get(GV),
                                llvm::MDString::get(Ctx, Enc.str())};
    llvm::NamedMDNode *MD =
      CGM.getModule().getOrInsertNamedMetadata("xcore.typestrings");
    MD->addOperand(llvm::MDNode::get(Ctx, MDVals));
  }
}

//===----------------------------------------------------------------------===//
// SPIR ABI Implementation
//===----------------------------------------------------------------------===//

namespace {
class SPIRTargetCodeGenInfo : public TargetCodeGenInfo {
public:
  SPIRTargetCodeGenInfo(CodeGen::CodeGenTypes &CGT)
      : TargetCodeGenInfo(std::make_unique<DefaultABIInfo>(CGT)) {}
  unsigned getOpenCLKernelCallingConv() const override;
};

} // End anonymous namespace.

namespace clang {
namespace CodeGen {
void computeSPIRKernelABIInfo(CodeGenModule &CGM, CGFunctionInfo &FI) {
  DefaultABIInfo SPIRABI(CGM.getTypes());
  SPIRABI.computeInfo(FI);
}
}
}

unsigned SPIRTargetCodeGenInfo::getOpenCLKernelCallingConv() const {
  return llvm::CallingConv::SPIR_KERNEL;
}

static bool appendType(SmallStringEnc &Enc, QualType QType,
                       const CodeGen::CodeGenModule &CGM,
                       TypeStringCache &TSC);

/// Helper function for appendRecordType().
/// Builds a SmallVector containing the encoded field types in declaration
/// order.
static bool extractFieldType(SmallVectorImpl<FieldEncoding> &FE,
                             const RecordDecl *RD,
                             const CodeGen::CodeGenModule &CGM,
                             TypeStringCache &TSC) {
  for (const auto *Field : RD->fields()) {
    SmallStringEnc Enc;
    Enc += "m(";
    Enc += Field->getName();
    Enc += "){";
    if (Field->isBitField()) {
      Enc += "b(";
      llvm::raw_svector_ostream OS(Enc);
      OS << Field->getBitWidthValue(CGM.getContext());
      Enc += ':';
    }
    if (!appendType(Enc, Field->getType(), CGM, TSC))
      return false;
    if (Field->isBitField())
      Enc += ')';
    Enc += '}';
    FE.emplace_back(!Field->getName().empty(), Enc);
  }
  return true;
}

/// Appends structure and union types to Enc and adds encoding to cache.
/// Recursively calls appendType (via extractFieldType) for each field.
/// Union types have their fields ordered according to the ABI.
static bool appendRecordType(SmallStringEnc &Enc, const RecordType *RT,
                             const CodeGen::CodeGenModule &CGM,
                             TypeStringCache &TSC, const IdentifierInfo *ID) {
  // Append the cached TypeString if we have one.
  StringRef TypeString = TSC.lookupStr(ID);
  if (!TypeString.empty()) {
    Enc += TypeString;
    return true;
  }

  // Start to emit an incomplete TypeString.
  size_t Start = Enc.size();
  Enc += (RT->isUnionType()? 'u' : 's');
  Enc += '(';
  if (ID)
    Enc += ID->getName();
  Enc += "){";

  // We collect all encoded fields and order as necessary.
  bool IsRecursive = false;
  const RecordDecl *RD = RT->getDecl()->getDefinition();
  if (RD && !RD->field_empty()) {
    // An incomplete TypeString stub is placed in the cache for this RecordType
    // so that recursive calls to this RecordType will use it whilst building a
    // complete TypeString for this RecordType.
    SmallVector<FieldEncoding, 16> FE;
    std::string StubEnc(Enc.substr(Start).str());
    StubEnc += '}';  // StubEnc now holds a valid incomplete TypeString.
    TSC.addIncomplete(ID, std::move(StubEnc));
    if (!extractFieldType(FE, RD, CGM, TSC)) {
      (void) TSC.removeIncomplete(ID);
      return false;
    }
    IsRecursive = TSC.removeIncomplete(ID);
    // The ABI requires unions to be sorted but not structures.
    // See FieldEncoding::operator< for sort algorithm.
    if (RT->isUnionType())
      llvm::sort(FE);
    // We can now complete the TypeString.
    unsigned E = FE.size();
    for (unsigned I = 0; I != E; ++I) {
      if (I)
        Enc += ',';
      Enc += FE[I].str();
    }
  }
  Enc += '}';
  TSC.addIfComplete(ID, Enc.substr(Start), IsRecursive);
  return true;
}

/// Appends enum types to Enc and adds the encoding to the cache.
static bool appendEnumType(SmallStringEnc &Enc, const EnumType *ET,
                           TypeStringCache &TSC,
                           const IdentifierInfo *ID) {
  // Append the cached TypeString if we have one.
  StringRef TypeString = TSC.lookupStr(ID);
  if (!TypeString.empty()) {
    Enc += TypeString;
    return true;
  }

  size_t Start = Enc.size();
  Enc += "e(";
  if (ID)
    Enc += ID->getName();
  Enc += "){";

  // We collect all encoded enumerations and order them alphanumerically.
  if (const EnumDecl *ED = ET->getDecl()->getDefinition()) {
    SmallVector<FieldEncoding, 16> FE;
    for (auto I = ED->enumerator_begin(), E = ED->enumerator_end(); I != E;
         ++I) {
      SmallStringEnc EnumEnc;
      EnumEnc += "m(";
      EnumEnc += I->getName();
      EnumEnc += "){";
      I->getInitVal().toString(EnumEnc);
      EnumEnc += '}';
      FE.push_back(FieldEncoding(!I->getName().empty(), EnumEnc));
    }
    llvm::sort(FE);
    unsigned E = FE.size();
    for (unsigned I = 0; I != E; ++I) {
      if (I)
        Enc += ',';
      Enc += FE[I].str();
    }
  }
  Enc += '}';
  TSC.addIfComplete(ID, Enc.substr(Start), false);
  return true;
}

/// Appends type's qualifier to Enc.
/// This is done prior to appending the type's encoding.
static void appendQualifier(SmallStringEnc &Enc, QualType QT) {
  // Qualifiers are emitted in alphabetical order.
  static const char *const Table[]={"","c:","r:","cr:","v:","cv:","rv:","crv:"};
  int Lookup = 0;
  if (QT.isConstQualified())
    Lookup += 1<<0;
  if (QT.isRestrictQualified())
    Lookup += 1<<1;
  if (QT.isVolatileQualified())
    Lookup += 1<<2;
  Enc += Table[Lookup];
}

/// Appends built-in types to Enc.
static bool appendBuiltinType(SmallStringEnc &Enc, const BuiltinType *BT) {
  const char *EncType;
  switch (BT->getKind()) {
    case BuiltinType::Void:
      EncType = "0";
      break;
    case BuiltinType::Bool:
      EncType = "b";
      break;
    case BuiltinType::Char_U:
      EncType = "uc";
      break;
    case BuiltinType::UChar:
      EncType = "uc";
      break;
    case BuiltinType::SChar:
      EncType = "sc";
      break;
    case BuiltinType::UShort:
      EncType = "us";
      break;
    case BuiltinType::Short:
      EncType = "ss";
      break;
    case BuiltinType::UInt:
      EncType = "ui";
      break;
    case BuiltinType::Int:
      EncType = "si";
      break;
    case BuiltinType::ULong:
      EncType = "ul";
      break;
    case BuiltinType::Long:
      EncType = "sl";
      break;
    case BuiltinType::ULongLong:
      EncType = "ull";
      break;
    case BuiltinType::LongLong:
      EncType = "sll";
      break;
    case BuiltinType::Float:
      EncType = "ft";
      break;
    case BuiltinType::Double:
      EncType = "d";
      break;
    case BuiltinType::LongDouble:
      EncType = "ld";
      break;
    default:
      return false;
  }
  Enc += EncType;
  return true;
}

/// Appends a pointer encoding to Enc before calling appendType for the pointee.
static bool appendPointerType(SmallStringEnc &Enc, const PointerType *PT,
                              const CodeGen::CodeGenModule &CGM,
                              TypeStringCache &TSC) {
  Enc += "p(";
  if (!appendType(Enc, PT->getPointeeType(), CGM, TSC))
    return false;
  Enc += ')';
  return true;
}

/// Appends array encoding to Enc before calling appendType for the element.
static bool appendArrayType(SmallStringEnc &Enc, QualType QT,
                            const ArrayType *AT,
                            const CodeGen::CodeGenModule &CGM,
                            TypeStringCache &TSC, StringRef NoSizeEnc) {
  if (AT->getSizeModifier() != ArrayType::Normal)
    return false;
  Enc += "a(";
  if (const ConstantArrayType *CAT = dyn_cast<ConstantArrayType>(AT))
    CAT->getSize().toStringUnsigned(Enc);
  else
    Enc += NoSizeEnc; // Global arrays use "*", otherwise it is "".
  Enc += ':';
  // The Qualifiers should be attached to the type rather than the array.
  appendQualifier(Enc, QT);
  if (!appendType(Enc, AT->getElementType(), CGM, TSC))
    return false;
  Enc += ')';
  return true;
}

/// Appends a function encoding to Enc, calling appendType for the return type
/// and the arguments.
static bool appendFunctionType(SmallStringEnc &Enc, const FunctionType *FT,
                             const CodeGen::CodeGenModule &CGM,
                             TypeStringCache &TSC) {
  Enc += "f{";
  if (!appendType(Enc, FT->getReturnType(), CGM, TSC))
    return false;
  Enc += "}(";
  if (const FunctionProtoType *FPT = FT->getAs<FunctionProtoType>()) {
    // N.B. we are only interested in the adjusted param types.
    auto I = FPT->param_type_begin();
    auto E = FPT->param_type_end();
    if (I != E) {
      do {
        if (!appendType(Enc, *I, CGM, TSC))
          return false;
        ++I;
        if (I != E)
          Enc += ',';
      } while (I != E);
      if (FPT->isVariadic())
        Enc += ",va";
    } else {
      if (FPT->isVariadic())
        Enc += "va";
      else
        Enc += '0';
    }
  }
  Enc += ')';
  return true;
}

/// Handles the type's qualifier before dispatching a call to handle specific
/// type encodings.
static bool appendType(SmallStringEnc &Enc, QualType QType,
                       const CodeGen::CodeGenModule &CGM,
                       TypeStringCache &TSC) {

  QualType QT = QType.getCanonicalType();

  if (const ArrayType *AT = QT->getAsArrayTypeUnsafe())
    // The Qualifiers should be attached to the type rather than the array.
    // Thus we don't call appendQualifier() here.
    return appendArrayType(Enc, QT, AT, CGM, TSC, "");

  appendQualifier(Enc, QT);

  if (const BuiltinType *BT = QT->getAs<BuiltinType>())
    return appendBuiltinType(Enc, BT);

  if (const PointerType *PT = QT->getAs<PointerType>())
    return appendPointerType(Enc, PT, CGM, TSC);

  if (const EnumType *ET = QT->getAs<EnumType>())
    return appendEnumType(Enc, ET, TSC, QT.getBaseTypeIdentifier());

  if (const RecordType *RT = QT->getAsStructureType())
    return appendRecordType(Enc, RT, CGM, TSC, QT.getBaseTypeIdentifier());

  if (const RecordType *RT = QT->getAsUnionType())
    return appendRecordType(Enc, RT, CGM, TSC, QT.getBaseTypeIdentifier());

  if (const FunctionType *FT = QT->getAs<FunctionType>())
    return appendFunctionType(Enc, FT, CGM, TSC);

  return false;
}

static bool getTypeString(SmallStringEnc &Enc, const Decl *D,
                          CodeGen::CodeGenModule &CGM, TypeStringCache &TSC) {
  if (!D)
    return false;

  if (const FunctionDecl *FD = dyn_cast<FunctionDecl>(D)) {
    if (FD->getLanguageLinkage() != CLanguageLinkage)
      return false;
    return appendType(Enc, FD->getType(), CGM, TSC);
  }

  if (const VarDecl *VD = dyn_cast<VarDecl>(D)) {
    if (VD->getLanguageLinkage() != CLanguageLinkage)
      return false;
    QualType QT = VD->getType().getCanonicalType();
    if (const ArrayType *AT = QT->getAsArrayTypeUnsafe()) {
      // Global ArrayTypes are given a size of '*' if the size is unknown.
      // The Qualifiers should be attached to the type rather than the array.
      // Thus we don't call appendQualifier() here.
      return appendArrayType(Enc, QT, AT, CGM, TSC, "*");
    }
    return appendType(Enc, QT, CGM, TSC);
  }
  return false;
}

//===----------------------------------------------------------------------===//
// RISCV ABI Implementation
//===----------------------------------------------------------------------===//

namespace {
class RISCVABIInfo : public DefaultABIInfo {
private:
  // Size of the integer ('x') registers in bits.
  unsigned XLen;
  // Size of the floating point ('f') registers in bits. Note that the target
  // ISA might have a wider FLen than the selected ABI (e.g. an RV32IF target
  // with soft float ABI has FLen==0).
  unsigned FLen;
  static const int NumArgGPRs = 8;
  static const int NumArgFPRs = 8;
  bool detectFPCCEligibleStructHelper(QualType Ty, CharUnits CurOff,
                                      llvm::Type *&Field1Ty,
                                      CharUnits &Field1Off,
                                      llvm::Type *&Field2Ty,
                                      CharUnits &Field2Off) const;

public:
  RISCVABIInfo(CodeGen::CodeGenTypes &CGT, unsigned XLen, unsigned FLen)
      : DefaultABIInfo(CGT), XLen(XLen), FLen(FLen) {}

  // DefaultABIInfo's classifyReturnType and classifyArgumentType are
  // non-virtual, but computeInfo is virtual, so we overload it.
  void computeInfo(CGFunctionInfo &FI) const override;

  ABIArgInfo classifyArgumentType(QualType Ty, bool IsFixed, int &ArgGPRsLeft,
                                  int &ArgFPRsLeft) const;
  ABIArgInfo classifyReturnType(QualType RetTy) const;

  Address EmitVAArg(CodeGenFunction &CGF, Address VAListAddr,
                    QualType Ty) const override;

  ABIArgInfo extendType(QualType Ty) const;

  bool detectFPCCEligibleStruct(QualType Ty, llvm::Type *&Field1Ty,
                                CharUnits &Field1Off, llvm::Type *&Field2Ty,
                                CharUnits &Field2Off, int &NeededArgGPRs,
                                int &NeededArgFPRs) const;
  ABIArgInfo coerceAndExpandFPCCEligibleStruct(llvm::Type *Field1Ty,
                                               CharUnits Field1Off,
                                               llvm::Type *Field2Ty,
                                               CharUnits Field2Off) const;
};
} // end anonymous namespace

void RISCVABIInfo::computeInfo(CGFunctionInfo &FI) const {
  QualType RetTy = FI.getReturnType();
  if (!getCXXABI().classifyReturnType(FI))
    FI.getReturnInfo() = classifyReturnType(RetTy);

  // IsRetIndirect is true if classifyArgumentType indicated the value should
  // be passed indirect, or if the type size is a scalar greater than 2*XLen
  // and not a complex type with elements <= FLen. e.g. fp128 is passed direct
  // in LLVM IR, relying on the backend lowering code to rewrite the argument
  // list and pass indirectly on RV32.
  bool IsRetIndirect = FI.getReturnInfo().getKind() == ABIArgInfo::Indirect;
  if (!IsRetIndirect && RetTy->isScalarType() &&
      getContext().getTypeSize(RetTy) > (2 * XLen)) {
    if (RetTy->isComplexType() && FLen) {
      QualType EltTy = RetTy->getAs<ComplexType>()->getElementType();
      IsRetIndirect = getContext().getTypeSize(EltTy) > FLen;
    } else {
      // This is a normal scalar > 2*XLen, such as fp128 on RV32.
      IsRetIndirect = true;
    }
  }

  // We must track the number of GPRs used in order to conform to the RISC-V
  // ABI, as integer scalars passed in registers should have signext/zeroext
  // when promoted, but are anyext if passed on the stack. As GPR usage is
  // different for variadic arguments, we must also track whether we are
  // examining a vararg or not.
  int ArgGPRsLeft = IsRetIndirect ? NumArgGPRs - 1 : NumArgGPRs;
  int ArgFPRsLeft = FLen ? NumArgFPRs : 0;
  int NumFixedArgs = FI.getNumRequiredArgs();

  int ArgNum = 0;
  for (auto &ArgInfo : FI.arguments()) {
    bool IsFixed = ArgNum < NumFixedArgs;
    ArgInfo.info =
        classifyArgumentType(ArgInfo.type, IsFixed, ArgGPRsLeft, ArgFPRsLeft);
    ArgNum++;
  }
}

// Returns true if the struct is a potential candidate for the floating point
// calling convention. If this function returns true, the caller is
// responsible for checking that if there is only a single field then that
// field is a float.
bool RISCVABIInfo::detectFPCCEligibleStructHelper(QualType Ty, CharUnits CurOff,
                                                  llvm::Type *&Field1Ty,
                                                  CharUnits &Field1Off,
                                                  llvm::Type *&Field2Ty,
                                                  CharUnits &Field2Off) const {
  bool IsInt = Ty->isIntegralOrEnumerationType();
  bool IsFloat = Ty->isRealFloatingType();

  if (IsInt || IsFloat) {
    uint64_t Size = getContext().getTypeSize(Ty);
    if (IsInt && Size > XLen)
      return false;
    // Can't be eligible if larger than the FP registers. Half precision isn't
    // currently supported on RISC-V and the ABI hasn't been confirmed, so
    // default to the integer ABI in that case.
    if (IsFloat && (Size > FLen || Size < 32))
      return false;
    // Can't be eligible if an integer type was already found (int+int pairs
    // are not eligible).
    if (IsInt && Field1Ty && Field1Ty->isIntegerTy())
      return false;
    if (!Field1Ty) {
      Field1Ty = CGT.ConvertType(Ty);
      Field1Off = CurOff;
      return true;
    }
    if (!Field2Ty) {
      Field2Ty = CGT.ConvertType(Ty);
      Field2Off = CurOff;
      return true;
    }
    return false;
  }

  if (auto CTy = Ty->getAs<ComplexType>()) {
    if (Field1Ty)
      return false;
    QualType EltTy = CTy->getElementType();
    if (getContext().getTypeSize(EltTy) > FLen)
      return false;
    Field1Ty = CGT.ConvertType(EltTy);
    Field1Off = CurOff;
    assert(CurOff.isZero() && "Unexpected offset for first field");
    Field2Ty = Field1Ty;
    Field2Off = Field1Off + getContext().getTypeSizeInChars(EltTy);
    return true;
  }

  if (const ConstantArrayType *ATy = getContext().getAsConstantArrayType(Ty)) {
    uint64_t ArraySize = ATy->getSize().getZExtValue();
    QualType EltTy = ATy->getElementType();
    CharUnits EltSize = getContext().getTypeSizeInChars(EltTy);
    for (uint64_t i = 0; i < ArraySize; ++i) {
      bool Ret = detectFPCCEligibleStructHelper(EltTy, CurOff, Field1Ty,
                                                Field1Off, Field2Ty, Field2Off);
      if (!Ret)
        return false;
      CurOff += EltSize;
    }
    return true;
  }

  if (const auto *RTy = Ty->getAs<RecordType>()) {
    // Structures with either a non-trivial destructor or a non-trivial
    // copy constructor are not eligible for the FP calling convention.
    if (getRecordArgABI(Ty, CGT.getCXXABI()))
      return false;
    if (isEmptyRecord(getContext(), Ty, true))
      return true;
    const RecordDecl *RD = RTy->getDecl();
    // Unions aren't eligible unless they're empty (which is caught above).
    if (RD->isUnion())
      return false;
    int ZeroWidthBitFieldCount = 0;
    for (const FieldDecl *FD : RD->fields()) {
      const ASTRecordLayout &Layout = getContext().getASTRecordLayout(RD);
      uint64_t FieldOffInBits = Layout.getFieldOffset(FD->getFieldIndex());
      QualType QTy = FD->getType();
      if (FD->isBitField()) {
        unsigned BitWidth = FD->getBitWidthValue(getContext());
        // Allow a bitfield with a type greater than XLen as long as the
        // bitwidth is XLen or less.
        if (getContext().getTypeSize(QTy) > XLen && BitWidth <= XLen)
          QTy = getContext().getIntTypeForBitwidth(XLen, false);
        if (BitWidth == 0) {
          ZeroWidthBitFieldCount++;
          continue;
        }
      }

      bool Ret = detectFPCCEligibleStructHelper(
          QTy, CurOff + getContext().toCharUnitsFromBits(FieldOffInBits),
          Field1Ty, Field1Off, Field2Ty, Field2Off);
      if (!Ret)
        return false;

      // As a quirk of the ABI, zero-width bitfields aren't ignored for fp+fp
      // or int+fp structs, but are ignored for a struct with an fp field and
      // any number of zero-width bitfields.
      if (Field2Ty && ZeroWidthBitFieldCount > 0)
        return false;
    }
    return Field1Ty != nullptr;
  }

  return false;
}

// Determine if a struct is eligible for passing according to the floating
// point calling convention (i.e., when flattened it contains a single fp
// value, fp+fp, or int+fp of appropriate size). If so, NeededArgFPRs and
// NeededArgGPRs are incremented appropriately.
bool RISCVABIInfo::detectFPCCEligibleStruct(QualType Ty, llvm::Type *&Field1Ty,
                                            CharUnits &Field1Off,
                                            llvm::Type *&Field2Ty,
                                            CharUnits &Field2Off,
                                            int &NeededArgGPRs,
                                            int &NeededArgFPRs) const {
  Field1Ty = nullptr;
  Field2Ty = nullptr;
  NeededArgGPRs = 0;
  NeededArgFPRs = 0;
  bool IsCandidate = detectFPCCEligibleStructHelper(
      Ty, CharUnits::Zero(), Field1Ty, Field1Off, Field2Ty, Field2Off);
  // Not really a candidate if we have a single int but no float.
  if (Field1Ty && !Field2Ty && !Field1Ty->isFloatingPointTy())
    return false;
  if (!IsCandidate)
    return false;
  if (Field1Ty && Field1Ty->isFloatingPointTy())
    NeededArgFPRs++;
  else if (Field1Ty)
    NeededArgGPRs++;
  if (Field2Ty && Field2Ty->isFloatingPointTy())
    NeededArgFPRs++;
  else if (Field2Ty)
    NeededArgGPRs++;
  return IsCandidate;
}

// Call getCoerceAndExpand for the two-element flattened struct described by
// Field1Ty, Field1Off, Field2Ty, Field2Off. This method will create an
// appropriate coerceToType and unpaddedCoerceToType.
ABIArgInfo RISCVABIInfo::coerceAndExpandFPCCEligibleStruct(
    llvm::Type *Field1Ty, CharUnits Field1Off, llvm::Type *Field2Ty,
    CharUnits Field2Off) const {
  SmallVector<llvm::Type *, 3> CoerceElts;
  SmallVector<llvm::Type *, 2> UnpaddedCoerceElts;
  if (!Field1Off.isZero())
    CoerceElts.push_back(llvm::ArrayType::get(
        llvm::Type::getInt8Ty(getVMContext()), Field1Off.getQuantity()));

  CoerceElts.push_back(Field1Ty);
  UnpaddedCoerceElts.push_back(Field1Ty);

  if (!Field2Ty) {
    return ABIArgInfo::getCoerceAndExpand(
        llvm::StructType::get(getVMContext(), CoerceElts, !Field1Off.isZero()),
        UnpaddedCoerceElts[0]);
  }

  CharUnits Field2Align =
      CharUnits::fromQuantity(getDataLayout().getABITypeAlignment(Field2Ty));
  CharUnits Field1Size =
      CharUnits::fromQuantity(getDataLayout().getTypeStoreSize(Field1Ty));
  CharUnits Field2OffNoPadNoPack = Field1Size.alignTo(Field2Align);

  CharUnits Padding = CharUnits::Zero();
  if (Field2Off > Field2OffNoPadNoPack)
    Padding = Field2Off - Field2OffNoPadNoPack;
  else if (Field2Off != Field2Align && Field2Off > Field1Size)
    Padding = Field2Off - Field1Size;

  bool IsPacked = !Field2Off.isMultipleOf(Field2Align);

  if (!Padding.isZero())
    CoerceElts.push_back(llvm::ArrayType::get(
        llvm::Type::getInt8Ty(getVMContext()), Padding.getQuantity()));

  CoerceElts.push_back(Field2Ty);
  UnpaddedCoerceElts.push_back(Field2Ty);

  auto CoerceToType =
      llvm::StructType::get(getVMContext(), CoerceElts, IsPacked);
  auto UnpaddedCoerceToType =
      llvm::StructType::get(getVMContext(), UnpaddedCoerceElts, IsPacked);

  return ABIArgInfo::getCoerceAndExpand(CoerceToType, UnpaddedCoerceToType);
}

ABIArgInfo RISCVABIInfo::classifyArgumentType(QualType Ty, bool IsFixed,
                                              int &ArgGPRsLeft,
                                              int &ArgFPRsLeft) const {
  assert(ArgGPRsLeft <= NumArgGPRs && "Arg GPR tracking underflow");
  Ty = useFirstFieldIfTransparentUnion(Ty);

  // Structures with either a non-trivial destructor or a non-trivial
  // copy constructor are always passed indirectly.
  if (CGCXXABI::RecordArgABI RAA = getRecordArgABI(Ty, getCXXABI())) {
    if (ArgGPRsLeft)
      ArgGPRsLeft -= 1;
    return getNaturalAlignIndirect(Ty, /*ByVal=*/RAA ==
                                           CGCXXABI::RAA_DirectInMemory);
  }

  // Ignore empty structs/unions.
  if (isEmptyRecord(getContext(), Ty, true))
    return ABIArgInfo::getIgnore();

  uint64_t Size = getContext().getTypeSize(Ty);

  // Pass floating point values via FPRs if possible.
  if (IsFixed && Ty->isFloatingType() && FLen >= Size && ArgFPRsLeft) {
    ArgFPRsLeft--;
    return ABIArgInfo::getDirect();
  }

  // Complex types for the hard float ABI must be passed direct rather than
  // using CoerceAndExpand.
  if (IsFixed && Ty->isComplexType() && FLen && ArgFPRsLeft >= 2) {
    QualType EltTy = Ty->castAs<ComplexType>()->getElementType();
    if (getContext().getTypeSize(EltTy) <= FLen) {
      ArgFPRsLeft -= 2;
      return ABIArgInfo::getDirect();
    }
  }

  if (IsFixed && FLen && Ty->isStructureOrClassType()) {
    llvm::Type *Field1Ty = nullptr;
    llvm::Type *Field2Ty = nullptr;
    CharUnits Field1Off = CharUnits::Zero();
    CharUnits Field2Off = CharUnits::Zero();
    int NeededArgGPRs;
    int NeededArgFPRs;
    bool IsCandidate =
        detectFPCCEligibleStruct(Ty, Field1Ty, Field1Off, Field2Ty, Field2Off,
                                 NeededArgGPRs, NeededArgFPRs);
    if (IsCandidate && NeededArgGPRs <= ArgGPRsLeft &&
        NeededArgFPRs <= ArgFPRsLeft) {
      ArgGPRsLeft -= NeededArgGPRs;
      ArgFPRsLeft -= NeededArgFPRs;
      return coerceAndExpandFPCCEligibleStruct(Field1Ty, Field1Off, Field2Ty,
                                               Field2Off);
    }
  }

  uint64_t NeededAlign = getContext().getTypeAlign(Ty);
  bool MustUseStack = false;
  // Determine the number of GPRs needed to pass the current argument
  // according to the ABI. 2*XLen-aligned varargs are passed in "aligned"
  // register pairs, so may consume 3 registers.
  int NeededArgGPRs = 1;
  if (!IsFixed && NeededAlign == 2 * XLen)
    NeededArgGPRs = 2 + (ArgGPRsLeft % 2);
  else if (Size > XLen && Size <= 2 * XLen)
    NeededArgGPRs = 2;

  if (NeededArgGPRs > ArgGPRsLeft) {
    MustUseStack = true;
    NeededArgGPRs = ArgGPRsLeft;
  }

  ArgGPRsLeft -= NeededArgGPRs;

  if (!isAggregateTypeForABI(Ty) && !Ty->isVectorType()) {
    // Treat an enum type as its underlying type.
    if (const EnumType *EnumTy = Ty->getAs<EnumType>())
      Ty = EnumTy->getDecl()->getIntegerType();

    // All integral types are promoted to XLen width, unless passed on the
    // stack.
    if (Size < XLen && Ty->isIntegralOrEnumerationType() && !MustUseStack) {
      return extendType(Ty);
    }

    return ABIArgInfo::getDirect();
  }

  // Aggregates which are <= 2*XLen will be passed in registers if possible,
  // so coerce to integers.
  if (Size <= 2 * XLen) {
    unsigned Alignment = getContext().getTypeAlign(Ty);

    // Use a single XLen int if possible, 2*XLen if 2*XLen alignment is
    // required, and a 2-element XLen array if only XLen alignment is required.
    if (Size <= XLen) {
      return ABIArgInfo::getDirect(
          llvm::IntegerType::get(getVMContext(), XLen));
    } else if (Alignment == 2 * XLen) {
      return ABIArgInfo::getDirect(
          llvm::IntegerType::get(getVMContext(), 2 * XLen));
    } else {
      return ABIArgInfo::getDirect(llvm::ArrayType::get(
          llvm::IntegerType::get(getVMContext(), XLen), 2));
    }
  }
  return getNaturalAlignIndirect(Ty, /*ByVal=*/false);
}

ABIArgInfo RISCVABIInfo::classifyReturnType(QualType RetTy) const {
  if (RetTy->isVoidType())
    return ABIArgInfo::getIgnore();

  int ArgGPRsLeft = 2;
  int ArgFPRsLeft = FLen ? 2 : 0;

  // The rules for return and argument types are the same, so defer to
  // classifyArgumentType.
  return classifyArgumentType(RetTy, /*IsFixed=*/true, ArgGPRsLeft,
                              ArgFPRsLeft);
}

Address RISCVABIInfo::EmitVAArg(CodeGenFunction &CGF, Address VAListAddr,
                                QualType Ty) const {
  CharUnits SlotSize = CharUnits::fromQuantity(XLen / 8);

  // Empty records are ignored for parameter passing purposes.
  if (isEmptyRecord(getContext(), Ty, true)) {
    Address Addr(CGF.Builder.CreateLoad(VAListAddr), SlotSize);
    Addr = CGF.Builder.CreateElementBitCast(Addr, CGF.ConvertTypeForMem(Ty));
    return Addr;
  }

  std::pair<CharUnits, CharUnits> SizeAndAlign =
      getContext().getTypeInfoInChars(Ty);

  // Arguments bigger than 2*Xlen bytes are passed indirectly.
  bool IsIndirect = SizeAndAlign.first > 2 * SlotSize;

  return emitVoidPtrVAArg(CGF, VAListAddr, Ty, IsIndirect, SizeAndAlign,
                          SlotSize, /*AllowHigherAlign=*/true);
}

ABIArgInfo RISCVABIInfo::extendType(QualType Ty) const {
  int TySize = getContext().getTypeSize(Ty);
  // RV64 ABI requires unsigned 32 bit integers to be sign extended.
  if (XLen == 64 && Ty->isUnsignedIntegerOrEnumerationType() && TySize == 32)
    return ABIArgInfo::getSignExtend(Ty);
  return ABIArgInfo::getExtend(Ty);
}

namespace {
class RISCVTargetCodeGenInfo : public TargetCodeGenInfo {
public:
  RISCVTargetCodeGenInfo(CodeGen::CodeGenTypes &CGT, unsigned XLen,
                         unsigned FLen)
      : TargetCodeGenInfo(std::make_unique<RISCVABIInfo>(CGT, XLen, FLen)) {}

  void setTargetAttributes(const Decl *D, llvm::GlobalValue *GV,
                           CodeGen::CodeGenModule &CGM) const override {
    const auto *FD = dyn_cast_or_null<FunctionDecl>(D);
    if (!FD) return;

    const auto *Attr = FD->getAttr<RISCVInterruptAttr>();
    if (!Attr)
      return;

    const char *Kind;
    switch (Attr->getInterrupt()) {
    case RISCVInterruptAttr::user: Kind = "user"; break;
    case RISCVInterruptAttr::supervisor: Kind = "supervisor"; break;
    case RISCVInterruptAttr::machine: Kind = "machine"; break;
    }

    auto *Fn = cast<llvm::Function>(GV);

    Fn->addFnAttr("interrupt", Kind);
  }
};
} // namespace

//===----------------------------------------------------------------------===//
// Driver code
//===----------------------------------------------------------------------===//

bool CodeGenModule::supportsCOMDAT() const {
  return getTriple().supportsCOMDAT();
}

const TargetCodeGenInfo &CodeGenModule::getTargetCodeGenInfo() {
  if (TheTargetCodeGenInfo)
    return *TheTargetCodeGenInfo;

  // Helper to set the unique_ptr while still keeping the return value.
  auto SetCGInfo = [&](TargetCodeGenInfo *P) -> const TargetCodeGenInfo & {
    this->TheTargetCodeGenInfo.reset(P);
    return *P;
  };

  const llvm::Triple &Triple = getTarget().getTriple();
  switch (Triple.getArch()) {
  default:
    return SetCGInfo(new DefaultTargetCodeGenInfo(Types));

  case llvm::Triple::le32:
    return SetCGInfo(new PNaClTargetCodeGenInfo(Types));
  case llvm::Triple::mips:
  case llvm::Triple::mipsel:
    if (Triple.getOS() == llvm::Triple::NaCl)
      return SetCGInfo(new PNaClTargetCodeGenInfo(Types));
    return SetCGInfo(new MIPSTargetCodeGenInfo(Types, true));

  case llvm::Triple::mips64:
  case llvm::Triple::mips64el:
    return SetCGInfo(new MIPSTargetCodeGenInfo(Types, false));

  case llvm::Triple::avr:
    return SetCGInfo(new AVRTargetCodeGenInfo(Types));

  case llvm::Triple::aarch64:
  case llvm::Triple::aarch64_32:
  case llvm::Triple::aarch64_be: {
    AArch64ABIInfo::ABIKind Kind = AArch64ABIInfo::AAPCS;
    if (getTarget().getABI() == "darwinpcs")
      Kind = AArch64ABIInfo::DarwinPCS;
    else if (Triple.isOSWindows())
      return SetCGInfo(
          new WindowsAArch64TargetCodeGenInfo(Types, AArch64ABIInfo::Win64));

    return SetCGInfo(new AArch64TargetCodeGenInfo(Types, Kind));
  }

  case llvm::Triple::wasm32:
  case llvm::Triple::wasm64: {
    WebAssemblyABIInfo::ABIKind Kind = WebAssemblyABIInfo::MVP;
    if (getTarget().getABI() == "experimental-mv")
      Kind = WebAssemblyABIInfo::ExperimentalMV;
    return SetCGInfo(new WebAssemblyTargetCodeGenInfo(Types, Kind));
  }

  case llvm::Triple::arm:
  case llvm::Triple::armeb:
  case llvm::Triple::thumb:
  case llvm::Triple::thumbeb: {
    if (Triple.getOS() == llvm::Triple::Win32) {
      return SetCGInfo(
          new WindowsARMTargetCodeGenInfo(Types, ARMABIInfo::AAPCS_VFP));
    }

    ARMABIInfo::ABIKind Kind = ARMABIInfo::AAPCS;
    StringRef ABIStr = getTarget().getABI();
    if (ABIStr == "apcs-gnu")
      Kind = ARMABIInfo::APCS;
    else if (ABIStr == "aapcs16")
      Kind = ARMABIInfo::AAPCS16_VFP;
    else if (CodeGenOpts.FloatABI == "hard" ||
             (CodeGenOpts.FloatABI != "soft" &&
              (Triple.getEnvironment() == llvm::Triple::GNUEABIHF ||
               Triple.getEnvironment() == llvm::Triple::MuslEABIHF ||
               Triple.getEnvironment() == llvm::Triple::EABIHF)))
      Kind = ARMABIInfo::AAPCS_VFP;

    return SetCGInfo(new ARMTargetCodeGenInfo(Types, Kind));
  }

  case llvm::Triple::ppc: {
    bool IsSoftFloat =
        CodeGenOpts.FloatABI == "soft" || getTarget().hasFeature("spe");
    bool RetSmallStructInRegABI =
        PPC32TargetCodeGenInfo::isStructReturnInRegABI(Triple, CodeGenOpts);
    return SetCGInfo(
        new PPC32TargetCodeGenInfo(Types, IsSoftFloat, RetSmallStructInRegABI));
  }
  case llvm::Triple::ppc64:
    if (Triple.isOSBinFormatELF()) {
      PPC64_SVR4_ABIInfo::ABIKind Kind = PPC64_SVR4_ABIInfo::ELFv1;
      if (getTarget().getABI() == "elfv2")
        Kind = PPC64_SVR4_ABIInfo::ELFv2;
      bool HasQPX = getTarget().getABI() == "elfv1-qpx";
      bool IsSoftFloat = CodeGenOpts.FloatABI == "soft";

      return SetCGInfo(new PPC64_SVR4_TargetCodeGenInfo(Types, Kind, HasQPX,
                                                        IsSoftFloat));
    } else
      return SetCGInfo(new PPC64TargetCodeGenInfo(Types));
  case llvm::Triple::ppc64le: {
    assert(Triple.isOSBinFormatELF() && "PPC64 LE non-ELF not supported!");
    PPC64_SVR4_ABIInfo::ABIKind Kind = PPC64_SVR4_ABIInfo::ELFv2;
    if (getTarget().getABI() == "elfv1" || getTarget().getABI() == "elfv1-qpx")
      Kind = PPC64_SVR4_ABIInfo::ELFv1;
    bool HasQPX = getTarget().getABI() == "elfv1-qpx";
    bool IsSoftFloat = CodeGenOpts.FloatABI == "soft";

    return SetCGInfo(new PPC64_SVR4_TargetCodeGenInfo(Types, Kind, HasQPX,
                                                      IsSoftFloat));
  }

  case llvm::Triple::nvptx:
  case llvm::Triple::nvptx64:
    return SetCGInfo(new NVPTXTargetCodeGenInfo(Types));

  case llvm::Triple::msp430:
    return SetCGInfo(new MSP430TargetCodeGenInfo(Types));

  case llvm::Triple::riscv32:
  case llvm::Triple::riscv64: {
    StringRef ABIStr = getTarget().getABI();
    unsigned XLen = getTarget().getPointerWidth(0);
    unsigned ABIFLen = 0;
    if (ABIStr.endswith("f"))
      ABIFLen = 32;
    else if (ABIStr.endswith("d"))
      ABIFLen = 64;
    return SetCGInfo(new RISCVTargetCodeGenInfo(Types, XLen, ABIFLen));
  }

  case llvm::Triple::systemz: {
    bool SoftFloat = CodeGenOpts.FloatABI == "soft";
    bool HasVector = !SoftFloat && getTarget().getABI() == "vector";
    return SetCGInfo(new SystemZTargetCodeGenInfo(Types, HasVector, SoftFloat));
  }

  case llvm::Triple::tce:
  case llvm::Triple::tcele:
    return SetCGInfo(new TCETargetCodeGenInfo(Types));

  case llvm::Triple::x86: {
    bool IsDarwinVectorABI = Triple.isOSDarwin();
    bool RetSmallStructInRegABI =
        X86_32TargetCodeGenInfo::isStructReturnInRegABI(Triple, CodeGenOpts);
    bool IsWin32FloatStructABI = Triple.isOSWindows() && !Triple.isOSCygMing();

    if (Triple.getOS() == llvm::Triple::Win32) {
      return SetCGInfo(new WinX86_32TargetCodeGenInfo(
          Types, IsDarwinVectorABI, RetSmallStructInRegABI,
          IsWin32FloatStructABI, CodeGenOpts.NumRegisterParameters));
    } else {
      return SetCGInfo(new X86_32TargetCodeGenInfo(
          Types, IsDarwinVectorABI, RetSmallStructInRegABI,
          IsWin32FloatStructABI, CodeGenOpts.NumRegisterParameters,
          CodeGenOpts.FloatABI == "soft"));
    }
  }

  case llvm::Triple::x86_64: {
    StringRef ABI = getTarget().getABI();
    X86AVXABILevel AVXLevel =
        (ABI == "avx512"
             ? X86AVXABILevel::AVX512
             : ABI == "avx" ? X86AVXABILevel::AVX : X86AVXABILevel::None);

    switch (Triple.getOS()) {
    case llvm::Triple::Win32:
      return SetCGInfo(new WinX86_64TargetCodeGenInfo(Types, AVXLevel));
    default:
      return SetCGInfo(new X86_64TargetCodeGenInfo(Types, AVXLevel));
    }
  }
  case llvm::Triple::hexagon:
    return SetCGInfo(new HexagonTargetCodeGenInfo(Types));
  case llvm::Triple::lanai:
    return SetCGInfo(new LanaiTargetCodeGenInfo(Types));
  case llvm::Triple::r600:
    return SetCGInfo(new AMDGPUTargetCodeGenInfo(Types));
  case llvm::Triple::amdgcn:
    return SetCGInfo(new AMDGPUTargetCodeGenInfo(Types));
  case llvm::Triple::sparc:
    return SetCGInfo(new SparcV8TargetCodeGenInfo(Types));
  case llvm::Triple::sparcv9:
    return SetCGInfo(new SparcV9TargetCodeGenInfo(Types));
  case llvm::Triple::xcore:
    return SetCGInfo(new XCoreTargetCodeGenInfo(Types));
  case llvm::Triple::arc:
    return SetCGInfo(new ARCTargetCodeGenInfo(Types));
  case llvm::Triple::spir:
  case llvm::Triple::spir64:
    return SetCGInfo(new SPIRTargetCodeGenInfo(Types));
  }
}

/// Create an OpenCL kernel for an enqueued block.
///
/// The kernel has the same function type as the block invoke function. Its
/// name is the name of the block invoke function postfixed with "_kernel".
/// It simply calls the block invoke function then returns.
llvm::Function *
TargetCodeGenInfo::createEnqueuedBlockKernel(CodeGenFunction &CGF,
                                             llvm::Function *Invoke,
                                             llvm::Value *BlockLiteral) const {
  auto *InvokeFT = Invoke->getFunctionType();
  llvm::SmallVector<llvm::Type *, 2> ArgTys;
  for (auto &P : InvokeFT->params())
    ArgTys.push_back(P);
  auto &C = CGF.getLLVMContext();
  std::string Name = Invoke->getName().str() + "_kernel";
  auto *FT = llvm::FunctionType::get(llvm::Type::getVoidTy(C), ArgTys, false);
  auto *F = llvm::Function::Create(FT, llvm::GlobalValue::InternalLinkage, Name,
                                   &CGF.CGM.getModule());
  auto IP = CGF.Builder.saveIP();
  auto *BB = llvm::BasicBlock::Create(C, "entry", F);
  auto &Builder = CGF.Builder;
  Builder.SetInsertPoint(BB);
  llvm::SmallVector<llvm::Value *, 2> Args;
  for (auto &A : F->args())
    Args.push_back(&A);
  Builder.CreateCall(Invoke, Args);
  Builder.CreateRetVoid();
  Builder.restoreIP(IP);
  return F;
}

/// Create an OpenCL kernel for an enqueued block.
///
/// The type of the first argument (the block literal) is the struct type
/// of the block literal instead of a pointer type. The first argument
/// (block literal) is passed directly by value to the kernel. The kernel
/// allocates the same type of struct on stack and stores the block literal
/// to it and passes its pointer to the block invoke function. The kernel
/// has "enqueued-block" function attribute and kernel argument metadata.
llvm::Function *AMDGPUTargetCodeGenInfo::createEnqueuedBlockKernel(
    CodeGenFunction &CGF, llvm::Function *Invoke,
    llvm::Value *BlockLiteral) const {
  auto &Builder = CGF.Builder;
  auto &C = CGF.getLLVMContext();

  auto *BlockTy = BlockLiteral->getType()->getPointerElementType();
  auto *InvokeFT = Invoke->getFunctionType();
  llvm::SmallVector<llvm::Type *, 2> ArgTys;
  llvm::SmallVector<llvm::Metadata *, 8> AddressQuals;
  llvm::SmallVector<llvm::Metadata *, 8> AccessQuals;
  llvm::SmallVector<llvm::Metadata *, 8> ArgTypeNames;
  llvm::SmallVector<llvm::Metadata *, 8> ArgBaseTypeNames;
  llvm::SmallVector<llvm::Metadata *, 8> ArgTypeQuals;
  llvm::SmallVector<llvm::Metadata *, 8> ArgNames;

  ArgTys.push_back(BlockTy);
  ArgTypeNames.push_back(llvm::MDString::get(C, "__block_literal"));
  AddressQuals.push_back(llvm::ConstantAsMetadata::get(Builder.getInt32(0)));
  ArgBaseTypeNames.push_back(llvm::MDString::get(C, "__block_literal"));
  ArgTypeQuals.push_back(llvm::MDString::get(C, ""));
  AccessQuals.push_back(llvm::MDString::get(C, "none"));
  ArgNames.push_back(llvm::MDString::get(C, "block_literal"));
  for (unsigned I = 1, E = InvokeFT->getNumParams(); I < E; ++I) {
    ArgTys.push_back(InvokeFT->getParamType(I));
    ArgTypeNames.push_back(llvm::MDString::get(C, "void*"));
    AddressQuals.push_back(llvm::ConstantAsMetadata::get(Builder.getInt32(3)));
    AccessQuals.push_back(llvm::MDString::get(C, "none"));
    ArgBaseTypeNames.push_back(llvm::MDString::get(C, "void*"));
    ArgTypeQuals.push_back(llvm::MDString::get(C, ""));
    ArgNames.push_back(
        llvm::MDString::get(C, (Twine("local_arg") + Twine(I)).str()));
  }
  std::string Name = Invoke->getName().str() + "_kernel";
  auto *FT = llvm::FunctionType::get(llvm::Type::getVoidTy(C), ArgTys, false);
  auto *F = llvm::Function::Create(FT, llvm::GlobalValue::InternalLinkage, Name,
                                   &CGF.CGM.getModule());
  F->addFnAttr("enqueued-block");
  auto IP = CGF.Builder.saveIP();
  auto *BB = llvm::BasicBlock::Create(C, "entry", F);
  Builder.SetInsertPoint(BB);
  const auto BlockAlign = CGF.CGM.getDataLayout().getPrefTypeAlign(BlockTy);
  auto *BlockPtr = Builder.CreateAlloca(BlockTy, nullptr);
  BlockPtr->setAlignment(BlockAlign);
  Builder.CreateAlignedStore(F->arg_begin(), BlockPtr, BlockAlign);
  auto *Cast = Builder.CreatePointerCast(BlockPtr, InvokeFT->getParamType(0));
  llvm::SmallVector<llvm::Value *, 2> Args;
  Args.push_back(Cast);
  for (auto I = F->arg_begin() + 1, E = F->arg_end(); I != E; ++I)
    Args.push_back(I);
  Builder.CreateCall(Invoke, Args);
  Builder.CreateRetVoid();
  Builder.restoreIP(IP);

  F->setMetadata("kernel_arg_addr_space", llvm::MDNode::get(C, AddressQuals));
  F->setMetadata("kernel_arg_access_qual", llvm::MDNode::get(C, AccessQuals));
  F->setMetadata("kernel_arg_type", llvm::MDNode::get(C, ArgTypeNames));
  F->setMetadata("kernel_arg_base_type",
                 llvm::MDNode::get(C, ArgBaseTypeNames));
  F->setMetadata("kernel_arg_type_qual", llvm::MDNode::get(C, ArgTypeQuals));
  if (CGF.CGM.getCodeGenOpts().EmitOpenCLArgMetadata)
    F->setMetadata("kernel_arg_name", llvm::MDNode::get(C, ArgNames));

  return F;
}<|MERGE_RESOLUTION|>--- conflicted
+++ resolved
@@ -4235,13 +4235,8 @@
 public:
   PPC32TargetCodeGenInfo(CodeGenTypes &CGT, bool SoftFloatABI,
                          bool RetSmallStructInRegABI)
-<<<<<<< HEAD
-      : TargetCodeGenInfo(new PPC32_SVR4_ABIInfo(CGT, SoftFloatABI,
-                                                 RetSmallStructInRegABI)) {}
-=======
       : TargetCodeGenInfo(std::make_unique<PPC32_SVR4_ABIInfo>(
             CGT, SoftFloatABI, RetSmallStructInRegABI)) {}
->>>>>>> 918d599f
 
   static bool isStructReturnInRegABI(const llvm::Triple &Triple,
                                      const CodeGenOptions &Opts);
