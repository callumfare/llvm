--- conflicted
+++ resolved
@@ -1157,11 +1157,6 @@
           if (!ThinLinkOS)
             return;
         }
-<<<<<<< HEAD
-        if (CodeGenOpts.UnifiedLTO)
-          TheModule->addModuleFlag(Module::Error, "UnifiedLTO", uint32_t(1));
-=======
->>>>>>> 7d8b50aa
         MPM.addPass(ThinLTOBitcodeWriterPass(
             *OS, ThinLinkOS ? &ThinLinkOS->os() : nullptr));
       } else if (Action == Backend_EmitLL) {
@@ -1178,11 +1173,6 @@
         if (!TheModule->getModuleFlag("EnableSplitLTOUnit"))
           TheModule->addModuleFlag(Module::Error, "EnableSplitLTOUnit",
                                    uint32_t(1));
-<<<<<<< HEAD
-        if (CodeGenOpts.UnifiedLTO)
-          TheModule->addModuleFlag(Module::Error, "UnifiedLTO", uint32_t(1));
-=======
->>>>>>> 7d8b50aa
       }
       if (Action == Backend_EmitBC) {
         MPM.addPass(BitcodeWriterPass(*OS, CodeGenOpts.EmitLLVMUseLists,
@@ -1192,19 +1182,8 @@
                                     EmitLTOSummary));
       }
     }
-<<<<<<< HEAD
-  }
-  if (CodeGenOpts.FatLTO) {
-    // Set the EnableSplitLTOUnit and UnifiedLTO module flags, since FatLTO
-    // uses a different action than Backend_EmitBC or Backend_EmitLL.
-    if (!TheModule->getModuleFlag("EnableSplitLTOUnit"))
-      TheModule->addModuleFlag(Module::Error, "EnableSplitLTOUnit",
-                               uint32_t(CodeGenOpts.EnableSplitLTOUnit));
-    if (CodeGenOpts.UnifiedLTO && !TheModule->getModuleFlag("UnifiedLTO"))
-=======
 
     if (shouldEmitUnifiedLTOModueFlag())
->>>>>>> 7d8b50aa
       TheModule->addModuleFlag(llvm::Module::Error, "UnifiedLTO", uint32_t(1));
   }
 
