//===--- CGExprConstant.cpp - Emit LLVM Code from Constant Expressions ----===//
//
// Part of the LLVM Project, under the Apache License v2.0 with LLVM Exceptions.
// See https://llvm.org/LICENSE.txt for license information.
// SPDX-License-Identifier: Apache-2.0 WITH LLVM-exception
//
//===----------------------------------------------------------------------===//
//
// This contains code to emit Constant Expr nodes as LLVM code.
//
//===----------------------------------------------------------------------===//

#include "ABIInfoImpl.h"
#include "CGCXXABI.h"
#include "CGObjCRuntime.h"
#include "CGRecordLayout.h"
#include "CodeGenFunction.h"
#include "CodeGenModule.h"
#include "ConstantEmitter.h"
#include "TargetInfo.h"
#include "clang/AST/APValue.h"
#include "clang/AST/ASTContext.h"
#include "clang/AST/Attr.h"
#include "clang/AST/RecordLayout.h"
#include "clang/AST/StmtVisitor.h"
#include "clang/Basic/Builtins.h"
#include "llvm/ADT/STLExtras.h"
#include "llvm/ADT/Sequence.h"
#include "llvm/Analysis/ConstantFolding.h"
#include "llvm/IR/Constants.h"
#include "llvm/IR/DataLayout.h"
#include "llvm/IR/Function.h"
#include "llvm/IR/GlobalVariable.h"
#include <optional>
using namespace clang;
using namespace CodeGen;

//===----------------------------------------------------------------------===//
//                            ConstantAggregateBuilder
//===----------------------------------------------------------------------===//

namespace {
class ConstExprEmitter;

struct ConstantAggregateBuilderUtils {
  CodeGenModule &CGM;

  ConstantAggregateBuilderUtils(CodeGenModule &CGM) : CGM(CGM) {}

  CharUnits getAlignment(const llvm::Constant *C) const {
    return CharUnits::fromQuantity(
        CGM.getDataLayout().getABITypeAlign(C->getType()));
  }

  CharUnits getSize(llvm::Type *Ty) const {
    return CharUnits::fromQuantity(CGM.getDataLayout().getTypeAllocSize(Ty));
  }

  CharUnits getSize(const llvm::Constant *C) const {
    return getSize(C->getType());
  }

  llvm::Constant *getPadding(CharUnits PadSize) const {
    llvm::Type *Ty = CGM.CharTy;
    if (PadSize > CharUnits::One())
      Ty = llvm::ArrayType::get(Ty, PadSize.getQuantity());
    return llvm::UndefValue::get(Ty);
  }

  llvm::Constant *getZeroes(CharUnits ZeroSize) const {
    llvm::Type *Ty = llvm::ArrayType::get(CGM.CharTy, ZeroSize.getQuantity());
    return llvm::ConstantAggregateZero::get(Ty);
  }
};

/// Incremental builder for an llvm::Constant* holding a struct or array
/// constant.
class ConstantAggregateBuilder : private ConstantAggregateBuilderUtils {
  /// The elements of the constant. These two arrays must have the same size;
  /// Offsets[i] describes the offset of Elems[i] within the constant. The
  /// elements are kept in increasing offset order, and we ensure that there
  /// is no overlap: Offsets[i+1] >= Offsets[i] + getSize(Elemes[i]).
  ///
  /// This may contain explicit padding elements (in order to create a
  /// natural layout), but need not. Gaps between elements are implicitly
  /// considered to be filled with undef.
  llvm::SmallVector<llvm::Constant*, 32> Elems;
  llvm::SmallVector<CharUnits, 32> Offsets;

  /// The size of the constant (the maximum end offset of any added element).
  /// May be larger than the end of Elems.back() if we split the last element
  /// and removed some trailing undefs.
  CharUnits Size = CharUnits::Zero();

  /// This is true only if laying out Elems in order as the elements of a
  /// non-packed LLVM struct will give the correct layout.
  bool NaturalLayout = true;

  bool split(size_t Index, CharUnits Hint);
  std::optional<size_t> splitAt(CharUnits Pos);

  static llvm::Constant *buildFrom(CodeGenModule &CGM,
                                   ArrayRef<llvm::Constant *> Elems,
                                   ArrayRef<CharUnits> Offsets,
                                   CharUnits StartOffset, CharUnits Size,
                                   bool NaturalLayout, llvm::Type *DesiredTy,
                                   bool AllowOversized);

public:
  ConstantAggregateBuilder(CodeGenModule &CGM)
      : ConstantAggregateBuilderUtils(CGM) {}

  /// Update or overwrite the value starting at \p Offset with \c C.
  ///
  /// \param AllowOverwrite If \c true, this constant might overwrite (part of)
  ///        a constant that has already been added. This flag is only used to
  ///        detect bugs.
  bool add(llvm::Constant *C, CharUnits Offset, bool AllowOverwrite);

  /// Update or overwrite the bits starting at \p OffsetInBits with \p Bits.
  bool addBits(llvm::APInt Bits, uint64_t OffsetInBits, bool AllowOverwrite);

  /// Attempt to condense the value starting at \p Offset to a constant of type
  /// \p DesiredTy.
  void condense(CharUnits Offset, llvm::Type *DesiredTy);

  /// Produce a constant representing the entire accumulated value, ideally of
  /// the specified type. If \p AllowOversized, the constant might be larger
  /// than implied by \p DesiredTy (eg, if there is a flexible array member).
  /// Otherwise, the constant will be of exactly the same size as \p DesiredTy
  /// even if we can't represent it as that type.
  llvm::Constant *build(llvm::Type *DesiredTy, bool AllowOversized) const {
    return buildFrom(CGM, Elems, Offsets, CharUnits::Zero(), Size,
                     NaturalLayout, DesiredTy, AllowOversized);
  }
};

template<typename Container, typename Range = std::initializer_list<
                                 typename Container::value_type>>
static void replace(Container &C, size_t BeginOff, size_t EndOff, Range Vals) {
  assert(BeginOff <= EndOff && "invalid replacement range");
  llvm::replace(C, C.begin() + BeginOff, C.begin() + EndOff, Vals);
}

bool ConstantAggregateBuilder::add(llvm::Constant *C, CharUnits Offset,
                          bool AllowOverwrite) {
  // Common case: appending to a layout.
  if (Offset >= Size) {
    CharUnits Align = getAlignment(C);
    CharUnits AlignedSize = Size.alignTo(Align);
    if (AlignedSize > Offset || Offset.alignTo(Align) != Offset)
      NaturalLayout = false;
    else if (AlignedSize < Offset) {
      Elems.push_back(getPadding(Offset - Size));
      Offsets.push_back(Size);
    }
    Elems.push_back(C);
    Offsets.push_back(Offset);
    Size = Offset + getSize(C);
    return true;
  }

  // Uncommon case: constant overlaps what we've already created.
  std::optional<size_t> FirstElemToReplace = splitAt(Offset);
  if (!FirstElemToReplace)
    return false;

  CharUnits CSize = getSize(C);
  std::optional<size_t> LastElemToReplace = splitAt(Offset + CSize);
  if (!LastElemToReplace)
    return false;

  assert((FirstElemToReplace == LastElemToReplace || AllowOverwrite) &&
         "unexpectedly overwriting field");

  replace(Elems, *FirstElemToReplace, *LastElemToReplace, {C});
  replace(Offsets, *FirstElemToReplace, *LastElemToReplace, {Offset});
  Size = std::max(Size, Offset + CSize);
  NaturalLayout = false;
  return true;
}

bool ConstantAggregateBuilder::addBits(llvm::APInt Bits, uint64_t OffsetInBits,
                              bool AllowOverwrite) {
  const ASTContext &Context = CGM.getContext();
  const uint64_t CharWidth = CGM.getContext().getCharWidth();

  // Offset of where we want the first bit to go within the bits of the
  // current char.
  unsigned OffsetWithinChar = OffsetInBits % CharWidth;

  // We split bit-fields up into individual bytes. Walk over the bytes and
  // update them.
  for (CharUnits OffsetInChars =
           Context.toCharUnitsFromBits(OffsetInBits - OffsetWithinChar);
       /**/; ++OffsetInChars) {
    // Number of bits we want to fill in this char.
    unsigned WantedBits =
        std::min((uint64_t)Bits.getBitWidth(), CharWidth - OffsetWithinChar);

    // Get a char containing the bits we want in the right places. The other
    // bits have unspecified values.
    llvm::APInt BitsThisChar = Bits;
    if (BitsThisChar.getBitWidth() < CharWidth)
      BitsThisChar = BitsThisChar.zext(CharWidth);
    if (CGM.getDataLayout().isBigEndian()) {
      // Figure out how much to shift by. We may need to left-shift if we have
      // less than one byte of Bits left.
      int Shift = Bits.getBitWidth() - CharWidth + OffsetWithinChar;
      if (Shift > 0)
        BitsThisChar.lshrInPlace(Shift);
      else if (Shift < 0)
        BitsThisChar = BitsThisChar.shl(-Shift);
    } else {
      BitsThisChar = BitsThisChar.shl(OffsetWithinChar);
    }
    if (BitsThisChar.getBitWidth() > CharWidth)
      BitsThisChar = BitsThisChar.trunc(CharWidth);

    if (WantedBits == CharWidth) {
      // Got a full byte: just add it directly.
      add(llvm::ConstantInt::get(CGM.getLLVMContext(), BitsThisChar),
          OffsetInChars, AllowOverwrite);
    } else {
      // Partial byte: update the existing integer if there is one. If we
      // can't split out a 1-CharUnit range to update, then we can't add
      // these bits and fail the entire constant emission.
      std::optional<size_t> FirstElemToUpdate = splitAt(OffsetInChars);
      if (!FirstElemToUpdate)
        return false;
      std::optional<size_t> LastElemToUpdate =
          splitAt(OffsetInChars + CharUnits::One());
      if (!LastElemToUpdate)
        return false;
      assert(*LastElemToUpdate - *FirstElemToUpdate < 2 &&
             "should have at most one element covering one byte");

      // Figure out which bits we want and discard the rest.
      llvm::APInt UpdateMask(CharWidth, 0);
      if (CGM.getDataLayout().isBigEndian())
        UpdateMask.setBits(CharWidth - OffsetWithinChar - WantedBits,
                           CharWidth - OffsetWithinChar);
      else
        UpdateMask.setBits(OffsetWithinChar, OffsetWithinChar + WantedBits);
      BitsThisChar &= UpdateMask;

      if (*FirstElemToUpdate == *LastElemToUpdate ||
          Elems[*FirstElemToUpdate]->isNullValue() ||
          isa<llvm::UndefValue>(Elems[*FirstElemToUpdate])) {
        // All existing bits are either zero or undef.
        add(llvm::ConstantInt::get(CGM.getLLVMContext(), BitsThisChar),
            OffsetInChars, /*AllowOverwrite*/ true);
      } else {
        llvm::Constant *&ToUpdate = Elems[*FirstElemToUpdate];
        // In order to perform a partial update, we need the existing bitwise
        // value, which we can only extract for a constant int.
        auto *CI = dyn_cast<llvm::ConstantInt>(ToUpdate);
        if (!CI)
          return false;
        // Because this is a 1-CharUnit range, the constant occupying it must
        // be exactly one CharUnit wide.
        assert(CI->getBitWidth() == CharWidth && "splitAt failed");
        assert((!(CI->getValue() & UpdateMask) || AllowOverwrite) &&
               "unexpectedly overwriting bitfield");
        BitsThisChar |= (CI->getValue() & ~UpdateMask);
        ToUpdate = llvm::ConstantInt::get(CGM.getLLVMContext(), BitsThisChar);
      }
    }

    // Stop if we've added all the bits.
    if (WantedBits == Bits.getBitWidth())
      break;

    // Remove the consumed bits from Bits.
    if (!CGM.getDataLayout().isBigEndian())
      Bits.lshrInPlace(WantedBits);
    Bits = Bits.trunc(Bits.getBitWidth() - WantedBits);

    // The remanining bits go at the start of the following bytes.
    OffsetWithinChar = 0;
  }

  return true;
}

/// Returns a position within Elems and Offsets such that all elements
/// before the returned index end before Pos and all elements at or after
/// the returned index begin at or after Pos. Splits elements as necessary
/// to ensure this. Returns std::nullopt if we find something we can't split.
std::optional<size_t> ConstantAggregateBuilder::splitAt(CharUnits Pos) {
  if (Pos >= Size)
    return Offsets.size();

  while (true) {
    auto FirstAfterPos = llvm::upper_bound(Offsets, Pos);
    if (FirstAfterPos == Offsets.begin())
      return 0;

    // If we already have an element starting at Pos, we're done.
    size_t LastAtOrBeforePosIndex = FirstAfterPos - Offsets.begin() - 1;
    if (Offsets[LastAtOrBeforePosIndex] == Pos)
      return LastAtOrBeforePosIndex;

    // We found an element starting before Pos. Check for overlap.
    if (Offsets[LastAtOrBeforePosIndex] +
        getSize(Elems[LastAtOrBeforePosIndex]) <= Pos)
      return LastAtOrBeforePosIndex + 1;

    // Try to decompose it into smaller constants.
    if (!split(LastAtOrBeforePosIndex, Pos))
      return std::nullopt;
  }
}

/// Split the constant at index Index, if possible. Return true if we did.
/// Hint indicates the location at which we'd like to split, but may be
/// ignored.
bool ConstantAggregateBuilder::split(size_t Index, CharUnits Hint) {
  NaturalLayout = false;
  llvm::Constant *C = Elems[Index];
  CharUnits Offset = Offsets[Index];

  if (auto *CA = dyn_cast<llvm::ConstantAggregate>(C)) {
    // Expand the sequence into its contained elements.
    // FIXME: This assumes vector elements are byte-sized.
    replace(Elems, Index, Index + 1,
            llvm::map_range(llvm::seq(0u, CA->getNumOperands()),
                            [&](unsigned Op) { return CA->getOperand(Op); }));
    if (isa<llvm::ArrayType>(CA->getType()) ||
        isa<llvm::VectorType>(CA->getType())) {
      // Array or vector.
      llvm::Type *ElemTy =
          llvm::GetElementPtrInst::getTypeAtIndex(CA->getType(), (uint64_t)0);
      CharUnits ElemSize = getSize(ElemTy);
      replace(
          Offsets, Index, Index + 1,
          llvm::map_range(llvm::seq(0u, CA->getNumOperands()),
                          [&](unsigned Op) { return Offset + Op * ElemSize; }));
    } else {
      // Must be a struct.
      auto *ST = cast<llvm::StructType>(CA->getType());
      const llvm::StructLayout *Layout =
          CGM.getDataLayout().getStructLayout(ST);
      replace(Offsets, Index, Index + 1,
              llvm::map_range(
                  llvm::seq(0u, CA->getNumOperands()), [&](unsigned Op) {
                    return Offset + CharUnits::fromQuantity(
                                        Layout->getElementOffset(Op));
                  }));
    }
    return true;
  }

  if (auto *CDS = dyn_cast<llvm::ConstantDataSequential>(C)) {
    // Expand the sequence into its contained elements.
    // FIXME: This assumes vector elements are byte-sized.
    // FIXME: If possible, split into two ConstantDataSequentials at Hint.
    CharUnits ElemSize = getSize(CDS->getElementType());
    replace(Elems, Index, Index + 1,
            llvm::map_range(llvm::seq(0u, CDS->getNumElements()),
                            [&](unsigned Elem) {
                              return CDS->getElementAsConstant(Elem);
                            }));
    replace(Offsets, Index, Index + 1,
            llvm::map_range(
                llvm::seq(0u, CDS->getNumElements()),
                [&](unsigned Elem) { return Offset + Elem * ElemSize; }));
    return true;
  }

  if (isa<llvm::ConstantAggregateZero>(C)) {
    // Split into two zeros at the hinted offset.
    CharUnits ElemSize = getSize(C);
    assert(Hint > Offset && Hint < Offset + ElemSize && "nothing to split");
    replace(Elems, Index, Index + 1,
            {getZeroes(Hint - Offset), getZeroes(Offset + ElemSize - Hint)});
    replace(Offsets, Index, Index + 1, {Offset, Hint});
    return true;
  }

  if (isa<llvm::UndefValue>(C)) {
    // Drop undef; it doesn't contribute to the final layout.
    replace(Elems, Index, Index + 1, {});
    replace(Offsets, Index, Index + 1, {});
    return true;
  }

  // FIXME: We could split a ConstantInt if the need ever arose.
  // We don't need to do this to handle bit-fields because we always eagerly
  // split them into 1-byte chunks.

  return false;
}

static llvm::Constant *
EmitArrayConstant(CodeGenModule &CGM, llvm::ArrayType *DesiredType,
                  llvm::Type *CommonElementType, uint64_t ArrayBound,
                  SmallVectorImpl<llvm::Constant *> &Elements,
                  llvm::Constant *Filler);

llvm::Constant *ConstantAggregateBuilder::buildFrom(
    CodeGenModule &CGM, ArrayRef<llvm::Constant *> Elems,
    ArrayRef<CharUnits> Offsets, CharUnits StartOffset, CharUnits Size,
    bool NaturalLayout, llvm::Type *DesiredTy, bool AllowOversized) {
  ConstantAggregateBuilderUtils Utils(CGM);

  if (Elems.empty())
    return llvm::UndefValue::get(DesiredTy);

  auto Offset = [&](size_t I) { return Offsets[I] - StartOffset; };

  // If we want an array type, see if all the elements are the same type and
  // appropriately spaced.
  if (llvm::ArrayType *ATy = dyn_cast<llvm::ArrayType>(DesiredTy)) {
    assert(!AllowOversized && "oversized array emission not supported");

    bool CanEmitArray = true;
    llvm::Type *CommonType = Elems[0]->getType();
    llvm::Constant *Filler = llvm::Constant::getNullValue(CommonType);
    CharUnits ElemSize = Utils.getSize(ATy->getElementType());
    SmallVector<llvm::Constant*, 32> ArrayElements;
    for (size_t I = 0; I != Elems.size(); ++I) {
      // Skip zeroes; we'll use a zero value as our array filler.
      if (Elems[I]->isNullValue())
        continue;

      // All remaining elements must be the same type.
      if (Elems[I]->getType() != CommonType ||
          Offset(I) % ElemSize != 0) {
        CanEmitArray = false;
        break;
      }
      ArrayElements.resize(Offset(I) / ElemSize + 1, Filler);
      ArrayElements.back() = Elems[I];
    }

    if (CanEmitArray) {
      return EmitArrayConstant(CGM, ATy, CommonType, ATy->getNumElements(),
                               ArrayElements, Filler);
    }

    // Can't emit as an array, carry on to emit as a struct.
  }

  // The size of the constant we plan to generate.  This is usually just
  // the size of the initialized type, but in AllowOversized mode (i.e.
  // flexible array init), it can be larger.
  CharUnits DesiredSize = Utils.getSize(DesiredTy);
  if (Size > DesiredSize) {
    assert(AllowOversized && "Elems are oversized");
    DesiredSize = Size;
  }

  // The natural alignment of an unpacked LLVM struct with the given elements.
  CharUnits Align = CharUnits::One();
  for (llvm::Constant *C : Elems)
    Align = std::max(Align, Utils.getAlignment(C));

  // The natural size of an unpacked LLVM struct with the given elements.
  CharUnits AlignedSize = Size.alignTo(Align);

  bool Packed = false;
  ArrayRef<llvm::Constant*> UnpackedElems = Elems;
  llvm::SmallVector<llvm::Constant*, 32> UnpackedElemStorage;
  if (DesiredSize < AlignedSize || DesiredSize.alignTo(Align) != DesiredSize) {
    // The natural layout would be too big; force use of a packed layout.
    NaturalLayout = false;
    Packed = true;
  } else if (DesiredSize > AlignedSize) {
    // The natural layout would be too small. Add padding to fix it. (This
    // is ignored if we choose a packed layout.)
    UnpackedElemStorage.assign(Elems.begin(), Elems.end());
    UnpackedElemStorage.push_back(Utils.getPadding(DesiredSize - Size));
    UnpackedElems = UnpackedElemStorage;
  }

  // If we don't have a natural layout, insert padding as necessary.
  // As we go, double-check to see if we can actually just emit Elems
  // as a non-packed struct and do so opportunistically if possible.
  llvm::SmallVector<llvm::Constant*, 32> PackedElems;
  if (!NaturalLayout) {
    CharUnits SizeSoFar = CharUnits::Zero();
    for (size_t I = 0; I != Elems.size(); ++I) {
      CharUnits Align = Utils.getAlignment(Elems[I]);
      CharUnits NaturalOffset = SizeSoFar.alignTo(Align);
      CharUnits DesiredOffset = Offset(I);
      assert(DesiredOffset >= SizeSoFar && "elements out of order");

      if (DesiredOffset != NaturalOffset)
        Packed = true;
      if (DesiredOffset != SizeSoFar)
        PackedElems.push_back(Utils.getPadding(DesiredOffset - SizeSoFar));
      PackedElems.push_back(Elems[I]);
      SizeSoFar = DesiredOffset + Utils.getSize(Elems[I]);
    }
    // If we're using the packed layout, pad it out to the desired size if
    // necessary.
    if (Packed) {
      assert(SizeSoFar <= DesiredSize &&
             "requested size is too small for contents");
      if (SizeSoFar < DesiredSize)
        PackedElems.push_back(Utils.getPadding(DesiredSize - SizeSoFar));
    }
  }

  llvm::StructType *STy = llvm::ConstantStruct::getTypeForElements(
      CGM.getLLVMContext(), Packed ? PackedElems : UnpackedElems, Packed);

  // Pick the type to use.  If the type is layout identical to the desired
  // type then use it, otherwise use whatever the builder produced for us.
  if (llvm::StructType *DesiredSTy = dyn_cast<llvm::StructType>(DesiredTy)) {
    if (DesiredSTy->isLayoutIdentical(STy))
      STy = DesiredSTy;
  }

  return llvm::ConstantStruct::get(STy, Packed ? PackedElems : UnpackedElems);
}

void ConstantAggregateBuilder::condense(CharUnits Offset,
                                        llvm::Type *DesiredTy) {
  CharUnits Size = getSize(DesiredTy);

  std::optional<size_t> FirstElemToReplace = splitAt(Offset);
  if (!FirstElemToReplace)
    return;
  size_t First = *FirstElemToReplace;

  std::optional<size_t> LastElemToReplace = splitAt(Offset + Size);
  if (!LastElemToReplace)
    return;
  size_t Last = *LastElemToReplace;

  size_t Length = Last - First;
  if (Length == 0)
    return;

  if (Length == 1 && Offsets[First] == Offset &&
      getSize(Elems[First]) == Size) {
    // Re-wrap single element structs if necessary. Otherwise, leave any single
    // element constant of the right size alone even if it has the wrong type.
    auto *STy = dyn_cast<llvm::StructType>(DesiredTy);
    if (STy && STy->getNumElements() == 1 &&
        STy->getElementType(0) == Elems[First]->getType())
      Elems[First] = llvm::ConstantStruct::get(STy, Elems[First]);
    return;
  }

  llvm::Constant *Replacement = buildFrom(
      CGM, ArrayRef(Elems).slice(First, Length),
      ArrayRef(Offsets).slice(First, Length), Offset, getSize(DesiredTy),
      /*known to have natural layout=*/false, DesiredTy, false);
  replace(Elems, First, Last, {Replacement});
  replace(Offsets, First, Last, {Offset});
}

//===----------------------------------------------------------------------===//
//                            ConstStructBuilder
//===----------------------------------------------------------------------===//

class ConstStructBuilder {
  CodeGenModule &CGM;
  ConstantEmitter &Emitter;
  ConstantAggregateBuilder &Builder;
  CharUnits StartOffset;

public:
  static llvm::Constant *BuildStruct(ConstantEmitter &Emitter,
                                     const InitListExpr *ILE,
                                     QualType StructTy);
  static llvm::Constant *BuildStruct(ConstantEmitter &Emitter,
                                     const APValue &Value, QualType ValTy);
  static bool UpdateStruct(ConstantEmitter &Emitter,
                           ConstantAggregateBuilder &Const, CharUnits Offset,
                           const InitListExpr *Updater);

private:
  ConstStructBuilder(ConstantEmitter &Emitter,
                     ConstantAggregateBuilder &Builder, CharUnits StartOffset)
      : CGM(Emitter.CGM), Emitter(Emitter), Builder(Builder),
        StartOffset(StartOffset) {}

  bool AppendField(const FieldDecl *Field, uint64_t FieldOffset,
                   llvm::Constant *InitExpr, bool AllowOverwrite = false);

  bool AppendBytes(CharUnits FieldOffsetInChars, llvm::Constant *InitCst,
                   bool AllowOverwrite = false);

  bool AppendBitField(const FieldDecl *Field, uint64_t FieldOffset,
                      llvm::Constant *InitExpr, bool AllowOverwrite = false);

  bool Build(const InitListExpr *ILE, bool AllowOverwrite);
  bool Build(const APValue &Val, const RecordDecl *RD, bool IsPrimaryBase,
             const CXXRecordDecl *VTableClass, CharUnits BaseOffset);
  llvm::Constant *Finalize(QualType Ty);
};

bool ConstStructBuilder::AppendField(
    const FieldDecl *Field, uint64_t FieldOffset, llvm::Constant *InitCst,
    bool AllowOverwrite) {
  const ASTContext &Context = CGM.getContext();

  CharUnits FieldOffsetInChars = Context.toCharUnitsFromBits(FieldOffset);

  return AppendBytes(FieldOffsetInChars, InitCst, AllowOverwrite);
}

bool ConstStructBuilder::AppendBytes(CharUnits FieldOffsetInChars,
                                     llvm::Constant *InitCst,
                                     bool AllowOverwrite) {
  return Builder.add(InitCst, StartOffset + FieldOffsetInChars, AllowOverwrite);
}

bool ConstStructBuilder::AppendBitField(const FieldDecl *Field,
                                        uint64_t FieldOffset, llvm::Constant *C,
                                        bool AllowOverwrite) {

  llvm::ConstantInt *CI = dyn_cast<llvm::ConstantInt>(C);
  if (!CI) {
    // Constants for long _BitInt types are sometimes split into individual
    // bytes. Try to fold these back into an integer constant. If that doesn't
    // work out, then we are trying to initialize a bitfield with a non-trivial
    // constant, this must require run-time code.
    llvm::Type *LoadType =
        CGM.getTypes().convertTypeForLoadStore(Field->getType(), C->getType());
    llvm::Constant *FoldedConstant = llvm::ConstantFoldLoadFromConst(
        C, LoadType, llvm::APInt::getZero(32), CGM.getDataLayout());
    CI = dyn_cast_if_present<llvm::ConstantInt>(FoldedConstant);
    if (!CI)
      return false;
  }

  const CGRecordLayout &RL =
      CGM.getTypes().getCGRecordLayout(Field->getParent());
  const CGBitFieldInfo &Info = RL.getBitFieldInfo(Field);
  llvm::APInt FieldValue = CI->getValue();

  // Promote the size of FieldValue if necessary
  // FIXME: This should never occur, but currently it can because initializer
  // constants are cast to bool, and because clang is not enforcing bitfield
  // width limits.
  if (Info.Size > FieldValue.getBitWidth())
    FieldValue = FieldValue.zext(Info.Size);

  // Truncate the size of FieldValue to the bit field size.
  if (Info.Size < FieldValue.getBitWidth())
    FieldValue = FieldValue.trunc(Info.Size);

  return Builder.addBits(FieldValue,
                         CGM.getContext().toBits(StartOffset) + FieldOffset,
                         AllowOverwrite);
}

static bool EmitDesignatedInitUpdater(ConstantEmitter &Emitter,
                                      ConstantAggregateBuilder &Const,
                                      CharUnits Offset, QualType Type,
                                      const InitListExpr *Updater) {
  if (Type->isRecordType())
    return ConstStructBuilder::UpdateStruct(Emitter, Const, Offset, Updater);

  auto CAT = Emitter.CGM.getContext().getAsConstantArrayType(Type);
  if (!CAT)
    return false;
  QualType ElemType = CAT->getElementType();
  CharUnits ElemSize = Emitter.CGM.getContext().getTypeSizeInChars(ElemType);
  llvm::Type *ElemTy = Emitter.CGM.getTypes().ConvertTypeForMem(ElemType);

  llvm::Constant *FillC = nullptr;
  if (const Expr *Filler = Updater->getArrayFiller()) {
    if (!isa<NoInitExpr>(Filler)) {
      FillC = Emitter.tryEmitAbstractForMemory(Filler, ElemType);
      if (!FillC)
        return false;
    }
  }

  unsigned NumElementsToUpdate =
      FillC ? CAT->getZExtSize() : Updater->getNumInits();
  for (unsigned I = 0; I != NumElementsToUpdate; ++I, Offset += ElemSize) {
    const Expr *Init = nullptr;
    if (I < Updater->getNumInits())
      Init = Updater->getInit(I);

    if (!Init && FillC) {
      if (!Const.add(FillC, Offset, true))
        return false;
    } else if (!Init || isa<NoInitExpr>(Init)) {
      continue;
    } else if (const auto *ChildILE = dyn_cast<InitListExpr>(Init)) {
      if (!EmitDesignatedInitUpdater(Emitter, Const, Offset, ElemType,
                                     ChildILE))
        return false;
      // Attempt to reduce the array element to a single constant if necessary.
      Const.condense(Offset, ElemTy);
    } else {
      llvm::Constant *Val = Emitter.tryEmitPrivateForMemory(Init, ElemType);
      if (!Const.add(Val, Offset, true))
        return false;
    }
  }

  return true;
}

bool ConstStructBuilder::Build(const InitListExpr *ILE, bool AllowOverwrite) {
  RecordDecl *RD = ILE->getType()->castAs<RecordType>()->getDecl();
  const ASTRecordLayout &Layout = CGM.getContext().getASTRecordLayout(RD);

  unsigned FieldNo = -1;
  unsigned ElementNo = 0;

  // Bail out if we have base classes. We could support these, but they only
  // arise in C++1z where we will have already constant folded most interesting
  // cases. FIXME: There are still a few more cases we can handle this way.
  if (auto *CXXRD = dyn_cast<CXXRecordDecl>(RD))
    if (CXXRD->getNumBases())
      return false;

  for (FieldDecl *Field : RD->fields()) {
    ++FieldNo;

    // If this is a union, skip all the fields that aren't being initialized.
    if (RD->isUnion() &&
        !declaresSameEntity(ILE->getInitializedFieldInUnion(), Field))
      continue;

    // Don't emit anonymous bitfields.
    if (Field->isUnnamedBitField())
      continue;

    // Get the initializer.  A struct can include fields without initializers,
    // we just use explicit null values for them.
    const Expr *Init = nullptr;
    if (ElementNo < ILE->getNumInits())
      Init = ILE->getInit(ElementNo++);
    if (isa_and_nonnull<NoInitExpr>(Init))
      continue;

    // Zero-sized fields are not emitted, but their initializers may still
    // prevent emission of this struct as a constant.
    if (isEmptyFieldForLayout(CGM.getContext(), Field)) {
      if (Init->HasSideEffects(CGM.getContext()))
        return false;
      continue;
    }

    // When emitting a DesignatedInitUpdateExpr, a nested InitListExpr
    // represents additional overwriting of our current constant value, and not
    // a new constant to emit independently.
    if (AllowOverwrite &&
        (Field->getType()->isArrayType() || Field->getType()->isRecordType())) {
      if (auto *SubILE = dyn_cast<InitListExpr>(Init)) {
        CharUnits Offset = CGM.getContext().toCharUnitsFromBits(
            Layout.getFieldOffset(FieldNo));
        if (!EmitDesignatedInitUpdater(Emitter, Builder, StartOffset + Offset,
                                       Field->getType(), SubILE))
          return false;
        // If we split apart the field's value, try to collapse it down to a
        // single value now.
        Builder.condense(StartOffset + Offset,
                         CGM.getTypes().ConvertTypeForMem(Field->getType()));
        continue;
      }
    }

    llvm::Constant *EltInit =
        Init ? Emitter.tryEmitPrivateForMemory(Init, Field->getType())
             : Emitter.emitNullForMemory(Field->getType());
    if (!EltInit)
      return false;

    if (!Field->isBitField()) {
      // Handle non-bitfield members.
      if (!AppendField(Field, Layout.getFieldOffset(FieldNo), EltInit,
                       AllowOverwrite))
        return false;
      // After emitting a non-empty field with [[no_unique_address]], we may
      // need to overwrite its tail padding.
      if (Field->hasAttr<NoUniqueAddressAttr>())
        AllowOverwrite = true;
    } else {
      // Otherwise we have a bitfield.
      if (!AppendBitField(Field, Layout.getFieldOffset(FieldNo), EltInit,
                          AllowOverwrite))
        return false;
    }
  }

  return true;
}

namespace {
struct BaseInfo {
  BaseInfo(const CXXRecordDecl *Decl, CharUnits Offset, unsigned Index)
    : Decl(Decl), Offset(Offset), Index(Index) {
  }

  const CXXRecordDecl *Decl;
  CharUnits Offset;
  unsigned Index;

  bool operator<(const BaseInfo &O) const { return Offset < O.Offset; }
};
}

bool ConstStructBuilder::Build(const APValue &Val, const RecordDecl *RD,
                               bool IsPrimaryBase,
                               const CXXRecordDecl *VTableClass,
                               CharUnits Offset) {
  const ASTRecordLayout &Layout = CGM.getContext().getASTRecordLayout(RD);

  if (const CXXRecordDecl *CD = dyn_cast<CXXRecordDecl>(RD)) {
    // Add a vtable pointer, if we need one and it hasn't already been added.
    if (Layout.hasOwnVFPtr()) {
      llvm::Constant *VTableAddressPoint =
          CGM.getCXXABI().getVTableAddressPoint(BaseSubobject(CD, Offset),
                                                VTableClass);
<<<<<<< HEAD
      if (auto Authentication =
              CGM.getVTablePointerAuthentication(VTableClass)) {
=======
      if (auto Authentication = CGM.getVTablePointerAuthentication(CD)) {
>>>>>>> 9c4aab8c
        VTableAddressPoint = Emitter.tryEmitConstantSignedPointer(
            VTableAddressPoint, *Authentication);
        if (!VTableAddressPoint)
          return false;
      }
      if (!AppendBytes(Offset, VTableAddressPoint))
        return false;
    }

    // Accumulate and sort bases, in order to visit them in address order, which
    // may not be the same as declaration order.
    SmallVector<BaseInfo, 8> Bases;
    Bases.reserve(CD->getNumBases());
    unsigned BaseNo = 0;
    for (CXXRecordDecl::base_class_const_iterator Base = CD->bases_begin(),
         BaseEnd = CD->bases_end(); Base != BaseEnd; ++Base, ++BaseNo) {
      assert(!Base->isVirtual() && "should not have virtual bases here");
      const CXXRecordDecl *BD = Base->getType()->getAsCXXRecordDecl();
      CharUnits BaseOffset = Layout.getBaseClassOffset(BD);
      Bases.push_back(BaseInfo(BD, BaseOffset, BaseNo));
    }
    llvm::stable_sort(Bases);

    for (unsigned I = 0, N = Bases.size(); I != N; ++I) {
      BaseInfo &Base = Bases[I];

      bool IsPrimaryBase = Layout.getPrimaryBase() == Base.Decl;
      Build(Val.getStructBase(Base.Index), Base.Decl, IsPrimaryBase,
            VTableClass, Offset + Base.Offset);
    }
  }

  unsigned FieldNo = 0;
  uint64_t OffsetBits = CGM.getContext().toBits(Offset);

  bool AllowOverwrite = false;
  for (RecordDecl::field_iterator Field = RD->field_begin(),
       FieldEnd = RD->field_end(); Field != FieldEnd; ++Field, ++FieldNo) {
    // If this is a union, skip all the fields that aren't being initialized.
    if (RD->isUnion() && !declaresSameEntity(Val.getUnionField(), *Field))
      continue;

    // Don't emit anonymous bitfields or zero-sized fields.
    if (Field->isUnnamedBitField() ||
        isEmptyFieldForLayout(CGM.getContext(), *Field))
      continue;

    // Emit the value of the initializer.
    const APValue &FieldValue =
      RD->isUnion() ? Val.getUnionValue() : Val.getStructField(FieldNo);
    llvm::Constant *EltInit =
      Emitter.tryEmitPrivateForMemory(FieldValue, Field->getType());
    if (!EltInit)
      return false;

    if (!Field->isBitField()) {
      // Handle non-bitfield members.
      if (!AppendField(*Field, Layout.getFieldOffset(FieldNo) + OffsetBits,
                       EltInit, AllowOverwrite))
        return false;
      // After emitting a non-empty field with [[no_unique_address]], we may
      // need to overwrite its tail padding.
      if (Field->hasAttr<NoUniqueAddressAttr>())
        AllowOverwrite = true;
    } else {
      // Otherwise we have a bitfield.
      if (!AppendBitField(*Field, Layout.getFieldOffset(FieldNo) + OffsetBits,
                          EltInit, AllowOverwrite))
        return false;
    }
  }

  return true;
}

llvm::Constant *ConstStructBuilder::Finalize(QualType Type) {
  Type = Type.getNonReferenceType();
  RecordDecl *RD = Type->castAs<RecordType>()->getDecl();
  llvm::Type *ValTy = CGM.getTypes().ConvertType(Type);
  return Builder.build(ValTy, RD->hasFlexibleArrayMember());
}

llvm::Constant *ConstStructBuilder::BuildStruct(ConstantEmitter &Emitter,
                                                const InitListExpr *ILE,
                                                QualType ValTy) {
  ConstantAggregateBuilder Const(Emitter.CGM);
  ConstStructBuilder Builder(Emitter, Const, CharUnits::Zero());

  if (!Builder.Build(ILE, /*AllowOverwrite*/false))
    return nullptr;

  return Builder.Finalize(ValTy);
}

llvm::Constant *ConstStructBuilder::BuildStruct(ConstantEmitter &Emitter,
                                                const APValue &Val,
                                                QualType ValTy) {
  ConstantAggregateBuilder Const(Emitter.CGM);
  ConstStructBuilder Builder(Emitter, Const, CharUnits::Zero());

  const RecordDecl *RD = ValTy->castAs<RecordType>()->getDecl();
  const CXXRecordDecl *CD = dyn_cast<CXXRecordDecl>(RD);
  if (!Builder.Build(Val, RD, false, CD, CharUnits::Zero()))
    return nullptr;

  return Builder.Finalize(ValTy);
}

bool ConstStructBuilder::UpdateStruct(ConstantEmitter &Emitter,
                                      ConstantAggregateBuilder &Const,
                                      CharUnits Offset,
                                      const InitListExpr *Updater) {
  return ConstStructBuilder(Emitter, Const, Offset)
      .Build(Updater, /*AllowOverwrite*/ true);
}

//===----------------------------------------------------------------------===//
//                             ConstExprEmitter
//===----------------------------------------------------------------------===//

static ConstantAddress
tryEmitGlobalCompoundLiteral(ConstantEmitter &emitter,
                             const CompoundLiteralExpr *E) {
  CodeGenModule &CGM = emitter.CGM;
  CharUnits Align = CGM.getContext().getTypeAlignInChars(E->getType());
  if (llvm::GlobalVariable *Addr =
          CGM.getAddrOfConstantCompoundLiteralIfEmitted(E))
    return ConstantAddress(Addr, Addr->getValueType(), Align);

  LangAS addressSpace = E->getType().getAddressSpace();
  llvm::Constant *C = emitter.tryEmitForInitializer(E->getInitializer(),
                                                    addressSpace, E->getType());
  if (!C) {
    assert(!E->isFileScope() &&
           "file-scope compound literal did not have constant initializer!");
    return ConstantAddress::invalid();
  }

  auto GV = new llvm::GlobalVariable(
      CGM.getModule(), C->getType(),
      E->getType().isConstantStorage(CGM.getContext(), true, false),
      llvm::GlobalValue::InternalLinkage, C, ".compoundliteral", nullptr,
      llvm::GlobalVariable::NotThreadLocal,
      CGM.getContext().getTargetAddressSpace(addressSpace));
  emitter.finalize(GV);
  GV->setAlignment(Align.getAsAlign());
  CGM.setAddrOfConstantCompoundLiteral(E, GV);
  return ConstantAddress(GV, GV->getValueType(), Align);
}

static llvm::Constant *
EmitArrayConstant(CodeGenModule &CGM, llvm::ArrayType *DesiredType,
                  llvm::Type *CommonElementType, uint64_t ArrayBound,
                  SmallVectorImpl<llvm::Constant *> &Elements,
                  llvm::Constant *Filler) {
  // Figure out how long the initial prefix of non-zero elements is.
  uint64_t NonzeroLength = ArrayBound;
  if (Elements.size() < NonzeroLength && Filler->isNullValue())
    NonzeroLength = Elements.size();
  if (NonzeroLength == Elements.size()) {
    while (NonzeroLength > 0 && Elements[NonzeroLength - 1]->isNullValue())
      --NonzeroLength;
  }

  if (NonzeroLength == 0)
    return llvm::ConstantAggregateZero::get(DesiredType);

  // Add a zeroinitializer array filler if we have lots of trailing zeroes.
  uint64_t TrailingZeroes = ArrayBound - NonzeroLength;
  if (TrailingZeroes >= 8) {
    assert(Elements.size() >= NonzeroLength &&
           "missing initializer for non-zero element");

    // If all the elements had the same type up to the trailing zeroes, emit a
    // struct of two arrays (the nonzero data and the zeroinitializer).
    if (CommonElementType && NonzeroLength >= 8) {
      llvm::Constant *Initial = llvm::ConstantArray::get(
          llvm::ArrayType::get(CommonElementType, NonzeroLength),
          ArrayRef(Elements).take_front(NonzeroLength));
      Elements.resize(2);
      Elements[0] = Initial;
    } else {
      Elements.resize(NonzeroLength + 1);
    }

    auto *FillerType =
        CommonElementType ? CommonElementType : DesiredType->getElementType();
    FillerType = llvm::ArrayType::get(FillerType, TrailingZeroes);
    Elements.back() = llvm::ConstantAggregateZero::get(FillerType);
    CommonElementType = nullptr;
  } else if (Elements.size() != ArrayBound) {
    // Otherwise pad to the right size with the filler if necessary.
    Elements.resize(ArrayBound, Filler);
    if (Filler->getType() != CommonElementType)
      CommonElementType = nullptr;
  }

  // If all elements have the same type, just emit an array constant.
  if (CommonElementType)
    return llvm::ConstantArray::get(
        llvm::ArrayType::get(CommonElementType, ArrayBound), Elements);

  // We have mixed types. Use a packed struct.
  llvm::SmallVector<llvm::Type *, 16> Types;
  Types.reserve(Elements.size());
  for (llvm::Constant *Elt : Elements)
    Types.push_back(Elt->getType());
  llvm::StructType *SType =
      llvm::StructType::get(CGM.getLLVMContext(), Types, true);
  return llvm::ConstantStruct::get(SType, Elements);
}

// This class only needs to handle arrays, structs and unions. Outside C++11
// mode, we don't currently constant fold those types.  All other types are
// handled by constant folding.
//
// Constant folding is currently missing support for a few features supported
// here: CK_ToUnion, CK_ReinterpretMemberPointer, and DesignatedInitUpdateExpr.
class ConstExprEmitter
    : public ConstStmtVisitor<ConstExprEmitter, llvm::Constant *, QualType> {
  CodeGenModule &CGM;
  ConstantEmitter &Emitter;
  llvm::LLVMContext &VMContext;
public:
  ConstExprEmitter(ConstantEmitter &emitter)
    : CGM(emitter.CGM), Emitter(emitter), VMContext(CGM.getLLVMContext()) {
  }

  //===--------------------------------------------------------------------===//
  //                            Visitor Methods
  //===--------------------------------------------------------------------===//

  llvm::Constant *VisitStmt(const Stmt *S, QualType T) { return nullptr; }

  llvm::Constant *VisitConstantExpr(const ConstantExpr *CE, QualType T) {
    if (llvm::Constant *Result = Emitter.tryEmitConstantExpr(CE))
      return Result;
    return Visit(CE->getSubExpr(), T);
  }

  llvm::Constant *VisitParenExpr(const ParenExpr *PE, QualType T) {
    return Visit(PE->getSubExpr(), T);
  }

  llvm::Constant *
  VisitSubstNonTypeTemplateParmExpr(const SubstNonTypeTemplateParmExpr *PE,
                                    QualType T) {
    return Visit(PE->getReplacement(), T);
  }

  llvm::Constant *VisitGenericSelectionExpr(const GenericSelectionExpr *GE,
                                            QualType T) {
    return Visit(GE->getResultExpr(), T);
  }

  llvm::Constant *VisitChooseExpr(const ChooseExpr *CE, QualType T) {
    return Visit(CE->getChosenSubExpr(), T);
  }

  llvm::Constant *VisitCompoundLiteralExpr(const CompoundLiteralExpr *E,
                                           QualType T) {
    return Visit(E->getInitializer(), T);
  }

  llvm::Constant *ProduceIntToIntCast(const Expr *E, QualType DestType) {
    QualType FromType = E->getType();
    // See also HandleIntToIntCast in ExprConstant.cpp
    if (FromType->isIntegerType())
      if (llvm::Constant *C = Visit(E, FromType))
        if (auto *CI = dyn_cast<llvm::ConstantInt>(C)) {
          unsigned SrcWidth = CGM.getContext().getIntWidth(FromType);
          unsigned DstWidth = CGM.getContext().getIntWidth(DestType);
          if (DstWidth == SrcWidth)
            return CI;
          llvm::APInt A = FromType->isSignedIntegerType()
                              ? CI->getValue().sextOrTrunc(DstWidth)
                              : CI->getValue().zextOrTrunc(DstWidth);
          return llvm::ConstantInt::get(CGM.getLLVMContext(), A);
        }
    return nullptr;
  }

  llvm::Constant *VisitCastExpr(const CastExpr *E, QualType destType) {
    if (const auto *ECE = dyn_cast<ExplicitCastExpr>(E))
      CGM.EmitExplicitCastExprType(ECE, Emitter.CGF);
    const Expr *subExpr = E->getSubExpr();

    switch (E->getCastKind()) {
    case CK_ToUnion: {
      // GCC cast to union extension
      assert(E->getType()->isUnionType() &&
             "Destination type is not union type!");

      auto field = E->getTargetUnionField();

      auto C = Emitter.tryEmitPrivateForMemory(subExpr, field->getType());
      if (!C) return nullptr;

      auto destTy = ConvertType(destType);
      if (C->getType() == destTy) return C;

      // Build a struct with the union sub-element as the first member,
      // and padded to the appropriate size.
      SmallVector<llvm::Constant*, 2> Elts;
      SmallVector<llvm::Type*, 2> Types;
      Elts.push_back(C);
      Types.push_back(C->getType());
      unsigned CurSize = CGM.getDataLayout().getTypeAllocSize(C->getType());
      unsigned TotalSize = CGM.getDataLayout().getTypeAllocSize(destTy);

      assert(CurSize <= TotalSize && "Union size mismatch!");
      if (unsigned NumPadBytes = TotalSize - CurSize) {
        llvm::Type *Ty = CGM.CharTy;
        if (NumPadBytes > 1)
          Ty = llvm::ArrayType::get(Ty, NumPadBytes);

        Elts.push_back(llvm::UndefValue::get(Ty));
        Types.push_back(Ty);
      }

      llvm::StructType *STy = llvm::StructType::get(VMContext, Types, false);
      return llvm::ConstantStruct::get(STy, Elts);
    }

    case CK_AddressSpaceConversion: {
      auto C = Emitter.tryEmitPrivate(subExpr, subExpr->getType());
      if (!C) return nullptr;
      LangAS destAS = E->getType()->getPointeeType().getAddressSpace();
      LangAS srcAS = subExpr->getType()->getPointeeType().getAddressSpace();
      llvm::Type *destTy = ConvertType(E->getType());
      return CGM.getTargetCodeGenInfo().performAddrSpaceCast(CGM, C, srcAS,
                                                             destAS, destTy);
    }

    case CK_LValueToRValue: {
      // We don't really support doing lvalue-to-rvalue conversions here; any
      // interesting conversions should be done in Evaluate().  But as a
      // special case, allow compound literals to support the gcc extension
      // allowing "struct x {int x;} x = (struct x) {};".
      if (const auto *E =
              dyn_cast<CompoundLiteralExpr>(subExpr->IgnoreParens()))
        return Visit(E->getInitializer(), destType);
      return nullptr;
    }

    case CK_AtomicToNonAtomic:
    case CK_NonAtomicToAtomic:
    case CK_NoOp:
    case CK_ConstructorConversion:
      return Visit(subExpr, destType);

    case CK_ArrayToPointerDecay:
      if (const auto *S = dyn_cast<StringLiteral>(subExpr))
        return CGM.GetAddrOfConstantStringFromLiteral(S).getPointer();
      return nullptr;
    case CK_NullToPointer:
      if (Visit(subExpr, destType))
        return CGM.EmitNullConstant(destType);
      return nullptr;

    case CK_IntToOCLSampler:
      llvm_unreachable("global sampler variables are not generated");

    case CK_IntegralCast:
      return ProduceIntToIntCast(subExpr, destType);

    case CK_Dependent: llvm_unreachable("saw dependent cast!");

    case CK_BuiltinFnToFnPtr:
      llvm_unreachable("builtin functions are handled elsewhere");

    case CK_ReinterpretMemberPointer:
    case CK_DerivedToBaseMemberPointer:
    case CK_BaseToDerivedMemberPointer: {
      auto C = Emitter.tryEmitPrivate(subExpr, subExpr->getType());
      if (!C) return nullptr;
      return CGM.getCXXABI().EmitMemberPointerConversion(E, C);
    }

    // These will never be supported.
    case CK_ObjCObjectLValueCast:
    case CK_ARCProduceObject:
    case CK_ARCConsumeObject:
    case CK_ARCReclaimReturnedObject:
    case CK_ARCExtendBlockObject:
    case CK_CopyAndAutoreleaseBlockObject:
      return nullptr;

    // These don't need to be handled here because Evaluate knows how to
    // evaluate them in the cases where they can be folded.
    case CK_BitCast:
    case CK_ToVoid:
    case CK_Dynamic:
    case CK_LValueBitCast:
    case CK_LValueToRValueBitCast:
    case CK_NullToMemberPointer:
    case CK_UserDefinedConversion:
    case CK_CPointerToObjCPointerCast:
    case CK_BlockPointerToObjCPointerCast:
    case CK_AnyPointerToBlockPointerCast:
    case CK_FunctionToPointerDecay:
    case CK_BaseToDerived:
    case CK_DerivedToBase:
    case CK_UncheckedDerivedToBase:
    case CK_MemberPointerToBoolean:
    case CK_VectorSplat:
    case CK_FloatingRealToComplex:
    case CK_FloatingComplexToReal:
    case CK_FloatingComplexToBoolean:
    case CK_FloatingComplexCast:
    case CK_FloatingComplexToIntegralComplex:
    case CK_IntegralRealToComplex:
    case CK_IntegralComplexToReal:
    case CK_IntegralComplexToBoolean:
    case CK_IntegralComplexCast:
    case CK_IntegralComplexToFloatingComplex:
    case CK_PointerToIntegral:
    case CK_PointerToBoolean:
    case CK_BooleanToSignedIntegral:
    case CK_IntegralToPointer:
    case CK_IntegralToBoolean:
    case CK_IntegralToFloating:
    case CK_FloatingToIntegral:
    case CK_FloatingToBoolean:
    case CK_FloatingCast:
    case CK_FloatingToFixedPoint:
    case CK_FixedPointToFloating:
    case CK_FixedPointCast:
    case CK_FixedPointToBoolean:
    case CK_FixedPointToIntegral:
    case CK_IntegralToFixedPoint:
    case CK_ZeroToOCLOpaqueType:
    case CK_MatrixCast:
    case CK_HLSLVectorTruncation:
    case CK_HLSLArrayRValue:
      return nullptr;
    }
    llvm_unreachable("Invalid CastKind");
  }

  llvm::Constant *VisitCXXDefaultInitExpr(const CXXDefaultInitExpr *DIE,
                                          QualType T) {
    // No need for a DefaultInitExprScope: we don't handle 'this' in a
    // constant expression.
    return Visit(DIE->getExpr(), T);
  }

  llvm::Constant *VisitExprWithCleanups(const ExprWithCleanups *E, QualType T) {
    return Visit(E->getSubExpr(), T);
  }

  llvm::Constant *VisitIntegerLiteral(const IntegerLiteral *I, QualType T) {
    return llvm::ConstantInt::get(CGM.getLLVMContext(), I->getValue());
  }

  static APValue withDestType(ASTContext &Ctx, const Expr *E, QualType SrcType,
                              QualType DestType, const llvm::APSInt &Value) {
    if (!Ctx.hasSameType(SrcType, DestType)) {
      if (DestType->isFloatingType()) {
        llvm::APFloat Result =
            llvm::APFloat(Ctx.getFloatTypeSemantics(DestType), 1);
        llvm::RoundingMode RM =
            E->getFPFeaturesInEffect(Ctx.getLangOpts()).getRoundingMode();
        if (RM == llvm::RoundingMode::Dynamic)
          RM = llvm::RoundingMode::NearestTiesToEven;
        Result.convertFromAPInt(Value, Value.isSigned(), RM);
        return APValue(Result);
      }
    }
    return APValue(Value);
  }

  llvm::Constant *EmitArrayInitialization(const InitListExpr *ILE, QualType T) {
    auto *CAT = CGM.getContext().getAsConstantArrayType(ILE->getType());
    assert(CAT && "can't emit array init for non-constant-bound array");
    uint64_t NumInitElements = ILE->getNumInits();
    const uint64_t NumElements = CAT->getZExtSize();
    for (const auto *Init : ILE->inits()) {
      if (const auto *Embed =
              dyn_cast<EmbedExpr>(Init->IgnoreParenImpCasts())) {
        NumInitElements += Embed->getDataElementCount() - 1;
        if (NumInitElements > NumElements) {
          NumInitElements = NumElements;
          break;
        }
      }
    }

    // Initialising an array requires us to automatically
    // initialise any elements that have not been initialised explicitly
    uint64_t NumInitableElts = std::min<uint64_t>(NumInitElements, NumElements);

    QualType EltType = CAT->getElementType();

    // Initialize remaining array elements.
    llvm::Constant *fillC = nullptr;
    if (const Expr *filler = ILE->getArrayFiller()) {
      fillC = Emitter.tryEmitAbstractForMemory(filler, EltType);
      if (!fillC)
        return nullptr;
    }

    // Copy initializer elements.
    SmallVector<llvm::Constant *, 16> Elts;
    if (fillC && fillC->isNullValue())
      Elts.reserve(NumInitableElts + 1);
    else
      Elts.reserve(NumElements);

    llvm::Type *CommonElementType = nullptr;
    auto Emit = [&](const Expr *Init, unsigned ArrayIndex) {
      llvm::Constant *C = nullptr;
      C = Emitter.tryEmitPrivateForMemory(Init, EltType);
      if (!C)
        return false;
      if (ArrayIndex == 0)
        CommonElementType = C->getType();
      else if (C->getType() != CommonElementType)
        CommonElementType = nullptr;
      Elts.push_back(C);
      return true;
    };

    unsigned ArrayIndex = 0;
    QualType DestTy = CAT->getElementType();
    for (unsigned i = 0; i < ILE->getNumInits(); ++i) {
      const Expr *Init = ILE->getInit(i);
      if (auto *EmbedS = dyn_cast<EmbedExpr>(Init->IgnoreParenImpCasts())) {
        StringLiteral *SL = EmbedS->getDataStringLiteral();
        llvm::APSInt Value(CGM.getContext().getTypeSize(DestTy),
                           DestTy->isUnsignedIntegerType());
        llvm::Constant *C;
        for (unsigned I = EmbedS->getStartingElementPos(),
                      N = EmbedS->getDataElementCount();
             I != EmbedS->getStartingElementPos() + N; ++I) {
          Value = SL->getCodeUnit(I);
          if (DestTy->isIntegerType()) {
            C = llvm::ConstantInt::get(CGM.getLLVMContext(), Value);
          } else {
            C = Emitter.tryEmitPrivateForMemory(
                withDestType(CGM.getContext(), Init, EmbedS->getType(), DestTy,
                             Value),
                EltType);
          }
          if (!C)
            return nullptr;
          Elts.push_back(C);
          ArrayIndex++;
        }
        if ((ArrayIndex - EmbedS->getDataElementCount()) == 0)
          CommonElementType = C->getType();
        else if (C->getType() != CommonElementType)
          CommonElementType = nullptr;
      } else {
        if (!Emit(Init, ArrayIndex))
          return nullptr;
        ArrayIndex++;
      }
    }

    llvm::ArrayType *Desired =
        cast<llvm::ArrayType>(CGM.getTypes().ConvertType(ILE->getType()));
    return EmitArrayConstant(CGM, Desired, CommonElementType, NumElements, Elts,
                             fillC);
  }

  llvm::Constant *EmitRecordInitialization(const InitListExpr *ILE,
                                           QualType T) {
    return ConstStructBuilder::BuildStruct(Emitter, ILE, T);
  }

  llvm::Constant *VisitImplicitValueInitExpr(const ImplicitValueInitExpr *E,
                                             QualType T) {
    return CGM.EmitNullConstant(T);
  }

  llvm::Constant *VisitInitListExpr(const InitListExpr *ILE, QualType T) {
    if (ILE->isTransparent())
      return Visit(ILE->getInit(0), T);

    if (ILE->getType()->isArrayType())
      return EmitArrayInitialization(ILE, T);

    if (ILE->getType()->isRecordType())
      return EmitRecordInitialization(ILE, T);

    return nullptr;
  }

  llvm::Constant *
  VisitDesignatedInitUpdateExpr(const DesignatedInitUpdateExpr *E,
                                QualType destType) {
    auto C = Visit(E->getBase(), destType);
    if (!C)
      return nullptr;

    ConstantAggregateBuilder Const(CGM);
    Const.add(C, CharUnits::Zero(), false);

    if (!EmitDesignatedInitUpdater(Emitter, Const, CharUnits::Zero(), destType,
                                   E->getUpdater()))
      return nullptr;

    llvm::Type *ValTy = CGM.getTypes().ConvertType(destType);
    bool HasFlexibleArray = false;
    if (const auto *RT = destType->getAs<RecordType>())
      HasFlexibleArray = RT->getDecl()->hasFlexibleArrayMember();
    return Const.build(ValTy, HasFlexibleArray);
  }

  llvm::Constant *VisitCXXConstructExpr(const CXXConstructExpr *E,
                                        QualType Ty) {
    if (!E->getConstructor()->isTrivial())
      return nullptr;

    // Only default and copy/move constructors can be trivial.
    if (E->getNumArgs()) {
      assert(E->getNumArgs() == 1 && "trivial ctor with > 1 argument");
      assert(E->getConstructor()->isCopyOrMoveConstructor() &&
             "trivial ctor has argument but isn't a copy/move ctor");

      const Expr *Arg = E->getArg(0);
      assert(CGM.getContext().hasSameUnqualifiedType(Ty, Arg->getType()) &&
             "argument to copy ctor is of wrong type");

      // Look through the temporary; it's just converting the value to an
      // lvalue to pass it to the constructor.
      if (const auto *MTE = dyn_cast<MaterializeTemporaryExpr>(Arg))
        return Visit(MTE->getSubExpr(), Ty);
      // Don't try to support arbitrary lvalue-to-rvalue conversions for now.
      return nullptr;
    }

    return CGM.EmitNullConstant(Ty);
  }

  llvm::Constant *VisitStringLiteral(const StringLiteral *E, QualType T) {
    // This is a string literal initializing an array in an initializer.
    return CGM.GetConstantArrayFromStringLiteral(E);
  }

  llvm::Constant *VisitObjCEncodeExpr(const ObjCEncodeExpr *E, QualType T) {
    // This must be an @encode initializing an array in a static initializer.
    // Don't emit it as the address of the string, emit the string data itself
    // as an inline array.
    std::string Str;
    CGM.getContext().getObjCEncodingForType(E->getEncodedType(), Str);
    const ConstantArrayType *CAT = CGM.getContext().getAsConstantArrayType(T);
    assert(CAT && "String data not of constant array type!");

    // Resize the string to the right size, adding zeros at the end, or
    // truncating as needed.
    Str.resize(CAT->getZExtSize(), '\0');
    return llvm::ConstantDataArray::getString(VMContext, Str, false);
  }

  llvm::Constant *VisitUnaryExtension(const UnaryOperator *E, QualType T) {
    return Visit(E->getSubExpr(), T);
  }

  llvm::Constant *VisitUnaryMinus(const UnaryOperator *U, QualType T) {
    if (llvm::Constant *C = Visit(U->getSubExpr(), T))
      if (auto *CI = dyn_cast<llvm::ConstantInt>(C))
        return llvm::ConstantInt::get(CGM.getLLVMContext(), -CI->getValue());
    return nullptr;
  }

  llvm::Constant *VisitPackIndexingExpr(const PackIndexingExpr *E, QualType T) {
    return Visit(E->getSelectedExpr(), T);
  }

  // Utility methods
  llvm::Type *ConvertType(QualType T) {
    return CGM.getTypes().ConvertType(T);
  }
};

}  // end anonymous namespace.

llvm::Constant *ConstantEmitter::validateAndPopAbstract(llvm::Constant *C,
                                                        AbstractState saved) {
  Abstract = saved.OldValue;

  assert(saved.OldPlaceholdersSize == PlaceholderAddresses.size() &&
         "created a placeholder while doing an abstract emission?");

  // No validation necessary for now.
  // No cleanup to do for now.
  return C;
}

llvm::Constant *
ConstantEmitter::tryEmitAbstractForInitializer(const VarDecl &D) {
  auto state = pushAbstract();
  auto C = tryEmitPrivateForVarInit(D);
  return validateAndPopAbstract(C, state);
}

llvm::Constant *
ConstantEmitter::tryEmitAbstract(const Expr *E, QualType destType) {
  auto state = pushAbstract();
  auto C = tryEmitPrivate(E, destType);
  return validateAndPopAbstract(C, state);
}

llvm::Constant *
ConstantEmitter::tryEmitAbstract(const APValue &value, QualType destType) {
  auto state = pushAbstract();
  auto C = tryEmitPrivate(value, destType);
  return validateAndPopAbstract(C, state);
}

llvm::Constant *ConstantEmitter::tryEmitConstantExpr(const ConstantExpr *CE) {
  if (!CE->hasAPValueResult())
    return nullptr;

  QualType RetType = CE->getType();
  if (CE->isGLValue())
    RetType = CGM.getContext().getLValueReferenceType(RetType);

  return emitAbstract(CE->getBeginLoc(), CE->getAPValueResult(), RetType);
}

llvm::Constant *
ConstantEmitter::emitAbstract(const Expr *E, QualType destType) {
  auto state = pushAbstract();
  auto C = tryEmitPrivate(E, destType);
  C = validateAndPopAbstract(C, state);
  if (!C) {
    CGM.Error(E->getExprLoc(),
              "internal error: could not emit constant value \"abstractly\"");
    C = CGM.EmitNullConstant(destType);
  }
  return C;
}

llvm::Constant *
ConstantEmitter::emitAbstract(SourceLocation loc, const APValue &value,
                              QualType destType,
                              bool EnablePtrAuthFunctionTypeDiscrimination) {
  auto state = pushAbstract();
  auto C =
      tryEmitPrivate(value, destType, EnablePtrAuthFunctionTypeDiscrimination);
  C = validateAndPopAbstract(C, state);
  if (!C) {
    CGM.Error(loc,
              "internal error: could not emit constant value \"abstractly\"");
    C = CGM.EmitNullConstant(destType);
  }
  return C;
}

llvm::Constant *ConstantEmitter::tryEmitForInitializer(const VarDecl &D) {
  initializeNonAbstract(D.getType().getAddressSpace());
  return markIfFailed(tryEmitPrivateForVarInit(D));
}

llvm::Constant *ConstantEmitter::tryEmitForInitializer(const Expr *E,
                                                       LangAS destAddrSpace,
                                                       QualType destType) {
  initializeNonAbstract(destAddrSpace);
  return markIfFailed(tryEmitPrivateForMemory(E, destType));
}

llvm::Constant *ConstantEmitter::emitForInitializer(const APValue &value,
                                                    LangAS destAddrSpace,
                                                    QualType destType) {
  initializeNonAbstract(destAddrSpace);
  auto C = tryEmitPrivateForMemory(value, destType);
  assert(C && "couldn't emit constant value non-abstractly?");
  return C;
}

llvm::GlobalValue *ConstantEmitter::getCurrentAddrPrivate() {
  assert(!Abstract && "cannot get current address for abstract constant");



  // Make an obviously ill-formed global that should blow up compilation
  // if it survives.
  auto global = new llvm::GlobalVariable(CGM.getModule(), CGM.Int8Ty, true,
                                         llvm::GlobalValue::PrivateLinkage,
                                         /*init*/ nullptr,
                                         /*name*/ "",
                                         /*before*/ nullptr,
                                         llvm::GlobalVariable::NotThreadLocal,
                                         CGM.getContext().getTargetAddressSpace(DestAddressSpace));

  PlaceholderAddresses.push_back(std::make_pair(nullptr, global));

  return global;
}

void ConstantEmitter::registerCurrentAddrPrivate(llvm::Constant *signal,
                                           llvm::GlobalValue *placeholder) {
  assert(!PlaceholderAddresses.empty());
  assert(PlaceholderAddresses.back().first == nullptr);
  assert(PlaceholderAddresses.back().second == placeholder);
  PlaceholderAddresses.back().first = signal;
}

namespace {
  struct ReplacePlaceholders {
    CodeGenModule &CGM;

    /// The base address of the global.
    llvm::Constant *Base;
    llvm::Type *BaseValueTy = nullptr;

    /// The placeholder addresses that were registered during emission.
    llvm::DenseMap<llvm::Constant*, llvm::GlobalVariable*> PlaceholderAddresses;

    /// The locations of the placeholder signals.
    llvm::DenseMap<llvm::GlobalVariable*, llvm::Constant*> Locations;

    /// The current index stack.  We use a simple unsigned stack because
    /// we assume that placeholders will be relatively sparse in the
    /// initializer, but we cache the index values we find just in case.
    llvm::SmallVector<unsigned, 8> Indices;
    llvm::SmallVector<llvm::Constant*, 8> IndexValues;

    ReplacePlaceholders(CodeGenModule &CGM, llvm::Constant *base,
                        ArrayRef<std::pair<llvm::Constant*,
                                           llvm::GlobalVariable*>> addresses)
        : CGM(CGM), Base(base),
          PlaceholderAddresses(addresses.begin(), addresses.end()) {
    }

    void replaceInInitializer(llvm::Constant *init) {
      // Remember the type of the top-most initializer.
      BaseValueTy = init->getType();

      // Initialize the stack.
      Indices.push_back(0);
      IndexValues.push_back(nullptr);

      // Recurse into the initializer.
      findLocations(init);

      // Check invariants.
      assert(IndexValues.size() == Indices.size() && "mismatch");
      assert(Indices.size() == 1 && "didn't pop all indices");

      // Do the replacement; this basically invalidates 'init'.
      assert(Locations.size() == PlaceholderAddresses.size() &&
             "missed a placeholder?");

      // We're iterating over a hashtable, so this would be a source of
      // non-determinism in compiler output *except* that we're just
      // messing around with llvm::Constant structures, which never itself
      // does anything that should be visible in compiler output.
      for (auto &entry : Locations) {
        assert(entry.first->getName() == "" && "not a placeholder!");
        entry.first->replaceAllUsesWith(entry.second);
        entry.first->eraseFromParent();
      }
    }

  private:
    void findLocations(llvm::Constant *init) {
      // Recurse into aggregates.
      if (auto agg = dyn_cast<llvm::ConstantAggregate>(init)) {
        for (unsigned i = 0, e = agg->getNumOperands(); i != e; ++i) {
          Indices.push_back(i);
          IndexValues.push_back(nullptr);

          findLocations(agg->getOperand(i));

          IndexValues.pop_back();
          Indices.pop_back();
        }
        return;
      }

      // Otherwise, check for registered constants.
      while (true) {
        auto it = PlaceholderAddresses.find(init);
        if (it != PlaceholderAddresses.end()) {
          setLocation(it->second);
          break;
        }

        // Look through bitcasts or other expressions.
        if (auto expr = dyn_cast<llvm::ConstantExpr>(init)) {
          init = expr->getOperand(0);
        } else {
          break;
        }
      }
    }

    void setLocation(llvm::GlobalVariable *placeholder) {
      assert(!Locations.contains(placeholder) &&
             "already found location for placeholder!");

      // Lazily fill in IndexValues with the values from Indices.
      // We do this in reverse because we should always have a strict
      // prefix of indices from the start.
      assert(Indices.size() == IndexValues.size());
      for (size_t i = Indices.size() - 1; i != size_t(-1); --i) {
        if (IndexValues[i]) {
#ifndef NDEBUG
          for (size_t j = 0; j != i + 1; ++j) {
            assert(IndexValues[j] &&
                   isa<llvm::ConstantInt>(IndexValues[j]) &&
                   cast<llvm::ConstantInt>(IndexValues[j])->getZExtValue()
                     == Indices[j]);
          }
#endif
          break;
        }

        IndexValues[i] = llvm::ConstantInt::get(CGM.Int32Ty, Indices[i]);
      }

      llvm::Constant *location = llvm::ConstantExpr::getInBoundsGetElementPtr(
          BaseValueTy, Base, IndexValues);

      Locations.insert({placeholder, location});
    }
  };
}

void ConstantEmitter::finalize(llvm::GlobalVariable *global) {
  assert(InitializedNonAbstract &&
         "finalizing emitter that was used for abstract emission?");
  assert(!Finalized && "finalizing emitter multiple times");
  assert(global->getInitializer());

  // Note that we might also be Failed.
  Finalized = true;

  if (!PlaceholderAddresses.empty()) {
    ReplacePlaceholders(CGM, global, PlaceholderAddresses)
      .replaceInInitializer(global->getInitializer());
    PlaceholderAddresses.clear(); // satisfy
  }
}

ConstantEmitter::~ConstantEmitter() {
  assert((!InitializedNonAbstract || Finalized || Failed) &&
         "not finalized after being initialized for non-abstract emission");
  assert(PlaceholderAddresses.empty() && "unhandled placeholders");
}

static QualType getNonMemoryType(CodeGenModule &CGM, QualType type) {
  if (auto AT = type->getAs<AtomicType>()) {
    return CGM.getContext().getQualifiedType(AT->getValueType(),
                                             type.getQualifiers());
  }
  return type;
}

llvm::Constant *ConstantEmitter::tryEmitPrivateForVarInit(const VarDecl &D) {
  // Make a quick check if variable can be default NULL initialized
  // and avoid going through rest of code which may do, for c++11,
  // initialization of memory to all NULLs.
  if (!D.hasLocalStorage()) {
    QualType Ty = CGM.getContext().getBaseElementType(D.getType());
    if (Ty->isRecordType())
      if (const CXXConstructExpr *E =
          dyn_cast_or_null<CXXConstructExpr>(D.getInit())) {
        const CXXConstructorDecl *CD = E->getConstructor();
        if (CD->isTrivial() && CD->isDefaultConstructor())
          return CGM.EmitNullConstant(D.getType());
      }
  }
  InConstantContext = D.hasConstantInitialization();

  QualType destType = D.getType();
  const Expr *E = D.getInit();
  assert(E && "No initializer to emit");

  if (!destType->isReferenceType()) {
    QualType nonMemoryDestType = getNonMemoryType(CGM, destType);
    if (llvm::Constant *C = ConstExprEmitter(*this).Visit(E, nonMemoryDestType))
      return emitForMemory(C, destType);
  }

  // Try to emit the initializer.  Note that this can allow some things that
  // are not allowed by tryEmitPrivateForMemory alone.
  if (APValue *value = D.evaluateValue())
    return tryEmitPrivateForMemory(*value, destType);

  return nullptr;
}

llvm::Constant *
ConstantEmitter::tryEmitAbstractForMemory(const Expr *E, QualType destType) {
  auto nonMemoryDestType = getNonMemoryType(CGM, destType);
  auto C = tryEmitAbstract(E, nonMemoryDestType);
  return (C ? emitForMemory(C, destType) : nullptr);
}

llvm::Constant *
ConstantEmitter::tryEmitAbstractForMemory(const APValue &value,
                                          QualType destType) {
  auto nonMemoryDestType = getNonMemoryType(CGM, destType);
  auto C = tryEmitAbstract(value, nonMemoryDestType);
  return (C ? emitForMemory(C, destType) : nullptr);
}

llvm::Constant *ConstantEmitter::tryEmitPrivateForMemory(const Expr *E,
                                                         QualType destType) {
  auto nonMemoryDestType = getNonMemoryType(CGM, destType);
  llvm::Constant *C = tryEmitPrivate(E, nonMemoryDestType);
  return (C ? emitForMemory(C, destType) : nullptr);
}

llvm::Constant *ConstantEmitter::tryEmitPrivateForMemory(const APValue &value,
                                                         QualType destType) {
  auto nonMemoryDestType = getNonMemoryType(CGM, destType);
  auto C = tryEmitPrivate(value, nonMemoryDestType);
  return (C ? emitForMemory(C, destType) : nullptr);
}

/// Try to emit a constant signed pointer, given a raw pointer and the
/// destination ptrauth qualifier.
///
/// This can fail if the qualifier needs address discrimination and the
/// emitter is in an abstract mode.
llvm::Constant *
ConstantEmitter::tryEmitConstantSignedPointer(llvm::Constant *UnsignedPointer,
                                              PointerAuthQualifier Schema) {
  assert(Schema && "applying trivial ptrauth schema");

  if (Schema.hasKeyNone())
    return UnsignedPointer;

  unsigned Key = Schema.getKey();

  // Create an address placeholder if we're using address discrimination.
  llvm::GlobalValue *StorageAddress = nullptr;
  if (Schema.isAddressDiscriminated()) {
    // We can't do this if the emitter is in an abstract state.
    if (isAbstract())
      return nullptr;

    StorageAddress = getCurrentAddrPrivate();
  }

  llvm::ConstantInt *Discriminator =
      llvm::ConstantInt::get(CGM.IntPtrTy, Schema.getExtraDiscriminator());

  llvm::Constant *SignedPointer = CGM.getConstantSignedPointer(
      UnsignedPointer, Key, StorageAddress, Discriminator);

  if (Schema.isAddressDiscriminated())
    registerCurrentAddrPrivate(SignedPointer, StorageAddress);

  return SignedPointer;
}

llvm::Constant *ConstantEmitter::emitForMemory(CodeGenModule &CGM,
                                               llvm::Constant *C,
                                               QualType destType) {
  // For an _Atomic-qualified constant, we may need to add tail padding.
  if (auto AT = destType->getAs<AtomicType>()) {
    QualType destValueType = AT->getValueType();
    C = emitForMemory(CGM, C, destValueType);

    uint64_t innerSize = CGM.getContext().getTypeSize(destValueType);
    uint64_t outerSize = CGM.getContext().getTypeSize(destType);
    if (innerSize == outerSize)
      return C;

    assert(innerSize < outerSize && "emitted over-large constant for atomic");
    llvm::Constant *elts[] = {
      C,
      llvm::ConstantAggregateZero::get(
          llvm::ArrayType::get(CGM.Int8Ty, (outerSize - innerSize) / 8))
    };
    return llvm::ConstantStruct::getAnon(elts);
  }

  // Zero-extend bool.
  if (C->getType()->isIntegerTy(1) && !destType->isBitIntType()) {
    llvm::Type *boolTy = CGM.getTypes().ConvertTypeForMem(destType);
    llvm::Constant *Res = llvm::ConstantFoldCastOperand(
        llvm::Instruction::ZExt, C, boolTy, CGM.getDataLayout());
    assert(Res && "Constant folding must succeed");
    return Res;
  }

  if (destType->isBitIntType()) {
    ConstantAggregateBuilder Builder(CGM);
    llvm::Type *LoadStoreTy = CGM.getTypes().convertTypeForLoadStore(destType);
    // ptrtoint/inttoptr should not involve _BitInt in constant expressions, so
    // casting to ConstantInt is safe here.
    auto *CI = cast<llvm::ConstantInt>(C);
    llvm::Constant *Res = llvm::ConstantFoldCastOperand(
        destType->isSignedIntegerOrEnumerationType() ? llvm::Instruction::SExt
                                                     : llvm::Instruction::ZExt,
        CI, LoadStoreTy, CGM.getDataLayout());
    if (CGM.getTypes().typeRequiresSplitIntoByteArray(destType, C->getType())) {
      // Long _BitInt has array of bytes as in-memory type.
      // So, split constant into individual bytes.
      llvm::Type *DesiredTy = CGM.getTypes().ConvertTypeForMem(destType);
      llvm::APInt Value = cast<llvm::ConstantInt>(Res)->getValue();
      Builder.addBits(Value, /*OffsetInBits=*/0, /*AllowOverwrite=*/false);
      return Builder.build(DesiredTy, /*AllowOversized*/ false);
    }
    return Res;
  }

  return C;
}

llvm::Constant *ConstantEmitter::tryEmitPrivate(const Expr *E,
                                                QualType destType) {
  assert(!destType->isVoidType() && "can't emit a void constant");

  if (!destType->isReferenceType())
    if (llvm::Constant *C = ConstExprEmitter(*this).Visit(E, destType))
      return C;

  Expr::EvalResult Result;

  bool Success = false;

  if (destType->isReferenceType())
    Success = E->EvaluateAsLValue(Result, CGM.getContext());
  else
    Success = E->EvaluateAsRValue(Result, CGM.getContext(), InConstantContext);

  if (Success && !Result.HasSideEffects)
    return tryEmitPrivate(Result.Val, destType);

  return nullptr;
}

llvm::Constant *CodeGenModule::getNullPointer(llvm::PointerType *T, QualType QT) {
  return getTargetCodeGenInfo().getNullPointer(*this, T, QT);
}

namespace {
/// A struct which can be used to peephole certain kinds of finalization
/// that normally happen during l-value emission.
struct ConstantLValue {
  llvm::Constant *Value;
  bool HasOffsetApplied;

  /*implicit*/ ConstantLValue(llvm::Constant *value,
                              bool hasOffsetApplied = false)
    : Value(value), HasOffsetApplied(hasOffsetApplied) {}

  /*implicit*/ ConstantLValue(ConstantAddress address)
    : ConstantLValue(address.getPointer()) {}
};

/// A helper class for emitting constant l-values.
class ConstantLValueEmitter : public ConstStmtVisitor<ConstantLValueEmitter,
                                                      ConstantLValue> {
  CodeGenModule &CGM;
  ConstantEmitter &Emitter;
  const APValue &Value;
  QualType DestType;
  bool EnablePtrAuthFunctionTypeDiscrimination;

  // Befriend StmtVisitorBase so that we don't have to expose Visit*.
  friend StmtVisitorBase;

public:
  ConstantLValueEmitter(ConstantEmitter &emitter, const APValue &value,
                        QualType destType,
                        bool EnablePtrAuthFunctionTypeDiscrimination = true)
      : CGM(emitter.CGM), Emitter(emitter), Value(value), DestType(destType),
        EnablePtrAuthFunctionTypeDiscrimination(
            EnablePtrAuthFunctionTypeDiscrimination) {}

  llvm::Constant *tryEmit();

private:
  llvm::Constant *tryEmitAbsolute(llvm::Type *destTy);
  ConstantLValue tryEmitBase(const APValue::LValueBase &base);

  ConstantLValue VisitStmt(const Stmt *S) { return nullptr; }
  ConstantLValue VisitConstantExpr(const ConstantExpr *E);
  ConstantLValue VisitCompoundLiteralExpr(const CompoundLiteralExpr *E);
  ConstantLValue VisitStringLiteral(const StringLiteral *E);
  ConstantLValue VisitObjCBoxedExpr(const ObjCBoxedExpr *E);
  ConstantLValue VisitObjCEncodeExpr(const ObjCEncodeExpr *E);
  ConstantLValue VisitObjCStringLiteral(const ObjCStringLiteral *E);
  ConstantLValue VisitPredefinedExpr(const PredefinedExpr *E);
  ConstantLValue VisitAddrLabelExpr(const AddrLabelExpr *E);
  ConstantLValue VisitCallExpr(const CallExpr *E);
  ConstantLValue VisitBlockExpr(const BlockExpr *E);
  ConstantLValue VisitCXXTypeidExpr(const CXXTypeidExpr *E);
  ConstantLValue VisitMaterializeTemporaryExpr(
                                         const MaterializeTemporaryExpr *E);

  ConstantLValue emitPointerAuthSignConstant(const CallExpr *E);
  llvm::Constant *emitPointerAuthPointer(const Expr *E);
  unsigned emitPointerAuthKey(const Expr *E);
  std::pair<llvm::Constant *, llvm::ConstantInt *>
  emitPointerAuthDiscriminator(const Expr *E);

  bool hasNonZeroOffset() const {
    return !Value.getLValueOffset().isZero();
  }

  /// Return the value offset.
  llvm::Constant *getOffset() {
    return llvm::ConstantInt::get(CGM.Int64Ty,
                                  Value.getLValueOffset().getQuantity());
  }

  /// Apply the value offset to the given constant.
  llvm::Constant *applyOffset(llvm::Constant *C) {
    if (!hasNonZeroOffset())
      return C;

    return llvm::ConstantExpr::getGetElementPtr(CGM.Int8Ty, C, getOffset());
  }
};

}

llvm::Constant *ConstantLValueEmitter::tryEmit() {
  const APValue::LValueBase &base = Value.getLValueBase();

  // The destination type should be a pointer or reference
  // type, but it might also be a cast thereof.
  //
  // FIXME: the chain of casts required should be reflected in the APValue.
  // We need this in order to correctly handle things like a ptrtoint of a
  // non-zero null pointer and addrspace casts that aren't trivially
  // represented in LLVM IR.
  auto destTy = CGM.getTypes().ConvertTypeForMem(DestType);
  assert(isa<llvm::IntegerType>(destTy) || isa<llvm::PointerType>(destTy));

  // If there's no base at all, this is a null or absolute pointer,
  // possibly cast back to an integer type.
  if (!base) {
    return tryEmitAbsolute(destTy);
  }

  // Otherwise, try to emit the base.
  ConstantLValue result = tryEmitBase(base);

  // If that failed, we're done.
  llvm::Constant *value = result.Value;
  if (!value) return nullptr;

  // Apply the offset if necessary and not already done.
  if (!result.HasOffsetApplied) {
    value = applyOffset(value);
  }

  // Convert to the appropriate type; this could be an lvalue for
  // an integer.  FIXME: performAddrSpaceCast
  if (isa<llvm::PointerType>(destTy))
    return llvm::ConstantExpr::getPointerCast(value, destTy);

  return llvm::ConstantExpr::getPtrToInt(value, destTy);
}

/// Try to emit an absolute l-value, such as a null pointer or an integer
/// bitcast to pointer type.
llvm::Constant *
ConstantLValueEmitter::tryEmitAbsolute(llvm::Type *destTy) {
  // If we're producing a pointer, this is easy.
  auto destPtrTy = cast<llvm::PointerType>(destTy);
  if (Value.isNullPointer()) {
    // FIXME: integer offsets from non-zero null pointers.
    return CGM.getNullPointer(destPtrTy, DestType);
  }

  // Convert the integer to a pointer-sized integer before converting it
  // to a pointer.
  // FIXME: signedness depends on the original integer type.
  auto intptrTy = CGM.getDataLayout().getIntPtrType(destPtrTy);
  llvm::Constant *C;
  C = llvm::ConstantFoldIntegerCast(getOffset(), intptrTy, /*isSigned*/ false,
                                    CGM.getDataLayout());
  assert(C && "Must have folded, as Offset is a ConstantInt");
  C = llvm::ConstantExpr::getIntToPtr(C, destPtrTy);
  return C;
}

ConstantLValue
ConstantLValueEmitter::tryEmitBase(const APValue::LValueBase &base) {
  // Handle values.
  if (const ValueDecl *D = base.dyn_cast<const ValueDecl*>()) {
    // The constant always points to the canonical declaration. We want to look
    // at properties of the most recent declaration at the point of emission.
    D = cast<ValueDecl>(D->getMostRecentDecl());

    if (D->hasAttr<WeakRefAttr>())
      return CGM.GetWeakRefReference(D).getPointer();

    auto PtrAuthSign = [&](llvm::Constant *C) {
      CGPointerAuthInfo AuthInfo;

      if (EnablePtrAuthFunctionTypeDiscrimination)
        AuthInfo = CGM.getFunctionPointerAuthInfo(DestType);

      if (AuthInfo) {
        if (hasNonZeroOffset())
          return ConstantLValue(nullptr);

        C = applyOffset(C);
        C = CGM.getConstantSignedPointer(
            C, AuthInfo.getKey(), nullptr,
            cast_or_null<llvm::ConstantInt>(AuthInfo.getDiscriminator()));
        return ConstantLValue(C, /*applied offset*/ true);
      }

      return ConstantLValue(C);
    };

    if (const auto *FD = dyn_cast<FunctionDecl>(D))
      return PtrAuthSign(CGM.getRawFunctionPointer(FD));

    if (const auto *VD = dyn_cast<VarDecl>(D)) {
      // We can never refer to a variable with local storage.
      if (!VD->hasLocalStorage()) {
        if (VD->isFileVarDecl() || VD->hasExternalStorage())
          return CGM.GetAddrOfGlobalVar(VD);

        if (VD->isLocalVarDecl()) {
          return CGM.getOrCreateStaticVarDecl(
              *VD, CGM.getLLVMLinkageVarDefinition(VD));
        }
      }
    }

    if (const auto *GD = dyn_cast<MSGuidDecl>(D))
      return CGM.GetAddrOfMSGuidDecl(GD);

    if (const auto *GCD = dyn_cast<UnnamedGlobalConstantDecl>(D))
      return CGM.GetAddrOfUnnamedGlobalConstantDecl(GCD);

    if (const auto *TPO = dyn_cast<TemplateParamObjectDecl>(D))
      return CGM.GetAddrOfTemplateParamObject(TPO);

    return nullptr;
  }

  // Handle typeid(T).
  if (TypeInfoLValue TI = base.dyn_cast<TypeInfoLValue>())
    return CGM.GetAddrOfRTTIDescriptor(QualType(TI.getType(), 0));

  // Otherwise, it must be an expression.
  return Visit(base.get<const Expr*>());
}

ConstantLValue
ConstantLValueEmitter::VisitConstantExpr(const ConstantExpr *E) {
  if (llvm::Constant *Result = Emitter.tryEmitConstantExpr(E))
    return Result;
  return Visit(E->getSubExpr());
}

ConstantLValue
ConstantLValueEmitter::VisitCompoundLiteralExpr(const CompoundLiteralExpr *E) {
  ConstantEmitter CompoundLiteralEmitter(CGM, Emitter.CGF);
  CompoundLiteralEmitter.setInConstantContext(Emitter.isInConstantContext());
  return tryEmitGlobalCompoundLiteral(CompoundLiteralEmitter, E);
}

ConstantLValue
ConstantLValueEmitter::VisitStringLiteral(const StringLiteral *E) {
  return CGM.GetAddrOfConstantStringFromLiteral(E);
}

ConstantLValue
ConstantLValueEmitter::VisitObjCEncodeExpr(const ObjCEncodeExpr *E) {
  return CGM.GetAddrOfConstantStringFromObjCEncode(E);
}

static ConstantLValue emitConstantObjCStringLiteral(const StringLiteral *S,
                                                    QualType T,
                                                    CodeGenModule &CGM) {
  auto C = CGM.getObjCRuntime().GenerateConstantString(S);
  return C.withElementType(CGM.getTypes().ConvertTypeForMem(T));
}

ConstantLValue
ConstantLValueEmitter::VisitObjCStringLiteral(const ObjCStringLiteral *E) {
  return emitConstantObjCStringLiteral(E->getString(), E->getType(), CGM);
}

ConstantLValue
ConstantLValueEmitter::VisitObjCBoxedExpr(const ObjCBoxedExpr *E) {
  assert(E->isExpressibleAsConstantInitializer() &&
         "this boxed expression can't be emitted as a compile-time constant");
  const auto *SL = cast<StringLiteral>(E->getSubExpr()->IgnoreParenCasts());
  return emitConstantObjCStringLiteral(SL, E->getType(), CGM);
}

ConstantLValue
ConstantLValueEmitter::VisitPredefinedExpr(const PredefinedExpr *E) {
  return CGM.GetAddrOfConstantStringFromLiteral(E->getFunctionName());
}

ConstantLValue
ConstantLValueEmitter::VisitAddrLabelExpr(const AddrLabelExpr *E) {
  assert(Emitter.CGF && "Invalid address of label expression outside function");
  llvm::Constant *Ptr = Emitter.CGF->GetAddrOfLabel(E->getLabel());
  return Ptr;
}

ConstantLValue
ConstantLValueEmitter::VisitCallExpr(const CallExpr *E) {
  unsigned builtin = E->getBuiltinCallee();
  if (builtin == Builtin::BI__builtin_function_start)
    return CGM.GetFunctionStart(
        E->getArg(0)->getAsBuiltinConstantDeclRef(CGM.getContext()));

  if (builtin == Builtin::BI__builtin_ptrauth_sign_constant)
    return emitPointerAuthSignConstant(E);

  if (builtin != Builtin::BI__builtin___CFStringMakeConstantString &&
      builtin != Builtin::BI__builtin___NSStringMakeConstantString)
    return nullptr;

  const auto *Literal = cast<StringLiteral>(E->getArg(0)->IgnoreParenCasts());
  if (builtin == Builtin::BI__builtin___NSStringMakeConstantString) {
    return CGM.getObjCRuntime().GenerateConstantString(Literal);
  } else {
    // FIXME: need to deal with UCN conversion issues.
    return CGM.GetAddrOfConstantCFString(Literal);
  }
}

ConstantLValue
ConstantLValueEmitter::emitPointerAuthSignConstant(const CallExpr *E) {
  llvm::Constant *UnsignedPointer = emitPointerAuthPointer(E->getArg(0));
  unsigned Key = emitPointerAuthKey(E->getArg(1));
  auto [StorageAddress, OtherDiscriminator] =
      emitPointerAuthDiscriminator(E->getArg(2));

  llvm::Constant *SignedPointer = CGM.getConstantSignedPointer(
      UnsignedPointer, Key, StorageAddress, OtherDiscriminator);
  return SignedPointer;
}

llvm::Constant *ConstantLValueEmitter::emitPointerAuthPointer(const Expr *E) {
  Expr::EvalResult Result;
  bool Succeeded = E->EvaluateAsRValue(Result, CGM.getContext());
  assert(Succeeded);
  (void)Succeeded;

  // The assertions here are all checked by Sema.
  assert(Result.Val.isLValue());
  if (isa<FunctionDecl>(Result.Val.getLValueBase().get<const ValueDecl *>()))
    assert(Result.Val.getLValueOffset().isZero());
  return ConstantEmitter(CGM, Emitter.CGF)
      .emitAbstract(E->getExprLoc(), Result.Val, E->getType(), false);
}

unsigned ConstantLValueEmitter::emitPointerAuthKey(const Expr *E) {
  return E->EvaluateKnownConstInt(CGM.getContext()).getZExtValue();
}

std::pair<llvm::Constant *, llvm::ConstantInt *>
ConstantLValueEmitter::emitPointerAuthDiscriminator(const Expr *E) {
  E = E->IgnoreParens();

  if (const auto *Call = dyn_cast<CallExpr>(E)) {
    if (Call->getBuiltinCallee() ==
        Builtin::BI__builtin_ptrauth_blend_discriminator) {
      llvm::Constant *Pointer = ConstantEmitter(CGM).emitAbstract(
          Call->getArg(0), Call->getArg(0)->getType());
      auto *Extra = cast<llvm::ConstantInt>(ConstantEmitter(CGM).emitAbstract(
          Call->getArg(1), Call->getArg(1)->getType()));
      return {Pointer, Extra};
    }
  }

  llvm::Constant *Result = ConstantEmitter(CGM).emitAbstract(E, E->getType());
  if (Result->getType()->isPointerTy())
    return {Result, nullptr};
  return {nullptr, cast<llvm::ConstantInt>(Result)};
}

ConstantLValue
ConstantLValueEmitter::VisitBlockExpr(const BlockExpr *E) {
  StringRef functionName;
  if (auto CGF = Emitter.CGF)
    functionName = CGF->CurFn->getName();
  else
    functionName = "global";

  return CGM.GetAddrOfGlobalBlock(E, functionName);
}

ConstantLValue
ConstantLValueEmitter::VisitCXXTypeidExpr(const CXXTypeidExpr *E) {
  QualType T;
  if (E->isTypeOperand())
    T = E->getTypeOperand(CGM.getContext());
  else
    T = E->getExprOperand()->getType();
  return CGM.GetAddrOfRTTIDescriptor(T);
}

ConstantLValue
ConstantLValueEmitter::VisitMaterializeTemporaryExpr(
                                            const MaterializeTemporaryExpr *E) {
  assert(E->getStorageDuration() == SD_Static);
  const Expr *Inner = E->getSubExpr()->skipRValueSubobjectAdjustments();
  return CGM.GetAddrOfGlobalTemporary(E, Inner);
}

llvm::Constant *
ConstantEmitter::tryEmitPrivate(const APValue &Value, QualType DestType,
                                bool EnablePtrAuthFunctionTypeDiscrimination) {
  switch (Value.getKind()) {
  case APValue::None:
  case APValue::Indeterminate:
    // Out-of-lifetime and indeterminate values can be modeled as 'undef'.
    return llvm::UndefValue::get(CGM.getTypes().ConvertType(DestType));
  case APValue::LValue:
    return ConstantLValueEmitter(*this, Value, DestType,
                                 EnablePtrAuthFunctionTypeDiscrimination)
        .tryEmit();
  case APValue::Int:
    return llvm::ConstantInt::get(CGM.getLLVMContext(), Value.getInt());
  case APValue::FixedPoint:
    return llvm::ConstantInt::get(CGM.getLLVMContext(),
                                  Value.getFixedPoint().getValue());
  case APValue::ComplexInt: {
    llvm::Constant *Complex[2];

    Complex[0] = llvm::ConstantInt::get(CGM.getLLVMContext(),
                                        Value.getComplexIntReal());
    Complex[1] = llvm::ConstantInt::get(CGM.getLLVMContext(),
                                        Value.getComplexIntImag());

    // FIXME: the target may want to specify that this is packed.
    llvm::StructType *STy =
        llvm::StructType::get(Complex[0]->getType(), Complex[1]->getType());
    return llvm::ConstantStruct::get(STy, Complex);
  }
  case APValue::Float: {
    const llvm::APFloat &Init = Value.getFloat();
    if (&Init.getSemantics() == &llvm::APFloat::IEEEhalf() &&
        !CGM.getContext().getLangOpts().NativeHalfType &&
        CGM.getContext().getTargetInfo().useFP16ConversionIntrinsics())
      return llvm::ConstantInt::get(CGM.getLLVMContext(),
                                    Init.bitcastToAPInt());
    else
      return llvm::ConstantFP::get(CGM.getLLVMContext(), Init);
  }
  case APValue::ComplexFloat: {
    llvm::Constant *Complex[2];

    Complex[0] = llvm::ConstantFP::get(CGM.getLLVMContext(),
                                       Value.getComplexFloatReal());
    Complex[1] = llvm::ConstantFP::get(CGM.getLLVMContext(),
                                       Value.getComplexFloatImag());

    // FIXME: the target may want to specify that this is packed.
    llvm::StructType *STy =
        llvm::StructType::get(Complex[0]->getType(), Complex[1]->getType());
    return llvm::ConstantStruct::get(STy, Complex);
  }
  case APValue::Vector: {
    unsigned NumElts = Value.getVectorLength();
    SmallVector<llvm::Constant *, 4> Inits(NumElts);

    for (unsigned I = 0; I != NumElts; ++I) {
      const APValue &Elt = Value.getVectorElt(I);
      if (Elt.isInt())
        Inits[I] = llvm::ConstantInt::get(CGM.getLLVMContext(), Elt.getInt());
      else if (Elt.isFloat())
        Inits[I] = llvm::ConstantFP::get(CGM.getLLVMContext(), Elt.getFloat());
      else if (Elt.isIndeterminate())
        Inits[I] = llvm::UndefValue::get(CGM.getTypes().ConvertType(
            DestType->castAs<VectorType>()->getElementType()));
      else
        llvm_unreachable("unsupported vector element type");
    }
    return llvm::ConstantVector::get(Inits);
  }
  case APValue::AddrLabelDiff: {
    const AddrLabelExpr *LHSExpr = Value.getAddrLabelDiffLHS();
    const AddrLabelExpr *RHSExpr = Value.getAddrLabelDiffRHS();
    llvm::Constant *LHS = tryEmitPrivate(LHSExpr, LHSExpr->getType());
    llvm::Constant *RHS = tryEmitPrivate(RHSExpr, RHSExpr->getType());
    if (!LHS || !RHS) return nullptr;

    // Compute difference
    llvm::Type *ResultType = CGM.getTypes().ConvertType(DestType);
    LHS = llvm::ConstantExpr::getPtrToInt(LHS, CGM.IntPtrTy);
    RHS = llvm::ConstantExpr::getPtrToInt(RHS, CGM.IntPtrTy);
    llvm::Constant *AddrLabelDiff = llvm::ConstantExpr::getSub(LHS, RHS);

    // LLVM is a bit sensitive about the exact format of the
    // address-of-label difference; make sure to truncate after
    // the subtraction.
    return llvm::ConstantExpr::getTruncOrBitCast(AddrLabelDiff, ResultType);
  }
  case APValue::Struct:
  case APValue::Union:
    return ConstStructBuilder::BuildStruct(*this, Value, DestType);
  case APValue::Array: {
    const ArrayType *ArrayTy = CGM.getContext().getAsArrayType(DestType);
    unsigned NumElements = Value.getArraySize();
    unsigned NumInitElts = Value.getArrayInitializedElts();

    // Emit array filler, if there is one.
    llvm::Constant *Filler = nullptr;
    if (Value.hasArrayFiller()) {
      Filler = tryEmitAbstractForMemory(Value.getArrayFiller(),
                                        ArrayTy->getElementType());
      if (!Filler)
        return nullptr;
    }

    // Emit initializer elements.
    SmallVector<llvm::Constant*, 16> Elts;
    if (Filler && Filler->isNullValue())
      Elts.reserve(NumInitElts + 1);
    else
      Elts.reserve(NumElements);

    llvm::Type *CommonElementType = nullptr;
    for (unsigned I = 0; I < NumInitElts; ++I) {
      llvm::Constant *C = tryEmitPrivateForMemory(
          Value.getArrayInitializedElt(I), ArrayTy->getElementType());
      if (!C) return nullptr;

      if (I == 0)
        CommonElementType = C->getType();
      else if (C->getType() != CommonElementType)
        CommonElementType = nullptr;
      Elts.push_back(C);
    }

    llvm::ArrayType *Desired =
        cast<llvm::ArrayType>(CGM.getTypes().ConvertType(DestType));

    // Fix the type of incomplete arrays if the initializer isn't empty.
    if (DestType->isIncompleteArrayType() && !Elts.empty())
      Desired = llvm::ArrayType::get(Desired->getElementType(), Elts.size());

    return EmitArrayConstant(CGM, Desired, CommonElementType, NumElements, Elts,
                             Filler);
  }
  case APValue::MemberPointer:
    return CGM.getCXXABI().EmitMemberPointer(Value, DestType);
  }
  llvm_unreachable("Unknown APValue kind");
}

llvm::GlobalVariable *CodeGenModule::getAddrOfConstantCompoundLiteralIfEmitted(
    const CompoundLiteralExpr *E) {
  return EmittedCompoundLiterals.lookup(E);
}

void CodeGenModule::setAddrOfConstantCompoundLiteral(
    const CompoundLiteralExpr *CLE, llvm::GlobalVariable *GV) {
  bool Ok = EmittedCompoundLiterals.insert(std::make_pair(CLE, GV)).second;
  (void)Ok;
  assert(Ok && "CLE has already been emitted!");
}

ConstantAddress
CodeGenModule::GetAddrOfConstantCompoundLiteral(const CompoundLiteralExpr *E) {
  assert(E->isFileScope() && "not a file-scope compound literal expr");
  ConstantEmitter emitter(*this);
  return tryEmitGlobalCompoundLiteral(emitter, E);
}

llvm::Constant *
CodeGenModule::getMemberPointerConstant(const UnaryOperator *uo) {
  // Member pointer constants always have a very particular form.
  const MemberPointerType *type = cast<MemberPointerType>(uo->getType());
  const ValueDecl *decl = cast<DeclRefExpr>(uo->getSubExpr())->getDecl();

  // A member function pointer.
  if (const CXXMethodDecl *method = dyn_cast<CXXMethodDecl>(decl))
    return getCXXABI().EmitMemberFunctionPointer(method);

  // Otherwise, a member data pointer.
  uint64_t fieldOffset = getContext().getFieldOffset(decl);
  CharUnits chars = getContext().toCharUnitsFromBits((int64_t) fieldOffset);
  return getCXXABI().EmitMemberDataPointer(type, chars);
}

static llvm::Constant *EmitNullConstantForBase(CodeGenModule &CGM,
                                               llvm::Type *baseType,
                                               const CXXRecordDecl *base);

static llvm::Constant *EmitNullConstant(CodeGenModule &CGM,
                                        const RecordDecl *record,
                                        bool asCompleteObject) {
  const CGRecordLayout &layout = CGM.getTypes().getCGRecordLayout(record);
  llvm::StructType *structure =
    (asCompleteObject ? layout.getLLVMType()
                      : layout.getBaseSubobjectLLVMType());

  unsigned numElements = structure->getNumElements();
  std::vector<llvm::Constant *> elements(numElements);

  auto CXXR = dyn_cast<CXXRecordDecl>(record);
  // Fill in all the bases.
  if (CXXR) {
    for (const auto &I : CXXR->bases()) {
      if (I.isVirtual()) {
        // Ignore virtual bases; if we're laying out for a complete
        // object, we'll lay these out later.
        continue;
      }

      const CXXRecordDecl *base =
        cast<CXXRecordDecl>(I.getType()->castAs<RecordType>()->getDecl());

      // Ignore empty bases.
      if (isEmptyRecordForLayout(CGM.getContext(), I.getType()) ||
          CGM.getContext()
              .getASTRecordLayout(base)
              .getNonVirtualSize()
              .isZero())
        continue;

      unsigned fieldIndex = layout.getNonVirtualBaseLLVMFieldNo(base);
      llvm::Type *baseType = structure->getElementType(fieldIndex);
      elements[fieldIndex] = EmitNullConstantForBase(CGM, baseType, base);
    }
  }

  // Fill in all the fields.
  for (const auto *Field : record->fields()) {
    // Fill in non-bitfields. (Bitfields always use a zero pattern, which we
    // will fill in later.)
    if (!Field->isBitField() &&
        !isEmptyFieldForLayout(CGM.getContext(), Field)) {
      unsigned fieldIndex = layout.getLLVMFieldNo(Field);
      elements[fieldIndex] = CGM.EmitNullConstant(Field->getType());
    }

    // For unions, stop after the first named field.
    if (record->isUnion()) {
      if (Field->getIdentifier())
        break;
      if (const auto *FieldRD = Field->getType()->getAsRecordDecl())
        if (FieldRD->findFirstNamedDataMember())
          break;
    }
  }

  // Fill in the virtual bases, if we're working with the complete object.
  if (CXXR && asCompleteObject) {
    for (const auto &I : CXXR->vbases()) {
      const CXXRecordDecl *base =
        cast<CXXRecordDecl>(I.getType()->castAs<RecordType>()->getDecl());

      // Ignore empty bases.
      if (isEmptyRecordForLayout(CGM.getContext(), I.getType()))
        continue;

      unsigned fieldIndex = layout.getVirtualBaseIndex(base);

      // We might have already laid this field out.
      if (elements[fieldIndex]) continue;

      llvm::Type *baseType = structure->getElementType(fieldIndex);
      elements[fieldIndex] = EmitNullConstantForBase(CGM, baseType, base);
    }
  }

  // Now go through all other fields and zero them out.
  for (unsigned i = 0; i != numElements; ++i) {
    if (!elements[i])
      elements[i] = llvm::Constant::getNullValue(structure->getElementType(i));
  }

  return llvm::ConstantStruct::get(structure, elements);
}

/// Emit the null constant for a base subobject.
static llvm::Constant *EmitNullConstantForBase(CodeGenModule &CGM,
                                               llvm::Type *baseType,
                                               const CXXRecordDecl *base) {
  const CGRecordLayout &baseLayout = CGM.getTypes().getCGRecordLayout(base);

  // Just zero out bases that don't have any pointer to data members.
  if (baseLayout.isZeroInitializableAsBase())
    return llvm::Constant::getNullValue(baseType);

  // Otherwise, we can just use its null constant.
  return EmitNullConstant(CGM, base, /*asCompleteObject=*/false);
}

llvm::Constant *ConstantEmitter::emitNullForMemory(CodeGenModule &CGM,
                                                   QualType T) {
  return emitForMemory(CGM, CGM.EmitNullConstant(T), T);
}

llvm::Constant *CodeGenModule::EmitNullConstant(QualType T) {
  if (T->getAs<PointerType>())
    return getNullPointer(
        cast<llvm::PointerType>(getTypes().ConvertTypeForMem(T)), T);

  if (getTypes().isZeroInitializable(T))
    return llvm::Constant::getNullValue(getTypes().ConvertTypeForMem(T));

  if (const ConstantArrayType *CAT = Context.getAsConstantArrayType(T)) {
    llvm::ArrayType *ATy =
      cast<llvm::ArrayType>(getTypes().ConvertTypeForMem(T));

    QualType ElementTy = CAT->getElementType();

    llvm::Constant *Element =
      ConstantEmitter::emitNullForMemory(*this, ElementTy);
    unsigned NumElements = CAT->getZExtSize();
    SmallVector<llvm::Constant *, 8> Array(NumElements, Element);
    return llvm::ConstantArray::get(ATy, Array);
  }

  if (const RecordType *RT = T->getAs<RecordType>())
    return ::EmitNullConstant(*this, RT->getDecl(), /*complete object*/ true);

  assert(T->isMemberDataPointerType() &&
         "Should only see pointers to data members here!");

  return getCXXABI().EmitNullMemberPointer(T->castAs<MemberPointerType>());
}

llvm::Constant *
CodeGenModule::EmitNullConstantForBase(const CXXRecordDecl *Record) {
  return ::EmitNullConstant(*this, Record, false);
}<|MERGE_RESOLUTION|>--- conflicted
+++ resolved
@@ -814,12 +814,7 @@
       llvm::Constant *VTableAddressPoint =
           CGM.getCXXABI().getVTableAddressPoint(BaseSubobject(CD, Offset),
                                                 VTableClass);
-<<<<<<< HEAD
-      if (auto Authentication =
-              CGM.getVTablePointerAuthentication(VTableClass)) {
-=======
       if (auto Authentication = CGM.getVTablePointerAuthentication(CD)) {
->>>>>>> 9c4aab8c
         VTableAddressPoint = Emitter.tryEmitConstantSignedPointer(
             VTableAddressPoint, *Authentication);
         if (!VTableAddressPoint)
