//===--- CodeGenFunction.cpp - Emit LLVM Code from ASTs for a Function ----===//
//
// Part of the LLVM Project, under the Apache License v2.0 with LLVM Exceptions.
// See https://llvm.org/LICENSE.txt for license information.
// SPDX-License-Identifier: Apache-2.0 WITH LLVM-exception
//
//===----------------------------------------------------------------------===//
//
// This coordinates the per-function state used while generating code.
//
//===----------------------------------------------------------------------===//

#include "CodeGenFunction.h"
#include "CGBlocks.h"
#include "CGCUDARuntime.h"
#include "CGCXXABI.h"
#include "CGCleanup.h"
#include "CGDebugInfo.h"
#include "CGHLSLRuntime.h"
#include "CGOpenMPRuntime.h"
#include "CGSYCLRuntime.h"
#include "CodeGenModule.h"
#include "CodeGenPGO.h"
#include "TargetInfo.h"
#include "clang/AST/ASTContext.h"
#include "clang/AST/ASTLambda.h"
#include "clang/AST/Attr.h"
#include "clang/AST/Decl.h"
#include "clang/AST/DeclCXX.h"
#include "clang/AST/Expr.h"
#include "clang/AST/StmtCXX.h"
#include "clang/AST/StmtObjC.h"
#include "clang/Basic/Builtins.h"
#include "clang/Basic/CodeGenOptions.h"
#include "clang/Basic/TargetInfo.h"
#include "clang/CodeGen/CGFunctionInfo.h"
#include "clang/Frontend/FrontendDiagnostic.h"
#include "llvm/ADT/ArrayRef.h"
#include "llvm/Analysis/OptimizationRemarkEmitter.h"
#include "llvm/Frontend/OpenMP/OMPIRBuilder.h"
#include "llvm/IR/DataLayout.h"
#include "llvm/IR/Dominators.h"
#include "llvm/IR/FPEnv.h"
#include "llvm/IR/IntrinsicInst.h"
#include "llvm/IR/Intrinsics.h"
#include "llvm/IR/MDBuilder.h"
#include "llvm/IR/Operator.h"
#include "llvm/Support/CRC.h"
#include "llvm/Transforms/Scalar/LowerExpectIntrinsic.h"
#include "llvm/Transforms/Utils/PromoteMemToReg.h"

using namespace clang;
using namespace CodeGen;

/// shouldEmitLifetimeMarkers - Decide whether we need emit the life-time
/// markers.
static bool shouldEmitLifetimeMarkers(const CodeGenOptions &CGOpts,
                                      const LangOptions &LangOpts) {
  if (CGOpts.DisableLifetimeMarkers)
    return false;

  // Sanitizers may use markers.
  if (CGOpts.SanitizeAddressUseAfterScope ||
      LangOpts.Sanitize.has(SanitizerKind::HWAddress) ||
      LangOpts.Sanitize.has(SanitizerKind::Memory))
    return true;

  // For now, only in optimized builds.
  return CGOpts.OptimizationLevel != 0;
}

CodeGenFunction::CodeGenFunction(CodeGenModule &cgm, bool suppressNewContext)
    : CodeGenTypeCache(cgm), CGM(cgm), Target(cgm.getTarget()),
      Builder(cgm, cgm.getModule().getContext(), llvm::ConstantFolder(),
              CGBuilderInserterTy(this)),
      SanOpts(CGM.getLangOpts().Sanitize), CurFPFeatures(CGM.getLangOpts()),
      DebugInfo(CGM.getModuleDebugInfo()), PGO(cgm),
      ShouldEmitLifetimeMarkers(
          shouldEmitLifetimeMarkers(CGM.getCodeGenOpts(), CGM.getLangOpts())) {
  if (!suppressNewContext)
    CGM.getCXXABI().getMangleContext().startNewFunction();
  EHStack.setCGF(this);

  SetFastMathFlags(CurFPFeatures);
}

CodeGenFunction::~CodeGenFunction() {
  assert(LifetimeExtendedCleanupStack.empty() && "failed to emit a cleanup");

  if (getLangOpts().OpenMP && CurFn)
    CGM.getOpenMPRuntime().functionFinished(*this);

  // If we have an OpenMPIRBuilder we want to finalize functions (incl.
  // outlining etc) at some point. Doing it once the function codegen is done
  // seems to be a reasonable spot. We do it here, as opposed to the deletion
  // time of the CodeGenModule, because we have to ensure the IR has not yet
  // been "emitted" to the outside, thus, modifications are still sensible.
  if (CGM.getLangOpts().OpenMPIRBuilder && CurFn)
    CGM.getOpenMPRuntime().getOMPBuilder().finalize(CurFn);
}

// Map the LangOption for exception behavior into
// the corresponding enum in the IR.
llvm::fp::ExceptionBehavior
clang::ToConstrainedExceptMD(LangOptions::FPExceptionModeKind Kind) {

  switch (Kind) {
  case LangOptions::FPE_Ignore:  return llvm::fp::ebIgnore;
  case LangOptions::FPE_MayTrap: return llvm::fp::ebMayTrap;
  case LangOptions::FPE_Strict:  return llvm::fp::ebStrict;
  default:
    llvm_unreachable("Unsupported FP Exception Behavior");
  }
}

void CodeGenFunction::SetFastMathFlags(FPOptions FPFeatures) {
  llvm::FastMathFlags FMF;
  FMF.setAllowReassoc(FPFeatures.getAllowFPReassociate());
  FMF.setNoNaNs(FPFeatures.getNoHonorNaNs());
  FMF.setNoInfs(FPFeatures.getNoHonorInfs());
  FMF.setNoSignedZeros(FPFeatures.getNoSignedZero());
  FMF.setAllowReciprocal(FPFeatures.getAllowReciprocal());
  FMF.setApproxFunc(FPFeatures.getAllowApproxFunc());
  FMF.setAllowContract(FPFeatures.allowFPContractAcrossStatement());
  Builder.setFastMathFlags(FMF);
}

CodeGenFunction::CGFPOptionsRAII::CGFPOptionsRAII(CodeGenFunction &CGF,
                                                  const Expr *E)
    : CGF(CGF) {
  ConstructorHelper(E->getFPFeaturesInEffect(CGF.getLangOpts()));
}

CodeGenFunction::CGFPOptionsRAII::CGFPOptionsRAII(CodeGenFunction &CGF,
                                                  FPOptions FPFeatures)
    : CGF(CGF) {
  ConstructorHelper(FPFeatures);
}

void CodeGenFunction::CGFPOptionsRAII::ConstructorHelper(FPOptions FPFeatures) {
  OldFPFeatures = CGF.CurFPFeatures;
  CGF.CurFPFeatures = FPFeatures;

  OldExcept = CGF.Builder.getDefaultConstrainedExcept();
  OldRounding = CGF.Builder.getDefaultConstrainedRounding();

  if (OldFPFeatures == FPFeatures)
    return;

  FMFGuard.emplace(CGF.Builder);

  llvm::RoundingMode NewRoundingBehavior = FPFeatures.getRoundingMode();
  CGF.Builder.setDefaultConstrainedRounding(NewRoundingBehavior);
  auto NewExceptionBehavior =
      ToConstrainedExceptMD(static_cast<LangOptions::FPExceptionModeKind>(
          FPFeatures.getExceptionMode()));
  CGF.Builder.setDefaultConstrainedExcept(NewExceptionBehavior);

  CGF.SetFastMathFlags(FPFeatures);

  assert((CGF.CurFuncDecl == nullptr || CGF.Builder.getIsFPConstrained() ||
          isa<CXXConstructorDecl>(CGF.CurFuncDecl) ||
          isa<CXXDestructorDecl>(CGF.CurFuncDecl) ||
          (NewExceptionBehavior == llvm::fp::ebIgnore &&
           NewRoundingBehavior == llvm::RoundingMode::NearestTiesToEven)) &&
         "FPConstrained should be enabled on entire function");

  auto mergeFnAttrValue = [&](StringRef Name, bool Value) {
    auto OldValue =
        CGF.CurFn->getFnAttribute(Name).getValueAsBool();
    auto NewValue = OldValue & Value;
    if (OldValue != NewValue)
      CGF.CurFn->addFnAttr(Name, llvm::toStringRef(NewValue));
  };
  mergeFnAttrValue("no-infs-fp-math", FPFeatures.getNoHonorInfs());
  mergeFnAttrValue("no-nans-fp-math", FPFeatures.getNoHonorNaNs());
  mergeFnAttrValue("no-signed-zeros-fp-math", FPFeatures.getNoSignedZero());
  mergeFnAttrValue(
      "unsafe-fp-math",
      FPFeatures.getAllowFPReassociate() && FPFeatures.getAllowReciprocal() &&
          FPFeatures.getAllowApproxFunc() && FPFeatures.getNoSignedZero() &&
          FPFeatures.allowFPContractAcrossStatement());
}

CodeGenFunction::CGFPOptionsRAII::~CGFPOptionsRAII() {
  CGF.CurFPFeatures = OldFPFeatures;
  CGF.Builder.setDefaultConstrainedExcept(OldExcept);
  CGF.Builder.setDefaultConstrainedRounding(OldRounding);
}

LValue CodeGenFunction::MakeNaturalAlignAddrLValue(llvm::Value *V, QualType T) {
  LValueBaseInfo BaseInfo;
  TBAAAccessInfo TBAAInfo;
  CharUnits Alignment = CGM.getNaturalTypeAlignment(T, &BaseInfo, &TBAAInfo);
  Address Addr(V, ConvertTypeForMem(T), Alignment);
  return LValue::MakeAddr(Addr, T, getContext(), BaseInfo, TBAAInfo);
}

/// Given a value of type T* that may not be to a complete object,
/// construct an l-value with the natural pointee alignment of T.
LValue
CodeGenFunction::MakeNaturalAlignPointeeAddrLValue(llvm::Value *V, QualType T) {
  LValueBaseInfo BaseInfo;
  TBAAAccessInfo TBAAInfo;
  CharUnits Align = CGM.getNaturalTypeAlignment(T, &BaseInfo, &TBAAInfo,
                                                /* forPointeeType= */ true);
  Address Addr(V, ConvertTypeForMem(T), Align);
  return MakeAddrLValue(Addr, T, BaseInfo, TBAAInfo);
}


llvm::Type *CodeGenFunction::ConvertTypeForMem(QualType T) {
  return CGM.getTypes().ConvertTypeForMem(T);
}

llvm::Type *CodeGenFunction::ConvertType(QualType T) {
  return CGM.getTypes().ConvertType(T);
}

TypeEvaluationKind CodeGenFunction::getEvaluationKind(QualType type) {
  type = type.getCanonicalType();
  while (true) {
    switch (type->getTypeClass()) {
#define TYPE(name, parent)
#define ABSTRACT_TYPE(name, parent)
#define NON_CANONICAL_TYPE(name, parent) case Type::name:
#define DEPENDENT_TYPE(name, parent) case Type::name:
#define NON_CANONICAL_UNLESS_DEPENDENT_TYPE(name, parent) case Type::name:
#include "clang/AST/TypeNodes.inc"
      llvm_unreachable("non-canonical or dependent type in IR-generation");

    case Type::Auto:
    case Type::DeducedTemplateSpecialization:
      llvm_unreachable("undeduced type in IR-generation");

    // Various scalar types.
    case Type::Builtin:
    case Type::Pointer:
    case Type::BlockPointer:
    case Type::LValueReference:
    case Type::RValueReference:
    case Type::MemberPointer:
    case Type::Vector:
    case Type::ExtVector:
    case Type::ConstantMatrix:
    case Type::FunctionProto:
    case Type::FunctionNoProto:
    case Type::Enum:
    case Type::ObjCObjectPointer:
    case Type::Pipe:
    case Type::BitInt:
      return TEK_Scalar;

    // Complexes.
    case Type::Complex:
      return TEK_Complex;

    // Arrays, records, and Objective-C objects.
    case Type::ConstantArray:
    case Type::IncompleteArray:
    case Type::VariableArray:
    case Type::Record:
    case Type::ObjCObject:
    case Type::ObjCInterface:
      return TEK_Aggregate;

    // We operate on atomic values according to their underlying type.
    case Type::Atomic:
      type = cast<AtomicType>(type)->getValueType();
      continue;
    }
    llvm_unreachable("unknown type kind!");
  }
}

llvm::DebugLoc CodeGenFunction::EmitReturnBlock() {
  // For cleanliness, we try to avoid emitting the return block for
  // simple cases.
  llvm::BasicBlock *CurBB = Builder.GetInsertBlock();

  if (CurBB) {
    assert(!CurBB->getTerminator() && "Unexpected terminated block.");

    // We have a valid insert point, reuse it if it is empty or there are no
    // explicit jumps to the return block.
    if (CurBB->empty() || ReturnBlock.getBlock()->use_empty()) {
      ReturnBlock.getBlock()->replaceAllUsesWith(CurBB);
      delete ReturnBlock.getBlock();
      ReturnBlock = JumpDest();
    } else
      EmitBlock(ReturnBlock.getBlock());
    return llvm::DebugLoc();
  }

  // Otherwise, if the return block is the target of a single direct
  // branch then we can just put the code in that block instead. This
  // cleans up functions which started with a unified return block.
  if (ReturnBlock.getBlock()->hasOneUse()) {
    llvm::BranchInst *BI =
      dyn_cast<llvm::BranchInst>(*ReturnBlock.getBlock()->user_begin());
    if (BI && BI->isUnconditional() &&
        BI->getSuccessor(0) == ReturnBlock.getBlock()) {
      // Record/return the DebugLoc of the simple 'return' expression to be used
      // later by the actual 'ret' instruction.
      llvm::DebugLoc Loc = BI->getDebugLoc();
      Builder.SetInsertPoint(BI->getParent());
      BI->eraseFromParent();
      delete ReturnBlock.getBlock();
      ReturnBlock = JumpDest();
      return Loc;
    }
  }

  // FIXME: We are at an unreachable point, there is no reason to emit the block
  // unless it has uses. However, we still need a place to put the debug
  // region.end for now.

  EmitBlock(ReturnBlock.getBlock());
  return llvm::DebugLoc();
}

static void EmitIfUsed(CodeGenFunction &CGF, llvm::BasicBlock *BB) {
  if (!BB) return;
  if (!BB->use_empty())
    return CGF.CurFn->getBasicBlockList().push_back(BB);
  delete BB;
}

void CodeGenFunction::FinishFunction(SourceLocation EndLoc) {
  assert(BreakContinueStack.empty() &&
         "mismatched push/pop in break/continue stack!");

  bool OnlySimpleReturnStmts = NumSimpleReturnExprs > 0
    && NumSimpleReturnExprs == NumReturnExprs
    && ReturnBlock.getBlock()->use_empty();
  // Usually the return expression is evaluated before the cleanup
  // code.  If the function contains only a simple return statement,
  // such as a constant, the location before the cleanup code becomes
  // the last useful breakpoint in the function, because the simple
  // return expression will be evaluated after the cleanup code. To be
  // safe, set the debug location for cleanup code to the location of
  // the return statement.  Otherwise the cleanup code should be at the
  // end of the function's lexical scope.
  //
  // If there are multiple branches to the return block, the branch
  // instructions will get the location of the return statements and
  // all will be fine.
  if (CGDebugInfo *DI = getDebugInfo()) {
    if (OnlySimpleReturnStmts)
      DI->EmitLocation(Builder, LastStopPoint);
    else
      DI->EmitLocation(Builder, EndLoc);
  }

  // Pop any cleanups that might have been associated with the
  // parameters.  Do this in whatever block we're currently in; it's
  // important to do this before we enter the return block or return
  // edges will be *really* confused.
  bool HasCleanups = EHStack.stable_begin() != PrologueCleanupDepth;
  bool HasOnlyLifetimeMarkers =
      HasCleanups && EHStack.containsOnlyLifetimeMarkers(PrologueCleanupDepth);
  bool EmitRetDbgLoc = !HasCleanups || HasOnlyLifetimeMarkers;
  if (HasCleanups) {
    // Make sure the line table doesn't jump back into the body for
    // the ret after it's been at EndLoc.
    Optional<ApplyDebugLocation> AL;
    if (CGDebugInfo *DI = getDebugInfo()) {
      if (OnlySimpleReturnStmts)
        DI->EmitLocation(Builder, EndLoc);
      else
        // We may not have a valid end location. Try to apply it anyway, and
        // fall back to an artificial location if needed.
        AL = ApplyDebugLocation::CreateDefaultArtificial(*this, EndLoc);
    }

    PopCleanupBlocks(PrologueCleanupDepth);
  }

  // Emit function epilog (to return).
  llvm::DebugLoc Loc = EmitReturnBlock();

  if (ShouldInstrumentFunction()) {
    if (CGM.getCodeGenOpts().InstrumentFunctions)
      CurFn->addFnAttr("instrument-function-exit", "__cyg_profile_func_exit");
    if (CGM.getCodeGenOpts().InstrumentFunctionsAfterInlining)
      CurFn->addFnAttr("instrument-function-exit-inlined",
                       "__cyg_profile_func_exit");
  }

  // Emit debug descriptor for function end.
  if (CGDebugInfo *DI = getDebugInfo())
    DI->EmitFunctionEnd(Builder, CurFn);

  // Reset the debug location to that of the simple 'return' expression, if any
  // rather than that of the end of the function's scope '}'.
  ApplyDebugLocation AL(*this, Loc);
  EmitFunctionEpilog(*CurFnInfo, EmitRetDbgLoc, EndLoc);
  EmitEndEHSpec(CurCodeDecl);

  assert(EHStack.empty() &&
         "did not remove all scopes from cleanup stack!");

  // If someone did an indirect goto, emit the indirect goto block at the end of
  // the function.
  if (IndirectBranch) {
    EmitBlock(IndirectBranch->getParent());
    Builder.ClearInsertionPoint();
  }

  // If some of our locals escaped, insert a call to llvm.localescape in the
  // entry block.
  if (!EscapedLocals.empty()) {
    // Invert the map from local to index into a simple vector. There should be
    // no holes.
    SmallVector<llvm::Value *, 4> EscapeArgs;
    EscapeArgs.resize(EscapedLocals.size());
    for (auto &Pair : EscapedLocals)
      EscapeArgs[Pair.second] = Pair.first;
    llvm::Function *FrameEscapeFn = llvm::Intrinsic::getDeclaration(
        &CGM.getModule(), llvm::Intrinsic::localescape);
    CGBuilderTy(*this, AllocaInsertPt).CreateCall(FrameEscapeFn, EscapeArgs);
  }

  // Remove the AllocaInsertPt instruction, which is just a convenience for us.
  llvm::Instruction *Ptr = AllocaInsertPt;
  AllocaInsertPt = nullptr;
  Ptr->eraseFromParent();

  // PostAllocaInsertPt, if created, was lazily created when it was required,
  // remove it now since it was just created for our own convenience.
  if (PostAllocaInsertPt) {
    llvm::Instruction *PostPtr = PostAllocaInsertPt;
    PostAllocaInsertPt = nullptr;
    PostPtr->eraseFromParent();
  }

  // If someone took the address of a label but never did an indirect goto, we
  // made a zero entry PHI node, which is illegal, zap it now.
  if (IndirectBranch) {
    llvm::PHINode *PN = cast<llvm::PHINode>(IndirectBranch->getAddress());
    if (PN->getNumIncomingValues() == 0) {
      PN->replaceAllUsesWith(llvm::UndefValue::get(PN->getType()));
      PN->eraseFromParent();
    }
  }

  EmitIfUsed(*this, EHResumeBlock);
  EmitIfUsed(*this, TerminateLandingPad);
  EmitIfUsed(*this, TerminateHandler);
  EmitIfUsed(*this, UnreachableBlock);

  for (const auto &FuncletAndParent : TerminateFunclets)
    EmitIfUsed(*this, FuncletAndParent.second);

  if (CGM.getCodeGenOpts().EmitDeclMetadata)
    EmitDeclMetadata();

  for (const auto &R : DeferredReplacements) {
    if (llvm::Value *Old = R.first) {
      Old->replaceAllUsesWith(R.second);
      cast<llvm::Instruction>(Old)->eraseFromParent();
    }
  }
  DeferredReplacements.clear();

  // Eliminate CleanupDestSlot alloca by replacing it with SSA values and
  // PHIs if the current function is a coroutine. We don't do it for all
  // functions as it may result in slight increase in numbers of instructions
  // if compiled with no optimizations. We do it for coroutine as the lifetime
  // of CleanupDestSlot alloca make correct coroutine frame building very
  // difficult.
  if (NormalCleanupDest.isValid() && isCoroutine()) {
    llvm::DominatorTree DT(*CurFn);
    llvm::PromoteMemToReg(
        cast<llvm::AllocaInst>(NormalCleanupDest.getPointer()), DT);
    NormalCleanupDest = Address::invalid();
  }

  // Scan function arguments for vector width.
  for (llvm::Argument &A : CurFn->args())
    if (auto *VT = dyn_cast<llvm::VectorType>(A.getType()))
      LargestVectorWidth =
          std::max((uint64_t)LargestVectorWidth,
                   VT->getPrimitiveSizeInBits().getKnownMinSize());

  // Update vector width based on return type.
  if (auto *VT = dyn_cast<llvm::VectorType>(CurFn->getReturnType()))
    LargestVectorWidth =
        std::max((uint64_t)LargestVectorWidth,
                 VT->getPrimitiveSizeInBits().getKnownMinSize());

  if (CurFnInfo->getMaxVectorWidth() > LargestVectorWidth)
    LargestVectorWidth = CurFnInfo->getMaxVectorWidth();

  // Add the required-vector-width attribute. This contains the max width from:
  // 1. min-vector-width attribute used in the source program.
  // 2. Any builtins used that have a vector width specified.
  // 3. Values passed in and out of inline assembly.
  // 4. Width of vector arguments and return types for this function.
  // 5. Width of vector aguments and return types for functions called by this
  //    function.
  CurFn->addFnAttr("min-legal-vector-width", llvm::utostr(LargestVectorWidth));

  // Add vscale_range attribute if appropriate.
  Optional<std::pair<unsigned, unsigned>> VScaleRange =
      getContext().getTargetInfo().getVScaleRange(getLangOpts());
  if (VScaleRange) {
    CurFn->addFnAttr(llvm::Attribute::getWithVScaleRangeArgs(
        getLLVMContext(), VScaleRange->first, VScaleRange->second));
  }

  // If we generated an unreachable return block, delete it now.
  if (ReturnBlock.isValid() && ReturnBlock.getBlock()->use_empty()) {
    Builder.ClearInsertionPoint();
    ReturnBlock.getBlock()->eraseFromParent();
  }
  if (ReturnValue.isValid()) {
    auto *RetAlloca = dyn_cast<llvm::AllocaInst>(ReturnValue.getPointer());
    if (RetAlloca && RetAlloca->use_empty()) {
      RetAlloca->eraseFromParent();
      ReturnValue = Address::invalid();
    }
  }
}

/// ShouldInstrumentFunction - Return true if the current function should be
/// instrumented with __cyg_profile_func_* calls
bool CodeGenFunction::ShouldInstrumentFunction() {
  if (!CGM.getCodeGenOpts().InstrumentFunctions &&
      !CGM.getCodeGenOpts().InstrumentFunctionsAfterInlining &&
      !CGM.getCodeGenOpts().InstrumentFunctionEntryBare)
    return false;
  if (!CurFuncDecl || CurFuncDecl->hasAttr<NoInstrumentFunctionAttr>())
    return false;
  return true;
}

bool CodeGenFunction::ShouldSkipSanitizerInstrumentation() {
  if (!CurFuncDecl)
    return false;
  return CurFuncDecl->hasAttr<DisableSanitizerInstrumentationAttr>();
}

/// ShouldXRayInstrument - Return true if the current function should be
/// instrumented with XRay nop sleds.
bool CodeGenFunction::ShouldXRayInstrumentFunction() const {
  return CGM.getCodeGenOpts().XRayInstrumentFunctions;
}

/// AlwaysEmitXRayCustomEvents - Return true if we should emit IR for calls to
/// the __xray_customevent(...) builtin calls, when doing XRay instrumentation.
bool CodeGenFunction::AlwaysEmitXRayCustomEvents() const {
  return CGM.getCodeGenOpts().XRayInstrumentFunctions &&
         (CGM.getCodeGenOpts().XRayAlwaysEmitCustomEvents ||
          CGM.getCodeGenOpts().XRayInstrumentationBundle.Mask ==
              XRayInstrKind::Custom);
}

bool CodeGenFunction::AlwaysEmitXRayTypedEvents() const {
  return CGM.getCodeGenOpts().XRayInstrumentFunctions &&
         (CGM.getCodeGenOpts().XRayAlwaysEmitTypedEvents ||
          CGM.getCodeGenOpts().XRayInstrumentationBundle.Mask ==
              XRayInstrKind::Typed);
}

llvm::Value *
CodeGenFunction::DecodeAddrUsedInPrologue(llvm::Value *F,
                                          llvm::Value *EncodedAddr) {
  // Reconstruct the address of the global.
  auto *PCRelAsInt = Builder.CreateSExt(EncodedAddr, IntPtrTy);
  auto *FuncAsInt = Builder.CreatePtrToInt(F, IntPtrTy, "func_addr.int");
  auto *GOTAsInt = Builder.CreateAdd(PCRelAsInt, FuncAsInt, "global_addr.int");
  auto *GOTAddr = Builder.CreateIntToPtr(GOTAsInt, Int8PtrPtrTy, "global_addr");

  // Load the original pointer through the global.
  return Builder.CreateLoad(Address(GOTAddr, Int8PtrTy, getPointerAlign()),
                            "decoded_addr");
}

void CodeGenFunction::EmitKernelMetadata(const FunctionDecl *FD,
                                         llvm::Function *Fn) {
  if (!FD->hasAttr<OpenCLKernelAttr>() && !FD->hasAttr<CUDAGlobalAttr>()
    && !FD->hasAttr<SYCLDeviceAttr>())
    return;

  // TODO Module identifier is not reliable for this purpose since two modules
  // can have the same ID, needs improvement
  if (getLangOpts().SYCLIsDevice)
    Fn->addFnAttr("sycl-module-id", Fn->getParent()->getModuleIdentifier());

  llvm::LLVMContext &Context = getLLVMContext();

  if (FD->hasAttr<OpenCLKernelAttr>() || FD->hasAttr<CUDAGlobalAttr>())
    CGM.GenKernelArgMetadata(Fn, FD, this);

  if (!getLangOpts().OpenCL && !getLangOpts().SYCLIsDevice)
    return;

  if (const VecTypeHintAttr *A = FD->getAttr<VecTypeHintAttr>()) {
    QualType HintQTy = A->getTypeHint();
    const ExtVectorType *HintEltQTy = HintQTy->getAs<ExtVectorType>();
    bool IsSignedInteger =
        HintQTy->isSignedIntegerType() ||
        (HintEltQTy && HintEltQTy->getElementType()->isSignedIntegerType());
    llvm::Metadata *AttrMDArgs[] = {
        llvm::ConstantAsMetadata::get(llvm::UndefValue::get(
            CGM.getTypes().ConvertType(A->getTypeHint()))),
        llvm::ConstantAsMetadata::get(llvm::ConstantInt::get(
            llvm::IntegerType::get(Context, 32),
            llvm::APInt(32, (uint64_t)(IsSignedInteger ? 1 : 0))))};
    Fn->setMetadata("vec_type_hint", llvm::MDNode::get(Context, AttrMDArgs));
  }

  if (const WorkGroupSizeHintAttr *A = FD->getAttr<WorkGroupSizeHintAttr>()) {
    llvm::Metadata *AttrMDArgs[] = {
        llvm::ConstantAsMetadata::get(Builder.getInt(*A->getXDimVal())),
        llvm::ConstantAsMetadata::get(Builder.getInt(*A->getYDimVal())),
        llvm::ConstantAsMetadata::get(Builder.getInt(*A->getZDimVal()))};
    Fn->setMetadata("work_group_size_hint", llvm::MDNode::get(Context, AttrMDArgs));
  }

  if (const ReqdWorkGroupSizeAttr *A = FD->getAttr<ReqdWorkGroupSizeAttr>()) {
    // Attributes arguments (first and third) are reversed on SYCLDevice.
    llvm::Metadata *AttrMDArgs[] = {
        llvm::ConstantAsMetadata::get(Builder.getInt(
            getLangOpts().SYCLIsDevice ? *A->getZDimVal() : *A->getXDimVal())),
        llvm::ConstantAsMetadata::get(Builder.getInt(*A->getYDimVal())),
        llvm::ConstantAsMetadata::get(Builder.getInt(
            getLangOpts().SYCLIsDevice ? *A->getXDimVal() : *A->getZDimVal()))};
    Fn->setMetadata("reqd_work_group_size",
                    llvm::MDNode::get(Context, AttrMDArgs));
  }

  bool IsKernelOrDevice =
      FD->hasAttr<SYCLKernelAttr>() || FD->hasAttr<SYCLDeviceAttr>();
  const IntelReqdSubGroupSizeAttr *ReqSubGroup =
      FD->getAttr<IntelReqdSubGroupSizeAttr>();

  // To support the SYCL 2020 spelling with no propagation, only emit for
  // kernel-or-device when that spelling, fall-back to old behavior.
  if (ReqSubGroup && (IsKernelOrDevice || !ReqSubGroup->isSYCL2020Spelling())) {
    const auto *CE = cast<ConstantExpr>(ReqSubGroup->getValue());
    Optional<llvm::APSInt> ArgVal = CE->getResultAsAPSInt();
    llvm::Metadata *AttrMDArgs[] = {llvm::ConstantAsMetadata::get(
        Builder.getInt32(ArgVal->getSExtValue()))};
    Fn->setMetadata("intel_reqd_sub_group_size",
                    llvm::MDNode::get(Context, AttrMDArgs));
  } else if (IsKernelOrDevice &&
             CGM.getLangOpts().getDefaultSubGroupSizeType() ==
                 LangOptions::SubGroupSizeType::Integer) {
    llvm::Metadata *AttrMDArgs[] = {llvm::ConstantAsMetadata::get(
        Builder.getInt32(CGM.getLangOpts().DefaultSubGroupSize))};
    Fn->setMetadata("intel_reqd_sub_group_size",
                    llvm::MDNode::get(Context, AttrMDArgs));
  }

  // SCYL2020 doesn't propagate attributes, so don't put it in an intermediate
  // location.
  if (IsKernelOrDevice) {
    if (const auto *A = FD->getAttr<IntelNamedSubGroupSizeAttr>()) {
      llvm::Metadata *AttrMDArgs[] = {llvm::MDString::get(
          Context, A->getType() == IntelNamedSubGroupSizeAttr::Primary
                       ? "primary"
                       : "automatic")};
      Fn->setMetadata("intel_reqd_sub_group_size",
                      llvm::MDNode::get(Context, AttrMDArgs));
    } else if (CGM.getLangOpts().getDefaultSubGroupSizeType() ==
               LangOptions::SubGroupSizeType::Auto) {
      llvm::Metadata *AttrMDArgs[] = {
          llvm::MDString::get(Context, "automatic")};
      Fn->setMetadata("intel_reqd_sub_group_size",
                      llvm::MDNode::get(Context, AttrMDArgs));
    } else if (CGM.getLangOpts().getDefaultSubGroupSizeType() ==
               LangOptions::SubGroupSizeType::Primary) {
      llvm::Metadata *AttrMDArgs[] = {llvm::MDString::get(Context, "primary")};
      Fn->setMetadata("intel_reqd_sub_group_size",
                      llvm::MDNode::get(Context, AttrMDArgs));
    }
  }

  if (FD->hasAttr<SYCLSimdAttr>()) {
    Fn->setMetadata("sycl_explicit_simd", llvm::MDNode::get(Context, {}));
    llvm::Metadata *AttrMDArgs[] = {
        llvm::ConstantAsMetadata::get(Builder.getInt32(1))};
    Fn->setMetadata("intel_reqd_sub_group_size",
                    llvm::MDNode::get(Context, AttrMDArgs));
  }

  if (const auto *A = FD->getAttr<SYCLIntelNumSimdWorkItemsAttr>()) {
    const auto *CE = cast<ConstantExpr>(A->getValue());
    Optional<llvm::APSInt> ArgVal = CE->getResultAsAPSInt();
    llvm::Metadata *AttrMDArgs[] = {llvm::ConstantAsMetadata::get(
        Builder.getInt32(ArgVal->getZExtValue()))};
    Fn->setMetadata("num_simd_work_items",
                    llvm::MDNode::get(Context, AttrMDArgs));
  }

  if (const auto *A = FD->getAttr<SYCLIntelSchedulerTargetFmaxMhzAttr>()) {
    const auto *CE = cast<ConstantExpr>(A->getValue());
    Optional<llvm::APSInt> ArgVal = CE->getResultAsAPSInt();
    llvm::Metadata *AttrMDArgs[] = {llvm::ConstantAsMetadata::get(
        Builder.getInt32(ArgVal->getSExtValue()))};
    Fn->setMetadata("scheduler_target_fmax_mhz",
                    llvm::MDNode::get(Context, AttrMDArgs));
  }

  if (const auto *A = FD->getAttr<SYCLIntelMaxGlobalWorkDimAttr>()) {
    const auto *CE = cast<ConstantExpr>(A->getValue());
    Optional<llvm::APSInt> ArgVal = CE->getResultAsAPSInt();
    llvm::Metadata *AttrMDArgs[] = {llvm::ConstantAsMetadata::get(
        Builder.getInt32(ArgVal->getSExtValue()))};
    Fn->setMetadata("max_global_work_dim",
                    llvm::MDNode::get(Context, AttrMDArgs));
  }

  if (const SYCLIntelMaxWorkGroupSizeAttr *A =
          FD->getAttr<SYCLIntelMaxWorkGroupSizeAttr>()) {

    // Attributes arguments (first and third) are reversed on SYCLDevice.
    if (getLangOpts().SYCLIsDevice) {
      llvm::Metadata *AttrMDArgs[] = {
          llvm::ConstantAsMetadata::get(Builder.getInt(*A->getZDimVal())),
          llvm::ConstantAsMetadata::get(Builder.getInt(*A->getYDimVal())),
          llvm::ConstantAsMetadata::get(Builder.getInt(*A->getXDimVal()))};
      Fn->setMetadata("max_work_group_size",
                      llvm::MDNode::get(Context, AttrMDArgs));
    }
  }

  if (const auto *A = FD->getAttr<SYCLIntelNoGlobalWorkOffsetAttr>()) {
    const auto *CE = cast<ConstantExpr>(A->getValue());
    Optional<llvm::APSInt> ArgVal = CE->getResultAsAPSInt();
    if (ArgVal->getBoolValue())
      Fn->setMetadata("no_global_work_offset", llvm::MDNode::get(Context, {}));
  }

  if (const auto *A = FD->getAttr<SYCLIntelMaxConcurrencyAttr>()) {
    const auto *CE = cast<ConstantExpr>(A->getNThreadsExpr());
    llvm::APSInt ArgVal = CE->getResultAsAPSInt();
    llvm::Metadata *AttrMDArgs[] = {
        llvm::ConstantAsMetadata::get(Builder.getInt32(ArgVal.getSExtValue()))};
    Fn->setMetadata("max_concurrency", llvm::MDNode::get(Context, AttrMDArgs));
  }

  if (FD->hasAttr<SYCLIntelDisableLoopPipeliningAttr>()) {
    llvm::Metadata *AttrMDArgs[] = {
        llvm::ConstantAsMetadata::get(Builder.getInt32(1))};
    Fn->setMetadata("disable_loop_pipelining",
                    llvm::MDNode::get(Context, AttrMDArgs));
  }

  if (const auto *A = FD->getAttr<SYCLIntelInitiationIntervalAttr>()) {
    const auto *CE = cast<ConstantExpr>(A->getIntervalExpr());
    llvm::APSInt ArgVal = CE->getResultAsAPSInt();
    llvm::Metadata *AttrMDArgs[] = {
        llvm::ConstantAsMetadata::get(Builder.getInt32(ArgVal.getSExtValue()))};
    Fn->setMetadata("initiation_interval",
                    llvm::MDNode::get(Context, AttrMDArgs));
  }
}

/// Determine whether the function F ends with a return stmt.
static bool endsWithReturn(const Decl* F) {
  const Stmt *Body = nullptr;
  if (auto *FD = dyn_cast_or_null<FunctionDecl>(F))
    Body = FD->getBody();
  else if (auto *OMD = dyn_cast_or_null<ObjCMethodDecl>(F))
    Body = OMD->getBody();

  if (auto *CS = dyn_cast_or_null<CompoundStmt>(Body)) {
    auto LastStmt = CS->body_rbegin();
    if (LastStmt != CS->body_rend())
      return isa<ReturnStmt>(*LastStmt);
  }
  return false;
}

void CodeGenFunction::markAsIgnoreThreadCheckingAtRuntime(llvm::Function *Fn) {
  if (SanOpts.has(SanitizerKind::Thread)) {
    Fn->addFnAttr("sanitize_thread_no_checking_at_run_time");
    Fn->removeFnAttr(llvm::Attribute::SanitizeThread);
  }
}

/// Check if the return value of this function requires sanitization.
bool CodeGenFunction::requiresReturnValueCheck() const {
  return requiresReturnValueNullabilityCheck() ||
         (SanOpts.has(SanitizerKind::ReturnsNonnullAttribute) && CurCodeDecl &&
          CurCodeDecl->getAttr<ReturnsNonNullAttr>());
}

static bool matchesStlAllocatorFn(const Decl *D, const ASTContext &Ctx) {
  auto *MD = dyn_cast_or_null<CXXMethodDecl>(D);
  if (!MD || !MD->getDeclName().getAsIdentifierInfo() ||
      !MD->getDeclName().getAsIdentifierInfo()->isStr("allocate") ||
      (MD->getNumParams() != 1 && MD->getNumParams() != 2))
    return false;

  if (MD->parameters()[0]->getType().getCanonicalType() != Ctx.getSizeType())
    return false;

  if (MD->getNumParams() == 2) {
    auto *PT = MD->parameters()[1]->getType()->getAs<PointerType>();
    if (!PT || !PT->isVoidPointerType() ||
        !PT->getPointeeType().isConstQualified())
      return false;
  }

  return true;
}

/// Return the UBSan prologue signature for \p FD if one is available.
static llvm::Constant *getPrologueSignature(CodeGenModule &CGM,
                                            const FunctionDecl *FD) {
  if (const auto *MD = dyn_cast<CXXMethodDecl>(FD))
    if (!MD->isStatic())
      return nullptr;
  return CGM.getTargetCodeGenInfo().getUBSanFunctionSignature(CGM);
}

void CodeGenFunction::StartFunction(GlobalDecl GD, QualType RetTy,
                                    llvm::Function *Fn,
                                    const CGFunctionInfo &FnInfo,
                                    const FunctionArgList &Args,
                                    SourceLocation Loc,
                                    SourceLocation StartLoc) {
  assert(!CurFn &&
         "Do not use a CodeGenFunction object for more than one function");

  const Decl *D = GD.getDecl();

  DidCallStackSave = false;
  CurCodeDecl = D;
  const FunctionDecl *FD = dyn_cast_or_null<FunctionDecl>(D);
  if (FD && FD->usesSEHTry())
    CurSEHParent = GD;
  CurFuncDecl = (D ? D->getNonClosureContext() : nullptr);
  FnRetTy = RetTy;
  CurFn = Fn;
  CurFnInfo = &FnInfo;
  assert(CurFn->isDeclaration() && "Function already has body?");

  // If this function is ignored for any of the enabled sanitizers,
  // disable the sanitizer for the function.
  do {
#define SANITIZER(NAME, ID)                                                    \
  if (SanOpts.empty())                                                         \
    break;                                                                     \
  if (SanOpts.has(SanitizerKind::ID))                                          \
    if (CGM.isInNoSanitizeList(SanitizerKind::ID, Fn, Loc))                    \
      SanOpts.set(SanitizerKind::ID, false);

#include "clang/Basic/Sanitizers.def"
#undef SANITIZER
  } while (false);

  if (D) {
    const bool SanitizeBounds = SanOpts.hasOneOf(SanitizerKind::Bounds);
    bool NoSanitizeCoverage = false;

    for (auto *Attr : D->specific_attrs<NoSanitizeAttr>()) {
      // Apply the no_sanitize* attributes to SanOpts.
      SanitizerMask mask = Attr->getMask();
      SanOpts.Mask &= ~mask;
      if (mask & SanitizerKind::Address)
        SanOpts.set(SanitizerKind::KernelAddress, false);
      if (mask & SanitizerKind::KernelAddress)
        SanOpts.set(SanitizerKind::Address, false);
      if (mask & SanitizerKind::HWAddress)
        SanOpts.set(SanitizerKind::KernelHWAddress, false);
      if (mask & SanitizerKind::KernelHWAddress)
        SanOpts.set(SanitizerKind::HWAddress, false);

      // SanitizeCoverage is not handled by SanOpts.
      if (Attr->hasCoverage())
        NoSanitizeCoverage = true;
    }

    if (SanitizeBounds && !SanOpts.hasOneOf(SanitizerKind::Bounds))
      Fn->addFnAttr(llvm::Attribute::NoSanitizeBounds);

    if (NoSanitizeCoverage && CGM.getCodeGenOpts().hasSanitizeCoverage())
      Fn->addFnAttr(llvm::Attribute::NoSanitizeCoverage);
  }

  if (ShouldSkipSanitizerInstrumentation()) {
    CurFn->addFnAttr(llvm::Attribute::DisableSanitizerInstrumentation);
  } else {
    // Apply sanitizer attributes to the function.
    if (SanOpts.hasOneOf(SanitizerKind::Address | SanitizerKind::KernelAddress))
      Fn->addFnAttr(llvm::Attribute::SanitizeAddress);
    if (SanOpts.hasOneOf(SanitizerKind::HWAddress |
                         SanitizerKind::KernelHWAddress))
      Fn->addFnAttr(llvm::Attribute::SanitizeHWAddress);
    if (SanOpts.has(SanitizerKind::MemtagStack))
      Fn->addFnAttr(llvm::Attribute::SanitizeMemTag);
    if (SanOpts.has(SanitizerKind::Thread))
      Fn->addFnAttr(llvm::Attribute::SanitizeThread);
    if (SanOpts.hasOneOf(SanitizerKind::Memory | SanitizerKind::KernelMemory))
      Fn->addFnAttr(llvm::Attribute::SanitizeMemory);
  }
  if (SanOpts.has(SanitizerKind::SafeStack))
    Fn->addFnAttr(llvm::Attribute::SafeStack);
  if (SanOpts.has(SanitizerKind::ShadowCallStack))
    Fn->addFnAttr(llvm::Attribute::ShadowCallStack);

  // Apply fuzzing attribute to the function.
  if (SanOpts.hasOneOf(SanitizerKind::Fuzzer | SanitizerKind::FuzzerNoLink))
    Fn->addFnAttr(llvm::Attribute::OptForFuzzing);

  // Ignore TSan memory acesses from within ObjC/ObjC++ dealloc, initialize,
  // .cxx_destruct, __destroy_helper_block_ and all of their calees at run time.
  if (SanOpts.has(SanitizerKind::Thread)) {
    if (const auto *OMD = dyn_cast_or_null<ObjCMethodDecl>(D)) {
      IdentifierInfo *II = OMD->getSelector().getIdentifierInfoForSlot(0);
      if (OMD->getMethodFamily() == OMF_dealloc ||
          OMD->getMethodFamily() == OMF_initialize ||
          (OMD->getSelector().isUnarySelector() && II->isStr(".cxx_destruct"))) {
        markAsIgnoreThreadCheckingAtRuntime(Fn);
      }
    }
  }

  // Ignore unrelated casts in STL allocate() since the allocator must cast
  // from void* to T* before object initialization completes. Don't match on the
  // namespace because not all allocators are in std::
  if (D && SanOpts.has(SanitizerKind::CFIUnrelatedCast)) {
    if (matchesStlAllocatorFn(D, getContext()))
      SanOpts.Mask &= ~SanitizerKind::CFIUnrelatedCast;
  }

  // Ignore null checks in coroutine functions since the coroutines passes
  // are not aware of how to move the extra UBSan instructions across the split
  // coroutine boundaries.
  if (D && SanOpts.has(SanitizerKind::Null))
    if (FD && FD->getBody() &&
        FD->getBody()->getStmtClass() == Stmt::CoroutineBodyStmtClass)
      SanOpts.Mask &= ~SanitizerKind::Null;

  // Apply xray attributes to the function (as a string, for now)
  bool AlwaysXRayAttr = false;
  if (const auto *XRayAttr = D ? D->getAttr<XRayInstrumentAttr>() : nullptr) {
    if (CGM.getCodeGenOpts().XRayInstrumentationBundle.has(
            XRayInstrKind::FunctionEntry) ||
        CGM.getCodeGenOpts().XRayInstrumentationBundle.has(
            XRayInstrKind::FunctionExit)) {
      if (XRayAttr->alwaysXRayInstrument() && ShouldXRayInstrumentFunction()) {
        Fn->addFnAttr("function-instrument", "xray-always");
        AlwaysXRayAttr = true;
      }
      if (XRayAttr->neverXRayInstrument())
        Fn->addFnAttr("function-instrument", "xray-never");
      if (const auto *LogArgs = D->getAttr<XRayLogArgsAttr>())
        if (ShouldXRayInstrumentFunction())
          Fn->addFnAttr("xray-log-args",
                        llvm::utostr(LogArgs->getArgumentCount()));
    }
  } else {
    if (ShouldXRayInstrumentFunction() && !CGM.imbueXRayAttrs(Fn, Loc))
      Fn->addFnAttr(
          "xray-instruction-threshold",
          llvm::itostr(CGM.getCodeGenOpts().XRayInstructionThreshold));
  }

  if (ShouldXRayInstrumentFunction()) {
    if (CGM.getCodeGenOpts().XRayIgnoreLoops)
      Fn->addFnAttr("xray-ignore-loops");

    if (!CGM.getCodeGenOpts().XRayInstrumentationBundle.has(
            XRayInstrKind::FunctionExit))
      Fn->addFnAttr("xray-skip-exit");

    if (!CGM.getCodeGenOpts().XRayInstrumentationBundle.has(
            XRayInstrKind::FunctionEntry))
      Fn->addFnAttr("xray-skip-entry");

    auto FuncGroups = CGM.getCodeGenOpts().XRayTotalFunctionGroups;
    if (FuncGroups > 1) {
      auto FuncName = llvm::makeArrayRef<uint8_t>(
          CurFn->getName().bytes_begin(), CurFn->getName().bytes_end());
      auto Group = crc32(FuncName) % FuncGroups;
      if (Group != CGM.getCodeGenOpts().XRaySelectedFunctionGroup &&
          !AlwaysXRayAttr)
        Fn->addFnAttr("function-instrument", "xray-never");
    }
  }

  if (CGM.getCodeGenOpts().getProfileInstr() != CodeGenOptions::ProfileNone) {
    switch (CGM.isFunctionBlockedFromProfileInstr(Fn, Loc)) {
    case ProfileList::Skip:
      Fn->addFnAttr(llvm::Attribute::SkipProfile);
      break;
    case ProfileList::Forbid:
      Fn->addFnAttr(llvm::Attribute::NoProfile);
      break;
    case ProfileList::Allow:
      break;
    }
  }

  unsigned Count, Offset;
  if (const auto *Attr =
          D ? D->getAttr<PatchableFunctionEntryAttr>() : nullptr) {
    Count = Attr->getCount();
    Offset = Attr->getOffset();
  } else {
    Count = CGM.getCodeGenOpts().PatchableFunctionEntryCount;
    Offset = CGM.getCodeGenOpts().PatchableFunctionEntryOffset;
  }
  if (Count && Offset <= Count) {
    Fn->addFnAttr("patchable-function-entry", std::to_string(Count - Offset));
    if (Offset)
      Fn->addFnAttr("patchable-function-prefix", std::to_string(Offset));
  }
  // Instruct that functions for COFF/CodeView targets should start with a
  // patchable instruction, but only on x86/x64. Don't forward this to ARM/ARM64
  // backends as they don't need it -- instructions on these architectures are
  // always atomically patchable at runtime.
  if (CGM.getCodeGenOpts().HotPatch &&
      getContext().getTargetInfo().getTriple().isX86() &&
      getContext().getTargetInfo().getTriple().getEnvironment() !=
          llvm::Triple::CODE16)
    Fn->addFnAttr("patchable-function", "prologue-short-redirect");

  // Add no-jump-tables value.
  if (CGM.getCodeGenOpts().NoUseJumpTables)
    Fn->addFnAttr("no-jump-tables", "true");

  // Add no-inline-line-tables value.
  if (CGM.getCodeGenOpts().NoInlineLineTables)
    Fn->addFnAttr("no-inline-line-tables");

  // Add profile-sample-accurate value.
  if (CGM.getCodeGenOpts().ProfileSampleAccurate)
    Fn->addFnAttr("profile-sample-accurate");

  if (!CGM.getCodeGenOpts().SampleProfileFile.empty())
    Fn->addFnAttr("use-sample-profile");

  if (D && D->hasAttr<CFICanonicalJumpTableAttr>())
    Fn->addFnAttr("cfi-canonical-jump-table");

  if (D && D->hasAttr<NoProfileFunctionAttr>())
    Fn->addFnAttr(llvm::Attribute::NoProfile);

  if (D) {
    // Function attributes take precedence over command line flags.
    if (auto *A = D->getAttr<FunctionReturnThunksAttr>()) {
      switch (A->getThunkType()) {
      case FunctionReturnThunksAttr::Kind::Keep:
        break;
      case FunctionReturnThunksAttr::Kind::Extern:
        Fn->addFnAttr(llvm::Attribute::FnRetThunkExtern);
        break;
      }
    } else if (CGM.getCodeGenOpts().FunctionReturnThunks)
      Fn->addFnAttr(llvm::Attribute::FnRetThunkExtern);
  }

  if (getLangOpts().SYCLIsDevice && D) {
    if (const auto *A = D->getAttr<SYCLIntelLoopFuseAttr>()) {
      const auto *CE = cast<ConstantExpr>(A->getValue());
      Optional<llvm::APSInt> ArgVal = CE->getResultAsAPSInt();
      llvm::Metadata *AttrMDArgs[] = {
          llvm::ConstantAsMetadata::get(
              Builder.getInt32(ArgVal->getZExtValue())),
          llvm::ConstantAsMetadata::get(
              A->isIndependent() ? Builder.getInt32(1) : Builder.getInt32(0))};
      Fn->setMetadata("loop_fuse",
                      llvm::MDNode::get(getLLVMContext(), AttrMDArgs));
    }
    if (const auto *A = D->getAttr<SYCLDeviceHasAttr>()) {
      SmallVector<llvm::Metadata *, 4> AspectsMD;
      for (auto *Aspect : A->aspects()) {
        llvm::APSInt AspectInt = Aspect->EvaluateKnownConstInt(getContext());
        AspectsMD.push_back(llvm::ConstantAsMetadata::get(
            Builder.getInt32(AspectInt.getZExtValue())));
      }
      Fn->setMetadata("sycl_declared_aspects",
                      llvm::MDNode::get(getLLVMContext(), AspectsMD));
    }
    if (const auto *A = D->getAttr<SYCLUsesAspectsAttr>()) {
      SmallVector<llvm::Metadata *, 4> AspectsMD;
      for (auto *Aspect : A->aspects()) {
        llvm::APSInt AspectInt = Aspect->EvaluateKnownConstInt(getContext());
        AspectsMD.push_back(llvm::ConstantAsMetadata::get(
            Builder.getInt32(AspectInt.getZExtValue())));
      }
      Fn->setMetadata("sycl_used_aspects",
                      llvm::MDNode::get(getLLVMContext(), AspectsMD));
    }

    // Source location of functions is required to emit required diagnostics in
    // SYCLPropagateAspectsUsagePass. Save the token in a srcloc metadata node.
    llvm::ConstantInt *Line =
        llvm::ConstantInt::get(Int32Ty, D->getLocation().getRawEncoding());
    llvm::ConstantAsMetadata *SrcLocMD = llvm::ConstantAsMetadata::get(Line);
    llvm::MDTuple *SrcLocMDT = llvm::MDNode::get(getLLVMContext(), {SrcLocMD});
    Fn->setMetadata("srcloc", SrcLocMDT);
  }

  if (getLangOpts().SYCLIsDevice && D &&
      D->hasAttr<SYCLIntelUseStallEnableClustersAttr>()) {
    llvm::Metadata *AttrMDArgs[] = {
        llvm::ConstantAsMetadata::get(Builder.getInt32(1))};
    Fn->setMetadata("stall_enable",
                    llvm::MDNode::get(getLLVMContext(), AttrMDArgs));
  }

  if (getLangOpts().SYCLIsDevice && D &&
      D->hasAttr<SYCLAddIRAttributesFunctionAttr>()) {
    const auto *A = D->getAttr<SYCLAddIRAttributesFunctionAttr>();
    SmallVector<std::pair<std::string, std::string>, 4> NameValuePairs =
        A->getFilteredAttributeNameValuePairs(CGM.getContext());

    llvm::AttrBuilder FnAttrBuilder(Fn->getContext());
    for (const auto &NameValuePair : NameValuePairs)
      FnAttrBuilder.addAttribute(NameValuePair.first, NameValuePair.second);
    Fn->addFnAttrs(FnAttrBuilder);
  }

  if (FD && (getLangOpts().OpenCL ||
             (getLangOpts().HIP && getLangOpts().CUDAIsDevice) ||
             getLangOpts().SYCLIsDevice)) {
    // Add metadata for a kernel function.
    EmitKernelMetadata(FD, Fn);

    if (getLangOpts().SYCLIsDevice)
      CGM.getSYCLRuntime().actOnFunctionStart(*FD, *Fn);
  }

  // If we are checking function types, emit a function type signature as
  // prologue data.
  if (FD && getLangOpts().CPlusPlus && SanOpts.has(SanitizerKind::Function)) {
    if (llvm::Constant *PrologueSig = getPrologueSignature(CGM, FD)) {
      // Remove any (C++17) exception specifications, to allow calling e.g. a
      // noexcept function through a non-noexcept pointer.
      auto ProtoTy = getContext().getFunctionTypeWithExceptionSpec(
          FD->getType(), EST_None);
      llvm::Constant *FTRTTIConst =
          CGM.GetAddrOfRTTIDescriptor(ProtoTy, /*ForEH=*/true);
      llvm::GlobalVariable *FTRTTIProxy =
          CGM.GetOrCreateRTTIProxyGlobalVariable(FTRTTIConst);
      llvm::LLVMContext &Ctx = Fn->getContext();
      llvm::MDBuilder MDB(Ctx);
      Fn->setMetadata(llvm::LLVMContext::MD_func_sanitize,
                      MDB.createRTTIPointerPrologue(PrologueSig, FTRTTIProxy));
      CGM.addCompilerUsedGlobal(FTRTTIProxy);
    }
  }

  // If we're checking nullability, we need to know whether we can check the
  // return value. Initialize the flag to 'true' and refine it in EmitParmDecl.
  if (SanOpts.has(SanitizerKind::NullabilityReturn)) {
    auto Nullability = FnRetTy->getNullability(getContext());
    if (Nullability && *Nullability == NullabilityKind::NonNull) {
      if (!(SanOpts.has(SanitizerKind::ReturnsNonnullAttribute) &&
            CurCodeDecl && CurCodeDecl->getAttr<ReturnsNonNullAttr>()))
        RetValNullabilityPrecondition =
            llvm::ConstantInt::getTrue(getLLVMContext());
    }
  }

  // If we're in C++ mode and the function name is "main", it is guaranteed
  // to be norecurse by the standard (3.6.1.3 "The function main shall not be
  // used within a program").
  //
  // OpenCL C 2.0 v2.2-11 s6.9.i:
  //     Recursion is not supported.
  //
  // SYCL v1.2.1 s3.10:
  //     kernels cannot include RTTI information, exception classes,
  //     recursive code, virtual functions or make use of C++ libraries that
  //     are not compiled for the device.
  if (FD && ((getLangOpts().CPlusPlus && FD->isMain()) ||
             getLangOpts().OpenCL || getLangOpts().SYCLIsDevice ||
             (getLangOpts().CUDA && FD->hasAttr<CUDAGlobalAttr>())))
    Fn->addFnAttr(llvm::Attribute::NoRecurse);

  llvm::RoundingMode RM = getLangOpts().getDefaultRoundingMode();
  llvm::fp::ExceptionBehavior FPExceptionBehavior =
      ToConstrainedExceptMD(getLangOpts().getDefaultExceptionMode());
  Builder.setDefaultConstrainedRounding(RM);
  Builder.setDefaultConstrainedExcept(FPExceptionBehavior);
  if ((FD && (FD->UsesFPIntrin() || FD->hasAttr<StrictFPAttr>())) ||
      (!FD && (FPExceptionBehavior != llvm::fp::ebIgnore ||
               RM != llvm::RoundingMode::NearestTiesToEven))) {
    Builder.setIsFPConstrained(true);
    Fn->addFnAttr(llvm::Attribute::StrictFP);
  }

  // If a custom alignment is used, force realigning to this alignment on
  // any main function which certainly will need it.
  if (FD && ((FD->isMain() || FD->isMSVCRTEntryPoint()) &&
             CGM.getCodeGenOpts().StackAlignment))
    Fn->addFnAttr("stackrealign");

  // "main" doesn't need to zero out call-used registers.
  if (FD && FD->isMain())
    Fn->removeFnAttr("zero-call-used-regs");

  if (getLangOpts().SYCLIsDevice)
    if (const FunctionDecl *FD = dyn_cast_or_null<FunctionDecl>(D))
      if (FD->hasAttr<SYCLDeviceIndirectlyCallableAttr>())
        Fn->addFnAttr("referenced-indirectly");

  llvm::BasicBlock *EntryBB = createBasicBlock("entry", CurFn);

  // Create a marker to make it easy to insert allocas into the entryblock
  // later.  Don't create this with the builder, because we don't want it
  // folded.
  llvm::Value *Undef = llvm::UndefValue::get(Int32Ty);
  AllocaInsertPt = new llvm::BitCastInst(Undef, Int32Ty, "allocapt", EntryBB);

  ReturnBlock = getJumpDestInCurrentScope("return");

  Builder.SetInsertPoint(EntryBB);

  // If we're checking the return value, allocate space for a pointer to a
  // precise source location of the checked return statement.
  if (requiresReturnValueCheck()) {
    ReturnLocation = CreateDefaultAlignTempAlloca(Int8PtrTy, "return.sloc.ptr");
    Builder.CreateStore(llvm::ConstantPointerNull::get(Int8PtrTy),
                        ReturnLocation);
  }

  // Emit subprogram debug descriptor.
  if (CGDebugInfo *DI = getDebugInfo()) {
    // Reconstruct the type from the argument list so that implicit parameters,
    // such as 'this' and 'vtt', show up in the debug info. Preserve the calling
    // convention.
    DI->emitFunctionStart(GD, Loc, StartLoc,
                          DI->getFunctionType(FD, RetTy, Args), CurFn,
                          CurFuncIsThunk);
  }

  if (ShouldInstrumentFunction()) {
    if (CGM.getCodeGenOpts().InstrumentFunctions)
      CurFn->addFnAttr("instrument-function-entry", "__cyg_profile_func_enter");
    if (CGM.getCodeGenOpts().InstrumentFunctionsAfterInlining)
      CurFn->addFnAttr("instrument-function-entry-inlined",
                       "__cyg_profile_func_enter");
    if (CGM.getCodeGenOpts().InstrumentFunctionEntryBare)
      CurFn->addFnAttr("instrument-function-entry-inlined",
                       "__cyg_profile_func_enter_bare");
  }

  // Since emitting the mcount call here impacts optimizations such as function
  // inlining, we just add an attribute to insert a mcount call in backend.
  // The attribute "counting-function" is set to mcount function name which is
  // architecture dependent.
  if (CGM.getCodeGenOpts().InstrumentForProfiling) {
    // Calls to fentry/mcount should not be generated if function has
    // the no_instrument_function attribute.
    if (!CurFuncDecl || !CurFuncDecl->hasAttr<NoInstrumentFunctionAttr>()) {
      if (CGM.getCodeGenOpts().CallFEntry)
        Fn->addFnAttr("fentry-call", "true");
      else {
        Fn->addFnAttr("instrument-function-entry-inlined",
                      getTarget().getMCountName());
      }
      if (CGM.getCodeGenOpts().MNopMCount) {
        if (!CGM.getCodeGenOpts().CallFEntry)
          CGM.getDiags().Report(diag::err_opt_not_valid_without_opt)
            << "-mnop-mcount" << "-mfentry";
        Fn->addFnAttr("mnop-mcount");
      }

      if (CGM.getCodeGenOpts().RecordMCount) {
        if (!CGM.getCodeGenOpts().CallFEntry)
          CGM.getDiags().Report(diag::err_opt_not_valid_without_opt)
            << "-mrecord-mcount" << "-mfentry";
        Fn->addFnAttr("mrecord-mcount");
      }
    }
  }

  if (CGM.getCodeGenOpts().PackedStack) {
    if (getContext().getTargetInfo().getTriple().getArch() !=
        llvm::Triple::systemz)
      CGM.getDiags().Report(diag::err_opt_not_valid_on_target)
        << "-mpacked-stack";
    Fn->addFnAttr("packed-stack");
  }

  if (CGM.getCodeGenOpts().WarnStackSize != UINT_MAX &&
      !CGM.getDiags().isIgnored(diag::warn_fe_backend_frame_larger_than, Loc))
    Fn->addFnAttr("warn-stack-size",
                  std::to_string(CGM.getCodeGenOpts().WarnStackSize));

  if (RetTy->isVoidType()) {
    // Void type; nothing to return.
    ReturnValue = Address::invalid();

    // Count the implicit return.
    if (!endsWithReturn(D))
      ++NumReturnExprs;
  } else if (CurFnInfo->getReturnInfo().getKind() == ABIArgInfo::Indirect) {
    // Indirect return; emit returned value directly into sret slot.
    // This reduces code size, and affects correctness in C++.
    auto AI = CurFn->arg_begin();
    if (CurFnInfo->getReturnInfo().isSRetAfterThis())
      ++AI;
    ReturnValue = Address(&*AI, ConvertType(RetTy),
                          CurFnInfo->getReturnInfo().getIndirectAlign());
    if (!CurFnInfo->getReturnInfo().getIndirectByVal()) {
      ReturnValuePointer =
          CreateDefaultAlignTempAlloca(Int8PtrTy, "result.ptr");
      Builder.CreateStore(Builder.CreatePointerBitCastOrAddrSpaceCast(
                              ReturnValue.getPointer(), Int8PtrTy),
                          ReturnValuePointer);
    }
  } else if (CurFnInfo->getReturnInfo().getKind() == ABIArgInfo::InAlloca &&
             !hasScalarEvaluationKind(CurFnInfo->getReturnType())) {
    // Load the sret pointer from the argument struct and return into that.
    unsigned Idx = CurFnInfo->getReturnInfo().getInAllocaFieldIndex();
    llvm::Function::arg_iterator EI = CurFn->arg_end();
    --EI;
    llvm::Value *Addr = Builder.CreateStructGEP(
        CurFnInfo->getArgStruct(), &*EI, Idx);
    llvm::Type *Ty =
        cast<llvm::GetElementPtrInst>(Addr)->getResultElementType();
    ReturnValuePointer = Address(Addr, Ty, getPointerAlign());
    Addr = Builder.CreateAlignedLoad(Ty, Addr, getPointerAlign(), "agg.result");
    ReturnValue =
        Address(Addr, ConvertType(RetTy), CGM.getNaturalTypeAlignment(RetTy));
  } else {
    ReturnValue = CreateIRTemp(RetTy, "retval");

    // Tell the epilog emitter to autorelease the result.  We do this
    // now so that various specialized functions can suppress it
    // during their IR-generation.
    if (getLangOpts().ObjCAutoRefCount &&
        !CurFnInfo->isReturnsRetained() &&
        RetTy->isObjCRetainableType())
      AutoreleaseResult = true;
  }

  EmitStartEHSpec(CurCodeDecl);

  PrologueCleanupDepth = EHStack.stable_begin();

  // Emit OpenMP specific initialization of the device functions.
  if (getLangOpts().OpenMP && CurCodeDecl)
    CGM.getOpenMPRuntime().emitFunctionProlog(*this, CurCodeDecl);

  // Handle emitting HLSL entry functions.
  if (D && D->hasAttr<HLSLShaderAttr>())
    CGM.getHLSLRuntime().emitEntryFunction(FD, Fn);

  EmitFunctionProlog(*CurFnInfo, CurFn, Args);

  if (isa_and_nonnull<CXXMethodDecl>(D) &&
      cast<CXXMethodDecl>(D)->isInstance()) {
    CGM.getCXXABI().EmitInstanceFunctionProlog(*this);
    const CXXMethodDecl *MD = cast<CXXMethodDecl>(D);
    if (MD->getParent()->isLambda() &&
        MD->getOverloadedOperator() == OO_Call) {
      // We're in a lambda; figure out the captures.
      MD->getParent()->getCaptureFields(LambdaCaptureFields,
                                        LambdaThisCaptureField);
      if (LambdaThisCaptureField) {
        // If the lambda captures the object referred to by '*this' - either by
        // value or by reference, make sure CXXThisValue points to the correct
        // object.

        // Get the lvalue for the field (which is a copy of the enclosing object
        // or contains the address of the enclosing object).
        LValue ThisFieldLValue = EmitLValueForLambdaField(LambdaThisCaptureField);
        if (!LambdaThisCaptureField->getType()->isPointerType()) {
          // If the enclosing object was captured by value, just use its address.
          CXXThisValue = ThisFieldLValue.getAddress(*this).getPointer();
        } else {
          // Load the lvalue pointed to by the field, since '*this' was captured
          // by reference.
          CXXThisValue =
              EmitLoadOfLValue(ThisFieldLValue, SourceLocation()).getScalarVal();
        }
      }
      for (auto *FD : MD->getParent()->fields()) {
        if (FD->hasCapturedVLAType()) {
          auto *ExprArg = EmitLoadOfLValue(EmitLValueForLambdaField(FD),
                                           SourceLocation()).getScalarVal();
          auto VAT = FD->getCapturedVLAType();
          VLASizeMap[VAT->getSizeExpr()] = ExprArg;
        }
      }
    } else {
      // Not in a lambda; just use 'this' from the method.
      // FIXME: Should we generate a new load for each use of 'this'?  The
      // fast register allocator would be happier...
      CXXThisValue = CXXABIThisValue;
    }

    // Check the 'this' pointer once per function, if it's available.
    if (CXXABIThisValue) {
      SanitizerSet SkippedChecks;
      SkippedChecks.set(SanitizerKind::ObjectSize, true);
      QualType ThisTy = MD->getThisType();

      // If this is the call operator of a lambda with no capture-default, it
      // may have a static invoker function, which may call this operator with
      // a null 'this' pointer.
      if (isLambdaCallOperator(MD) &&
          MD->getParent()->getLambdaCaptureDefault() == LCD_None)
        SkippedChecks.set(SanitizerKind::Null, true);

      EmitTypeCheck(
          isa<CXXConstructorDecl>(MD) ? TCK_ConstructorCall : TCK_MemberCall,
          Loc, CXXABIThisValue, ThisTy, CXXABIThisAlignment, SkippedChecks);
    }
  }

  // If any of the arguments have a variably modified type, make sure to
  // emit the type size, but only if the function is not naked. Naked functions
  // have no prolog to run this evaluation.
  if (!FD || !FD->hasAttr<NakedAttr>()) {
    for (const VarDecl *VD : Args) {
      // Dig out the type as written from ParmVarDecls; it's unclear whether
      // the standard (C99 6.9.1p10) requires this, but we're following the
      // precedent set by gcc.
      QualType Ty;
      if (const ParmVarDecl *PVD = dyn_cast<ParmVarDecl>(VD))
        Ty = PVD->getOriginalType();
      else
        Ty = VD->getType();

      if (Ty->isVariablyModifiedType())
        EmitVariablyModifiedType(Ty);
    }
  }
  // Emit a location at the end of the prologue.
  if (CGDebugInfo *DI = getDebugInfo())
    DI->EmitLocation(Builder, StartLoc);
  // TODO: Do we need to handle this in two places like we do with
  // target-features/target-cpu?
  if (CurFuncDecl)
    if (const auto *VecWidth = CurFuncDecl->getAttr<MinVectorWidthAttr>())
      LargestVectorWidth = VecWidth->getVectorWidth();
}

void CodeGenFunction::EmitFunctionBody(const Stmt *Body) {
  incrementProfileCounter(Body);
  if (const CompoundStmt *S = dyn_cast<CompoundStmt>(Body))
    EmitCompoundStmtWithoutScope(*S);
  else
    EmitStmt(Body);

  // This is checked after emitting the function body so we know if there
  // are any permitted infinite loops.
  if (checkIfFunctionMustProgress())
    CurFn->addFnAttr(llvm::Attribute::MustProgress);
}

/// When instrumenting to collect profile data, the counts for some blocks
/// such as switch cases need to not include the fall-through counts, so
/// emit a branch around the instrumentation code. When not instrumenting,
/// this just calls EmitBlock().
void CodeGenFunction::EmitBlockWithFallThrough(llvm::BasicBlock *BB,
                                               const Stmt *S) {
  llvm::BasicBlock *SkipCountBB = nullptr;
  if (HaveInsertPoint() && CGM.getCodeGenOpts().hasProfileClangInstr()) {
    // When instrumenting for profiling, the fallthrough to certain
    // statements needs to skip over the instrumentation code so that we
    // get an accurate count.
    SkipCountBB = createBasicBlock("skipcount");
    EmitBranch(SkipCountBB);
  }
  EmitBlock(BB);
  uint64_t CurrentCount = getCurrentProfileCount();
  incrementProfileCounter(S);
  setCurrentProfileCount(getCurrentProfileCount() + CurrentCount);
  if (SkipCountBB)
    EmitBlock(SkipCountBB);
}

/// Tries to mark the given function nounwind based on the
/// non-existence of any throwing calls within it.  We believe this is
/// lightweight enough to do at -O0.
static void TryMarkNoThrow(llvm::Function *F) {
  // LLVM treats 'nounwind' on a function as part of the type, so we
  // can't do this on functions that can be overwritten.
  if (F->isInterposable()) return;

  for (llvm::BasicBlock &BB : *F)
    for (llvm::Instruction &I : BB)
      if (I.mayThrow())
        return;

  F->setDoesNotThrow();
}

QualType CodeGenFunction::BuildFunctionArgList(GlobalDecl GD,
                                               FunctionArgList &Args) {
  const FunctionDecl *FD = cast<FunctionDecl>(GD.getDecl());
  QualType ResTy = FD->getReturnType();

  const CXXMethodDecl *MD = dyn_cast<CXXMethodDecl>(FD);
  if (MD && MD->isInstance()) {
    if (CGM.getCXXABI().HasThisReturn(GD))
      ResTy = MD->getThisType();
    else if (CGM.getCXXABI().hasMostDerivedReturn(GD))
      ResTy = CGM.getContext().VoidPtrTy;
    CGM.getCXXABI().buildThisParam(*this, Args);
  }

  // The base version of an inheriting constructor whose constructed base is a
  // virtual base is not passed any arguments (because it doesn't actually call
  // the inherited constructor).
  bool PassedParams = true;
  if (const CXXConstructorDecl *CD = dyn_cast<CXXConstructorDecl>(FD))
    if (auto Inherited = CD->getInheritedConstructor())
      PassedParams =
          getTypes().inheritingCtorHasParams(Inherited, GD.getCtorType());

  if (PassedParams) {
    for (auto *Param : FD->parameters()) {
      Args.push_back(Param);
      if (!Param->hasAttr<PassObjectSizeAttr>())
        continue;

      auto *Implicit = ImplicitParamDecl::Create(
          getContext(), Param->getDeclContext(), Param->getLocation(),
          /*Id=*/nullptr, getContext().getSizeType(), ImplicitParamDecl::Other);
      SizeArguments[Param] = Implicit;
      Args.push_back(Implicit);
    }
  }

  if (MD && (isa<CXXConstructorDecl>(MD) || isa<CXXDestructorDecl>(MD)))
    CGM.getCXXABI().addImplicitStructorParams(*this, ResTy, Args);

  return ResTy;
}

void CodeGenFunction::GenerateCode(GlobalDecl GD, llvm::Function *Fn,
                                   const CGFunctionInfo &FnInfo) {
  assert(Fn && "generating code for null Function");
  const FunctionDecl *FD = cast<FunctionDecl>(GD.getDecl());
  CurGD = GD;

  FunctionArgList Args;
  QualType ResTy = BuildFunctionArgList(GD, Args);

  if (FD->isInlineBuiltinDeclaration()) {
    // When generating code for a builtin with an inline declaration, use a
    // mangled name to hold the actual body, while keeping an external
    // definition in case the function pointer is referenced somewhere.
    std::string FDInlineName = (Fn->getName() + ".inline").str();
    llvm::Module *M = Fn->getParent();
    llvm::Function *Clone = M->getFunction(FDInlineName);
    if (!Clone) {
      Clone = llvm::Function::Create(Fn->getFunctionType(),
                                     llvm::GlobalValue::InternalLinkage,
                                     Fn->getAddressSpace(), FDInlineName, M);
      Clone->addFnAttr(llvm::Attribute::AlwaysInline);
    }
    Fn->setLinkage(llvm::GlobalValue::ExternalLinkage);
    Fn = Clone;
  } else {
    // Detect the unusual situation where an inline version is shadowed by a
    // non-inline version. In that case we should pick the external one
    // everywhere. That's GCC behavior too. Unfortunately, I cannot find a way
    // to detect that situation before we reach codegen, so do some late
    // replacement.
    for (const FunctionDecl *PD = FD->getPreviousDecl(); PD;
         PD = PD->getPreviousDecl()) {
      if (LLVM_UNLIKELY(PD->isInlineBuiltinDeclaration())) {
        std::string FDInlineName = (Fn->getName() + ".inline").str();
        llvm::Module *M = Fn->getParent();
        if (llvm::Function *Clone = M->getFunction(FDInlineName)) {
          Clone->replaceAllUsesWith(Fn);
          Clone->eraseFromParent();
        }
        break;
      }
    }
  }

  // Check if we should generate debug info for this function.
  if (FD->hasAttr<NoDebugAttr>()) {
    // Clear non-distinct debug info that was possibly attached to the function
    // due to an earlier declaration without the nodebug attribute
    Fn->setSubprogram(nullptr);
    // Disable debug info indefinitely for this function
    DebugInfo = nullptr;
  }

  // The function might not have a body if we're generating thunks for a
  // function declaration.
  SourceRange BodyRange;
  if (Stmt *Body = FD->getBody())
    BodyRange = Body->getSourceRange();
  else
    BodyRange = FD->getLocation();
  CurEHLocation = BodyRange.getEnd();

  // Use the location of the start of the function to determine where
  // the function definition is located. By default use the location
  // of the declaration as the location for the subprogram. A function
  // may lack a declaration in the source code if it is created by code
  // gen. (examples: _GLOBAL__I_a, __cxx_global_array_dtor, thunk).
  SourceLocation Loc = FD->getLocation();

  // If this is a function specialization then use the pattern body
  // as the location for the function.
  if (const FunctionDecl *SpecDecl = FD->getTemplateInstantiationPattern())
    if (SpecDecl->hasBody(SpecDecl))
      Loc = SpecDecl->getLocation();

  Stmt *Body = FD->getBody();

  if (Body) {
    // Coroutines always emit lifetime markers.
    if (isa<CoroutineBodyStmt>(Body))
      ShouldEmitLifetimeMarkers = true;

    // Initialize helper which will detect jumps which can cause invalid
    // lifetime markers.
    if (ShouldEmitLifetimeMarkers)
      Bypasses.Init(Body);
  }

  // Emit the standard function prologue.
  StartFunction(GD, ResTy, Fn, FnInfo, Args, Loc, BodyRange.getBegin());
  if (!getLangOpts().OptRecordFile.empty()) {
    SyclOptReportHandler &SyclOptReport = CGM.getDiags().getSYCLOptReport();
    if (SyclOptReport.HasOptReportInfo(FD)) {
      llvm::OptimizationRemarkEmitter ORE(Fn);
      for (auto ORI : llvm::enumerate(SyclOptReport.GetInfo(FD))) {
        llvm::DiagnosticLocation DL =
            SourceLocToDebugLoc(ORI.value().KernelArgLoc);
        StringRef NameInDesc = ORI.value().KernelArgDescName;
        StringRef ArgType = ORI.value().KernelArgType;
        StringRef ArgDesc = ORI.value().KernelArgDesc;
        unsigned ArgSize = ORI.value().KernelArgSize;
        StringRef ArgDecomposedField = ORI.value().KernelArgDecomposedField;

        llvm::OptimizationRemark Remark("sycl", "Region", DL,
                                        &Fn->getEntryBlock());
        Remark << "Arg " << llvm::ore::NV("Argument", ORI.index()) << ":"
               << ArgDesc << NameInDesc << "  (" << ArgDecomposedField
               << "Type:" << ArgType << ", "
               << "Size: " << llvm::ore::NV("Argument", ArgSize) << ")";
        ORE.emit(Remark);
      }
    }
  }

  // Save parameters for coroutine function.
  if (Body && isa_and_nonnull<CoroutineBodyStmt>(Body))
    llvm::append_range(FnArgs, FD->parameters());

  // Generate a dummy __host__ function for compiling CUDA sources in SYCL.
  if (getLangOpts().CUDA && !getLangOpts().CUDAIsDevice &&
      getLangOpts().SYCLIsHost && !FD->hasAttr<CUDAHostAttr>() &&
      FD->hasAttr<CUDADeviceAttr>()) {
    Fn->setLinkage(llvm::Function::WeakODRLinkage);
    if (FD->getReturnType()->isVoidType())
      Builder.CreateRetVoid();
    else
      Builder.CreateRet(llvm::UndefValue::get(Fn->getReturnType()));
    return;
  }

  // Generate the body of the function.
  PGO.assignRegionCounters(GD, CurFn);
  if (isa<CXXDestructorDecl>(FD))
    EmitDestructorBody(Args);
  else if (isa<CXXConstructorDecl>(FD))
    EmitConstructorBody(Args);
  else if (getLangOpts().CUDA &&
           !getLangOpts().CUDAIsDevice &&
           FD->hasAttr<CUDAGlobalAttr>())
    CGM.getCUDARuntime().emitDeviceStub(*this, Args);
  else if (isa<CXXMethodDecl>(FD) &&
           cast<CXXMethodDecl>(FD)->isLambdaStaticInvoker()) {
    // The lambda static invoker function is special, because it forwards or
    // clones the body of the function call operator (but is actually static).
    EmitLambdaStaticInvokeBody(cast<CXXMethodDecl>(FD));
  } else if (FD->isDefaulted() && isa<CXXMethodDecl>(FD) &&
             (cast<CXXMethodDecl>(FD)->isCopyAssignmentOperator() ||
              cast<CXXMethodDecl>(FD)->isMoveAssignmentOperator())) {
    // Implicit copy-assignment gets the same special treatment as implicit
    // copy-constructors.
    emitImplicitAssignmentOperatorBody(Args);
  } else if (Body) {
    EmitFunctionBody(Body);
  } else
    llvm_unreachable("no definition for emitted function");

  // C++11 [stmt.return]p2:
  //   Flowing off the end of a function [...] results in undefined behavior in
  //   a value-returning function.
  // C11 6.9.1p12:
  //   If the '}' that terminates a function is reached, and the value of the
  //   function call is used by the caller, the behavior is undefined.
  if (getLangOpts().CPlusPlus && !FD->hasImplicitReturnZero() && !SawAsmBlock &&
      !FD->getReturnType()->isVoidType() && Builder.GetInsertBlock()) {
    bool ShouldEmitUnreachable =
        CGM.getCodeGenOpts().StrictReturn ||
        !CGM.MayDropFunctionReturn(FD->getASTContext(), FD->getReturnType());
    if (SanOpts.has(SanitizerKind::Return)) {
      SanitizerScope SanScope(this);
      llvm::Value *IsFalse = Builder.getFalse();
      EmitCheck(std::make_pair(IsFalse, SanitizerKind::Return),
                SanitizerHandler::MissingReturn,
                EmitCheckSourceLocation(FD->getLocation()), std::nullopt);
    } else if (ShouldEmitUnreachable) {
      if (CGM.getCodeGenOpts().OptimizationLevel == 0)
        EmitTrapCall(llvm::Intrinsic::trap);
    }
    if (SanOpts.has(SanitizerKind::Return) || ShouldEmitUnreachable) {
      Builder.CreateUnreachable();
      Builder.ClearInsertionPoint();
    }
  }

  // Emit the standard function epilogue.
  FinishFunction(BodyRange.getEnd());

  // If we haven't marked the function nothrow through other means, do
  // a quick pass now to see if we can.
  if (!CurFn->doesNotThrow())
    TryMarkNoThrow(CurFn);
}

/// ContainsLabel - Return true if the statement contains a label in it.  If
/// this statement is not executed normally, it not containing a label means
/// that we can just remove the code.
bool CodeGenFunction::ContainsLabel(const Stmt *S, bool IgnoreCaseStmts) {
  // Null statement, not a label!
  if (!S) return false;

  // If this is a label, we have to emit the code, consider something like:
  // if (0) {  ...  foo:  bar(); }  goto foo;
  //
  // TODO: If anyone cared, we could track __label__'s, since we know that you
  // can't jump to one from outside their declared region.
  if (isa<LabelStmt>(S))
    return true;

  // If this is a case/default statement, and we haven't seen a switch, we have
  // to emit the code.
  if (isa<SwitchCase>(S) && !IgnoreCaseStmts)
    return true;

  // If this is a switch statement, we want to ignore cases below it.
  if (isa<SwitchStmt>(S))
    IgnoreCaseStmts = true;

  // Scan subexpressions for verboten labels.
  for (const Stmt *SubStmt : S->children())
    if (ContainsLabel(SubStmt, IgnoreCaseStmts))
      return true;

  return false;
}

/// containsBreak - Return true if the statement contains a break out of it.
/// If the statement (recursively) contains a switch or loop with a break
/// inside of it, this is fine.
bool CodeGenFunction::containsBreak(const Stmt *S) {
  // Null statement, not a label!
  if (!S) return false;

  // If this is a switch or loop that defines its own break scope, then we can
  // include it and anything inside of it.
  if (isa<SwitchStmt>(S) || isa<WhileStmt>(S) || isa<DoStmt>(S) ||
      isa<ForStmt>(S))
    return false;

  if (isa<BreakStmt>(S))
    return true;

  // Scan subexpressions for verboten breaks.
  for (const Stmt *SubStmt : S->children())
    if (containsBreak(SubStmt))
      return true;

  return false;
}

bool CodeGenFunction::mightAddDeclToScope(const Stmt *S) {
  if (!S) return false;

  // Some statement kinds add a scope and thus never add a decl to the current
  // scope. Note, this list is longer than the list of statements that might
  // have an unscoped decl nested within them, but this way is conservatively
  // correct even if more statement kinds are added.
  if (isa<IfStmt>(S) || isa<SwitchStmt>(S) || isa<WhileStmt>(S) ||
      isa<DoStmt>(S) || isa<ForStmt>(S) || isa<CompoundStmt>(S) ||
      isa<CXXForRangeStmt>(S) || isa<CXXTryStmt>(S) ||
      isa<ObjCForCollectionStmt>(S) || isa<ObjCAtTryStmt>(S))
    return false;

  if (isa<DeclStmt>(S))
    return true;

  for (const Stmt *SubStmt : S->children())
    if (mightAddDeclToScope(SubStmt))
      return true;

  return false;
}

/// ConstantFoldsToSimpleInteger - If the specified expression does not fold
/// to a constant, or if it does but contains a label, return false.  If it
/// constant folds return true and set the boolean result in Result.
bool CodeGenFunction::ConstantFoldsToSimpleInteger(const Expr *Cond,
                                                   bool &ResultBool,
                                                   bool AllowLabels) {
  llvm::APSInt ResultInt;
  if (!ConstantFoldsToSimpleInteger(Cond, ResultInt, AllowLabels))
    return false;

  ResultBool = ResultInt.getBoolValue();
  return true;
}

/// ConstantFoldsToSimpleInteger - If the specified expression does not fold
/// to a constant, or if it does but contains a label, return false.  If it
/// constant folds return true and set the folded value.
bool CodeGenFunction::ConstantFoldsToSimpleInteger(const Expr *Cond,
                                                   llvm::APSInt &ResultInt,
                                                   bool AllowLabels) {
  // FIXME: Rename and handle conversion of other evaluatable things
  // to bool.
  Expr::EvalResult Result;
  if (!Cond->EvaluateAsInt(Result, getContext()))
    return false;  // Not foldable, not integer or not fully evaluatable.

  llvm::APSInt Int = Result.Val.getInt();
  if (!AllowLabels && CodeGenFunction::ContainsLabel(Cond))
    return false;  // Contains a label.

  ResultInt = Int;
  return true;
}

/// Determine whether the given condition is an instrumentable condition
/// (i.e. no "&&" or "||").
bool CodeGenFunction::isInstrumentedCondition(const Expr *C) {
  // Bypass simplistic logical-NOT operator before determining whether the
  // condition contains any other logical operator.
  if (const UnaryOperator *UnOp = dyn_cast<UnaryOperator>(C->IgnoreParens()))
    if (UnOp->getOpcode() == UO_LNot)
      C = UnOp->getSubExpr();

  const BinaryOperator *BOp = dyn_cast<BinaryOperator>(C->IgnoreParens());
  return (!BOp || !BOp->isLogicalOp());
}

/// EmitBranchToCounterBlock - Emit a conditional branch to a new block that
/// increments a profile counter based on the semantics of the given logical
/// operator opcode.  This is used to instrument branch condition coverage for
/// logical operators.
void CodeGenFunction::EmitBranchToCounterBlock(
    const Expr *Cond, BinaryOperator::Opcode LOp, llvm::BasicBlock *TrueBlock,
    llvm::BasicBlock *FalseBlock, uint64_t TrueCount /* = 0 */,
    Stmt::Likelihood LH /* =None */, const Expr *CntrIdx /* = nullptr */) {
  // If not instrumenting, just emit a branch.
  bool InstrumentRegions = CGM.getCodeGenOpts().hasProfileClangInstr();
  if (!InstrumentRegions || !isInstrumentedCondition(Cond))
    return EmitBranchOnBoolExpr(Cond, TrueBlock, FalseBlock, TrueCount, LH);

  llvm::BasicBlock *ThenBlock = nullptr;
  llvm::BasicBlock *ElseBlock = nullptr;
  llvm::BasicBlock *NextBlock = nullptr;

  // Create the block we'll use to increment the appropriate counter.
  llvm::BasicBlock *CounterIncrBlock = createBasicBlock("lop.rhscnt");

  // Set block pointers according to Logical-AND (BO_LAnd) semantics. This
  // means we need to evaluate the condition and increment the counter on TRUE:
  //
  // if (Cond)
  //   goto CounterIncrBlock;
  // else
  //   goto FalseBlock;
  //
  // CounterIncrBlock:
  //   Counter++;
  //   goto TrueBlock;

  if (LOp == BO_LAnd) {
    ThenBlock = CounterIncrBlock;
    ElseBlock = FalseBlock;
    NextBlock = TrueBlock;
  }

  // Set block pointers according to Logical-OR (BO_LOr) semantics. This means
  // we need to evaluate the condition and increment the counter on FALSE:
  //
  // if (Cond)
  //   goto TrueBlock;
  // else
  //   goto CounterIncrBlock;
  //
  // CounterIncrBlock:
  //   Counter++;
  //   goto FalseBlock;

  else if (LOp == BO_LOr) {
    ThenBlock = TrueBlock;
    ElseBlock = CounterIncrBlock;
    NextBlock = FalseBlock;
  } else {
    llvm_unreachable("Expected Opcode must be that of a Logical Operator");
  }

  // Emit Branch based on condition.
  EmitBranchOnBoolExpr(Cond, ThenBlock, ElseBlock, TrueCount, LH);

  // Emit the block containing the counter increment(s).
  EmitBlock(CounterIncrBlock);

  // Increment corresponding counter; if index not provided, use Cond as index.
  incrementProfileCounter(CntrIdx ? CntrIdx : Cond);

  // Go to the next block.
  EmitBranch(NextBlock);
}

/// EmitBranchOnBoolExpr - Emit a branch on a boolean condition (e.g. for an if
/// statement) to the specified blocks.  Based on the condition, this might try
/// to simplify the codegen of the conditional based on the branch.
/// \param LH The value of the likelihood attribute on the True branch.
void CodeGenFunction::EmitBranchOnBoolExpr(const Expr *Cond,
                                           llvm::BasicBlock *TrueBlock,
                                           llvm::BasicBlock *FalseBlock,
                                           uint64_t TrueCount,
                                           Stmt::Likelihood LH) {
  Cond = Cond->IgnoreParens();

  if (const BinaryOperator *CondBOp = dyn_cast<BinaryOperator>(Cond)) {

    // Handle X && Y in a condition.
    if (CondBOp->getOpcode() == BO_LAnd) {
      // If we have "1 && X", simplify the code.  "0 && X" would have constant
      // folded if the case was simple enough.
      bool ConstantBool = false;
      if (ConstantFoldsToSimpleInteger(CondBOp->getLHS(), ConstantBool) &&
          ConstantBool) {
        // br(1 && X) -> br(X).
        incrementProfileCounter(CondBOp);
        return EmitBranchToCounterBlock(CondBOp->getRHS(), BO_LAnd, TrueBlock,
                                        FalseBlock, TrueCount, LH);
      }

      // If we have "X && 1", simplify the code to use an uncond branch.
      // "X && 0" would have been constant folded to 0.
      if (ConstantFoldsToSimpleInteger(CondBOp->getRHS(), ConstantBool) &&
          ConstantBool) {
        // br(X && 1) -> br(X).
        return EmitBranchToCounterBlock(CondBOp->getLHS(), BO_LAnd, TrueBlock,
                                        FalseBlock, TrueCount, LH, CondBOp);
      }

      // Emit the LHS as a conditional.  If the LHS conditional is false, we
      // want to jump to the FalseBlock.
      llvm::BasicBlock *LHSTrue = createBasicBlock("land.lhs.true");
      // The counter tells us how often we evaluate RHS, and all of TrueCount
      // can be propagated to that branch.
      uint64_t RHSCount = getProfileCount(CondBOp->getRHS());

      ConditionalEvaluation eval(*this);
      {
        ApplyDebugLocation DL(*this, Cond);
        // Propagate the likelihood attribute like __builtin_expect
        // __builtin_expect(X && Y, 1) -> X and Y are likely
        // __builtin_expect(X && Y, 0) -> only Y is unlikely
        EmitBranchOnBoolExpr(CondBOp->getLHS(), LHSTrue, FalseBlock, RHSCount,
                             LH == Stmt::LH_Unlikely ? Stmt::LH_None : LH);
        EmitBlock(LHSTrue);
      }

      incrementProfileCounter(CondBOp);
      setCurrentProfileCount(getProfileCount(CondBOp->getRHS()));

      // Any temporaries created here are conditional.
      eval.begin(*this);
      EmitBranchToCounterBlock(CondBOp->getRHS(), BO_LAnd, TrueBlock,
                               FalseBlock, TrueCount, LH);
      eval.end(*this);

      return;
    }

    if (CondBOp->getOpcode() == BO_LOr) {
      // If we have "0 || X", simplify the code.  "1 || X" would have constant
      // folded if the case was simple enough.
      bool ConstantBool = false;
      if (ConstantFoldsToSimpleInteger(CondBOp->getLHS(), ConstantBool) &&
          !ConstantBool) {
        // br(0 || X) -> br(X).
        incrementProfileCounter(CondBOp);
        return EmitBranchToCounterBlock(CondBOp->getRHS(), BO_LOr, TrueBlock,
                                        FalseBlock, TrueCount, LH);
      }

      // If we have "X || 0", simplify the code to use an uncond branch.
      // "X || 1" would have been constant folded to 1.
      if (ConstantFoldsToSimpleInteger(CondBOp->getRHS(), ConstantBool) &&
          !ConstantBool) {
        // br(X || 0) -> br(X).
        return EmitBranchToCounterBlock(CondBOp->getLHS(), BO_LOr, TrueBlock,
                                        FalseBlock, TrueCount, LH, CondBOp);
      }

      // Emit the LHS as a conditional.  If the LHS conditional is true, we
      // want to jump to the TrueBlock.
      llvm::BasicBlock *LHSFalse = createBasicBlock("lor.lhs.false");
      // We have the count for entry to the RHS and for the whole expression
      // being true, so we can divy up True count between the short circuit and
      // the RHS.
      uint64_t LHSCount =
          getCurrentProfileCount() - getProfileCount(CondBOp->getRHS());
      uint64_t RHSCount = TrueCount - LHSCount;

      ConditionalEvaluation eval(*this);
      {
        // Propagate the likelihood attribute like __builtin_expect
        // __builtin_expect(X || Y, 1) -> only Y is likely
        // __builtin_expect(X || Y, 0) -> both X and Y are unlikely
        ApplyDebugLocation DL(*this, Cond);
        EmitBranchOnBoolExpr(CondBOp->getLHS(), TrueBlock, LHSFalse, LHSCount,
                             LH == Stmt::LH_Likely ? Stmt::LH_None : LH);
        EmitBlock(LHSFalse);
      }

      incrementProfileCounter(CondBOp);
      setCurrentProfileCount(getProfileCount(CondBOp->getRHS()));

      // Any temporaries created here are conditional.
      eval.begin(*this);
      EmitBranchToCounterBlock(CondBOp->getRHS(), BO_LOr, TrueBlock, FalseBlock,
                               RHSCount, LH);

      eval.end(*this);

      return;
    }
  }

  if (const UnaryOperator *CondUOp = dyn_cast<UnaryOperator>(Cond)) {
    // br(!x, t, f) -> br(x, f, t)
    if (CondUOp->getOpcode() == UO_LNot) {
      // Negate the count.
      uint64_t FalseCount = getCurrentProfileCount() - TrueCount;
      // The values of the enum are chosen to make this negation possible.
      LH = static_cast<Stmt::Likelihood>(-LH);
      // Negate the condition and swap the destination blocks.
      return EmitBranchOnBoolExpr(CondUOp->getSubExpr(), FalseBlock, TrueBlock,
                                  FalseCount, LH);
    }
  }

  if (const ConditionalOperator *CondOp = dyn_cast<ConditionalOperator>(Cond)) {
    // br(c ? x : y, t, f) -> br(c, br(x, t, f), br(y, t, f))
    llvm::BasicBlock *LHSBlock = createBasicBlock("cond.true");
    llvm::BasicBlock *RHSBlock = createBasicBlock("cond.false");

    // The ConditionalOperator itself has no likelihood information for its
    // true and false branches. This matches the behavior of __builtin_expect.
    ConditionalEvaluation cond(*this);
    EmitBranchOnBoolExpr(CondOp->getCond(), LHSBlock, RHSBlock,
                         getProfileCount(CondOp), Stmt::LH_None);

    // When computing PGO branch weights, we only know the overall count for
    // the true block. This code is essentially doing tail duplication of the
    // naive code-gen, introducing new edges for which counts are not
    // available. Divide the counts proportionally between the LHS and RHS of
    // the conditional operator.
    uint64_t LHSScaledTrueCount = 0;
    if (TrueCount) {
      double LHSRatio =
          getProfileCount(CondOp) / (double)getCurrentProfileCount();
      LHSScaledTrueCount = TrueCount * LHSRatio;
    }

    cond.begin(*this);
    EmitBlock(LHSBlock);
    incrementProfileCounter(CondOp);
    {
      ApplyDebugLocation DL(*this, Cond);
      EmitBranchOnBoolExpr(CondOp->getLHS(), TrueBlock, FalseBlock,
                           LHSScaledTrueCount, LH);
    }
    cond.end(*this);

    cond.begin(*this);
    EmitBlock(RHSBlock);
    EmitBranchOnBoolExpr(CondOp->getRHS(), TrueBlock, FalseBlock,
                         TrueCount - LHSScaledTrueCount, LH);
    cond.end(*this);

    return;
  }

  if (const CXXThrowExpr *Throw = dyn_cast<CXXThrowExpr>(Cond)) {
    // Conditional operator handling can give us a throw expression as a
    // condition for a case like:
    //   br(c ? throw x : y, t, f) -> br(c, br(throw x, t, f), br(y, t, f)
    // Fold this to:
    //   br(c, throw x, br(y, t, f))
    EmitCXXThrowExpr(Throw, /*KeepInsertionPoint*/false);
    return;
  }

  // Emit the code with the fully general case.
  llvm::Value *CondV;
  {
    ApplyDebugLocation DL(*this, Cond);
    CondV = EvaluateExprAsBool(Cond);
  }

  llvm::MDNode *Weights = nullptr;
  llvm::MDNode *Unpredictable = nullptr;

  // If the branch has a condition wrapped by __builtin_unpredictable,
  // create metadata that specifies that the branch is unpredictable.
  // Don't bother if not optimizing because that metadata would not be used.
  auto *Call = dyn_cast<CallExpr>(Cond->IgnoreImpCasts());
  if (Call && CGM.getCodeGenOpts().OptimizationLevel != 0) {
    auto *FD = dyn_cast_or_null<FunctionDecl>(Call->getCalleeDecl());
    if (FD && FD->getBuiltinID() == Builtin::BI__builtin_unpredictable) {
      llvm::MDBuilder MDHelper(getLLVMContext());
      Unpredictable = MDHelper.createUnpredictable();
    }
  }

  // If there is a Likelihood knowledge for the cond, lower it.
  // Note that if not optimizing this won't emit anything.
  llvm::Value *NewCondV = emitCondLikelihoodViaExpectIntrinsic(CondV, LH);
  if (CondV != NewCondV)
    CondV = NewCondV;
  else {
    // Otherwise, lower profile counts. Note that we do this even at -O0.
    uint64_t CurrentCount = std::max(getCurrentProfileCount(), TrueCount);
    Weights = createProfileWeights(TrueCount, CurrentCount - TrueCount);
  }

  Builder.CreateCondBr(CondV, TrueBlock, FalseBlock, Weights, Unpredictable);
}

/// ErrorUnsupported - Print out an error that codegen doesn't support the
/// specified stmt yet.
void CodeGenFunction::ErrorUnsupported(const Stmt *S, const char *Type) {
  CGM.ErrorUnsupported(S, Type);
}

/// emitNonZeroVLAInit - Emit the "zero" initialization of a
/// variable-length array whose elements have a non-zero bit-pattern.
///
/// \param baseType the inner-most element type of the array
/// \param src - a char* pointing to the bit-pattern for a single
/// base element of the array
/// \param sizeInChars - the total size of the VLA, in chars
static void emitNonZeroVLAInit(CodeGenFunction &CGF, QualType baseType,
                               Address dest, Address src,
                               llvm::Value *sizeInChars) {
  CGBuilderTy &Builder = CGF.Builder;

  CharUnits baseSize = CGF.getContext().getTypeSizeInChars(baseType);
  llvm::Value *baseSizeInChars
    = llvm::ConstantInt::get(CGF.IntPtrTy, baseSize.getQuantity());

  Address begin =
    Builder.CreateElementBitCast(dest, CGF.Int8Ty, "vla.begin");
  llvm::Value *end = Builder.CreateInBoundsGEP(
      begin.getElementType(), begin.getPointer(), sizeInChars, "vla.end");

  llvm::BasicBlock *originBB = CGF.Builder.GetInsertBlock();
  llvm::BasicBlock *loopBB = CGF.createBasicBlock("vla-init.loop");
  llvm::BasicBlock *contBB = CGF.createBasicBlock("vla-init.cont");

  // Make a loop over the VLA.  C99 guarantees that the VLA element
  // count must be nonzero.
  CGF.EmitBlock(loopBB);

  llvm::PHINode *cur = Builder.CreatePHI(begin.getType(), 2, "vla.cur");
  cur->addIncoming(begin.getPointer(), originBB);

  CharUnits curAlign =
    dest.getAlignment().alignmentOfArrayElement(baseSize);

  // memcpy the individual element bit-pattern.
  Builder.CreateMemCpy(Address(cur, CGF.Int8Ty, curAlign), src, baseSizeInChars,
                       /*volatile*/ false);

  // Go to the next element.
  llvm::Value *next =
    Builder.CreateInBoundsGEP(CGF.Int8Ty, cur, baseSizeInChars, "vla.next");

  // Leave if that's the end of the VLA.
  llvm::Value *done = Builder.CreateICmpEQ(next, end, "vla-init.isdone");
  Builder.CreateCondBr(done, contBB, loopBB);
  cur->addIncoming(next, loopBB);

  CGF.EmitBlock(contBB);
}

void
CodeGenFunction::EmitNullInitialization(Address DestPtr, QualType Ty) {
  // Ignore empty classes in C++.
  if (getLangOpts().CPlusPlus) {
    if (const RecordType *RT = Ty->getAs<RecordType>()) {
      if (cast<CXXRecordDecl>(RT->getDecl())->isEmpty())
        return;
    }
  }

  // Cast the dest ptr to the appropriate i8 pointer type.
  if (DestPtr.getElementType() != Int8Ty)
    DestPtr = Builder.CreateElementBitCast(DestPtr, Int8Ty);

  // Get size and alignment info for this aggregate.
  CharUnits size = getContext().getTypeSizeInChars(Ty);

  llvm::Value *SizeVal;
  const VariableArrayType *vla;

  // Don't bother emitting a zero-byte memset.
  if (size.isZero()) {
    // But note that getTypeInfo returns 0 for a VLA.
    if (const VariableArrayType *vlaType =
          dyn_cast_or_null<VariableArrayType>(
                                          getContext().getAsArrayType(Ty))) {
      auto VlaSize = getVLASize(vlaType);
      SizeVal = VlaSize.NumElts;
      CharUnits eltSize = getContext().getTypeSizeInChars(VlaSize.Type);
      if (!eltSize.isOne())
        SizeVal = Builder.CreateNUWMul(SizeVal, CGM.getSize(eltSize));
      vla = vlaType;
    } else {
      return;
    }
  } else {
    SizeVal = CGM.getSize(size);
    vla = nullptr;
  }

  // If the type contains a pointer to data member we can't memset it to zero.
  // Instead, create a null constant and copy it to the destination.
  // TODO: there are other patterns besides zero that we can usefully memset,
  // like -1, which happens to be the pattern used by member-pointers.
  if (!CGM.getTypes().isZeroInitializable(Ty)) {
    // For a VLA, emit a single element, then splat that over the VLA.
    if (vla) Ty = getContext().getBaseElementType(vla);

    llvm::Constant *NullConstant = CGM.EmitNullConstant(Ty);

    llvm::GlobalVariable *NullVariable =
      new llvm::GlobalVariable(CGM.getModule(), NullConstant->getType(),
                               /*isConstant=*/true,
                               llvm::GlobalVariable::PrivateLinkage,
                               NullConstant, Twine());
    CharUnits NullAlign = DestPtr.getAlignment();
    NullVariable->setAlignment(NullAlign.getAsAlign());
    Address SrcPtr(Builder.CreateBitCast(NullVariable, Builder.getInt8PtrTy()),
                   Builder.getInt8Ty(), NullAlign);

    if (vla) return emitNonZeroVLAInit(*this, Ty, DestPtr, SrcPtr, SizeVal);

    // Get and call the appropriate llvm.memcpy overload.
    Builder.CreateMemCpy(DestPtr, SrcPtr, SizeVal, false);
    return;
  }

  // Otherwise, just memset the whole thing to zero.  This is legal
  // because in LLVM, all default initializers (other than the ones we just
  // handled above) are guaranteed to have a bit pattern of all zeros.
  Builder.CreateMemSet(DestPtr, Builder.getInt8(0), SizeVal, false);
}

llvm::BlockAddress *CodeGenFunction::GetAddrOfLabel(const LabelDecl *L) {
  // Make sure that there is a block for the indirect goto.
  if (!IndirectBranch)
    GetIndirectGotoBlock();

  llvm::BasicBlock *BB = getJumpDestForLabel(L).getBlock();

  // Make sure the indirect branch includes all of the address-taken blocks.
  IndirectBranch->addDestination(BB);
  return llvm::BlockAddress::get(CurFn, BB);
}

llvm::BasicBlock *CodeGenFunction::GetIndirectGotoBlock() {
  // If we already made the indirect branch for indirect goto, return its block.
  if (IndirectBranch) return IndirectBranch->getParent();

  CGBuilderTy TmpBuilder(*this, createBasicBlock("indirectgoto"));

  // Create the PHI node that indirect gotos will add entries to.
  llvm::Value *DestVal = TmpBuilder.CreatePHI(Int8PtrTy, 0,
                                              "indirect.goto.dest");

  // Create the indirect branch instruction.
  IndirectBranch = TmpBuilder.CreateIndirectBr(DestVal);
  return IndirectBranch->getParent();
}

/// Computes the length of an array in elements, as well as the base
/// element type and a properly-typed first element pointer.
llvm::Value *CodeGenFunction::emitArrayLength(const ArrayType *origArrayType,
                                              QualType &baseType,
                                              Address &addr) {
  const ArrayType *arrayType = origArrayType;

  // If it's a VLA, we have to load the stored size.  Note that
  // this is the size of the VLA in bytes, not its size in elements.
  llvm::Value *numVLAElements = nullptr;
  if (isa<VariableArrayType>(arrayType)) {
    numVLAElements = getVLASize(cast<VariableArrayType>(arrayType)).NumElts;

    // Walk into all VLAs.  This doesn't require changes to addr,
    // which has type T* where T is the first non-VLA element type.
    do {
      QualType elementType = arrayType->getElementType();
      arrayType = getContext().getAsArrayType(elementType);

      // If we only have VLA components, 'addr' requires no adjustment.
      if (!arrayType) {
        baseType = elementType;
        return numVLAElements;
      }
    } while (isa<VariableArrayType>(arrayType));

    // We get out here only if we find a constant array type
    // inside the VLA.
  }

  // We have some number of constant-length arrays, so addr should
  // have LLVM type [M x [N x [...]]]*.  Build a GEP that walks
  // down to the first element of addr.
  SmallVector<llvm::Value*, 8> gepIndices;

  // GEP down to the array type.
  llvm::ConstantInt *zero = Builder.getInt32(0);
  gepIndices.push_back(zero);

  uint64_t countFromCLAs = 1;
  QualType eltType;

  llvm::ArrayType *llvmArrayType =
    dyn_cast<llvm::ArrayType>(addr.getElementType());
  while (llvmArrayType) {
    assert(isa<ConstantArrayType>(arrayType));
    assert(cast<ConstantArrayType>(arrayType)->getSize().getZExtValue()
             == llvmArrayType->getNumElements());

    gepIndices.push_back(zero);
    countFromCLAs *= llvmArrayType->getNumElements();
    eltType = arrayType->getElementType();

    llvmArrayType =
      dyn_cast<llvm::ArrayType>(llvmArrayType->getElementType());
    arrayType = getContext().getAsArrayType(arrayType->getElementType());
    assert((!llvmArrayType || arrayType) &&
           "LLVM and Clang types are out-of-synch");
  }

  if (arrayType) {
    // From this point onwards, the Clang array type has been emitted
    // as some other type (probably a packed struct). Compute the array
    // size, and just emit the 'begin' expression as a bitcast.
    while (arrayType) {
      countFromCLAs *=
          cast<ConstantArrayType>(arrayType)->getSize().getZExtValue();
      eltType = arrayType->getElementType();
      arrayType = getContext().getAsArrayType(eltType);
    }

    llvm::Type *baseType = ConvertType(eltType);
    addr = Builder.CreateElementBitCast(addr, baseType, "array.begin");
  } else {
    // Create the actual GEP.
    addr = Address(Builder.CreateInBoundsGEP(
        addr.getElementType(), addr.getPointer(), gepIndices, "array.begin"),
        ConvertTypeForMem(eltType),
        addr.getAlignment());
  }

  baseType = eltType;

  llvm::Value *numElements
    = llvm::ConstantInt::get(SizeTy, countFromCLAs);

  // If we had any VLA dimensions, factor them in.
  if (numVLAElements)
    numElements = Builder.CreateNUWMul(numVLAElements, numElements);

  return numElements;
}

CodeGenFunction::VlaSizePair CodeGenFunction::getVLASize(QualType type) {
  const VariableArrayType *vla = getContext().getAsVariableArrayType(type);
  assert(vla && "type was not a variable array type!");
  return getVLASize(vla);
}

CodeGenFunction::VlaSizePair
CodeGenFunction::getVLASize(const VariableArrayType *type) {
  // The number of elements so far; always size_t.
  llvm::Value *numElements = nullptr;

  QualType elementType;
  do {
    elementType = type->getElementType();
    llvm::Value *vlaSize = VLASizeMap[type->getSizeExpr()];
    assert(vlaSize && "no size for VLA!");
    assert(vlaSize->getType() == SizeTy);

    if (!numElements) {
      numElements = vlaSize;
    } else {
      // It's undefined behavior if this wraps around, so mark it that way.
      // FIXME: Teach -fsanitize=undefined to trap this.
      numElements = Builder.CreateNUWMul(numElements, vlaSize);
    }
  } while ((type = getContext().getAsVariableArrayType(elementType)));

  return { numElements, elementType };
}

CodeGenFunction::VlaSizePair
CodeGenFunction::getVLAElements1D(QualType type) {
  const VariableArrayType *vla = getContext().getAsVariableArrayType(type);
  assert(vla && "type was not a variable array type!");
  return getVLAElements1D(vla);
}

CodeGenFunction::VlaSizePair
CodeGenFunction::getVLAElements1D(const VariableArrayType *Vla) {
  llvm::Value *VlaSize = VLASizeMap[Vla->getSizeExpr()];
  assert(VlaSize && "no size for VLA!");
  assert(VlaSize->getType() == SizeTy);
  return { VlaSize, Vla->getElementType() };
}

void CodeGenFunction::EmitVariablyModifiedType(QualType type) {
  assert(type->isVariablyModifiedType() &&
         "Must pass variably modified type to EmitVLASizes!");

  EnsureInsertPoint();

  // We're going to walk down into the type and look for VLA
  // expressions.
  do {
    assert(type->isVariablyModifiedType());

    const Type *ty = type.getTypePtr();
    switch (ty->getTypeClass()) {

#define TYPE(Class, Base)
#define ABSTRACT_TYPE(Class, Base)
#define NON_CANONICAL_TYPE(Class, Base)
#define DEPENDENT_TYPE(Class, Base) case Type::Class:
#define NON_CANONICAL_UNLESS_DEPENDENT_TYPE(Class, Base)
#include "clang/AST/TypeNodes.inc"
      llvm_unreachable("unexpected dependent type!");

    // These types are never variably-modified.
    case Type::Builtin:
    case Type::Complex:
    case Type::Vector:
    case Type::ExtVector:
    case Type::ConstantMatrix:
    case Type::Record:
    case Type::Enum:
    case Type::Using:
    case Type::TemplateSpecialization:
    case Type::ObjCTypeParam:
    case Type::ObjCObject:
    case Type::ObjCInterface:
    case Type::ObjCObjectPointer:
    case Type::BitInt:
      llvm_unreachable("type class is never variably-modified!");

    case Type::Elaborated:
      type = cast<ElaboratedType>(ty)->getNamedType();
      break;

    case Type::Adjusted:
      type = cast<AdjustedType>(ty)->getAdjustedType();
      break;

    case Type::Decayed:
      type = cast<DecayedType>(ty)->getPointeeType();
      break;

    case Type::Pointer:
      type = cast<PointerType>(ty)->getPointeeType();
      break;

    case Type::BlockPointer:
      type = cast<BlockPointerType>(ty)->getPointeeType();
      break;

    case Type::LValueReference:
    case Type::RValueReference:
      type = cast<ReferenceType>(ty)->getPointeeType();
      break;

    case Type::MemberPointer:
      type = cast<MemberPointerType>(ty)->getPointeeType();
      break;

    case Type::ConstantArray:
    case Type::IncompleteArray:
      // Losing element qualification here is fine.
      type = cast<ArrayType>(ty)->getElementType();
      break;

    case Type::VariableArray: {
      // Losing element qualification here is fine.
      const VariableArrayType *vat = cast<VariableArrayType>(ty);

      // Unknown size indication requires no size computation.
      // Otherwise, evaluate and record it.
      if (const Expr *sizeExpr = vat->getSizeExpr()) {
        // It's possible that we might have emitted this already,
        // e.g. with a typedef and a pointer to it.
        llvm::Value *&entry = VLASizeMap[sizeExpr];
        if (!entry) {
          llvm::Value *size = EmitScalarExpr(sizeExpr);

          // C11 6.7.6.2p5:
          //   If the size is an expression that is not an integer constant
          //   expression [...] each time it is evaluated it shall have a value
          //   greater than zero.
          if (SanOpts.has(SanitizerKind::VLABound)) {
            SanitizerScope SanScope(this);
            llvm::Value *Zero = llvm::Constant::getNullValue(size->getType());
            clang::QualType SEType = sizeExpr->getType();
            llvm::Value *CheckCondition =
                SEType->isSignedIntegerType()
                    ? Builder.CreateICmpSGT(size, Zero)
                    : Builder.CreateICmpUGT(size, Zero);
            llvm::Constant *StaticArgs[] = {
                EmitCheckSourceLocation(sizeExpr->getBeginLoc()),
                EmitCheckTypeDescriptor(SEType)};
            EmitCheck(std::make_pair(CheckCondition, SanitizerKind::VLABound),
                      SanitizerHandler::VLABoundNotPositive, StaticArgs, size);
          }

          // Always zexting here would be wrong if it weren't
          // undefined behavior to have a negative bound.
          // FIXME: What about when size's type is larger than size_t?
          entry = Builder.CreateIntCast(size, SizeTy, /*signed*/ false);
        }
      }
      type = vat->getElementType();
      break;
    }

    case Type::FunctionProto:
    case Type::FunctionNoProto:
      type = cast<FunctionType>(ty)->getReturnType();
      break;

    case Type::Paren:
    case Type::TypeOf:
    case Type::UnaryTransform:
    case Type::Attributed:
    case Type::BTFTagAttributed:
    case Type::SubstTemplateTypeParm:
    case Type::MacroQualified:
      // Keep walking after single level desugaring.
      type = type.getSingleStepDesugaredType(getContext());
      break;

    case Type::Typedef:
    case Type::Decltype:
    case Type::Auto:
    case Type::DeducedTemplateSpecialization:
      // Stop walking: nothing to do.
      return;

    case Type::TypeOfExpr:
      // Stop walking: emit typeof expression.
      EmitIgnoredExpr(cast<TypeOfExprType>(ty)->getUnderlyingExpr());
      return;

    case Type::Atomic:
      type = cast<AtomicType>(ty)->getValueType();
      break;

    case Type::Pipe:
      type = cast<PipeType>(ty)->getElementType();
      break;
    }
  } while (type->isVariablyModifiedType());
}

Address CodeGenFunction::EmitVAListRef(const Expr* E) {
  if (getContext().getBuiltinVaListType()->isArrayType())
    return EmitPointerWithAlignment(E);
  return EmitLValue(E).getAddress(*this);
}

Address CodeGenFunction::EmitMSVAListRef(const Expr *E) {
  return EmitLValue(E).getAddress(*this);
}

void CodeGenFunction::EmitDeclRefExprDbgValue(const DeclRefExpr *E,
                                              const APValue &Init) {
  assert(Init.hasValue() && "Invalid DeclRefExpr initializer!");
  if (CGDebugInfo *Dbg = getDebugInfo())
    if (CGM.getCodeGenOpts().hasReducedDebugInfo())
      Dbg->EmitGlobalVariable(E->getDecl(), Init);
}

CodeGenFunction::PeepholeProtection
CodeGenFunction::protectFromPeepholes(RValue rvalue) {
  // At the moment, the only aggressive peephole we do in IR gen
  // is trunc(zext) folding, but if we add more, we can easily
  // extend this protection.

  if (!rvalue.isScalar()) return PeepholeProtection();
  llvm::Value *value = rvalue.getScalarVal();
  if (!isa<llvm::ZExtInst>(value)) return PeepholeProtection();

  // Just make an extra bitcast.
  assert(HaveInsertPoint());
  llvm::Instruction *inst = new llvm::BitCastInst(value, value->getType(), "",
                                                  Builder.GetInsertBlock());

  PeepholeProtection protection;
  protection.Inst = inst;
  return protection;
}

void CodeGenFunction::unprotectFromPeepholes(PeepholeProtection protection) {
  if (!protection.Inst) return;

  // In theory, we could try to duplicate the peepholes now, but whatever.
  protection.Inst->eraseFromParent();
}

void CodeGenFunction::emitAlignmentAssumption(llvm::Value *PtrValue,
                                              QualType Ty, SourceLocation Loc,
                                              SourceLocation AssumptionLoc,
                                              llvm::Value *Alignment,
                                              llvm::Value *OffsetValue) {
  if (Alignment->getType() != IntPtrTy)
    Alignment =
        Builder.CreateIntCast(Alignment, IntPtrTy, false, "casted.align");
  if (OffsetValue && OffsetValue->getType() != IntPtrTy)
    OffsetValue =
        Builder.CreateIntCast(OffsetValue, IntPtrTy, true, "casted.offset");
  llvm::Value *TheCheck = nullptr;
  if (SanOpts.has(SanitizerKind::Alignment)) {
    llvm::Value *PtrIntValue =
        Builder.CreatePtrToInt(PtrValue, IntPtrTy, "ptrint");

    if (OffsetValue) {
      bool IsOffsetZero = false;
      if (const auto *CI = dyn_cast<llvm::ConstantInt>(OffsetValue))
        IsOffsetZero = CI->isZero();

      if (!IsOffsetZero)
        PtrIntValue = Builder.CreateSub(PtrIntValue, OffsetValue, "offsetptr");
    }

    llvm::Value *Zero = llvm::ConstantInt::get(IntPtrTy, 0);
    llvm::Value *Mask =
        Builder.CreateSub(Alignment, llvm::ConstantInt::get(IntPtrTy, 1));
    llvm::Value *MaskedPtr = Builder.CreateAnd(PtrIntValue, Mask, "maskedptr");
    TheCheck = Builder.CreateICmpEQ(MaskedPtr, Zero, "maskcond");
  }
  llvm::Instruction *Assumption = Builder.CreateAlignmentAssumption(
      CGM.getDataLayout(), PtrValue, Alignment, OffsetValue);

  if (!SanOpts.has(SanitizerKind::Alignment))
    return;
  emitAlignmentAssumptionCheck(PtrValue, Ty, Loc, AssumptionLoc, Alignment,
                               OffsetValue, TheCheck, Assumption);
}

void CodeGenFunction::emitAlignmentAssumption(llvm::Value *PtrValue,
                                              const Expr *E,
                                              SourceLocation AssumptionLoc,
                                              llvm::Value *Alignment,
                                              llvm::Value *OffsetValue) {
  QualType Ty = E->getType();
  SourceLocation Loc = E->getExprLoc();

  emitAlignmentAssumption(PtrValue, Ty, Loc, AssumptionLoc, Alignment,
                          OffsetValue);
}

llvm::Value *CodeGenFunction::EmitAnnotationCall(llvm::Function *AnnotationFn,
                                                 llvm::Value *AnnotatedVal,
                                                 StringRef AnnotationStr,
                                                 SourceLocation Location,
                                                 const AnnotateAttr *Attr) {
  SmallVector<llvm::Value *, 5> Args = {
      AnnotatedVal,
      Builder.CreateBitCast(CGM.EmitAnnotationString(AnnotationStr),
                            ConstGlobalsPtrTy),
      Builder.CreateBitCast(CGM.EmitAnnotationUnit(Location),
                            ConstGlobalsPtrTy),
      CGM.EmitAnnotationLineNo(Location),
  };
  if (Attr)
    Args.push_back(CGM.EmitAnnotationArgs(Attr));
  else {
    assert(AnnotationFn->isIntrinsic() &&
           "Annotation call must be an intrinsic");
    const llvm::Intrinsic::ID ID = AnnotationFn->getIntrinsicID();
    if (ID == llvm::Intrinsic::ptr_annotation ||
        ID == llvm::Intrinsic::var_annotation)
      Args.push_back(llvm::ConstantPointerNull::get(Int8PtrTy));
  }
  return Builder.CreateCall(AnnotationFn, Args);
}

void CodeGenFunction::EmitVarAnnotations(const VarDecl *D, llvm::Value *V) {
  assert(D->hasAttr<AnnotateAttr>() && "no annotate attribute");
  // FIXME We create a new bitcast for every annotation because that's what
  // llvm-gcc was doing.
  unsigned AS = V->getType()->getPointerAddressSpace();
  llvm::Type *I8PtrTy = Builder.getInt8PtrTy(AS);
  for (const auto *I : D->specific_attrs<AnnotateAttr>())
    EmitAnnotationCall(CGM.getIntrinsic(llvm::Intrinsic::var_annotation,
                                        {I8PtrTy, CGM.ConstGlobalsPtrTy}),
                       Builder.CreateBitCast(V, I8PtrTy, V->getName()),
                       I->getAnnotation(), D->getLocation(), I);
}

Address CodeGenFunction::EmitFieldAnnotations(const FieldDecl *D,
                                              Address Addr) {
  assert(D->hasAttr<AnnotateAttr>() && "no annotate attribute");
  llvm::Value *V = Addr.getPointer();
  llvm::Type *VTy = V->getType();
  auto *PTy = dyn_cast<llvm::PointerType>(VTy);
  unsigned AS = PTy ? PTy->getAddressSpace() : 0;
  llvm::PointerType *IntrinTy =
      llvm::PointerType::getWithSamePointeeType(CGM.Int8PtrTy, AS);
<<<<<<< HEAD

  // llvm.ptr.annotation intrinsic accepts a pointer to integer of any width -
  // don't perform bitcasts if value is integer
  if (Addr.getElementType()->isIntegerTy()) {
    llvm::Function *F = CGM.getIntrinsic(llvm::Intrinsic::ptr_annotation, VTy);

    for (const auto *I : D->specific_attrs<AnnotateAttr>())
      V = EmitAnnotationCall(F, V, I->getAnnotation(), D->getLocation(), I);

    return Address(V, Addr.getElementType(), Addr.getAlignment());
  }

  llvm::Function *F =
      CGM.getIntrinsic(llvm::Intrinsic::ptr_annotation, IntrinTy);
=======
  llvm::Function *F = CGM.getIntrinsic(llvm::Intrinsic::ptr_annotation,
                                       {IntrinTy, CGM.ConstGlobalsPtrTy});
>>>>>>> 9114ac67

  for (const auto *I : D->specific_attrs<AnnotateAttr>()) {
    V = Builder.CreateBitCast(V, IntrinTy);
    V = EmitAnnotationCall(F, V, I->getAnnotation(), D->getLocation(), I);
    V = Builder.CreateBitCast(V, VTy);
  }

  return Address(V, Addr.getElementType(), Addr.getAlignment());
}

llvm::Value *CodeGenFunction::EmitSYCLAnnotationCall(
    llvm::Function *AnnotationFn, llvm::Value *AnnotatedVal,
    SourceLocation Location, const SYCLAddIRAnnotationsMemberAttr *Attr) {
  SmallVector<llvm::Value *, 5> Args = {
      AnnotatedVal,
      Builder.CreateBitCast(CGM.EmitAnnotationString("sycl-properties"),
                            Int8PtrTy),
      Builder.CreateBitCast(CGM.EmitAnnotationUnit(Location), Int8PtrTy),
      CGM.EmitAnnotationLineNo(Location), CGM.EmitSYCLAnnotationArgs(Attr)};
  return Builder.CreateCall(AnnotationFn, Args);
}

Address CodeGenFunction::EmitFieldSYCLAnnotations(const FieldDecl *D,
                                                  Address Addr) {
  const auto *SYCLAnnotAttr = D->getAttr<SYCLAddIRAnnotationsMemberAttr>();
  assert(SYCLAnnotAttr && "no add_ir_annotations_member attribute");
  llvm::Value *V = Addr.getPointer();
  llvm::Type *VTy = V->getType();
  auto *PTy = dyn_cast<llvm::PointerType>(VTy);
  unsigned AS = PTy ? PTy->getAddressSpace() : 0;
  llvm::Type *IntrType = VTy;
  if (!Addr.getElementType()->isIntegerTy())
    IntrType = llvm::PointerType::getWithSamePointeeType(CGM.Int8PtrTy, AS);
  llvm::Function *F =
      CGM.getIntrinsic(llvm::Intrinsic::ptr_annotation, IntrType);

  if (VTy != IntrType)
    V = Builder.CreateBitCast(V, IntrType);
  V = EmitSYCLAnnotationCall(F, V, D->getLocation(), SYCLAnnotAttr);
  if (VTy != IntrType)
    V = Builder.CreateBitCast(V, VTy);
  return Address(V, Addr.getElementType(), Addr.getAlignment());
}

Address CodeGenFunction::EmitIntelFPGAFieldAnnotations(const FieldDecl *D,
                                                       Address Addr,
                                                       StringRef AnnotStr) {
  return EmitIntelFPGAFieldAnnotations(D->getLocation(), Addr, AnnotStr);
}

Address CodeGenFunction::EmitIntelFPGAFieldAnnotations(SourceLocation Location,
                                                       Address Addr,
                                                       StringRef AnnotStr) {
  llvm::Value *V = Addr.getPointer();
  llvm::Type *VTy = V->getType();
  // llvm.ptr.annotation intrinsic accepts a pointer to integer of any width -
  // don't perform bitcasts if value is integer
  if (Addr.getElementType()->isIntegerTy()) {
    llvm::Function *F =
        CGM.getIntrinsic(llvm::Intrinsic::ptr_annotation, VTy);
    V = EmitAnnotationCall(F, V, AnnotStr, Location);

    return Address(V, Addr.getElementType(), Addr.getAlignment());
  }

  unsigned AS = VTy->getPointerAddressSpace();
  llvm::Type *Int8VPtrTy = llvm::Type::getInt8PtrTy(CGM.getLLVMContext(), AS);
  llvm::Function *F =
      CGM.getIntrinsic(llvm::Intrinsic::ptr_annotation, Int8VPtrTy);
  V = Builder.CreateBitCast(V, Int8VPtrTy);
  V = EmitAnnotationCall(F, V, AnnotStr, Location);
  V = Builder.CreateBitCast(V, VTy);

  return Address(V, Addr.getElementType(), Addr.getAlignment());
}

CodeGenFunction::CGCapturedStmtInfo::~CGCapturedStmtInfo() { }

CodeGenFunction::SanitizerScope::SanitizerScope(CodeGenFunction *CGF)
    : CGF(CGF) {
  assert(!CGF->IsSanitizerScope);
  CGF->IsSanitizerScope = true;
}

CodeGenFunction::SanitizerScope::~SanitizerScope() {
  CGF->IsSanitizerScope = false;
}

void CodeGenFunction::InsertHelper(llvm::Instruction *I,
                                   const llvm::Twine &Name,
                                   llvm::BasicBlock *BB,
                                   llvm::BasicBlock::iterator InsertPt) const {
  LoopStack.InsertHelper(I);
  if (IsSanitizerScope)
    CGM.getSanitizerMetadata()->disableSanitizerForInstruction(I);
}

void CGBuilderInserter::InsertHelper(
    llvm::Instruction *I, const llvm::Twine &Name, llvm::BasicBlock *BB,
    llvm::BasicBlock::iterator InsertPt) const {
  llvm::IRBuilderDefaultInserter::InsertHelper(I, Name, BB, InsertPt);
  if (CGF)
    CGF->InsertHelper(I, Name, BB, InsertPt);
}

// Emits an error if we don't have a valid set of target features for the
// called function.
void CodeGenFunction::checkTargetFeatures(const CallExpr *E,
                                          const FunctionDecl *TargetDecl) {
  return checkTargetFeatures(E->getBeginLoc(), TargetDecl);
}

// Emits an error if we don't have a valid set of target features for the
// called function.
void CodeGenFunction::checkTargetFeatures(SourceLocation Loc,
                                          const FunctionDecl *TargetDecl) {
  // Early exit if this is an indirect call.
  if (!TargetDecl)
    return;

  // Get the current enclosing function if it exists. If it doesn't
  // we can't check the target features anyhow.
  const FunctionDecl *FD = dyn_cast_or_null<FunctionDecl>(CurCodeDecl);
  if (!FD)
    return;

  // Grab the required features for the call. For a builtin this is listed in
  // the td file with the default cpu, for an always_inline function this is any
  // listed cpu and any listed features.
  unsigned BuiltinID = TargetDecl->getBuiltinID();
  std::string MissingFeature;
  llvm::StringMap<bool> CallerFeatureMap;
  CGM.getContext().getFunctionFeatureMap(CallerFeatureMap, FD);
  if (BuiltinID) {
    StringRef FeatureList(CGM.getContext().BuiltinInfo.getRequiredFeatures(BuiltinID));
    if (!Builtin::evaluateRequiredTargetFeatures(
        FeatureList, CallerFeatureMap)) {
      CGM.getDiags().Report(Loc, diag::err_builtin_needs_feature)
          << TargetDecl->getDeclName()
          << FeatureList;
    }
  } else if (!TargetDecl->isMultiVersion() &&
             TargetDecl->hasAttr<TargetAttr>()) {
    // Get the required features for the callee.

    const TargetAttr *TD = TargetDecl->getAttr<TargetAttr>();
    ParsedTargetAttr ParsedAttr =
        CGM.getContext().filterFunctionTargetAttrs(TD);

    SmallVector<StringRef, 1> ReqFeatures;
    llvm::StringMap<bool> CalleeFeatureMap;
    CGM.getContext().getFunctionFeatureMap(CalleeFeatureMap, TargetDecl);

    for (const auto &F : ParsedAttr.Features) {
      if (F[0] == '+' && CalleeFeatureMap.lookup(F.substr(1)))
        ReqFeatures.push_back(StringRef(F).substr(1));
    }

    for (const auto &F : CalleeFeatureMap) {
      // Only positive features are "required".
      if (F.getValue())
        ReqFeatures.push_back(F.getKey());
    }
    if (!llvm::all_of(ReqFeatures, [&](StringRef Feature) {
      if (!CallerFeatureMap.lookup(Feature)) {
        MissingFeature = Feature.str();
        return false;
      }
      return true;
    }))
      CGM.getDiags().Report(Loc, diag::err_function_needs_feature)
          << FD->getDeclName() << TargetDecl->getDeclName() << MissingFeature;
  }
}

void CodeGenFunction::EmitSanitizerStatReport(llvm::SanitizerStatKind SSK) {
  if (!CGM.getCodeGenOpts().SanitizeStats)
    return;

  llvm::IRBuilder<> IRB(Builder.GetInsertBlock(), Builder.GetInsertPoint());
  IRB.SetCurrentDebugLocation(Builder.getCurrentDebugLocation());
  CGM.getSanStats().create(IRB, SSK);
}

void CodeGenFunction::EmitKCFIOperandBundle(
    const CGCallee &Callee, SmallVectorImpl<llvm::OperandBundleDef> &Bundles) {
  const FunctionProtoType *FP =
      Callee.getAbstractInfo().getCalleeFunctionProtoType();
  if (FP)
    Bundles.emplace_back("kcfi", CGM.CreateKCFITypeId(FP->desugar()));
}

llvm::Value *
CodeGenFunction::FormResolverCondition(const MultiVersionResolverOption &RO) {
  llvm::Value *Condition = nullptr;

  if (!RO.Conditions.Architecture.empty())
    Condition = EmitX86CpuIs(RO.Conditions.Architecture);

  if (!RO.Conditions.Features.empty()) {
    llvm::Value *FeatureCond = EmitX86CpuSupports(RO.Conditions.Features);
    Condition =
        Condition ? Builder.CreateAnd(Condition, FeatureCond) : FeatureCond;
  }
  return Condition;
}

static void CreateMultiVersionResolverReturn(CodeGenModule &CGM,
                                             llvm::Function *Resolver,
                                             CGBuilderTy &Builder,
                                             llvm::Function *FuncToReturn,
                                             bool SupportsIFunc) {
  if (SupportsIFunc) {
    Builder.CreateRet(FuncToReturn);
    return;
  }

  llvm::SmallVector<llvm::Value *, 10> Args(
      llvm::make_pointer_range(Resolver->args()));

  llvm::CallInst *Result = Builder.CreateCall(FuncToReturn, Args);
  Result->setTailCallKind(llvm::CallInst::TCK_MustTail);

  if (Resolver->getReturnType()->isVoidTy())
    Builder.CreateRetVoid();
  else
    Builder.CreateRet(Result);
}

void CodeGenFunction::EmitMultiVersionResolver(
    llvm::Function *Resolver, ArrayRef<MultiVersionResolverOption> Options) {
  assert(getContext().getTargetInfo().getTriple().isX86() &&
         "Only implemented for x86 targets");

  bool SupportsIFunc = getContext().getTargetInfo().supportsIFunc();

  // Main function's basic block.
  llvm::BasicBlock *CurBlock = createBasicBlock("resolver_entry", Resolver);
  Builder.SetInsertPoint(CurBlock);
  EmitX86CpuInit();

  for (const MultiVersionResolverOption &RO : Options) {
    Builder.SetInsertPoint(CurBlock);
    llvm::Value *Condition = FormResolverCondition(RO);

    // The 'default' or 'generic' case.
    if (!Condition) {
      assert(&RO == Options.end() - 1 &&
             "Default or Generic case must be last");
      CreateMultiVersionResolverReturn(CGM, Resolver, Builder, RO.Function,
                                       SupportsIFunc);
      return;
    }

    llvm::BasicBlock *RetBlock = createBasicBlock("resolver_return", Resolver);
    CGBuilderTy RetBuilder(*this, RetBlock);
    CreateMultiVersionResolverReturn(CGM, Resolver, RetBuilder, RO.Function,
                                     SupportsIFunc);
    CurBlock = createBasicBlock("resolver_else", Resolver);
    Builder.CreateCondBr(Condition, RetBlock, CurBlock);
  }

  // If no generic/default, emit an unreachable.
  Builder.SetInsertPoint(CurBlock);
  llvm::CallInst *TrapCall = EmitTrapCall(llvm::Intrinsic::trap);
  TrapCall->setDoesNotReturn();
  TrapCall->setDoesNotThrow();
  Builder.CreateUnreachable();
  Builder.ClearInsertionPoint();
}

// Loc - where the diagnostic will point, where in the source code this
//  alignment has failed.
// SecondaryLoc - if present (will be present if sufficiently different from
//  Loc), the diagnostic will additionally point a "Note:" to this location.
//  It should be the location where the __attribute__((assume_aligned))
//  was written e.g.
void CodeGenFunction::emitAlignmentAssumptionCheck(
    llvm::Value *Ptr, QualType Ty, SourceLocation Loc,
    SourceLocation SecondaryLoc, llvm::Value *Alignment,
    llvm::Value *OffsetValue, llvm::Value *TheCheck,
    llvm::Instruction *Assumption) {
  assert(Assumption && isa<llvm::CallInst>(Assumption) &&
         cast<llvm::CallInst>(Assumption)->getCalledOperand() ==
             llvm::Intrinsic::getDeclaration(
                 Builder.GetInsertBlock()->getParent()->getParent(),
                 llvm::Intrinsic::assume) &&
         "Assumption should be a call to llvm.assume().");
  assert(&(Builder.GetInsertBlock()->back()) == Assumption &&
         "Assumption should be the last instruction of the basic block, "
         "since the basic block is still being generated.");

  if (!SanOpts.has(SanitizerKind::Alignment))
    return;

  // Don't check pointers to volatile data. The behavior here is implementation-
  // defined.
  if (Ty->getPointeeType().isVolatileQualified())
    return;

  // We need to temorairly remove the assumption so we can insert the
  // sanitizer check before it, else the check will be dropped by optimizations.
  Assumption->removeFromParent();

  {
    SanitizerScope SanScope(this);

    if (!OffsetValue)
      OffsetValue = Builder.getInt1(false); // no offset.

    llvm::Constant *StaticData[] = {EmitCheckSourceLocation(Loc),
                                    EmitCheckSourceLocation(SecondaryLoc),
                                    EmitCheckTypeDescriptor(Ty)};
    llvm::Value *DynamicData[] = {EmitCheckValue(Ptr),
                                  EmitCheckValue(Alignment),
                                  EmitCheckValue(OffsetValue)};
    EmitCheck({std::make_pair(TheCheck, SanitizerKind::Alignment)},
              SanitizerHandler::AlignmentAssumption, StaticData, DynamicData);
  }

  // We are now in the (new, empty) "cont" basic block.
  // Reintroduce the assumption.
  Builder.Insert(Assumption);
  // FIXME: Assumption still has it's original basic block as it's Parent.
}

llvm::DebugLoc CodeGenFunction::SourceLocToDebugLoc(SourceLocation Location) {
  if (CGDebugInfo *DI = getDebugInfo())
    return DI->SourceLocToDebugLoc(Location);

  return llvm::DebugLoc();
}

llvm::Value *
CodeGenFunction::emitCondLikelihoodViaExpectIntrinsic(llvm::Value *Cond,
                                                      Stmt::Likelihood LH) {
  switch (LH) {
  case Stmt::LH_None:
    return Cond;
  case Stmt::LH_Likely:
  case Stmt::LH_Unlikely:
    // Don't generate llvm.expect on -O0 as the backend won't use it for
    // anything.
    if (CGM.getCodeGenOpts().OptimizationLevel == 0)
      return Cond;
    llvm::Type *CondTy = Cond->getType();
    assert(CondTy->isIntegerTy(1) && "expecting condition to be a boolean");
    llvm::Function *FnExpect =
        CGM.getIntrinsic(llvm::Intrinsic::expect, CondTy);
    llvm::Value *ExpectedValueOfCond =
        llvm::ConstantInt::getBool(CondTy, LH == Stmt::LH_Likely);
    return Builder.CreateCall(FnExpect, {Cond, ExpectedValueOfCond},
                              Cond->getName() + ".expval");
  }
  llvm_unreachable("Unknown Likelihood");
}

llvm::Value *CodeGenFunction::emitBoolVecConversion(llvm::Value *SrcVec,
                                                    unsigned NumElementsDst,
                                                    const llvm::Twine &Name) {
  auto *SrcTy = cast<llvm::FixedVectorType>(SrcVec->getType());
  unsigned NumElementsSrc = SrcTy->getNumElements();
  if (NumElementsSrc == NumElementsDst)
    return SrcVec;

  std::vector<int> ShuffleMask(NumElementsDst, -1);
  for (unsigned MaskIdx = 0;
       MaskIdx < std::min<>(NumElementsDst, NumElementsSrc); ++MaskIdx)
    ShuffleMask[MaskIdx] = MaskIdx;

  return Builder.CreateShuffleVector(SrcVec, ShuffleMask, Name);
}<|MERGE_RESOLUTION|>--- conflicted
+++ resolved
@@ -2739,25 +2739,19 @@
   unsigned AS = PTy ? PTy->getAddressSpace() : 0;
   llvm::PointerType *IntrinTy =
       llvm::PointerType::getWithSamePointeeType(CGM.Int8PtrTy, AS);
-<<<<<<< HEAD
+
+  llvm::Function *F = CGM.getIntrinsic(llvm::Intrinsic::ptr_annotation,
+                                       {IntrinTy, CGM.ConstGlobalsPtrTy});
 
   // llvm.ptr.annotation intrinsic accepts a pointer to integer of any width -
   // don't perform bitcasts if value is integer
   if (Addr.getElementType()->isIntegerTy()) {
-    llvm::Function *F = CGM.getIntrinsic(llvm::Intrinsic::ptr_annotation, VTy);
 
     for (const auto *I : D->specific_attrs<AnnotateAttr>())
       V = EmitAnnotationCall(F, V, I->getAnnotation(), D->getLocation(), I);
 
     return Address(V, Addr.getElementType(), Addr.getAlignment());
   }
-
-  llvm::Function *F =
-      CGM.getIntrinsic(llvm::Intrinsic::ptr_annotation, IntrinTy);
-=======
-  llvm::Function *F = CGM.getIntrinsic(llvm::Intrinsic::ptr_annotation,
-                                       {IntrinTy, CGM.ConstGlobalsPtrTy});
->>>>>>> 9114ac67
 
   for (const auto *I : D->specific_attrs<AnnotateAttr>()) {
     V = Builder.CreateBitCast(V, IntrinTy);
@@ -2774,8 +2768,9 @@
   SmallVector<llvm::Value *, 5> Args = {
       AnnotatedVal,
       Builder.CreateBitCast(CGM.EmitAnnotationString("sycl-properties"),
-                            Int8PtrTy),
-      Builder.CreateBitCast(CGM.EmitAnnotationUnit(Location), Int8PtrTy),
+                            ConstGlobalsPtrTy),
+      Builder.CreateBitCast(CGM.EmitAnnotationUnit(Location),
+                            ConstGlobalsPtrTy),
       CGM.EmitAnnotationLineNo(Location), CGM.EmitSYCLAnnotationArgs(Attr)};
   return Builder.CreateCall(AnnotationFn, Args);
 }
@@ -2791,8 +2786,8 @@
   llvm::Type *IntrType = VTy;
   if (!Addr.getElementType()->isIntegerTy())
     IntrType = llvm::PointerType::getWithSamePointeeType(CGM.Int8PtrTy, AS);
-  llvm::Function *F =
-      CGM.getIntrinsic(llvm::Intrinsic::ptr_annotation, IntrType);
+  llvm::Function *F = CGM.getIntrinsic(llvm::Intrinsic::ptr_annotation,
+                                       {IntrType, CGM.ConstGlobalsPtrTy});
 
   if (VTy != IntrType)
     V = Builder.CreateBitCast(V, IntrType);
