--- conflicted
+++ resolved
@@ -1259,13 +1259,8 @@
   }
 
   if (FD && (getLangOpts().OpenCL ||
-<<<<<<< HEAD
-             (getLangOpts().HIP && getLangOpts().CUDAIsDevice) ||
-             getLangOpts().SYCLIsDevice)) {
-=======
              ((getLangOpts().HIP || getLangOpts().OffloadViaLLVM) &&
-              getLangOpts().CUDAIsDevice))) {
->>>>>>> 80525dfc
+              getLangOpts().CUDAIsDevice) || getLangOpts().SYCLIsDevice)) {
     // Add metadata for a kernel function.
     EmitKernelMetadata(FD, Fn);
 
