--- conflicted
+++ resolved
@@ -164,14 +164,8 @@
   // Grab the llvm.invariant.start intrinsic.
   llvm::Intrinsic::ID InvStartID = llvm::Intrinsic::invariant_start;
   // Overloaded address space type.
-<<<<<<< HEAD
-  llvm::Type *ResTy = llvm::PointerType::get(
-      CGM.getLLVMContext(), Addr->getType()->getPointerAddressSpace());
-  llvm::Type *ObjectPtr[1] = {ResTy};
-=======
   assert(Addr->getType()->isPointerTy() && "Address must be a pointer");
   llvm::Type *ObjectPtr[1] = {Addr->getType()};
->>>>>>> c2d9f253
   llvm::Function *InvariantStart = CGM.getIntrinsic(InvStartID, ObjectPtr);
 
   // Emit a call with the size in bytes of the object.
