--- conflicted
+++ resolved
@@ -1195,7 +1195,6 @@
     return handleFallThroughAttr(S, St, A, Range);
   case ParsedAttr::AT_LoopHint:
     return handleLoopHintAttr(S, St, A, Range);
-<<<<<<< HEAD
   case ParsedAttr::AT_SYCLIntelIVDep:
     return handleIntelIVDepAttr(S, St, A);
   case ParsedAttr::AT_SYCLIntelInitiationInterval:
@@ -1212,10 +1211,8 @@
     return handleSYCLIntelSpeculatedIterationsAttr(S, St, A);
   case ParsedAttr::AT_SYCLIntelLoopCount:
     return handleSYCLIntelLoopCountAttr(S, St, A);
-=======
   case ParsedAttr::AT_HLSLLoopHint:
     return handleHLSLLoopHintAttr(S, St, A, Range);
->>>>>>> 92fc1eb0
   case ParsedAttr::AT_OpenCLUnrollHint:
   case ParsedAttr::AT_LoopUnrollHint:
     return handleLoopUnrollHint(S, St, A, Range);
