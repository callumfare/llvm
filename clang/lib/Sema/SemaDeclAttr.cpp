--- conflicted
+++ resolved
@@ -4026,7 +4026,6 @@
       return;
     }
 
-<<<<<<< HEAD
     // Check to see if there's a duplicate attribute with different values
     // already applied to the declaration.
     if (const auto *DeclAttr = D->getAttr<SYCLIntelMaxGlobalWorkDimAttr>()) {
@@ -4042,15 +4041,6 @@
         return;
       }
     }
-=======
-      // Otherwise, check for supported formats.
-      .Cases("scanf", "printf", "printf0", "strfmon", SupportedFormat)
-      .Cases("cmn_err", "vcmn_err", "zcmn_err", SupportedFormat)
-      .Cases("kprintf", "syslog", SupportedFormat) // OpenBSD.
-      .Case("freebsd_kprintf", SupportedFormat)    // FreeBSD.
-      .Case("os_trace", SupportedFormat)
-      .Case("os_log", SupportedFormat)
->>>>>>> 70a9535f
 
     // If the declaration has a SYCLIntelMaxWorkGroupSizeAttr or
     // SYCLReqdWorkGroupSizeAttr, check to see if the attribute holds values
@@ -4988,8 +4978,8 @@
       // Otherwise, check for supported formats.
       .Cases("scanf", "printf", "printf0", "strfmon", SupportedFormat)
       .Cases("cmn_err", "vcmn_err", "zcmn_err", SupportedFormat)
-      .Case("kprintf", SupportedFormat)         // OpenBSD.
-      .Case("freebsd_kprintf", SupportedFormat) // FreeBSD.
+      .Cases("kprintf", "syslog", SupportedFormat) // OpenBSD.
+      .Case("freebsd_kprintf", SupportedFormat)    // FreeBSD.
       .Case("os_trace", SupportedFormat)
       .Case("os_log", SupportedFormat)
 
