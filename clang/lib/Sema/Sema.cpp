//===--- Sema.cpp - AST Builder and Semantic Analysis Implementation ------===//
//
// Part of the LLVM Project, under the Apache License v2.0 with LLVM Exceptions.
// See https://llvm.org/LICENSE.txt for license information.
// SPDX-License-Identifier: Apache-2.0 WITH LLVM-exception
//
//===----------------------------------------------------------------------===//
//
// This file implements the actions class which performs semantic analysis and
// builds an AST out of a parse stream.
//
//===----------------------------------------------------------------------===//

#include "clang/AST/ASTContext.h"
#include "clang/AST/ASTDiagnostic.h"
#include "clang/AST/DeclCXX.h"
#include "clang/AST/DeclFriend.h"
#include "clang/AST/DeclObjC.h"
#include "clang/AST/Expr.h"
#include "clang/AST/ExprCXX.h"
#include "clang/AST/PrettyDeclStackTrace.h"
#include "clang/AST/StmtCXX.h"
#include "clang/Basic/DiagnosticOptions.h"
#include "clang/Basic/PartialDiagnostic.h"
#include "clang/Basic/TargetInfo.h"
#include "clang/Lex/HeaderSearch.h"
#include "clang/Lex/Preprocessor.h"
#include "clang/Sema/CXXFieldCollector.h"
#include "clang/Sema/DelayedDiagnostic.h"
#include "clang/Sema/ExternalSemaSource.h"
#include "clang/Sema/Initialization.h"
#include "clang/Sema/MultiplexExternalSemaSource.h"
#include "clang/Sema/ObjCMethodList.h"
#include "clang/Sema/Scope.h"
#include "clang/Sema/ScopeInfo.h"
#include "clang/Sema/SemaConsumer.h"
#include "clang/Sema/SemaInternal.h"
#include "clang/Sema/TemplateDeduction.h"
#include "clang/Sema/TemplateInstCallback.h"
#include "llvm/ADT/DenseMap.h"
#include "llvm/ADT/SmallSet.h"
#include "llvm/Support/TimeProfiler.h"

using namespace clang;
using namespace sema;

SourceLocation Sema::getLocForEndOfToken(SourceLocation Loc, unsigned Offset) {
  return Lexer::getLocForEndOfToken(Loc, Offset, SourceMgr, LangOpts);
}

ModuleLoader &Sema::getModuleLoader() const { return PP.getModuleLoader(); }

PrintingPolicy Sema::getPrintingPolicy(const ASTContext &Context,
                                       const Preprocessor &PP) {
  PrintingPolicy Policy = Context.getPrintingPolicy();
  // In diagnostics, we print _Bool as bool if the latter is defined as the
  // former.
  Policy.Bool = Context.getLangOpts().Bool;
  if (!Policy.Bool) {
    if (const MacroInfo *BoolMacro = PP.getMacroInfo(Context.getBoolName())) {
      Policy.Bool = BoolMacro->isObjectLike() &&
                    BoolMacro->getNumTokens() == 1 &&
                    BoolMacro->getReplacementToken(0).is(tok::kw__Bool);
    }
  }

  return Policy;
}

void Sema::ActOnTranslationUnitScope(Scope *S) {
  TUScope = S;
  PushDeclContext(S, Context.getTranslationUnitDecl());
}

namespace clang {
namespace sema {

class SemaPPCallbacks : public PPCallbacks {
  Sema *S = nullptr;
  llvm::SmallVector<SourceLocation, 8> IncludeStack;

public:
  void set(Sema &S) { this->S = &S; }

  void reset() { S = nullptr; }

  virtual void FileChanged(SourceLocation Loc, FileChangeReason Reason,
                           SrcMgr::CharacteristicKind FileType,
                           FileID PrevFID) override {
    if (!S)
      return;
    switch (Reason) {
    case EnterFile: {
      SourceManager &SM = S->getSourceManager();
      SourceLocation IncludeLoc = SM.getIncludeLoc(SM.getFileID(Loc));
      if (IncludeLoc.isValid()) {
        if (llvm::timeTraceProfilerEnabled()) {
          const FileEntry *FE = SM.getFileEntryForID(SM.getFileID(Loc));
          llvm::timeTraceProfilerBegin(
              "Source", FE != nullptr ? FE->getName() : StringRef("<unknown>"));
        }

        IncludeStack.push_back(IncludeLoc);
        S->DiagnoseNonDefaultPragmaPack(
            Sema::PragmaPackDiagnoseKind::NonDefaultStateAtInclude, IncludeLoc);
      }
      break;
    }
    case ExitFile:
      if (!IncludeStack.empty()) {
        if (llvm::timeTraceProfilerEnabled())
          llvm::timeTraceProfilerEnd();

        S->DiagnoseNonDefaultPragmaPack(
            Sema::PragmaPackDiagnoseKind::ChangedStateAtExit,
            IncludeStack.pop_back_val());
      }
      break;
    default:
      break;
    }
  }
};

} // end namespace sema
} // end namespace clang

Sema::Sema(Preprocessor &pp, ASTContext &ctxt, ASTConsumer &consumer,
           TranslationUnitKind TUKind, CodeCompleteConsumer *CodeCompleter)
    : ExternalSource(nullptr), isMultiplexExternalSource(false),
      FPFeatures(pp.getLangOpts()), LangOpts(pp.getLangOpts()), PP(pp),
      Context(ctxt), Consumer(consumer), Diags(PP.getDiagnostics()),
      SourceMgr(PP.getSourceManager()), CollectStats(false),
      CodeCompleter(CodeCompleter), CurContext(nullptr),
      OriginalLexicalContext(nullptr), MSStructPragmaOn(false),
      MSPointerToMemberRepresentationMethod(
          LangOpts.getMSPointerToMemberRepresentationMethod()),
      VtorDispStack(MSVtorDispAttr::Mode(LangOpts.VtorDispMode)), PackStack(0),
      DataSegStack(nullptr), BSSSegStack(nullptr), ConstSegStack(nullptr),
      CodeSegStack(nullptr), CurInitSeg(nullptr), VisContext(nullptr),
      PragmaAttributeCurrentTargetDecl(nullptr),
      IsBuildingRecoveryCallExpr(false), Cleanup{}, LateTemplateParser(nullptr),
      LateTemplateParserCleanup(nullptr), OpaqueParser(nullptr), IdResolver(pp),
      StdExperimentalNamespaceCache(nullptr), StdInitializerList(nullptr),
      StdCoroutineTraitsCache(nullptr), CXXTypeInfoDecl(nullptr),
      MSVCGuidDecl(nullptr), NSNumberDecl(nullptr), NSValueDecl(nullptr),
      NSStringDecl(nullptr), StringWithUTF8StringMethod(nullptr),
      ValueWithBytesObjCTypeMethod(nullptr), NSArrayDecl(nullptr),
      ArrayWithObjectsMethod(nullptr), NSDictionaryDecl(nullptr),
      DictionaryWithObjectsMethod(nullptr), GlobalNewDeleteDeclared(false),
      TUKind(TUKind), NumSFINAEErrors(0),
      FullyCheckedComparisonCategories(
          static_cast<unsigned>(ComparisonCategoryType::Last) + 1),
      AccessCheckingSFINAE(false), InNonInstantiationSFINAEContext(false),
      NonInstantiationEntries(0), ArgumentPackSubstitutionIndex(-1),
      CurrentInstantiationScope(nullptr), DisableTypoCorrection(false),
      TyposCorrected(0), AnalysisWarnings(*this),
      ThreadSafetyDeclCache(nullptr), VarDataSharingAttributesStack(nullptr),
      CurScope(nullptr), Ident_super(nullptr), Ident___float128(nullptr),
      SyclIntHeader(nullptr) {
  TUScope = nullptr;
  isConstantEvaluatedOverride = false;

  LoadedExternalKnownNamespaces = false;
  for (unsigned I = 0; I != NSAPI::NumNSNumberLiteralMethods; ++I)
    NSNumberLiteralMethods[I] = nullptr;

  if (getLangOpts().ObjC)
    NSAPIObj.reset(new NSAPI(Context));

  if (getLangOpts().CPlusPlus)
    FieldCollector.reset(new CXXFieldCollector());

  // Tell diagnostics how to render things from the AST library.
  Diags.SetArgToStringFn(&FormatASTNodeDiagnosticArgument, &Context);

  ExprEvalContexts.emplace_back(
      ExpressionEvaluationContext::PotentiallyEvaluated, 0, CleanupInfo{},
      nullptr, ExpressionEvaluationContextRecord::EK_Other);

  // Initialization of data sharing attributes stack for OpenMP
  InitDataSharingAttributesStack();

  std::unique_ptr<sema::SemaPPCallbacks> Callbacks =
      std::make_unique<sema::SemaPPCallbacks>();
  SemaPPCallbackHandler = Callbacks.get();
  PP.addPPCallbacks(std::move(Callbacks));
  SemaPPCallbackHandler->set(*this);
}

void Sema::addImplicitTypedef(StringRef Name, QualType T) {
  DeclarationName DN = &Context.Idents.get(Name);
  if (IdResolver.begin(DN) == IdResolver.end())
    PushOnScopeChains(Context.buildImplicitTypedef(T, Name), TUScope);
}

void Sema::Initialize() {
  if (SemaConsumer *SC = dyn_cast<SemaConsumer>(&Consumer))
    SC->InitializeSema(*this);

  // Tell the external Sema source about this Sema object.
  if (ExternalSemaSource *ExternalSema
      = dyn_cast_or_null<ExternalSemaSource>(Context.getExternalSource()))
    ExternalSema->InitializeSema(*this);

  // This needs to happen after ExternalSemaSource::InitializeSema(this) or we
  // will not be able to merge any duplicate __va_list_tag decls correctly.
  VAListTagName = PP.getIdentifierInfo("__va_list_tag");

  if (!TUScope)
    return;

  // Initialize predefined 128-bit integer types, if needed.
  if (Context.getTargetInfo().hasInt128Type()) {
    // If either of the 128-bit integer types are unavailable to name lookup,
    // define them now.
    DeclarationName Int128 = &Context.Idents.get("__int128_t");
    if (IdResolver.begin(Int128) == IdResolver.end())
      PushOnScopeChains(Context.getInt128Decl(), TUScope);

    DeclarationName UInt128 = &Context.Idents.get("__uint128_t");
    if (IdResolver.begin(UInt128) == IdResolver.end())
      PushOnScopeChains(Context.getUInt128Decl(), TUScope);
  }


  // Initialize predefined Objective-C types:
  if (getLangOpts().ObjC) {
    // If 'SEL' does not yet refer to any declarations, make it refer to the
    // predefined 'SEL'.
    DeclarationName SEL = &Context.Idents.get("SEL");
    if (IdResolver.begin(SEL) == IdResolver.end())
      PushOnScopeChains(Context.getObjCSelDecl(), TUScope);

    // If 'id' does not yet refer to any declarations, make it refer to the
    // predefined 'id'.
    DeclarationName Id = &Context.Idents.get("id");
    if (IdResolver.begin(Id) == IdResolver.end())
      PushOnScopeChains(Context.getObjCIdDecl(), TUScope);

    // Create the built-in typedef for 'Class'.
    DeclarationName Class = &Context.Idents.get("Class");
    if (IdResolver.begin(Class) == IdResolver.end())
      PushOnScopeChains(Context.getObjCClassDecl(), TUScope);

    // Create the built-in forward declaratino for 'Protocol'.
    DeclarationName Protocol = &Context.Idents.get("Protocol");
    if (IdResolver.begin(Protocol) == IdResolver.end())
      PushOnScopeChains(Context.getObjCProtocolDecl(), TUScope);
  }

  // Create the internal type for the *StringMakeConstantString builtins.
  DeclarationName ConstantString = &Context.Idents.get("__NSConstantString");
  if (IdResolver.begin(ConstantString) == IdResolver.end())
    PushOnScopeChains(Context.getCFConstantStringDecl(), TUScope);

  // Initialize Microsoft "predefined C++ types".
  if (getLangOpts().MSVCCompat) {
    if (getLangOpts().CPlusPlus &&
        IdResolver.begin(&Context.Idents.get("type_info")) == IdResolver.end())
      PushOnScopeChains(Context.buildImplicitRecord("type_info", TTK_Class),
                        TUScope);

    addImplicitTypedef("size_t", Context.getSizeType());
  }
  if (getLangOpts().SYCLIsDevice) {
    addImplicitTypedef("__ocl_event_t", Context.OCLEventTy);
    addImplicitTypedef("__ocl_sampler_t", Context.OCLSamplerTy);
#ifdef SEMA_STRINGIZE
#error "Undefine SEMA_STRINGIZE macro."
#endif
#define SEMA_STRINGIZE(s) #s
#define IMAGE_TYPE(ImgType, Id, SingletonId, Access, Suffix)                   \
  addImplicitTypedef(SEMA_STRINGIZE(__ocl_##ImgType##_##Suffix##_t),           \
                     Context.SingletonId);
#include "clang/Basic/OpenCLImageTypes.def"
#undef SEMA_STRINGIZE
  }

  // Initialize predefined OpenCL types and supported extensions and (optional)
  // core features.
  if (getLangOpts().OpenCL) {
    getOpenCLOptions().addSupport(
        Context.getTargetInfo().getSupportedOpenCLOpts());
    getOpenCLOptions().enableSupportedCore(getLangOpts());
    addImplicitTypedef("sampler_t", Context.OCLSamplerTy);
    addImplicitTypedef("event_t", Context.OCLEventTy);
    if (getLangOpts().OpenCLCPlusPlus || getLangOpts().OpenCLVersion >= 200) {
      addImplicitTypedef("clk_event_t", Context.OCLClkEventTy);
      addImplicitTypedef("queue_t", Context.OCLQueueTy);
      addImplicitTypedef("reserve_id_t", Context.OCLReserveIDTy);
      addImplicitTypedef("atomic_int", Context.getAtomicType(Context.IntTy));
      addImplicitTypedef("atomic_uint",
                         Context.getAtomicType(Context.UnsignedIntTy));
      auto AtomicLongT = Context.getAtomicType(Context.LongTy);
      addImplicitTypedef("atomic_long", AtomicLongT);
      auto AtomicULongT = Context.getAtomicType(Context.UnsignedLongTy);
      addImplicitTypedef("atomic_ulong", AtomicULongT);
      addImplicitTypedef("atomic_float",
                         Context.getAtomicType(Context.FloatTy));
      auto AtomicDoubleT = Context.getAtomicType(Context.DoubleTy);
      addImplicitTypedef("atomic_double", AtomicDoubleT);
      // OpenCLC v2.0, s6.13.11.6 requires that atomic_flag is implemented as
      // 32-bit integer and OpenCLC v2.0, s6.1.1 int is always 32-bit wide.
      addImplicitTypedef("atomic_flag", Context.getAtomicType(Context.IntTy));
      auto AtomicIntPtrT = Context.getAtomicType(Context.getIntPtrType());
      addImplicitTypedef("atomic_intptr_t", AtomicIntPtrT);
      auto AtomicUIntPtrT = Context.getAtomicType(Context.getUIntPtrType());
      addImplicitTypedef("atomic_uintptr_t", AtomicUIntPtrT);
      auto AtomicSizeT = Context.getAtomicType(Context.getSizeType());
      addImplicitTypedef("atomic_size_t", AtomicSizeT);
      auto AtomicPtrDiffT = Context.getAtomicType(Context.getPointerDiffType());
      addImplicitTypedef("atomic_ptrdiff_t", AtomicPtrDiffT);

      // OpenCL v2.0 s6.13.11.6:
      // - The atomic_long and atomic_ulong types are supported if the
      //   cl_khr_int64_base_atomics and cl_khr_int64_extended_atomics
      //   extensions are supported.
      // - The atomic_double type is only supported if double precision
      //   is supported and the cl_khr_int64_base_atomics and
      //   cl_khr_int64_extended_atomics extensions are supported.
      // - If the device address space is 64-bits, the data types
      //   atomic_intptr_t, atomic_uintptr_t, atomic_size_t and
      //   atomic_ptrdiff_t are supported if the cl_khr_int64_base_atomics and
      //   cl_khr_int64_extended_atomics extensions are supported.
      std::vector<QualType> Atomic64BitTypes;
      Atomic64BitTypes.push_back(AtomicLongT);
      Atomic64BitTypes.push_back(AtomicULongT);
      Atomic64BitTypes.push_back(AtomicDoubleT);
      if (Context.getTypeSize(AtomicSizeT) == 64) {
        Atomic64BitTypes.push_back(AtomicSizeT);
        Atomic64BitTypes.push_back(AtomicIntPtrT);
        Atomic64BitTypes.push_back(AtomicUIntPtrT);
        Atomic64BitTypes.push_back(AtomicPtrDiffT);
      }
      for (auto &I : Atomic64BitTypes)
        setOpenCLExtensionForType(I,
            "cl_khr_int64_base_atomics cl_khr_int64_extended_atomics");

      setOpenCLExtensionForType(AtomicDoubleT, "cl_khr_fp64");
    }

    setOpenCLExtensionForType(Context.DoubleTy, "cl_khr_fp64");

#define GENERIC_IMAGE_TYPE_EXT(Type, Id, Ext) \
    setOpenCLExtensionForType(Context.Id, Ext);
#include "clang/Basic/OpenCLImageTypes.def"
#define EXT_OPAQUE_TYPE(ExtType, Id, Ext) \
    addImplicitTypedef(#ExtType, Context.Id##Ty); \
    setOpenCLExtensionForType(Context.Id##Ty, #Ext);
#include "clang/Basic/OpenCLExtensionTypes.def"
  }

  if (Context.getTargetInfo().hasAArch64SVETypes()) {
#define SVE_TYPE(Name, Id, SingletonId) \
    addImplicitTypedef(Name, Context.SingletonId);
#include "clang/Basic/AArch64SVEACLETypes.def"
  }

  if (Context.getTargetInfo().hasBuiltinMSVaList()) {
    DeclarationName MSVaList = &Context.Idents.get("__builtin_ms_va_list");
    if (IdResolver.begin(MSVaList) == IdResolver.end())
      PushOnScopeChains(Context.getBuiltinMSVaListDecl(), TUScope);
  }

  DeclarationName BuiltinVaList = &Context.Idents.get("__builtin_va_list");
  if (IdResolver.begin(BuiltinVaList) == IdResolver.end())
    PushOnScopeChains(Context.getBuiltinVaListDecl(), TUScope);
}

Sema::~Sema() {
  if (VisContext) FreeVisContext();

  // Kill all the active scopes.
  for (sema::FunctionScopeInfo *FSI : FunctionScopes)
    delete FSI;

  // Tell the SemaConsumer to forget about us; we're going out of scope.
  if (SemaConsumer *SC = dyn_cast<SemaConsumer>(&Consumer))
    SC->ForgetSema();

  // Detach from the external Sema source.
  if (ExternalSemaSource *ExternalSema
        = dyn_cast_or_null<ExternalSemaSource>(Context.getExternalSource()))
    ExternalSema->ForgetSema();

  // If Sema's ExternalSource is the multiplexer - we own it.
  if (isMultiplexExternalSource)
    delete ExternalSource;

  threadSafety::threadSafetyCleanup(ThreadSafetyDeclCache);

  // Destroys data sharing attributes stack for OpenMP
  DestroyDataSharingAttributesStack();

  // Detach from the PP callback handler which outlives Sema since it's owned
  // by the preprocessor.
  SemaPPCallbackHandler->reset();

  assert(DelayedTypos.empty() && "Uncorrected typos!");
}

/// makeUnavailableInSystemHeader - There is an error in the current
/// context.  If we're still in a system header, and we can plausibly
/// make the relevant declaration unavailable instead of erroring, do
/// so and return true.
bool Sema::makeUnavailableInSystemHeader(SourceLocation loc,
                                      UnavailableAttr::ImplicitReason reason) {
  // If we're not in a function, it's an error.
  FunctionDecl *fn = dyn_cast<FunctionDecl>(CurContext);
  if (!fn) return false;

  // If we're in template instantiation, it's an error.
  if (inTemplateInstantiation())
    return false;

  // If that function's not in a system header, it's an error.
  if (!Context.getSourceManager().isInSystemHeader(loc))
    return false;

  // If the function is already unavailable, it's not an error.
  if (fn->hasAttr<UnavailableAttr>()) return true;

  fn->addAttr(UnavailableAttr::CreateImplicit(Context, "", reason, loc));
  return true;
}

ASTMutationListener *Sema::getASTMutationListener() const {
  return getASTConsumer().GetASTMutationListener();
}

///Registers an external source. If an external source already exists,
/// creates a multiplex external source and appends to it.
///
///\param[in] E - A non-null external sema source.
///
void Sema::addExternalSource(ExternalSemaSource *E) {
  assert(E && "Cannot use with NULL ptr");

  if (!ExternalSource) {
    ExternalSource = E;
    return;
  }

  if (isMultiplexExternalSource)
    static_cast<MultiplexExternalSemaSource*>(ExternalSource)->addSource(*E);
  else {
    ExternalSource = new MultiplexExternalSemaSource(*ExternalSource, *E);
    isMultiplexExternalSource = true;
  }
}

/// Print out statistics about the semantic analysis.
void Sema::PrintStats() const {
  llvm::errs() << "\n*** Semantic Analysis Stats:\n";
  llvm::errs() << NumSFINAEErrors << " SFINAE diagnostics trapped.\n";

  BumpAlloc.PrintStats();
  AnalysisWarnings.PrintStats();
}

void Sema::diagnoseNullableToNonnullConversion(QualType DstType,
                                               QualType SrcType,
                                               SourceLocation Loc) {
  Optional<NullabilityKind> ExprNullability = SrcType->getNullability(Context);
  if (!ExprNullability || *ExprNullability != NullabilityKind::Nullable)
    return;

  Optional<NullabilityKind> TypeNullability = DstType->getNullability(Context);
  if (!TypeNullability || *TypeNullability != NullabilityKind::NonNull)
    return;

  Diag(Loc, diag::warn_nullability_lost) << SrcType << DstType;
}

void Sema::diagnoseZeroToNullptrConversion(CastKind Kind, const Expr* E) {
  if (Diags.isIgnored(diag::warn_zero_as_null_pointer_constant,
                      E->getBeginLoc()))
    return;
  // nullptr only exists from C++11 on, so don't warn on its absence earlier.
  if (!getLangOpts().CPlusPlus11)
    return;

  if (Kind != CK_NullToPointer && Kind != CK_NullToMemberPointer)
    return;
  if (E->IgnoreParenImpCasts()->getType()->isNullPtrType())
    return;

  // If it is a macro from system header, and if the macro name is not "NULL",
  // do not warn.
  SourceLocation MaybeMacroLoc = E->getBeginLoc();
  if (Diags.getSuppressSystemWarnings() &&
      SourceMgr.isInSystemMacro(MaybeMacroLoc) &&
      !findMacroSpelling(MaybeMacroLoc, "NULL"))
    return;

  Diag(E->getBeginLoc(), diag::warn_zero_as_null_pointer_constant)
      << FixItHint::CreateReplacement(E->getSourceRange(), "nullptr");
}

/// ImpCastExprToType - If Expr is not of type 'Type', insert an implicit cast.
/// If there is already an implicit cast, merge into the existing one.
/// The result is of the given category.
ExprResult Sema::ImpCastExprToType(Expr *E, QualType Ty,
                                   CastKind Kind, ExprValueKind VK,
                                   const CXXCastPath *BasePath,
                                   CheckedConversionKind CCK) {
#ifndef NDEBUG
  if (VK == VK_RValue && !E->isRValue()) {
    switch (Kind) {
    default:
      llvm_unreachable("can't implicitly cast lvalue to rvalue with this cast "
                       "kind");
    case CK_Dependent:
    case CK_LValueToRValue:
    case CK_ArrayToPointerDecay:
    case CK_FunctionToPointerDecay:
    case CK_ToVoid:
    case CK_NonAtomicToAtomic:
      break;
    }
  }
  assert((VK == VK_RValue || Kind == CK_Dependent || !E->isRValue()) &&
         "can't cast rvalue to lvalue");
#endif

  diagnoseNullableToNonnullConversion(Ty, E->getType(), E->getBeginLoc());
  diagnoseZeroToNullptrConversion(Kind, E);

  QualType ExprTy = Context.getCanonicalType(E->getType());
  QualType TypeTy = Context.getCanonicalType(Ty);

  if (ExprTy == TypeTy)
    return E;

  // C++1z [conv.array]: The temporary materialization conversion is applied.
  // We also use this to fuel C++ DR1213, which applies to C++11 onwards.
  if (Kind == CK_ArrayToPointerDecay && getLangOpts().CPlusPlus &&
      E->getValueKind() == VK_RValue) {
    // The temporary is an lvalue in C++98 and an xvalue otherwise.
    ExprResult Materialized = CreateMaterializeTemporaryExpr(
        E->getType(), E, !getLangOpts().CPlusPlus11);
    if (Materialized.isInvalid())
      return ExprError();
    E = Materialized.get();
  }

  if (ImplicitCastExpr *ImpCast = dyn_cast<ImplicitCastExpr>(E)) {
    if (ImpCast->getCastKind() == Kind && (!BasePath || BasePath->empty())) {
      ImpCast->setType(Ty);
      ImpCast->setValueKind(VK);
      return E;
    }
  }

  return ImplicitCastExpr::Create(Context, Ty, Kind, E, BasePath, VK);
}

/// ScalarTypeToBooleanCastKind - Returns the cast kind corresponding
/// to the conversion from scalar type ScalarTy to the Boolean type.
CastKind Sema::ScalarTypeToBooleanCastKind(QualType ScalarTy) {
  switch (ScalarTy->getScalarTypeKind()) {
  case Type::STK_Bool: return CK_NoOp;
  case Type::STK_CPointer: return CK_PointerToBoolean;
  case Type::STK_BlockPointer: return CK_PointerToBoolean;
  case Type::STK_ObjCObjectPointer: return CK_PointerToBoolean;
  case Type::STK_MemberPointer: return CK_MemberPointerToBoolean;
  case Type::STK_Integral: return CK_IntegralToBoolean;
  case Type::STK_Floating: return CK_FloatingToBoolean;
  case Type::STK_IntegralComplex: return CK_IntegralComplexToBoolean;
  case Type::STK_FloatingComplex: return CK_FloatingComplexToBoolean;
  case Type::STK_FixedPoint: return CK_FixedPointToBoolean;
  }
  llvm_unreachable("unknown scalar type kind");
}

/// Used to prune the decls of Sema's UnusedFileScopedDecls vector.
static bool ShouldRemoveFromUnused(Sema *SemaRef, const DeclaratorDecl *D) {
  if (D->getMostRecentDecl()->isUsed())
    return true;

  if (D->isExternallyVisible())
    return true;

  if (const FunctionDecl *FD = dyn_cast<FunctionDecl>(D)) {
    // If this is a function template and none of its specializations is used,
    // we should warn.
    if (FunctionTemplateDecl *Template = FD->getDescribedFunctionTemplate())
      for (const auto *Spec : Template->specializations())
        if (ShouldRemoveFromUnused(SemaRef, Spec))
          return true;

    // UnusedFileScopedDecls stores the first declaration.
    // The declaration may have become definition so check again.
    const FunctionDecl *DeclToCheck;
    if (FD->hasBody(DeclToCheck))
      return !SemaRef->ShouldWarnIfUnusedFileScopedDecl(DeclToCheck);

    // Later redecls may add new information resulting in not having to warn,
    // so check again.
    DeclToCheck = FD->getMostRecentDecl();
    if (DeclToCheck != FD)
      return !SemaRef->ShouldWarnIfUnusedFileScopedDecl(DeclToCheck);
  }

  if (const VarDecl *VD = dyn_cast<VarDecl>(D)) {
    // If a variable usable in constant expressions is referenced,
    // don't warn if it isn't used: if the value of a variable is required
    // for the computation of a constant expression, it doesn't make sense to
    // warn even if the variable isn't odr-used.  (isReferenced doesn't
    // precisely reflect that, but it's a decent approximation.)
    if (VD->isReferenced() &&
        VD->mightBeUsableInConstantExpressions(SemaRef->Context))
      return true;

    if (VarTemplateDecl *Template = VD->getDescribedVarTemplate())
      // If this is a variable template and none of its specializations is used,
      // we should warn.
      for (const auto *Spec : Template->specializations())
        if (ShouldRemoveFromUnused(SemaRef, Spec))
          return true;

    // UnusedFileScopedDecls stores the first declaration.
    // The declaration may have become definition so check again.
    const VarDecl *DeclToCheck = VD->getDefinition();
    if (DeclToCheck)
      return !SemaRef->ShouldWarnIfUnusedFileScopedDecl(DeclToCheck);

    // Later redecls may add new information resulting in not having to warn,
    // so check again.
    DeclToCheck = VD->getMostRecentDecl();
    if (DeclToCheck != VD)
      return !SemaRef->ShouldWarnIfUnusedFileScopedDecl(DeclToCheck);
  }

  return false;
}

static bool isFunctionOrVarDeclExternC(NamedDecl *ND) {
  if (auto *FD = dyn_cast<FunctionDecl>(ND))
    return FD->isExternC();
  return cast<VarDecl>(ND)->isExternC();
}

/// Determine whether ND is an external-linkage function or variable whose
/// type has no linkage.
bool Sema::isExternalWithNoLinkageType(ValueDecl *VD) {
  // Note: it's not quite enough to check whether VD has UniqueExternalLinkage,
  // because we also want to catch the case where its type has VisibleNoLinkage,
  // which does not affect the linkage of VD.
  return getLangOpts().CPlusPlus && VD->hasExternalFormalLinkage() &&
         !isExternalFormalLinkage(VD->getType()->getLinkage()) &&
         !isFunctionOrVarDeclExternC(VD);
}

/// Obtains a sorted list of functions and variables that are undefined but
/// ODR-used.
void Sema::getUndefinedButUsed(
    SmallVectorImpl<std::pair<NamedDecl *, SourceLocation> > &Undefined) {
  for (const auto &UndefinedUse : UndefinedButUsed) {
    NamedDecl *ND = UndefinedUse.first;

    // Ignore attributes that have become invalid.
    if (ND->isInvalidDecl()) continue;

    // __attribute__((weakref)) is basically a definition.
    if (ND->hasAttr<WeakRefAttr>()) continue;

    if (isa<CXXDeductionGuideDecl>(ND))
      continue;

    if (ND->hasAttr<DLLImportAttr>() || ND->hasAttr<DLLExportAttr>()) {
      // An exported function will always be emitted when defined, so even if
      // the function is inline, it doesn't have to be emitted in this TU. An
      // imported function implies that it has been exported somewhere else.
      continue;
    }

    if (FunctionDecl *FD = dyn_cast<FunctionDecl>(ND)) {
      if (FD->isDefined())
        continue;
      if (FD->isExternallyVisible() &&
          !isExternalWithNoLinkageType(FD) &&
          !FD->getMostRecentDecl()->isInlined() &&
          !FD->hasAttr<ExcludeFromExplicitInstantiationAttr>())
        continue;
      if (FD->getBuiltinID())
        continue;
    } else {
      auto *VD = cast<VarDecl>(ND);
      if (VD->hasDefinition() != VarDecl::DeclarationOnly)
        continue;
      if (VD->isExternallyVisible() &&
          !isExternalWithNoLinkageType(VD) &&
          !VD->getMostRecentDecl()->isInline() &&
          !VD->hasAttr<ExcludeFromExplicitInstantiationAttr>())
        continue;

      // Skip VarDecls that lack formal definitions but which we know are in
      // fact defined somewhere.
      if (VD->isKnownToBeDefined())
        continue;
    }

    Undefined.push_back(std::make_pair(ND, UndefinedUse.second));
  }
}

/// checkUndefinedButUsed - Check for undefined objects with internal linkage
/// or that are inline.
static void checkUndefinedButUsed(Sema &S) {
  if (S.UndefinedButUsed.empty()) return;

  // Collect all the still-undefined entities with internal linkage.
  SmallVector<std::pair<NamedDecl *, SourceLocation>, 16> Undefined;
  S.getUndefinedButUsed(Undefined);
  if (Undefined.empty()) return;

  for (auto Undef : Undefined) {
    ValueDecl *VD = cast<ValueDecl>(Undef.first);
    SourceLocation UseLoc = Undef.second;

    if (S.isExternalWithNoLinkageType(VD)) {
      // C++ [basic.link]p8:
      //   A type without linkage shall not be used as the type of a variable
      //   or function with external linkage unless
      //    -- the entity has C language linkage
      //    -- the entity is not odr-used or is defined in the same TU
      //
      // As an extension, accept this in cases where the type is externally
      // visible, since the function or variable actually can be defined in
      // another translation unit in that case.
      S.Diag(VD->getLocation(), isExternallyVisible(VD->getType()->getLinkage())
                                    ? diag::ext_undefined_internal_type
                                    : diag::err_undefined_internal_type)
        << isa<VarDecl>(VD) << VD;
    } else if (!VD->isExternallyVisible()) {
      // FIXME: We can promote this to an error. The function or variable can't
      // be defined anywhere else, so the program must necessarily violate the
      // one definition rule.
      S.Diag(VD->getLocation(), diag::warn_undefined_internal)
        << isa<VarDecl>(VD) << VD;
    } else if (auto *FD = dyn_cast<FunctionDecl>(VD)) {
      (void)FD;
      assert(FD->getMostRecentDecl()->isInlined() &&
             "used object requires definition but isn't inline or internal?");
      // FIXME: This is ill-formed; we should reject.
      S.Diag(VD->getLocation(), diag::warn_undefined_inline) << VD;
    } else {
      assert(cast<VarDecl>(VD)->getMostRecentDecl()->isInline() &&
             "used var requires definition but isn't inline or internal?");
      S.Diag(VD->getLocation(), diag::err_undefined_inline_var) << VD;
    }
    if (UseLoc.isValid())
      S.Diag(UseLoc, diag::note_used_here);
  }

  S.UndefinedButUsed.clear();
}

void Sema::LoadExternalWeakUndeclaredIdentifiers() {
  if (!ExternalSource)
    return;

  SmallVector<std::pair<IdentifierInfo *, WeakInfo>, 4> WeakIDs;
  ExternalSource->ReadWeakUndeclaredIdentifiers(WeakIDs);
  for (auto &WeakID : WeakIDs)
    WeakUndeclaredIdentifiers.insert(WeakID);
}


typedef llvm::DenseMap<const CXXRecordDecl*, bool> RecordCompleteMap;

/// Returns true, if all methods and nested classes of the given
/// CXXRecordDecl are defined in this translation unit.
///
/// Should only be called from ActOnEndOfTranslationUnit so that all
/// definitions are actually read.
static bool MethodsAndNestedClassesComplete(const CXXRecordDecl *RD,
                                            RecordCompleteMap &MNCComplete) {
  RecordCompleteMap::iterator Cache = MNCComplete.find(RD);
  if (Cache != MNCComplete.end())
    return Cache->second;
  if (!RD->isCompleteDefinition())
    return false;
  bool Complete = true;
  for (DeclContext::decl_iterator I = RD->decls_begin(),
                                  E = RD->decls_end();
       I != E && Complete; ++I) {
    if (const CXXMethodDecl *M = dyn_cast<CXXMethodDecl>(*I))
      Complete = M->isDefined() || M->isDefaulted() ||
                 (M->isPure() && !isa<CXXDestructorDecl>(M));
    else if (const FunctionTemplateDecl *F = dyn_cast<FunctionTemplateDecl>(*I))
      // If the template function is marked as late template parsed at this
      // point, it has not been instantiated and therefore we have not
      // performed semantic analysis on it yet, so we cannot know if the type
      // can be considered complete.
      Complete = !F->getTemplatedDecl()->isLateTemplateParsed() &&
                  F->getTemplatedDecl()->isDefined();
    else if (const CXXRecordDecl *R = dyn_cast<CXXRecordDecl>(*I)) {
      if (R->isInjectedClassName())
        continue;
      if (R->hasDefinition())
        Complete = MethodsAndNestedClassesComplete(R->getDefinition(),
                                                   MNCComplete);
      else
        Complete = false;
    }
  }
  MNCComplete[RD] = Complete;
  return Complete;
}

/// Returns true, if the given CXXRecordDecl is fully defined in this
/// translation unit, i.e. all methods are defined or pure virtual and all
/// friends, friend functions and nested classes are fully defined in this
/// translation unit.
///
/// Should only be called from ActOnEndOfTranslationUnit so that all
/// definitions are actually read.
static bool IsRecordFullyDefined(const CXXRecordDecl *RD,
                                 RecordCompleteMap &RecordsComplete,
                                 RecordCompleteMap &MNCComplete) {
  RecordCompleteMap::iterator Cache = RecordsComplete.find(RD);
  if (Cache != RecordsComplete.end())
    return Cache->second;
  bool Complete = MethodsAndNestedClassesComplete(RD, MNCComplete);
  for (CXXRecordDecl::friend_iterator I = RD->friend_begin(),
                                      E = RD->friend_end();
       I != E && Complete; ++I) {
    // Check if friend classes and methods are complete.
    if (TypeSourceInfo *TSI = (*I)->getFriendType()) {
      // Friend classes are available as the TypeSourceInfo of the FriendDecl.
      if (CXXRecordDecl *FriendD = TSI->getType()->getAsCXXRecordDecl())
        Complete = MethodsAndNestedClassesComplete(FriendD, MNCComplete);
      else
        Complete = false;
    } else {
      // Friend functions are available through the NamedDecl of FriendDecl.
      if (const FunctionDecl *FD =
          dyn_cast<FunctionDecl>((*I)->getFriendDecl()))
        Complete = FD->isDefined();
      else
        // This is a template friend, give up.
        Complete = false;
    }
  }
  RecordsComplete[RD] = Complete;
  return Complete;
}

void Sema::emitAndClearUnusedLocalTypedefWarnings() {
  if (ExternalSource)
    ExternalSource->ReadUnusedLocalTypedefNameCandidates(
        UnusedLocalTypedefNameCandidates);
  for (const TypedefNameDecl *TD : UnusedLocalTypedefNameCandidates) {
    if (TD->isReferenced())
      continue;
    Diag(TD->getLocation(), diag::warn_unused_local_typedef)
        << isa<TypeAliasDecl>(TD) << TD->getDeclName();
  }
  UnusedLocalTypedefNameCandidates.clear();
}

/// This is called before the very first declaration in the translation unit
/// is parsed. Note that the ASTContext may have already injected some
/// declarations.
void Sema::ActOnStartOfTranslationUnit() {
  if (getLangOpts().ModulesTS &&
      (getLangOpts().getCompilingModule() == LangOptions::CMK_ModuleInterface ||
       getLangOpts().getCompilingModule() == LangOptions::CMK_None)) {
    // We start in an implied global module fragment.
    SourceLocation StartOfTU =
        SourceMgr.getLocForStartOfFile(SourceMgr.getMainFileID());
    ActOnGlobalModuleFragmentDecl(StartOfTU);
    ModuleScopes.back().ImplicitGlobalModuleFragment = true;
  }
}

void Sema::ActOnEndOfTranslationUnitFragment(TUFragmentKind Kind) {
  // No explicit actions are required at the end of the global module fragment.
  if (Kind == TUFragmentKind::Global)
    return;

  // Transfer late parsed template instantiations over to the pending template
  // instantiation list. During normal compilation, the late template parser
  // will be installed and instantiating these templates will succeed.
  //
  // If we are building a TU prefix for serialization, it is also safe to
  // transfer these over, even though they are not parsed. The end of the TU
  // should be outside of any eager template instantiation scope, so when this
  // AST is deserialized, these templates will not be parsed until the end of
  // the combined TU.
  PendingInstantiations.insert(PendingInstantiations.end(),
                               LateParsedInstantiations.begin(),
                               LateParsedInstantiations.end());
  LateParsedInstantiations.clear();

  // If DefinedUsedVTables ends up marking any virtual member functions it
  // might lead to more pending template instantiations, which we then need
  // to instantiate.
  DefineUsedVTables();

  // C++: Perform implicit template instantiations.
  //
  // FIXME: When we perform these implicit instantiations, we do not
  // carefully keep track of the point of instantiation (C++ [temp.point]).
  // This means that name lookup that occurs within the template
  // instantiation will always happen at the end of the translation unit,
  // so it will find some names that are not required to be found. This is
  // valid, but we could do better by diagnosing if an instantiation uses a
  // name that was not visible at its first point of instantiation.
  if (ExternalSource) {
    // Load pending instantiations from the external source.
    SmallVector<PendingImplicitInstantiation, 4> Pending;
    ExternalSource->ReadPendingInstantiations(Pending);
    for (auto PII : Pending)
      if (auto Func = dyn_cast<FunctionDecl>(PII.first))
        Func->setInstantiationIsPending(true);
    PendingInstantiations.insert(PendingInstantiations.begin(),
                                 Pending.begin(), Pending.end());
  }

  {
    llvm::TimeTraceScope TimeScope("PerformPendingInstantiations",
                                   StringRef(""));
    PerformPendingInstantiations();
  }

<<<<<<< HEAD
  // Emit SYCL integration header for current translation unit if needed
  if (getLangOpts().SYCLIsDevice && SyclIntHeader != nullptr) {
    SyclIntHeader->emit(getLangOpts().SYCLIntHeader);
  }
  if (getLangOpts().SYCLIsDevice)
    MarkDevice();
=======
  // Finalize analysis of OpenMP-specific constructs.
  if (LangOpts.OpenMP)
    finalizeOpenMPDelayedAnalysis();
>>>>>>> 729e242a

  assert(LateParsedInstantiations.empty() &&
         "end of TU template instantiation should not create more "
         "late-parsed templates");
}

/// ActOnEndOfTranslationUnit - This is called at the very end of the
/// translation unit when EOF is reached and all but the top-level scope is
/// popped.
void Sema::ActOnEndOfTranslationUnit() {
  assert(DelayedDiagnostics.getCurrentPool() == nullptr
         && "reached end of translation unit with a pool attached?");

  // If code completion is enabled, don't perform any end-of-translation-unit
  // work.
  if (PP.isCodeCompletionEnabled())
    return;

  // Complete translation units and modules define vtables and perform implicit
  // instantiations. PCH files do not.
  if (TUKind != TU_Prefix) {
    DiagnoseUseOfUnimplementedSelectors();

    ActOnEndOfTranslationUnitFragment(
        !ModuleScopes.empty() && ModuleScopes.back().Module->Kind ==
                                     Module::PrivateModuleFragment
            ? TUFragmentKind::Private
            : TUFragmentKind::Normal);

    if (LateTemplateParserCleanup)
      LateTemplateParserCleanup(OpaqueParser);

    CheckDelayedMemberExceptionSpecs();
  } else {
    // If we are building a TU prefix for serialization, it is safe to transfer
    // these over, even though they are not parsed. The end of the TU should be
    // outside of any eager template instantiation scope, so when this AST is
    // deserialized, these templates will not be parsed until the end of the
    // combined TU.
    PendingInstantiations.insert(PendingInstantiations.end(),
                                 LateParsedInstantiations.begin(),
                                 LateParsedInstantiations.end());
    LateParsedInstantiations.clear();
  }

  DiagnoseUnterminatedPragmaPack();
  DiagnoseUnterminatedPragmaAttribute();

  // All delayed member exception specs should be checked or we end up accepting
  // incompatible declarations.
  assert(DelayedOverridingExceptionSpecChecks.empty());
  assert(DelayedEquivalentExceptionSpecChecks.empty());

  // All dllexport classes should have been processed already.
  assert(DelayedDllExportClasses.empty());
  assert(DelayedDllExportMemberFunctions.empty());

  // Remove file scoped decls that turned out to be used.
  UnusedFileScopedDecls.erase(
      std::remove_if(UnusedFileScopedDecls.begin(nullptr, true),
                     UnusedFileScopedDecls.end(),
                     [this](const DeclaratorDecl *DD) {
                       return ShouldRemoveFromUnused(this, DD);
                     }),
      UnusedFileScopedDecls.end());

  if (TUKind == TU_Prefix) {
    // Translation unit prefixes don't need any of the checking below.
    if (!PP.isIncrementalProcessingEnabled())
      TUScope = nullptr;
    return;
  }

  // Check for #pragma weak identifiers that were never declared
  LoadExternalWeakUndeclaredIdentifiers();
  for (auto WeakID : WeakUndeclaredIdentifiers) {
    if (WeakID.second.getUsed())
      continue;

    Decl *PrevDecl = LookupSingleName(TUScope, WeakID.first, SourceLocation(),
                                      LookupOrdinaryName);
    if (PrevDecl != nullptr &&
        !(isa<FunctionDecl>(PrevDecl) || isa<VarDecl>(PrevDecl)))
      Diag(WeakID.second.getLocation(), diag::warn_attribute_wrong_decl_type)
          << "'weak'" << ExpectedVariableOrFunction;
    else
      Diag(WeakID.second.getLocation(), diag::warn_weak_identifier_undeclared)
          << WeakID.first;
  }

  if (LangOpts.CPlusPlus11 &&
      !Diags.isIgnored(diag::warn_delegating_ctor_cycle, SourceLocation()))
    CheckDelegatingCtorCycles();

  if (!Diags.hasErrorOccurred()) {
    if (ExternalSource)
      ExternalSource->ReadUndefinedButUsed(UndefinedButUsed);
    checkUndefinedButUsed(*this);
  }

  // A global-module-fragment is only permitted within a module unit.
  bool DiagnosedMissingModuleDeclaration = false;
  if (!ModuleScopes.empty() &&
      ModuleScopes.back().Module->Kind == Module::GlobalModuleFragment &&
      !ModuleScopes.back().ImplicitGlobalModuleFragment) {
    Diag(ModuleScopes.back().BeginLoc,
         diag::err_module_declaration_missing_after_global_module_introducer);
    DiagnosedMissingModuleDeclaration = true;
  }

  if (TUKind == TU_Module) {
    // If we are building a module interface unit, we need to have seen the
    // module declaration by now.
    if (getLangOpts().getCompilingModule() ==
            LangOptions::CMK_ModuleInterface &&
        (ModuleScopes.empty() ||
         !ModuleScopes.back().Module->isModulePurview()) &&
        !DiagnosedMissingModuleDeclaration) {
      // FIXME: Make a better guess as to where to put the module declaration.
      Diag(getSourceManager().getLocForStartOfFile(
               getSourceManager().getMainFileID()),
           diag::err_module_declaration_missing);
    }

    // If we are building a module, resolve all of the exported declarations
    // now.
    if (Module *CurrentModule = PP.getCurrentModule()) {
      ModuleMap &ModMap = PP.getHeaderSearchInfo().getModuleMap();

      SmallVector<Module *, 2> Stack;
      Stack.push_back(CurrentModule);
      while (!Stack.empty()) {
        Module *Mod = Stack.pop_back_val();

        // Resolve the exported declarations and conflicts.
        // FIXME: Actually complain, once we figure out how to teach the
        // diagnostic client to deal with complaints in the module map at this
        // point.
        ModMap.resolveExports(Mod, /*Complain=*/false);
        ModMap.resolveUses(Mod, /*Complain=*/false);
        ModMap.resolveConflicts(Mod, /*Complain=*/false);

        // Queue the submodules, so their exports will also be resolved.
        Stack.append(Mod->submodule_begin(), Mod->submodule_end());
      }
    }

    // Warnings emitted in ActOnEndOfTranslationUnit() should be emitted for
    // modules when they are built, not every time they are used.
    emitAndClearUnusedLocalTypedefWarnings();
  }

  // C99 6.9.2p2:
  //   A declaration of an identifier for an object that has file
  //   scope without an initializer, and without a storage-class
  //   specifier or with the storage-class specifier static,
  //   constitutes a tentative definition. If a translation unit
  //   contains one or more tentative definitions for an identifier,
  //   and the translation unit contains no external definition for
  //   that identifier, then the behavior is exactly as if the
  //   translation unit contains a file scope declaration of that
  //   identifier, with the composite type as of the end of the
  //   translation unit, with an initializer equal to 0.
  llvm::SmallSet<VarDecl *, 32> Seen;
  for (TentativeDefinitionsType::iterator
            T = TentativeDefinitions.begin(ExternalSource),
         TEnd = TentativeDefinitions.end();
       T != TEnd; ++T) {
    VarDecl *VD = (*T)->getActingDefinition();

    // If the tentative definition was completed, getActingDefinition() returns
    // null. If we've already seen this variable before, insert()'s second
    // return value is false.
    if (!VD || VD->isInvalidDecl() || !Seen.insert(VD).second)
      continue;

    if (const IncompleteArrayType *ArrayT
        = Context.getAsIncompleteArrayType(VD->getType())) {
      // Set the length of the array to 1 (C99 6.9.2p5).
      Diag(VD->getLocation(), diag::warn_tentative_incomplete_array);
      llvm::APInt One(Context.getTypeSize(Context.getSizeType()), true);
      QualType T = Context.getConstantArrayType(ArrayT->getElementType(),
                                                One, ArrayType::Normal, 0);
      VD->setType(T);
    } else if (RequireCompleteType(VD->getLocation(), VD->getType(),
                                   diag::err_tentative_def_incomplete_type))
      VD->setInvalidDecl();

    // No initialization is performed for a tentative definition.
    CheckCompleteVariableDeclaration(VD);

    // Notify the consumer that we've completed a tentative definition.
    if (!VD->isInvalidDecl())
      Consumer.CompleteTentativeDefinition(VD);
  }

  // If there were errors, disable 'unused' warnings since they will mostly be
  // noise. Don't warn for a use from a module: either we should warn on all
  // file-scope declarations in modules or not at all, but whether the
  // declaration is used is immaterial.
  if (!Diags.hasErrorOccurred() && TUKind != TU_Module) {
    // Output warning for unused file scoped decls.
    for (UnusedFileScopedDeclsType::iterator
           I = UnusedFileScopedDecls.begin(ExternalSource),
           E = UnusedFileScopedDecls.end(); I != E; ++I) {
      if (ShouldRemoveFromUnused(this, *I))
        continue;

      if (const FunctionDecl *FD = dyn_cast<FunctionDecl>(*I)) {
        const FunctionDecl *DiagD;
        if (!FD->hasBody(DiagD))
          DiagD = FD;
        if (DiagD->isDeleted())
          continue; // Deleted functions are supposed to be unused.
        if (DiagD->isReferenced()) {
          if (isa<CXXMethodDecl>(DiagD))
            Diag(DiagD->getLocation(), diag::warn_unneeded_member_function)
                  << DiagD->getDeclName();
          else {
            if (FD->getStorageClass() == SC_Static &&
                !FD->isInlineSpecified() &&
                !SourceMgr.isInMainFile(
                   SourceMgr.getExpansionLoc(FD->getLocation())))
              Diag(DiagD->getLocation(),
                   diag::warn_unneeded_static_internal_decl)
                  << DiagD->getDeclName();
            else
              Diag(DiagD->getLocation(), diag::warn_unneeded_internal_decl)
                   << /*function*/0 << DiagD->getDeclName();
          }
        } else {
          if (FD->getDescribedFunctionTemplate())
            Diag(DiagD->getLocation(), diag::warn_unused_template)
              << /*function*/0 << DiagD->getDeclName();
          else
            Diag(DiagD->getLocation(),
                 isa<CXXMethodDecl>(DiagD) ? diag::warn_unused_member_function
                                           : diag::warn_unused_function)
              << DiagD->getDeclName();
        }
      } else {
        const VarDecl *DiagD = cast<VarDecl>(*I)->getDefinition();
        if (!DiagD)
          DiagD = cast<VarDecl>(*I);
        if (DiagD->isReferenced()) {
          Diag(DiagD->getLocation(), diag::warn_unneeded_internal_decl)
                << /*variable*/1 << DiagD->getDeclName();
        } else if (DiagD->getType().isConstQualified()) {
          const SourceManager &SM = SourceMgr;
          if (SM.getMainFileID() != SM.getFileID(DiagD->getLocation()) ||
              !PP.getLangOpts().IsHeaderFile)
            Diag(DiagD->getLocation(), diag::warn_unused_const_variable)
                << DiagD->getDeclName();
        } else {
          if (DiagD->getDescribedVarTemplate())
            Diag(DiagD->getLocation(), diag::warn_unused_template)
              << /*variable*/1 << DiagD->getDeclName();
          else
            Diag(DiagD->getLocation(), diag::warn_unused_variable)
              << DiagD->getDeclName();
        }
      }
    }

    emitAndClearUnusedLocalTypedefWarnings();
  }

  if (!Diags.isIgnored(diag::warn_unused_private_field, SourceLocation())) {
    // FIXME: Load additional unused private field candidates from the external
    // source.
    RecordCompleteMap RecordsComplete;
    RecordCompleteMap MNCComplete;
    for (NamedDeclSetType::iterator I = UnusedPrivateFields.begin(),
         E = UnusedPrivateFields.end(); I != E; ++I) {
      const NamedDecl *D = *I;
      const CXXRecordDecl *RD = dyn_cast<CXXRecordDecl>(D->getDeclContext());
      if (RD && !RD->isUnion() &&
          IsRecordFullyDefined(RD, RecordsComplete, MNCComplete)) {
        Diag(D->getLocation(), diag::warn_unused_private_field)
              << D->getDeclName();
      }
    }
  }

  if (!Diags.isIgnored(diag::warn_mismatched_delete_new, SourceLocation())) {
    if (ExternalSource)
      ExternalSource->ReadMismatchingDeleteExpressions(DeleteExprs);
    for (const auto &DeletedFieldInfo : DeleteExprs) {
      for (const auto &DeleteExprLoc : DeletedFieldInfo.second) {
        AnalyzeDeleteExprMismatch(DeletedFieldInfo.first, DeleteExprLoc.first,
                                  DeleteExprLoc.second);
      }
    }
  }

  // Check we've noticed that we're no longer parsing the initializer for every
  // variable. If we miss cases, then at best we have a performance issue and
  // at worst a rejects-valid bug.
  assert(ParsingInitForAutoVars.empty() &&
         "Didn't unmark var as having its initializer parsed");

  if (!PP.isIncrementalProcessingEnabled())
    TUScope = nullptr;
}


//===----------------------------------------------------------------------===//
// Helper functions.
//===----------------------------------------------------------------------===//

DeclContext *Sema::getFunctionLevelDeclContext() {
  DeclContext *DC = CurContext;

  while (true) {
    if (isa<BlockDecl>(DC) || isa<EnumDecl>(DC) || isa<CapturedDecl>(DC)) {
      DC = DC->getParent();
    } else if (isa<CXXMethodDecl>(DC) &&
               cast<CXXMethodDecl>(DC)->getOverloadedOperator() == OO_Call &&
               cast<CXXRecordDecl>(DC->getParent())->isLambda()) {
      DC = DC->getParent()->getParent();
    }
    else break;
  }

  return DC;
}

/// getCurFunctionDecl - If inside of a function body, this returns a pointer
/// to the function decl for the function being parsed.  If we're currently
/// in a 'block', this returns the containing context.
FunctionDecl *Sema::getCurFunctionDecl() {
  DeclContext *DC = getFunctionLevelDeclContext();
  return dyn_cast<FunctionDecl>(DC);
}

ObjCMethodDecl *Sema::getCurMethodDecl() {
  DeclContext *DC = getFunctionLevelDeclContext();
  while (isa<RecordDecl>(DC))
    DC = DC->getParent();
  return dyn_cast<ObjCMethodDecl>(DC);
}

NamedDecl *Sema::getCurFunctionOrMethodDecl() {
  DeclContext *DC = getFunctionLevelDeclContext();
  if (isa<ObjCMethodDecl>(DC) || isa<FunctionDecl>(DC))
    return cast<NamedDecl>(DC);
  return nullptr;
}

void Sema::EmitCurrentDiagnostic(unsigned DiagID) {
  // FIXME: It doesn't make sense to me that DiagID is an incoming argument here
  // and yet we also use the current diag ID on the DiagnosticsEngine. This has
  // been made more painfully obvious by the refactor that introduced this
  // function, but it is possible that the incoming argument can be
  // eliminated. If it truly cannot be (for example, there is some reentrancy
  // issue I am not seeing yet), then there should at least be a clarifying
  // comment somewhere.
  if (Optional<TemplateDeductionInfo*> Info = isSFINAEContext()) {
    switch (DiagnosticIDs::getDiagnosticSFINAEResponse(
              Diags.getCurrentDiagID())) {
    case DiagnosticIDs::SFINAE_Report:
      // We'll report the diagnostic below.
      break;

    case DiagnosticIDs::SFINAE_SubstitutionFailure:
      // Count this failure so that we know that template argument deduction
      // has failed.
      ++NumSFINAEErrors;

      // Make a copy of this suppressed diagnostic and store it with the
      // template-deduction information.
      if (*Info && !(*Info)->hasSFINAEDiagnostic()) {
        Diagnostic DiagInfo(&Diags);
        (*Info)->addSFINAEDiagnostic(DiagInfo.getLocation(),
                       PartialDiagnostic(DiagInfo, Context.getDiagAllocator()));
      }

      Diags.setLastDiagnosticIgnored();
      Diags.Clear();
      return;

    case DiagnosticIDs::SFINAE_AccessControl: {
      // Per C++ Core Issue 1170, access control is part of SFINAE.
      // Additionally, the AccessCheckingSFINAE flag can be used to temporarily
      // make access control a part of SFINAE for the purposes of checking
      // type traits.
      if (!AccessCheckingSFINAE && !getLangOpts().CPlusPlus11)
        break;

      SourceLocation Loc = Diags.getCurrentDiagLoc();

      // Suppress this diagnostic.
      ++NumSFINAEErrors;

      // Make a copy of this suppressed diagnostic and store it with the
      // template-deduction information.
      if (*Info && !(*Info)->hasSFINAEDiagnostic()) {
        Diagnostic DiagInfo(&Diags);
        (*Info)->addSFINAEDiagnostic(DiagInfo.getLocation(),
                       PartialDiagnostic(DiagInfo, Context.getDiagAllocator()));
      }

      Diags.setLastDiagnosticIgnored();
      Diags.Clear();

      // Now the diagnostic state is clear, produce a C++98 compatibility
      // warning.
      Diag(Loc, diag::warn_cxx98_compat_sfinae_access_control);

      // The last diagnostic which Sema produced was ignored. Suppress any
      // notes attached to it.
      Diags.setLastDiagnosticIgnored();
      return;
    }

    case DiagnosticIDs::SFINAE_Suppress:
      // Make a copy of this suppressed diagnostic and store it with the
      // template-deduction information;
      if (*Info) {
        Diagnostic DiagInfo(&Diags);
        (*Info)->addSuppressedDiagnostic(DiagInfo.getLocation(),
                       PartialDiagnostic(DiagInfo, Context.getDiagAllocator()));
      }

      // Suppress this diagnostic.
      Diags.setLastDiagnosticIgnored();
      Diags.Clear();
      return;
    }
  }

  // Copy the diagnostic printing policy over the ASTContext printing policy.
  // TODO: Stop doing that.  See: https://reviews.llvm.org/D45093#1090292
  Context.setPrintingPolicy(getPrintingPolicy());

  // Emit the diagnostic.
  if (!Diags.EmitCurrentDiagnostic())
    return;

  // If this is not a note, and we're in a template instantiation
  // that is different from the last template instantiation where
  // we emitted an error, print a template instantiation
  // backtrace.
  if (!DiagnosticIDs::isBuiltinNote(DiagID))
    PrintContextStack();
}

Sema::SemaDiagnosticBuilder
Sema::Diag(SourceLocation Loc, const PartialDiagnostic& PD) {
  SemaDiagnosticBuilder Builder(Diag(Loc, PD.getDiagID()));
  PD.Emit(Builder);

  return Builder;
}

// Print notes showing how we can reach FD starting from an a priori
// known-callable function.
static void emitCallStackNotes(Sema &S, FunctionDecl *FD) {
  auto FnIt = S.DeviceKnownEmittedFns.find(FD);
  while (FnIt != S.DeviceKnownEmittedFns.end()) {
    DiagnosticBuilder Builder(
        S.Diags.Report(FnIt->second.Loc, diag::note_called_by));
    Builder << FnIt->second.FD;
    Builder.setForceEmit();

    FnIt = S.DeviceKnownEmittedFns.find(FnIt->second.FD);
  }
}

// Emit any deferred diagnostics for FD and erase them from the map in which
// they're stored.
static void emitDeferredDiags(Sema &S, FunctionDecl *FD, bool ShowCallStack) {
  auto It = S.DeviceDeferredDiags.find(FD);
  if (It == S.DeviceDeferredDiags.end())
    return;
  bool HasWarningOrError = false;
  for (PartialDiagnosticAt &PDAt : It->second) {
    const SourceLocation &Loc = PDAt.first;
    const PartialDiagnostic &PD = PDAt.second;
    HasWarningOrError |= S.getDiagnostics().getDiagnosticLevel(
                             PD.getDiagID(), Loc) >= DiagnosticsEngine::Warning;
    DiagnosticBuilder Builder(S.Diags.Report(Loc, PD.getDiagID()));
    Builder.setForceEmit();
    PD.Emit(Builder);
  }
  S.DeviceDeferredDiags.erase(It);

  // FIXME: Should this be called after every warning/error emitted in the loop
  // above, instead of just once per function?  That would be consistent with
  // how we handle immediate errors, but it also seems like a bit much.
  if (HasWarningOrError && ShowCallStack)
    emitCallStackNotes(S, FD);
}

// In CUDA, there are some constructs which may appear in semantically-valid
// code, but trigger errors if we ever generate code for the function in which
// they appear.  Essentially every construct you're not allowed to use on the
// device falls into this category, because you are allowed to use these
// constructs in a __host__ __device__ function, but only if that function is
// never codegen'ed on the device.
//
// To handle semantic checking for these constructs, we keep track of the set of
// functions we know will be emitted, either because we could tell a priori that
// they would be emitted, or because they were transitively called by a
// known-emitted function.
//
// We also keep a partial call graph of which not-known-emitted functions call
// which other not-known-emitted functions.
//
// When we see something which is illegal if the current function is emitted
// (usually by way of CUDADiagIfDeviceCode, CUDADiagIfHostCode, or
// CheckCUDACall), we first check if the current function is known-emitted.  If
// so, we immediately output the diagnostic.
//
// Otherwise, we "defer" the diagnostic.  It sits in Sema::DeviceDeferredDiags
// until we discover that the function is known-emitted, at which point we take
// it out of this map and emit the diagnostic.

Sema::DeviceDiagBuilder::DeviceDiagBuilder(Kind K, SourceLocation Loc,
                                           unsigned DiagID, FunctionDecl *Fn,
                                           Sema &S)
    : S(S), Loc(Loc), DiagID(DiagID), Fn(Fn),
      ShowCallStack(K == K_ImmediateWithCallStack || K == K_Deferred) {
  switch (K) {
  case K_Nop:
    break;
  case K_Immediate:
  case K_ImmediateWithCallStack:
    ImmediateDiag.emplace(S.Diag(Loc, DiagID));
    break;
  case K_Deferred:
    assert(Fn && "Must have a function to attach the deferred diag to.");
    auto &Diags = S.DeviceDeferredDiags[Fn];
    PartialDiagId.emplace(Diags.size());
    Diags.emplace_back(Loc, S.PDiag(DiagID));
    break;
  }
}

Sema::DeviceDiagBuilder::DeviceDiagBuilder(DeviceDiagBuilder &&D)
    : S(D.S), Loc(D.Loc), DiagID(D.DiagID), Fn(D.Fn),
      ShowCallStack(D.ShowCallStack), ImmediateDiag(D.ImmediateDiag),
      PartialDiagId(D.PartialDiagId) {
  // Clean the previous diagnostics.
  D.ShowCallStack = false;
  D.ImmediateDiag.reset();
  D.PartialDiagId.reset();
}

Sema::DeviceDiagBuilder::~DeviceDiagBuilder() {
  if (ImmediateDiag) {
    // Emit our diagnostic and, if it was a warning or error, output a callstack
    // if Fn isn't a priori known-emitted.
    bool IsWarningOrError = S.getDiagnostics().getDiagnosticLevel(
                                DiagID, Loc) >= DiagnosticsEngine::Warning;
    ImmediateDiag.reset(); // Emit the immediate diag.
    if (IsWarningOrError && ShowCallStack)
      emitCallStackNotes(S, Fn);
  } else {
    assert((!PartialDiagId || ShowCallStack) &&
           "Must always show call stack for deferred diags.");
  }
}

// Indicate that this function (and thus everything it transtively calls) will
// be codegen'ed, and emit any deferred diagnostics on this function and its
// (transitive) callees.
void Sema::markKnownEmitted(
    Sema &S, FunctionDecl *OrigCaller, FunctionDecl *OrigCallee,
    SourceLocation OrigLoc,
    const llvm::function_ref<bool(Sema &, FunctionDecl *)> IsKnownEmitted) {
  // Nothing to do if we already know that FD is emitted.
  if (IsKnownEmitted(S, OrigCallee)) {
    assert(!S.DeviceCallGraph.count(OrigCallee));
    return;
  }

  // We've just discovered that OrigCallee is known-emitted.  Walk our call
  // graph to see what else we can now discover also must be emitted.

  struct CallInfo {
    FunctionDecl *Caller;
    FunctionDecl *Callee;
    SourceLocation Loc;
  };
  llvm::SmallVector<CallInfo, 4> Worklist = {{OrigCaller, OrigCallee, OrigLoc}};
  llvm::SmallSet<CanonicalDeclPtr<FunctionDecl>, 4> Seen;
  Seen.insert(OrigCallee);
  while (!Worklist.empty()) {
    CallInfo C = Worklist.pop_back_val();
    assert(!IsKnownEmitted(S, C.Callee) &&
           "Worklist should not contain known-emitted functions.");
    S.DeviceKnownEmittedFns[C.Callee] = {C.Caller, C.Loc};
    emitDeferredDiags(S, C.Callee, C.Caller);

    // If this is a template instantiation, explore its callgraph as well:
    // Non-dependent calls are part of the template's callgraph, while dependent
    // calls are part of to the instantiation's call graph.
    if (auto *Templ = C.Callee->getPrimaryTemplate()) {
      FunctionDecl *TemplFD = Templ->getAsFunction();
      if (!Seen.count(TemplFD) && !S.DeviceKnownEmittedFns.count(TemplFD)) {
        Seen.insert(TemplFD);
        Worklist.push_back(
            {/* Caller = */ C.Caller, /* Callee = */ TemplFD, C.Loc});
      }
    }

    // Add all functions called by Callee to our worklist.
    auto CGIt = S.DeviceCallGraph.find(C.Callee);
    if (CGIt == S.DeviceCallGraph.end())
      continue;

    for (std::pair<CanonicalDeclPtr<FunctionDecl>, SourceLocation> FDLoc :
         CGIt->second) {
      FunctionDecl *NewCallee = FDLoc.first;
      SourceLocation CallLoc = FDLoc.second;
      if (Seen.count(NewCallee) || IsKnownEmitted(S, NewCallee))
        continue;
      Seen.insert(NewCallee);
      Worklist.push_back(
          {/* Caller = */ C.Callee, /* Callee = */ NewCallee, CallLoc});
    }

    // C.Callee is now known-emitted, so we no longer need to maintain its list
    // of callees in DeviceCallGraph.
    S.DeviceCallGraph.erase(CGIt);
  }
}

Sema::DeviceDiagBuilder Sema::targetDiag(SourceLocation Loc, unsigned DiagID) {
  if (LangOpts.OpenMP)
    return LangOpts.OpenMPIsDevice ? diagIfOpenMPDeviceCode(Loc, DiagID)
                                   : diagIfOpenMPHostCode(Loc, DiagID);
  if (getLangOpts().CUDA)
    return getLangOpts().CUDAIsDevice ? CUDADiagIfDeviceCode(Loc, DiagID)
                                      : CUDADiagIfHostCode(Loc, DiagID);
  return DeviceDiagBuilder(DeviceDiagBuilder::K_Immediate, Loc, DiagID,
                           getCurFunctionDecl(), *this);
}

/// Looks through the macro-expansion chain for the given
/// location, looking for a macro expansion with the given name.
/// If one is found, returns true and sets the location to that
/// expansion loc.
bool Sema::findMacroSpelling(SourceLocation &locref, StringRef name) {
  SourceLocation loc = locref;
  if (!loc.isMacroID()) return false;

  // There's no good way right now to look at the intermediate
  // expansions, so just jump to the expansion location.
  loc = getSourceManager().getExpansionLoc(loc);

  // If that's written with the name, stop here.
  SmallVector<char, 16> buffer;
  if (getPreprocessor().getSpelling(loc, buffer) == name) {
    locref = loc;
    return true;
  }
  return false;
}

/// Determines the active Scope associated with the given declaration
/// context.
///
/// This routine maps a declaration context to the active Scope object that
/// represents that declaration context in the parser. It is typically used
/// from "scope-less" code (e.g., template instantiation, lazy creation of
/// declarations) that injects a name for name-lookup purposes and, therefore,
/// must update the Scope.
///
/// \returns The scope corresponding to the given declaraion context, or NULL
/// if no such scope is open.
Scope *Sema::getScopeForContext(DeclContext *Ctx) {

  if (!Ctx)
    return nullptr;

  Ctx = Ctx->getPrimaryContext();
  for (Scope *S = getCurScope(); S; S = S->getParent()) {
    // Ignore scopes that cannot have declarations. This is important for
    // out-of-line definitions of static class members.
    if (S->getFlags() & (Scope::DeclScope | Scope::TemplateParamScope))
      if (DeclContext *Entity = S->getEntity())
        if (Ctx == Entity->getPrimaryContext())
          return S;
  }

  return nullptr;
}

/// Enter a new function scope
void Sema::PushFunctionScope() {
  if (FunctionScopes.empty() && CachedFunctionScope) {
    // Use CachedFunctionScope to avoid allocating memory when possible.
    CachedFunctionScope->Clear();
    FunctionScopes.push_back(CachedFunctionScope.release());
  } else {
    FunctionScopes.push_back(new FunctionScopeInfo(getDiagnostics()));
  }
  if (LangOpts.OpenMP)
    pushOpenMPFunctionRegion();
}

void Sema::PushBlockScope(Scope *BlockScope, BlockDecl *Block) {
  FunctionScopes.push_back(new BlockScopeInfo(getDiagnostics(),
                                              BlockScope, Block));
}

LambdaScopeInfo *Sema::PushLambdaScope() {
  LambdaScopeInfo *const LSI = new LambdaScopeInfo(getDiagnostics());
  FunctionScopes.push_back(LSI);
  return LSI;
}

void Sema::RecordParsingTemplateParameterDepth(unsigned Depth) {
  if (LambdaScopeInfo *const LSI = getCurLambda()) {
    LSI->AutoTemplateParameterDepth = Depth;
    return;
  }
  llvm_unreachable(
      "Remove assertion if intentionally called in a non-lambda context.");
}

// Check that the type of the VarDecl has an accessible copy constructor and
// resolve its destructor's exception specification.
static void checkEscapingByref(VarDecl *VD, Sema &S) {
  QualType T = VD->getType();
  EnterExpressionEvaluationContext scope(
      S, Sema::ExpressionEvaluationContext::PotentiallyEvaluated);
  SourceLocation Loc = VD->getLocation();
  Expr *VarRef =
      new (S.Context) DeclRefExpr(S.Context, VD, false, T, VK_LValue, Loc);
  ExprResult Result = S.PerformMoveOrCopyInitialization(
      InitializedEntity::InitializeBlock(Loc, T, false), VD, VD->getType(),
      VarRef, /*AllowNRVO=*/true);
  if (!Result.isInvalid()) {
    Result = S.MaybeCreateExprWithCleanups(Result);
    Expr *Init = Result.getAs<Expr>();
    S.Context.setBlockVarCopyInit(VD, Init, S.canThrow(Init));
  }

  // The destructor's exception specification is needed when IRGen generates
  // block copy/destroy functions. Resolve it here.
  if (const CXXRecordDecl *RD = T->getAsCXXRecordDecl())
    if (CXXDestructorDecl *DD = RD->getDestructor()) {
      auto *FPT = DD->getType()->getAs<FunctionProtoType>();
      S.ResolveExceptionSpec(Loc, FPT);
    }
}

static void markEscapingByrefs(const FunctionScopeInfo &FSI, Sema &S) {
  // Set the EscapingByref flag of __block variables captured by
  // escaping blocks.
  for (const BlockDecl *BD : FSI.Blocks) {
    if (BD->doesNotEscape())
      continue;
    for (const BlockDecl::Capture &BC : BD->captures()) {
      VarDecl *VD = BC.getVariable();
      if (VD->hasAttr<BlocksAttr>())
        VD->setEscapingByref();
    }
  }

  for (VarDecl *VD : FSI.ByrefBlockVars) {
    // __block variables might require us to capture a copy-initializer.
    if (!VD->isEscapingByref())
      continue;
    // It's currently invalid to ever have a __block variable with an
    // array type; should we diagnose that here?
    // Regardless, we don't want to ignore array nesting when
    // constructing this copy.
    if (VD->getType()->isStructureOrClassType())
      checkEscapingByref(VD, S);
  }
}

/// Pop a function (or block or lambda or captured region) scope from the stack.
///
/// \param WP The warning policy to use for CFG-based warnings, or null if such
///        warnings should not be produced.
/// \param D The declaration corresponding to this function scope, if producing
///        CFG-based warnings.
/// \param BlockType The type of the block expression, if D is a BlockDecl.
Sema::PoppedFunctionScopePtr
Sema::PopFunctionScopeInfo(const AnalysisBasedWarnings::Policy *WP,
                           const Decl *D, QualType BlockType) {
  assert(!FunctionScopes.empty() && "mismatched push/pop!");

  markEscapingByrefs(*FunctionScopes.back(), *this);

  PoppedFunctionScopePtr Scope(FunctionScopes.pop_back_val(),
                               PoppedFunctionScopeDeleter(this));

  if (LangOpts.OpenMP)
    popOpenMPFunctionRegion(Scope.get());

  // Issue any analysis-based warnings.
  if (WP && D)
    AnalysisWarnings.IssueWarnings(*WP, Scope.get(), D, BlockType);
  else
    for (const auto &PUD : Scope->PossiblyUnreachableDiags)
      Diag(PUD.Loc, PUD.PD);

  return Scope;
}

void Sema::PoppedFunctionScopeDeleter::
operator()(sema::FunctionScopeInfo *Scope) const {
  // Stash the function scope for later reuse if it's for a normal function.
  if (Scope->isPlainFunction() && !Self->CachedFunctionScope)
    Self->CachedFunctionScope.reset(Scope);
  else
    delete Scope;
}

void Sema::PushCompoundScope(bool IsStmtExpr) {
  getCurFunction()->CompoundScopes.push_back(CompoundScopeInfo(IsStmtExpr));
}

void Sema::PopCompoundScope() {
  FunctionScopeInfo *CurFunction = getCurFunction();
  assert(!CurFunction->CompoundScopes.empty() && "mismatched push/pop");

  CurFunction->CompoundScopes.pop_back();
}

/// Determine whether any errors occurred within this function/method/
/// block.
bool Sema::hasAnyUnrecoverableErrorsInThisFunction() const {
  return getCurFunction()->ErrorTrap.hasUnrecoverableErrorOccurred();
}

void Sema::setFunctionHasBranchIntoScope() {
  if (!FunctionScopes.empty())
    FunctionScopes.back()->setHasBranchIntoScope();
}

void Sema::setFunctionHasBranchProtectedScope() {
  if (!FunctionScopes.empty())
    FunctionScopes.back()->setHasBranchProtectedScope();
}

void Sema::setFunctionHasIndirectGoto() {
  if (!FunctionScopes.empty())
    FunctionScopes.back()->setHasIndirectGoto();
}

BlockScopeInfo *Sema::getCurBlock() {
  if (FunctionScopes.empty())
    return nullptr;

  auto CurBSI = dyn_cast<BlockScopeInfo>(FunctionScopes.back());
  if (CurBSI && CurBSI->TheDecl &&
      !CurBSI->TheDecl->Encloses(CurContext)) {
    // We have switched contexts due to template instantiation.
    assert(!CodeSynthesisContexts.empty());
    return nullptr;
  }

  return CurBSI;
}

FunctionScopeInfo *Sema::getEnclosingFunction() const {
  if (FunctionScopes.empty())
    return nullptr;

  for (int e = FunctionScopes.size() - 1; e >= 0; --e) {
    if (isa<sema::BlockScopeInfo>(FunctionScopes[e]))
      continue;
    return FunctionScopes[e];
  }
  return nullptr;
}

LambdaScopeInfo *Sema::getCurLambda(bool IgnoreNonLambdaCapturingScope) {
  if (FunctionScopes.empty())
    return nullptr;

  auto I = FunctionScopes.rbegin();
  if (IgnoreNonLambdaCapturingScope) {
    auto E = FunctionScopes.rend();
    while (I != E && isa<CapturingScopeInfo>(*I) && !isa<LambdaScopeInfo>(*I))
      ++I;
    if (I == E)
      return nullptr;
  }
  auto *CurLSI = dyn_cast<LambdaScopeInfo>(*I);
  if (CurLSI && CurLSI->Lambda &&
      !CurLSI->Lambda->Encloses(CurContext)) {
    // We have switched contexts due to template instantiation.
    assert(!CodeSynthesisContexts.empty());
    return nullptr;
  }

  return CurLSI;
}
// We have a generic lambda if we parsed auto parameters, or we have
// an associated template parameter list.
LambdaScopeInfo *Sema::getCurGenericLambda() {
  if (LambdaScopeInfo *LSI =  getCurLambda()) {
    return (LSI->TemplateParams.size() ||
                    LSI->GLTemplateParameterList) ? LSI : nullptr;
  }
  return nullptr;
}


void Sema::ActOnComment(SourceRange Comment) {
  if (!LangOpts.RetainCommentsFromSystemHeaders &&
      SourceMgr.isInSystemHeader(Comment.getBegin()))
    return;
  RawComment RC(SourceMgr, Comment, LangOpts.CommentOpts, false);
  if (RC.isAlmostTrailingComment()) {
    SourceRange MagicMarkerRange(Comment.getBegin(),
                                 Comment.getBegin().getLocWithOffset(3));
    StringRef MagicMarkerText;
    switch (RC.getKind()) {
    case RawComment::RCK_OrdinaryBCPL:
      MagicMarkerText = "///<";
      break;
    case RawComment::RCK_OrdinaryC:
      MagicMarkerText = "/**<";
      break;
    default:
      llvm_unreachable("if this is an almost Doxygen comment, "
                       "it should be ordinary");
    }
    Diag(Comment.getBegin(), diag::warn_not_a_doxygen_trailing_member_comment) <<
      FixItHint::CreateReplacement(MagicMarkerRange, MagicMarkerText);
  }
  Context.addComment(RC);
}

// Pin this vtable to this file.
ExternalSemaSource::~ExternalSemaSource() {}

void ExternalSemaSource::ReadMethodPool(Selector Sel) { }
void ExternalSemaSource::updateOutOfDateSelector(Selector Sel) { }

void ExternalSemaSource::ReadKnownNamespaces(
                           SmallVectorImpl<NamespaceDecl *> &Namespaces) {
}

void ExternalSemaSource::ReadUndefinedButUsed(
    llvm::MapVector<NamedDecl *, SourceLocation> &Undefined) {}

void ExternalSemaSource::ReadMismatchingDeleteExpressions(llvm::MapVector<
    FieldDecl *, llvm::SmallVector<std::pair<SourceLocation, bool>, 4>> &) {}

/// Figure out if an expression could be turned into a call.
///
/// Use this when trying to recover from an error where the programmer may have
/// written just the name of a function instead of actually calling it.
///
/// \param E - The expression to examine.
/// \param ZeroArgCallReturnTy - If the expression can be turned into a call
///  with no arguments, this parameter is set to the type returned by such a
///  call; otherwise, it is set to an empty QualType.
/// \param OverloadSet - If the expression is an overloaded function
///  name, this parameter is populated with the decls of the various overloads.
bool Sema::tryExprAsCall(Expr &E, QualType &ZeroArgCallReturnTy,
                         UnresolvedSetImpl &OverloadSet) {
  ZeroArgCallReturnTy = QualType();
  OverloadSet.clear();

  const OverloadExpr *Overloads = nullptr;
  bool IsMemExpr = false;
  if (E.getType() == Context.OverloadTy) {
    OverloadExpr::FindResult FR = OverloadExpr::find(const_cast<Expr*>(&E));

    // Ignore overloads that are pointer-to-member constants.
    if (FR.HasFormOfMemberPointer)
      return false;

    Overloads = FR.Expression;
  } else if (E.getType() == Context.BoundMemberTy) {
    Overloads = dyn_cast<UnresolvedMemberExpr>(E.IgnoreParens());
    IsMemExpr = true;
  }

  bool Ambiguous = false;
  bool IsMV = false;

  if (Overloads) {
    for (OverloadExpr::decls_iterator it = Overloads->decls_begin(),
         DeclsEnd = Overloads->decls_end(); it != DeclsEnd; ++it) {
      OverloadSet.addDecl(*it);

      // Check whether the function is a non-template, non-member which takes no
      // arguments.
      if (IsMemExpr)
        continue;
      if (const FunctionDecl *OverloadDecl
            = dyn_cast<FunctionDecl>((*it)->getUnderlyingDecl())) {
        if (OverloadDecl->getMinRequiredArguments() == 0) {
          if (!ZeroArgCallReturnTy.isNull() && !Ambiguous &&
              (!IsMV || !(OverloadDecl->isCPUDispatchMultiVersion() ||
                          OverloadDecl->isCPUSpecificMultiVersion()))) {
            ZeroArgCallReturnTy = QualType();
            Ambiguous = true;
          } else {
            ZeroArgCallReturnTy = OverloadDecl->getReturnType();
            IsMV = OverloadDecl->isCPUDispatchMultiVersion() ||
                   OverloadDecl->isCPUSpecificMultiVersion();
          }
        }
      }
    }

    // If it's not a member, use better machinery to try to resolve the call
    if (!IsMemExpr)
      return !ZeroArgCallReturnTy.isNull();
  }

  // Attempt to call the member with no arguments - this will correctly handle
  // member templates with defaults/deduction of template arguments, overloads
  // with default arguments, etc.
  if (IsMemExpr && !E.isTypeDependent()) {
    Sema::TentativeAnalysisScope Trap(*this);
    ExprResult R = BuildCallToMemberFunction(nullptr, &E, SourceLocation(),
                                             None, SourceLocation());
    if (R.isUsable()) {
      ZeroArgCallReturnTy = R.get()->getType();
      return true;
    }
    return false;
  }

  if (const DeclRefExpr *DeclRef = dyn_cast<DeclRefExpr>(E.IgnoreParens())) {
    if (const FunctionDecl *Fun = dyn_cast<FunctionDecl>(DeclRef->getDecl())) {
      if (Fun->getMinRequiredArguments() == 0)
        ZeroArgCallReturnTy = Fun->getReturnType();
      return true;
    }
  }

  // We don't have an expression that's convenient to get a FunctionDecl from,
  // but we can at least check if the type is "function of 0 arguments".
  QualType ExprTy = E.getType();
  const FunctionType *FunTy = nullptr;
  QualType PointeeTy = ExprTy->getPointeeType();
  if (!PointeeTy.isNull())
    FunTy = PointeeTy->getAs<FunctionType>();
  if (!FunTy)
    FunTy = ExprTy->getAs<FunctionType>();

  if (const FunctionProtoType *FPT =
      dyn_cast_or_null<FunctionProtoType>(FunTy)) {
    if (FPT->getNumParams() == 0)
      ZeroArgCallReturnTy = FunTy->getReturnType();
    return true;
  }
  return false;
}

/// Give notes for a set of overloads.
///
/// A companion to tryExprAsCall. In cases when the name that the programmer
/// wrote was an overloaded function, we may be able to make some guesses about
/// plausible overloads based on their return types; such guesses can be handed
/// off to this method to be emitted as notes.
///
/// \param Overloads - The overloads to note.
/// \param FinalNoteLoc - If we've suppressed printing some overloads due to
///  -fshow-overloads=best, this is the location to attach to the note about too
///  many candidates. Typically this will be the location of the original
///  ill-formed expression.
static void noteOverloads(Sema &S, const UnresolvedSetImpl &Overloads,
                          const SourceLocation FinalNoteLoc) {
  int ShownOverloads = 0;
  int SuppressedOverloads = 0;
  for (UnresolvedSetImpl::iterator It = Overloads.begin(),
       DeclsEnd = Overloads.end(); It != DeclsEnd; ++It) {
    // FIXME: Magic number for max shown overloads stolen from
    // OverloadCandidateSet::NoteCandidates.
    if (ShownOverloads >= 4 && S.Diags.getShowOverloads() == Ovl_Best) {
      ++SuppressedOverloads;
      continue;
    }

    NamedDecl *Fn = (*It)->getUnderlyingDecl();
    // Don't print overloads for non-default multiversioned functions.
    if (const auto *FD = Fn->getAsFunction()) {
      if (FD->isMultiVersion() && FD->hasAttr<TargetAttr>() &&
          !FD->getAttr<TargetAttr>()->isDefaultVersion())
        continue;
    }
    S.Diag(Fn->getLocation(), diag::note_possible_target_of_call);
    ++ShownOverloads;
  }

  if (SuppressedOverloads)
    S.Diag(FinalNoteLoc, diag::note_ovl_too_many_candidates)
      << SuppressedOverloads;
}

static void notePlausibleOverloads(Sema &S, SourceLocation Loc,
                                   const UnresolvedSetImpl &Overloads,
                                   bool (*IsPlausibleResult)(QualType)) {
  if (!IsPlausibleResult)
    return noteOverloads(S, Overloads, Loc);

  UnresolvedSet<2> PlausibleOverloads;
  for (OverloadExpr::decls_iterator It = Overloads.begin(),
         DeclsEnd = Overloads.end(); It != DeclsEnd; ++It) {
    const FunctionDecl *OverloadDecl = cast<FunctionDecl>(*It);
    QualType OverloadResultTy = OverloadDecl->getReturnType();
    if (IsPlausibleResult(OverloadResultTy))
      PlausibleOverloads.addDecl(It.getDecl());
  }
  noteOverloads(S, PlausibleOverloads, Loc);
}

/// Determine whether the given expression can be called by just
/// putting parentheses after it.  Notably, expressions with unary
/// operators can't be because the unary operator will start parsing
/// outside the call.
static bool IsCallableWithAppend(Expr *E) {
  E = E->IgnoreImplicit();
  return (!isa<CStyleCastExpr>(E) &&
          !isa<UnaryOperator>(E) &&
          !isa<BinaryOperator>(E) &&
          !isa<CXXOperatorCallExpr>(E));
}

static bool IsCPUDispatchCPUSpecificMultiVersion(const Expr *E) {
  if (const auto *UO = dyn_cast<UnaryOperator>(E))
    E = UO->getSubExpr();

  if (const auto *ULE = dyn_cast<UnresolvedLookupExpr>(E)) {
    if (ULE->getNumDecls() == 0)
      return false;

    const NamedDecl *ND = *ULE->decls_begin();
    if (const auto *FD = dyn_cast<FunctionDecl>(ND))
      return FD->isCPUDispatchMultiVersion() || FD->isCPUSpecificMultiVersion();
  }
  return false;
}

bool Sema::tryToRecoverWithCall(ExprResult &E, const PartialDiagnostic &PD,
                                bool ForceComplain,
                                bool (*IsPlausibleResult)(QualType)) {
  SourceLocation Loc = E.get()->getExprLoc();
  SourceRange Range = E.get()->getSourceRange();

  QualType ZeroArgCallTy;
  UnresolvedSet<4> Overloads;
  if (tryExprAsCall(*E.get(), ZeroArgCallTy, Overloads) &&
      !ZeroArgCallTy.isNull() &&
      (!IsPlausibleResult || IsPlausibleResult(ZeroArgCallTy))) {
    // At this point, we know E is potentially callable with 0
    // arguments and that it returns something of a reasonable type,
    // so we can emit a fixit and carry on pretending that E was
    // actually a CallExpr.
    SourceLocation ParenInsertionLoc = getLocForEndOfToken(Range.getEnd());
    bool IsMV = IsCPUDispatchCPUSpecificMultiVersion(E.get());
    Diag(Loc, PD) << /*zero-arg*/ 1 << IsMV << Range
                  << (IsCallableWithAppend(E.get())
                          ? FixItHint::CreateInsertion(ParenInsertionLoc, "()")
                          : FixItHint());
    if (!IsMV)
      notePlausibleOverloads(*this, Loc, Overloads, IsPlausibleResult);

    // FIXME: Try this before emitting the fixit, and suppress diagnostics
    // while doing so.
    E = BuildCallExpr(nullptr, E.get(), Range.getEnd(), None,
                      Range.getEnd().getLocWithOffset(1));
    return true;
  }

  if (!ForceComplain) return false;

  bool IsMV = IsCPUDispatchCPUSpecificMultiVersion(E.get());
  Diag(Loc, PD) << /*not zero-arg*/ 0 << IsMV << Range;
  if (!IsMV)
    notePlausibleOverloads(*this, Loc, Overloads, IsPlausibleResult);
  E = ExprError();
  return true;
}

IdentifierInfo *Sema::getSuperIdentifier() const {
  if (!Ident_super)
    Ident_super = &Context.Idents.get("super");
  return Ident_super;
}

IdentifierInfo *Sema::getFloat128Identifier() const {
  if (!Ident___float128)
    Ident___float128 = &Context.Idents.get("__float128");
  return Ident___float128;
}

void Sema::PushCapturedRegionScope(Scope *S, CapturedDecl *CD, RecordDecl *RD,
                                   CapturedRegionKind K,
                                   unsigned OpenMPCaptureLevel) {
  auto *CSI = new CapturedRegionScopeInfo(
      getDiagnostics(), S, CD, RD, CD->getContextParam(), K,
      (getLangOpts().OpenMP && K == CR_OpenMP) ? getOpenMPNestingLevel() : 0,
      OpenMPCaptureLevel);
  CSI->ReturnType = Context.VoidTy;
  FunctionScopes.push_back(CSI);
}

CapturedRegionScopeInfo *Sema::getCurCapturedRegion() {
  if (FunctionScopes.empty())
    return nullptr;

  return dyn_cast<CapturedRegionScopeInfo>(FunctionScopes.back());
}

const llvm::MapVector<FieldDecl *, Sema::DeleteLocs> &
Sema::getMismatchingDeleteExpressions() const {
  return DeleteExprs;
}

void Sema::setOpenCLExtensionForType(QualType T, llvm::StringRef ExtStr) {
  if (ExtStr.empty())
    return;
  llvm::SmallVector<StringRef, 1> Exts;
  ExtStr.split(Exts, " ", /* limit */ -1, /* keep empty */ false);
  auto CanT = T.getCanonicalType().getTypePtr();
  for (auto &I : Exts)
    OpenCLTypeExtMap[CanT].insert(I.str());
}

void Sema::setOpenCLExtensionForDecl(Decl *FD, StringRef ExtStr) {
  llvm::SmallVector<StringRef, 1> Exts;
  ExtStr.split(Exts, " ", /* limit */ -1, /* keep empty */ false);
  if (Exts.empty())
    return;
  for (auto &I : Exts)
    OpenCLDeclExtMap[FD].insert(I.str());
}

void Sema::setCurrentOpenCLExtensionForType(QualType T) {
  if (CurrOpenCLExtension.empty())
    return;
  setOpenCLExtensionForType(T, CurrOpenCLExtension);
}

void Sema::setCurrentOpenCLExtensionForDecl(Decl *D) {
  if (CurrOpenCLExtension.empty())
    return;
  setOpenCLExtensionForDecl(D, CurrOpenCLExtension);
}

std::string Sema::getOpenCLExtensionsFromDeclExtMap(FunctionDecl *FD) {
  if (!OpenCLDeclExtMap.empty())
    return getOpenCLExtensionsFromExtMap(FD, OpenCLDeclExtMap);

  return "";
}

std::string Sema::getOpenCLExtensionsFromTypeExtMap(FunctionType *FT) {
  if (!OpenCLTypeExtMap.empty())
    return getOpenCLExtensionsFromExtMap(FT, OpenCLTypeExtMap);

  return "";
}

template <typename T, typename MapT>
std::string Sema::getOpenCLExtensionsFromExtMap(T *FDT, MapT &Map) {
  std::string ExtensionNames = "";
  auto Loc = Map.find(FDT);

  for (auto const& I : Loc->second) {
    ExtensionNames += I;
    ExtensionNames += " ";
  }
  ExtensionNames.pop_back();

  return ExtensionNames;
}

bool Sema::isOpenCLDisabledDecl(Decl *FD) {
  auto Loc = OpenCLDeclExtMap.find(FD);
  if (Loc == OpenCLDeclExtMap.end())
    return false;
  for (auto &I : Loc->second) {
    if (!getOpenCLOptions().isEnabled(I))
      return true;
  }
  return false;
}

template <typename T, typename DiagLocT, typename DiagInfoT, typename MapT>
bool Sema::checkOpenCLDisabledTypeOrDecl(T D, DiagLocT DiagLoc,
                                         DiagInfoT DiagInfo, MapT &Map,
                                         unsigned Selector,
                                         SourceRange SrcRange) {
  auto Loc = Map.find(D);
  if (Loc == Map.end())
    return false;
  bool Disabled = false;
  for (auto &I : Loc->second) {
    if (I != CurrOpenCLExtension && !getOpenCLOptions().isEnabled(I)) {
      Diag(DiagLoc, diag::err_opencl_requires_extension) << Selector << DiagInfo
                                                         << I << SrcRange;
      Disabled = true;
    }
  }
  return Disabled;
}

bool Sema::checkOpenCLDisabledTypeDeclSpec(const DeclSpec &DS, QualType QT) {
  // Check extensions for declared types.
  Decl *Decl = nullptr;
  if (auto TypedefT = dyn_cast<TypedefType>(QT.getTypePtr()))
    Decl = TypedefT->getDecl();
  if (auto TagT = dyn_cast<TagType>(QT.getCanonicalType().getTypePtr()))
    Decl = TagT->getDecl();
  auto Loc = DS.getTypeSpecTypeLoc();

  // Check extensions for vector types.
  // e.g. double4 is not allowed when cl_khr_fp64 is absent.
  if (QT->isExtVectorType()) {
    auto TypePtr = QT->castAs<ExtVectorType>()->getElementType().getTypePtr();
    return checkOpenCLDisabledTypeOrDecl(TypePtr, Loc, QT, OpenCLTypeExtMap);
  }

  if (checkOpenCLDisabledTypeOrDecl(Decl, Loc, QT, OpenCLDeclExtMap))
    return true;

  // Check extensions for builtin types.
  return checkOpenCLDisabledTypeOrDecl(QT.getCanonicalType().getTypePtr(), Loc,
                                       QT, OpenCLTypeExtMap);
}

bool Sema::checkOpenCLDisabledDecl(const NamedDecl &D, const Expr &E) {
  IdentifierInfo *FnName = D.getIdentifier();
  return checkOpenCLDisabledTypeOrDecl(&D, E.getBeginLoc(), FnName,
                                       OpenCLDeclExtMap, 1, D.getSourceRange());
}<|MERGE_RESOLUTION|>--- conflicted
+++ resolved
@@ -927,18 +927,16 @@
     PerformPendingInstantiations();
   }
 
-<<<<<<< HEAD
   // Emit SYCL integration header for current translation unit if needed
   if (getLangOpts().SYCLIsDevice && SyclIntHeader != nullptr) {
     SyclIntHeader->emit(getLangOpts().SYCLIntHeader);
   }
   if (getLangOpts().SYCLIsDevice)
     MarkDevice();
-=======
+
   // Finalize analysis of OpenMP-specific constructs.
   if (LangOpts.OpenMP)
     finalizeOpenMPDelayedAnalysis();
->>>>>>> 729e242a
 
   assert(LateParsedInstantiations.empty() &&
          "end of TU template instantiation should not create more "
