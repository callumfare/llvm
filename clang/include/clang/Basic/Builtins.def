--- conflicted
+++ resolved
@@ -1657,14 +1657,12 @@
 BUILTIN(__builtin_ms_va_end, "vc*&", "n")
 BUILTIN(__builtin_ms_va_copy, "vc*&c*&", "n")
 
-<<<<<<< HEAD
 // Builtins for Intel FPGA
 BUILTIN(__builtin_intel_fpga_reg, "v.", "nt")
 BUILTIN(__builtin_intel_fpga_mem, "v.", "nt")
-=======
+
 // Arithmetic Fence: to prevent FP reordering and reassociation optimizations
 LANGBUILTIN(__arithmetic_fence, "v.", "t", ALL_LANGUAGES)
->>>>>>> 4f1238e4
 
 #undef BUILTIN
 #undef LIBBUILTIN
