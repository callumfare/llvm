--- conflicted
+++ resolved
@@ -437,7 +437,6 @@
 
 LANGOPT(ArmSveVectorBits, 32, 0, "SVE vector size in bits")
 
-<<<<<<< HEAD
 ENUM_LANGOPT(DefaultSubGroupSizeType, SubGroupSizeType, 2,
              SubGroupSizeType::None,
              "Strategy via which sub group is assigned for SYCL kernel "
@@ -446,10 +445,7 @@
 VALUE_LANGOPT(DefaultSubGroupSize, 32, 0,
               "If DefaultSubGroupSizeType is Integer contains the value")
 
-ENUM_LANGOPT(ExtendIntArgs, ExtendArgsKind, 1, ExtendArgsKind::ExtendTo32, 
-=======
 ENUM_LANGOPT(ExtendIntArgs, ExtendArgsKind, 1, ExtendArgsKind::ExtendTo32,
->>>>>>> 747b1a67
              "Controls how scalar integer arguments are extended in calls "
              "to unprototyped and varargs functions")
 
