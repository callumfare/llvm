//==--- DiagnosticGroups.td - Diagnostic Group Definitions ----------------===//
//
// Part of the LLVM Project, under the Apache License v2.0 with LLVM Exceptions.
// See https://llvm.org/LICENSE.txt for license information.
// SPDX-License-Identifier: Apache-2.0 WITH LLVM-exception
//
//===----------------------------------------------------------------------===//

def ImplicitFunctionDeclare : DiagGroup<"implicit-function-declaration">;
def ImplicitInt : DiagGroup<"implicit-int">;

// Aggregation warning settings.
def Implicit : DiagGroup<"implicit", [
    ImplicitFunctionDeclare,
    ImplicitInt
]>;

// Empty DiagGroups are recognized by clang but ignored.
def ODR : DiagGroup<"odr">;
def : DiagGroup<"abi">;
def AbsoluteValue : DiagGroup<"absolute-value">;
def AddressOfTemporary : DiagGroup<"address-of-temporary">;
def : DiagGroup<"aggregate-return">;
def GNUAlignofExpression : DiagGroup<"gnu-alignof-expression">;
def AmbigMemberTemplate : DiagGroup<"ambiguous-member-template">;
def GNUAnonymousStruct : DiagGroup<"gnu-anonymous-struct">;
def GNUAutoType : DiagGroup<"gnu-auto-type">;
def ArrayBounds : DiagGroup<"array-bounds">;
def ArrayBoundsPointerArithmetic : DiagGroup<"array-bounds-pointer-arithmetic">;
def AutoDisableVptrSanitizer : DiagGroup<"auto-disable-vptr-sanitizer">;
def Availability : DiagGroup<"availability">;
def Section : DiagGroup<"section">;
def AutoImport : DiagGroup<"auto-import">;
def FrameworkHdrQuotedInclude : DiagGroup<"quoted-include-in-framework-header">;
def FrameworkIncludePrivateFromPublic :
  DiagGroup<"framework-include-private-from-public">;
def FrameworkHdrAtImport : DiagGroup<"atimport-in-framework-header">;
def CXX14BinaryLiteral : DiagGroup<"c++14-binary-literal">;
def CXXPre14CompatBinaryLiteral : DiagGroup<"c++98-c++11-compat-binary-literal">;
def GNUBinaryLiteral : DiagGroup<"gnu-binary-literal">;
def BinaryLiteral : DiagGroup<"binary-literal", [CXX14BinaryLiteral,
                                                 CXXPre14CompatBinaryLiteral,
                                                 GNUBinaryLiteral]>;
def GNUCompoundLiteralInitializer : DiagGroup<"gnu-compound-literal-initializer">;
def BitFieldConstantConversion : DiagGroup<"bitfield-constant-conversion">;
def BitFieldEnumConversion : DiagGroup<"bitfield-enum-conversion">;
def BitFieldWidth : DiagGroup<"bitfield-width">;
def CoroutineMissingUnhandledException :
  DiagGroup<"coroutine-missing-unhandled-exception">;
def Coroutine : DiagGroup<"coroutine", [CoroutineMissingUnhandledException]>;
def ObjCBoolConstantConversion : DiagGroup<"objc-bool-constant-conversion">;
def ConstantConversion : DiagGroup<"constant-conversion",
                                   [BitFieldConstantConversion,
                                    ObjCBoolConstantConversion]>;
def LiteralConversion : DiagGroup<"literal-conversion">;
def StringConversion : DiagGroup<"string-conversion">;
def SignConversion : DiagGroup<"sign-conversion">;
def PointerBoolConversion : DiagGroup<"pointer-bool-conversion">;
def UndefinedBoolConversion : DiagGroup<"undefined-bool-conversion">;
def BoolConversion : DiagGroup<"bool-conversion", [PointerBoolConversion,
                                                   UndefinedBoolConversion]>;
def IntConversion : DiagGroup<"int-conversion">;
def DeprecatedEnumCompareConditional :
  DiagGroup<"deprecated-enum-compare-conditional">;
def EnumCompareConditional : DiagGroup<"enum-compare-conditional",
                                       [DeprecatedEnumCompareConditional]>;
def EnumCompareSwitch : DiagGroup<"enum-compare-switch">;
def DeprecatedEnumCompare : DiagGroup<"deprecated-enum-compare">;
def EnumCompare : DiagGroup<"enum-compare", [EnumCompareSwitch,
                                             DeprecatedEnumCompare]>;
def DeprecatedAnonEnumEnumConversion : DiagGroup<"deprecated-anon-enum-enum-conversion">;
def DeprecatedEnumEnumConversion : DiagGroup<"deprecated-enum-enum-conversion">;
def DeprecatedEnumFloatConversion : DiagGroup<"deprecated-enum-float-conversion">;
def AnonEnumEnumConversion : DiagGroup<"anon-enum-enum-conversion",
                                   [DeprecatedAnonEnumEnumConversion]>;
def EnumEnumConversion : DiagGroup<"enum-enum-conversion",
                                   [DeprecatedEnumEnumConversion]>;
def EnumFloatConversion : DiagGroup<"enum-float-conversion",
                                    [DeprecatedEnumFloatConversion]>;
def EnumConversion : DiagGroup<"enum-conversion",
                               [EnumEnumConversion,
                                EnumFloatConversion,
                                EnumCompareConditional]>;
def ObjCSignedCharBoolImplicitIntConversion :
  DiagGroup<"objc-signed-char-bool-implicit-int-conversion">;
def ImplicitIntConversion : DiagGroup<"implicit-int-conversion",
                                     [ObjCSignedCharBoolImplicitIntConversion]>;
def ImplicitIntFloatConversion : DiagGroup<"implicit-int-float-conversion">;
def ObjCSignedCharBoolImplicitFloatConversion :
  DiagGroup<"objc-signed-char-bool-implicit-float-conversion">;
def ImplicitFloatConversion : DiagGroup<"implicit-float-conversion",
  [ImplicitIntFloatConversion,
   ObjCSignedCharBoolImplicitFloatConversion]>;
def ImplicitFixedPointConversion : DiagGroup<"implicit-fixed-point-conversion">;

def FloatOverflowConversion : DiagGroup<"float-overflow-conversion">;
def FloatZeroConversion : DiagGroup<"float-zero-conversion">;
def FloatConversion :
  DiagGroup<"float-conversion", [FloatOverflowConversion,
                                 FloatZeroConversion]>;

def DoublePromotion : DiagGroup<"double-promotion">;
def EnumTooLarge : DiagGroup<"enum-too-large">;
def UnsupportedNan : DiagGroup<"unsupported-nan">;
def UnsupportedAbs : DiagGroup<"unsupported-abs">;
def UnsupportedCB : DiagGroup<"unsupported-cb">;
def UnsupportedGPOpt : DiagGroup<"unsupported-gpopt">;
def UnsupportedTargetOpt : DiagGroup<"unsupported-target-opt">;
def NonLiteralNullConversion : DiagGroup<"non-literal-null-conversion">;
def NullConversion : DiagGroup<"null-conversion">;
def ImplicitConversionFloatingPointToBool :
  DiagGroup<"implicit-conversion-floating-point-to-bool">;
def ObjCLiteralConversion : DiagGroup<"objc-literal-conversion">;
def MacroRedefined : DiagGroup<"macro-redefined">;
def BuiltinMacroRedefined : DiagGroup<"builtin-macro-redefined">;
def BuiltinRequiresHeader : DiagGroup<"builtin-requires-header">;
def C99Compat : DiagGroup<"c99-compat">;
def CXXCompat: DiagGroup<"c++-compat">;
def ExternCCompat : DiagGroup<"extern-c-compat">;
def KeywordCompat : DiagGroup<"keyword-compat">;
def GNUCaseRange : DiagGroup<"gnu-case-range">;
def CastAlign : DiagGroup<"cast-align">;
def CastQual : DiagGroup<"cast-qual">;
def : DiagGroup<"char-align">;
def Comment : DiagGroup<"comment">;
def GNUComplexInteger : DiagGroup<"gnu-complex-integer">;
def GNUConditionalOmittedOperand : DiagGroup<"gnu-conditional-omitted-operand">;
def ConfigMacros : DiagGroup<"config-macros">;
def : DiagGroup<"ctor-dtor-privacy">;
def GNUStringLiteralOperatorTemplate :
  DiagGroup<"gnu-string-literal-operator-template">;
def UndefinedVarTemplate : DiagGroup<"undefined-var-template">;
def UndefinedFuncTemplate : DiagGroup<"undefined-func-template">;
def MissingNoEscape : DiagGroup<"missing-noescape">;

def DefaultedFunctionDeleted : DiagGroup<"defaulted-function-deleted">;
def DeleteIncomplete : DiagGroup<"delete-incomplete">;
def DeleteNonAbstractNonVirtualDtor : DiagGroup<"delete-non-abstract-non-virtual-dtor">;
def DeleteAbstractNonVirtualDtor : DiagGroup<"delete-abstract-non-virtual-dtor">;
def DeleteNonVirtualDtor : DiagGroup<"delete-non-virtual-dtor",
                                     [DeleteNonAbstractNonVirtualDtor,
                                      DeleteAbstractNonVirtualDtor]>;
def AbstractFinalClass : DiagGroup<"abstract-final-class">;
def FinalDtorNonFinalClass : DiagGroup<"final-dtor-non-final-class">;

def CXX11CompatDeprecatedWritableStr :
  DiagGroup<"c++11-compat-deprecated-writable-strings">;

def DeprecatedArrayCompare : DiagGroup<"deprecated-array-compare">;
def DeprecatedAttributes : DiagGroup<"deprecated-attributes">;
def DeprecatedCommaSubscript : DiagGroup<"deprecated-comma-subscript">;
def DeprecatedCopy : DiagGroup<"deprecated-copy">;
def DeprecatedCopyDtor : DiagGroup<"deprecated-copy-dtor">;
def DeprecatedDeclarations : DiagGroup<"deprecated-declarations">;
def UnavailableDeclarations : DiagGroup<"unavailable-declarations">;
def UnguardedAvailabilityNew : DiagGroup<"unguarded-availability-new">;
def UnguardedAvailability : DiagGroup<"unguarded-availability",
                                      [UnguardedAvailabilityNew]>;
// partial-availability is an alias of unguarded-availability.
def : DiagGroup<"partial-availability", [UnguardedAvailability]>;
def DeprecatedDynamicExceptionSpec
    : DiagGroup<"deprecated-dynamic-exception-spec">;
def DeprecatedImplementations :DiagGroup<"deprecated-implementations">;
def DeprecatedIncrementBool : DiagGroup<"deprecated-increment-bool">;
def DeprecatedRegister : DiagGroup<"deprecated-register">;
def DeprecatedThisCapture : DiagGroup<"deprecated-this-capture">;
def DeprecatedVolatile : DiagGroup<"deprecated-volatile">;
def DeprecatedWritableStr : DiagGroup<"deprecated-writable-strings",
                                      [CXX11CompatDeprecatedWritableStr]>;
// FIXME: Why is DeprecatedImplementations not in this group?
def Deprecated : DiagGroup<"deprecated", [DeprecatedAnonEnumEnumConversion,
                                          DeprecatedArrayCompare,
                                          DeprecatedAttributes,
                                          DeprecatedCommaSubscript,
                                          DeprecatedCopy,
                                          DeprecatedCopyDtor,
                                          DeprecatedDeclarations,
                                          DeprecatedDynamicExceptionSpec,
                                          DeprecatedEnumCompare,
                                          DeprecatedEnumCompareConditional,
                                          DeprecatedEnumEnumConversion,
                                          DeprecatedEnumFloatConversion,
                                          DeprecatedIncrementBool,
                                          DeprecatedRegister,
                                          DeprecatedThisCapture,
                                          DeprecatedVolatile,
                                          DeprecatedWritableStr]>,
                 DiagCategory<"Deprecations">;

def CXX2aDesignator : DiagGroup<"c++2a-designator">;
// Allow -Wno-c99-designator to be used to turn off all warnings on valid C99
// designators (including the warning controlled by -Wc++2a-designator).
def C99Designator : DiagGroup<"c99-designator", [CXX2aDesignator]>;
def GNUDesignator : DiagGroup<"gnu-designator">;

def DynamicExceptionSpec
    : DiagGroup<"dynamic-exception-spec", [DeprecatedDynamicExceptionSpec]>;

def LibLTO : DiagGroup<"liblto">;
def : DiagGroup<"disabled-optimization">;
def : DiagGroup<"discard-qual">;
def DivZero : DiagGroup<"division-by-zero">;
def : DiagGroup<"div-by-zero", [DivZero]>;

def DocumentationHTML : DiagGroup<"documentation-html">;
def DocumentationUnknownCommand : DiagGroup<"documentation-unknown-command">;
def DocumentationPedantic : DiagGroup<"documentation-pedantic",
                                      [DocumentationUnknownCommand]>;
def DocumentationDeprecatedSync : DiagGroup<"documentation-deprecated-sync">;
def Documentation : DiagGroup<"documentation",
                              [DocumentationHTML,
                               DocumentationDeprecatedSync]>;

def EmptyBody : DiagGroup<"empty-body">;
def Exceptions : DiagGroup<"exceptions">;

def GNUEmptyInitializer : DiagGroup<"gnu-empty-initializer">;
def GNUEmptyStruct : DiagGroup<"gnu-empty-struct">;
def ExtraTokens : DiagGroup<"extra-tokens">;
def CXX98CompatExtraSemi : DiagGroup<"c++98-compat-extra-semi">;
def CXX11ExtraSemi : DiagGroup<"c++11-extra-semi">;
def EmptyInitStatement : DiagGroup<"empty-init-stmt">;
def ExportUnnamed : DiagGroup<"export-unnamed">;
def ExtraSemiStmt : DiagGroup<"extra-semi-stmt", [EmptyInitStatement]>;
def ExtraSemi : DiagGroup<"extra-semi", [CXX98CompatExtraSemi,
                                         CXX11ExtraSemi]>;

def GNUFlexibleArrayInitializer : DiagGroup<"gnu-flexible-array-initializer">;
def GNUFlexibleArrayUnionMember : DiagGroup<"gnu-flexible-array-union-member">;
def GNUFoldingConstant : DiagGroup<"gnu-folding-constant">;
def FormatExtraArgs : DiagGroup<"format-extra-args">;
def FormatZeroLength : DiagGroup<"format-zero-length">;

def InvalidIOSDeploymentTarget : DiagGroup<"invalid-ios-deployment-target">;

def CXX17CompatMangling : DiagGroup<"c++17-compat-mangling">;
def : DiagGroup<"c++1z-compat-mangling", [CXX17CompatMangling]>;
// Name of this warning in GCC.
def NoexceptType : DiagGroup<"noexcept-type", [CXX17CompatMangling]>;

// Warnings for C++1y code which is not compatible with prior C++ standards.
def CXXPre14Compat : DiagGroup<"c++98-c++11-compat">;
def CXXPre14CompatPedantic : DiagGroup<"c++98-c++11-compat-pedantic",
                                       [CXXPre14Compat,
                                        CXXPre14CompatBinaryLiteral]>;
def CXXPre17Compat : DiagGroup<"c++98-c++11-c++14-compat">;
def CXXPre17CompatPedantic : DiagGroup<"c++98-c++11-c++14-compat-pedantic",
                                       [CXXPre17Compat]>;
def CXXPre2aCompat : DiagGroup<"c++98-c++11-c++14-c++17-compat">;
def CXXPre2aCompatPedantic : DiagGroup<"c++98-c++11-c++14-c++17-compat-pedantic",
                                       [CXXPre2aCompat]>;

def CXX98CompatBindToTemporaryCopy :
  DiagGroup<"c++98-compat-bind-to-temporary-copy">;
def CXX98CompatLocalTypeTemplateArgs :
  DiagGroup<"c++98-compat-local-type-template-args">;
def CXX98CompatUnnamedTypeTemplateArgs :
  DiagGroup<"c++98-compat-unnamed-type-template-args">;

def CXX98Compat : DiagGroup<"c++98-compat",
                            [CXX98CompatLocalTypeTemplateArgs,
                             CXX98CompatUnnamedTypeTemplateArgs,
                             CXXPre14Compat,
                             CXXPre17Compat,
                             CXXPre2aCompat]>;
// Warnings for C++11 features which are Extensions in C++98 mode.
def CXX98CompatPedantic : DiagGroup<"c++98-compat-pedantic",
                                    [CXX98Compat,
                                     CXX98CompatBindToTemporaryCopy,
                                     CXX98CompatExtraSemi,
                                     CXXPre14CompatPedantic,
                                     CXXPre17CompatPedantic,
                                     CXXPre2aCompatPedantic]>;

def CXX11Narrowing : DiagGroup<"c++11-narrowing">;

def CXX11WarnOverrideDestructor :
  DiagGroup<"inconsistent-missing-destructor-override">;
def CXX11WarnOverrideMethod : DiagGroup<"inconsistent-missing-override">;

// Original name of this warning in Clang
def : DiagGroup<"c++0x-narrowing", [CXX11Narrowing]>;

// Name of this warning in GCC
def : DiagGroup<"narrowing", [CXX11Narrowing]>;

def CXX11CompatReservedUserDefinedLiteral :
  DiagGroup<"c++11-compat-reserved-user-defined-literal">;
def ReservedUserDefinedLiteral :
  DiagGroup<"reserved-user-defined-literal",
            [CXX11CompatReservedUserDefinedLiteral]>;

def CXX11Compat : DiagGroup<"c++11-compat",
                            [CXX11Narrowing,
                             CXX11CompatReservedUserDefinedLiteral,
                             CXX11CompatDeprecatedWritableStr,
                             CXXPre14Compat,
                             CXXPre17Compat,
                             CXXPre2aCompat]>;
def : DiagGroup<"c++0x-compat", [CXX11Compat]>;
def CXX11CompatPedantic : DiagGroup<"c++11-compat-pedantic",
                                    [CXX11Compat,
                                     CXXPre14CompatPedantic,
                                     CXXPre17CompatPedantic,
                                     CXXPre2aCompatPedantic]>;

def CXX14Compat : DiagGroup<"c++14-compat", [CXXPre17Compat,
                                             CXXPre2aCompat]>;
def CXX14CompatPedantic : DiagGroup<"c++14-compat-pedantic",
                                    [CXX14Compat,
                                     CXXPre17CompatPedantic,
                                     CXXPre2aCompatPedantic]>;

def CXX17Compat : DiagGroup<"c++17-compat", [DeprecatedRegister,
                                             DeprecatedIncrementBool,
                                             CXX17CompatMangling,
                                             CXXPre2aCompat]>;
def CXX17CompatPedantic : DiagGroup<"c++17-compat-pedantic",
                                    [CXX17Compat,
                                     CXXPre2aCompatPedantic]>;
def : DiagGroup<"c++1z-compat", [CXX17Compat]>;

def CXX2aCompat : DiagGroup<"c++2a-compat">;
def CXX2aCompatPedantic : DiagGroup<"c++2a-compat-pedantic",
                                    [CXX2aCompat]>;

def ExitTimeDestructors : DiagGroup<"exit-time-destructors">;
def FlexibleArrayExtensions : DiagGroup<"flexible-array-extensions">;
def FourByteMultiChar : DiagGroup<"four-char-constants">;
def GlobalConstructors : DiagGroup<"global-constructors">;
def BitwiseConditionalParentheses: DiagGroup<"bitwise-conditional-parentheses">;
def BitwiseOpParentheses: DiagGroup<"bitwise-op-parentheses">;
def LogicalOpParentheses: DiagGroup<"logical-op-parentheses">;
def LogicalNotParentheses: DiagGroup<"logical-not-parentheses">;
def ShiftOpParentheses: DiagGroup<"shift-op-parentheses">;
def OverloadedShiftOpParentheses: DiagGroup<"overloaded-shift-op-parentheses">;
def DanglingElse: DiagGroup<"dangling-else">;
def DanglingField : DiagGroup<"dangling-field">;
def DanglingInitializerList : DiagGroup<"dangling-initializer-list">;
def DanglingGsl : DiagGroup<"dangling-gsl">;
def ReturnStackAddress : DiagGroup<"return-stack-address">;
def Dangling : DiagGroup<"dangling", [DanglingField,
                                      DanglingInitializerList,
                                      DanglingGsl,
                                      ReturnStackAddress]>;
def DistributedObjectModifiers : DiagGroup<"distributed-object-modifiers">;
def ExpansionToDefined : DiagGroup<"expansion-to-defined">;
def FlagEnum : DiagGroup<"flag-enum">;
def IncrementBool : DiagGroup<"increment-bool", [DeprecatedIncrementBool]>;
def InfiniteRecursion : DiagGroup<"infinite-recursion">;
def PureVirtualCallFromCtorDtor: DiagGroup<"call-to-pure-virtual-from-ctor-dtor">;
def GNUImaginaryConstant : DiagGroup<"gnu-imaginary-constant">;
def IgnoredQualifiers : DiagGroup<"ignored-qualifiers">;
def : DiagGroup<"import">;
def GNUIncludeNext : DiagGroup<"gnu-include-next">;
def IncompatibleMSStruct : DiagGroup<"incompatible-ms-struct">;
def IncompatiblePointerTypesDiscardsQualifiers
  : DiagGroup<"incompatible-pointer-types-discards-qualifiers">;
def IncompatibleFunctionPointerTypes
  : DiagGroup<"incompatible-function-pointer-types">;
def IncompatiblePointerTypes
  : DiagGroup<"incompatible-pointer-types",
    [IncompatiblePointerTypesDiscardsQualifiers,
     IncompatibleFunctionPointerTypes]>;
def IncompleteUmbrella : DiagGroup<"incomplete-umbrella">;
def IncompleteFrameworkModuleDeclaration
  : DiagGroup<"incomplete-framework-module-declaration">;
def NonModularIncludeInFrameworkModule
  : DiagGroup<"non-modular-include-in-framework-module">;
def NonModularIncludeInModule : DiagGroup<"non-modular-include-in-module",
                                          [NonModularIncludeInFrameworkModule]>;
def IncompleteModule : DiagGroup<"incomplete-module",
    [IncompleteUmbrella, NonModularIncludeInModule]>;
def PrivateModule : DiagGroup<"private-module">;

def CXX11InlineNamespace : DiagGroup<"c++11-inline-namespace">;
def InvalidNoreturn : DiagGroup<"invalid-noreturn">;
def InvalidSourceEncoding : DiagGroup<"invalid-source-encoding">;
def KNRPromotedParameter : DiagGroup<"knr-promoted-parameter">;
def : DiagGroup<"init-self">;
def : DiagGroup<"inline">;
def : DiagGroup<"invalid-pch">;
def GNULabelsAsValue : DiagGroup<"gnu-label-as-value">;
def LiteralRange : DiagGroup<"literal-range">;
def LocalTypeTemplateArgs : DiagGroup<"local-type-template-args",
                                      [CXX98CompatLocalTypeTemplateArgs]>;
def RangeLoopAnalysis : DiagGroup<"range-loop-analysis">;
def ForLoopAnalysis : DiagGroup<"for-loop-analysis">;
def LoopAnalysis : DiagGroup<"loop-analysis", [ForLoopAnalysis,
                                               RangeLoopAnalysis]>;
def MalformedWarningCheck : DiagGroup<"malformed-warning-check">;
def Main : DiagGroup<"main">;
def MainReturnType : DiagGroup<"main-return-type">;
def MaxUnsignedZero : DiagGroup<"max-unsigned-zero">;
def MissingBraces : DiagGroup<"missing-braces">;
def MissingDeclarations: DiagGroup<"missing-declarations">;
def : DiagGroup<"missing-format-attribute">;
def : DiagGroup<"missing-include-dirs">;
def MissingNoreturn : DiagGroup<"missing-noreturn">;
def MultiChar : DiagGroup<"multichar">;
def : DiagGroup<"nested-externs">;
def CXX11LongLong : DiagGroup<"c++11-long-long">;
def LongLong : DiagGroup<"long-long", [CXX11LongLong]>;
def ImplicitlyUnsignedLiteral : DiagGroup<"implicitly-unsigned-literal">;
def MethodSignatures : DiagGroup<"method-signatures">;
def MismatchedParameterTypes : DiagGroup<"mismatched-parameter-types">;
def MismatchedReturnTypes : DiagGroup<"mismatched-return-types">;
def MismatchedTags : DiagGroup<"mismatched-tags">;
def MissingFieldInitializers : DiagGroup<"missing-field-initializers">;
def ModuleBuild : DiagGroup<"module-build">;
def ModuleImport : DiagGroup<"module-import">;
def ModuleConflict : DiagGroup<"module-conflict">;
def ModuleFileExtension : DiagGroup<"module-file-extension">;
def NewlineEOF : DiagGroup<"newline-eof">;
def Nullability : DiagGroup<"nullability">;
def NullabilityDeclSpec : DiagGroup<"nullability-declspec">;
def NullabilityInferredOnNestedType : DiagGroup<"nullability-inferred-on-nested-type">;
def NullableToNonNullConversion : DiagGroup<"nullable-to-nonnull-conversion">;
def NullabilityCompletenessOnArrays : DiagGroup<"nullability-completeness-on-arrays">;
def NullabilityCompleteness : DiagGroup<"nullability-completeness",
                                        [NullabilityCompletenessOnArrays]>;
def NullArithmetic : DiagGroup<"null-arithmetic">;
def NullCharacter : DiagGroup<"null-character">;
def NullDereference : DiagGroup<"null-dereference">;
def InitializerOverrides : DiagGroup<"initializer-overrides">;
// For compatibility with GCC; -Woverride-init = -Winitializer-overrides
def : DiagGroup<"override-init", [InitializerOverrides]>;
def NonNull : DiagGroup<"nonnull">;
def NonPODVarargs : DiagGroup<"non-pod-varargs">;
def ClassVarargs : DiagGroup<"class-varargs", [NonPODVarargs]>;
def : DiagGroup<"nonportable-cfstrings">;
def NonVirtualDtor : DiagGroup<"non-virtual-dtor">;
def NullPointerArithmetic : DiagGroup<"null-pointer-arithmetic">;
def : DiagGroup<"effc++", [NonVirtualDtor]>;
def OveralignedType : DiagGroup<"over-aligned">;
def OldStyleCast : DiagGroup<"old-style-cast">;
def : DiagGroup<"old-style-definition">;
def OutOfLineDeclaration : DiagGroup<"out-of-line-declaration">;
def : DiagGroup<"overflow">;
def ForwardClassReceiver : DiagGroup<"receiver-forward-class">;
def MethodAccess : DiagGroup<"objc-method-access">;
def ObjCReceiver : DiagGroup<"receiver-expr">;
def OperatorNewReturnsNull : DiagGroup<"new-returns-null">;
def OverlengthStrings : DiagGroup<"overlength-strings">;
def OverloadedVirtual : DiagGroup<"overloaded-virtual">;
def PrivateExtern : DiagGroup<"private-extern">;
def SelTypeCast : DiagGroup<"cast-of-sel-type">;
def FunctionDefInObjCContainer : DiagGroup<"function-def-in-objc-container">;
def BadFunctionCast : DiagGroup<"bad-function-cast">;
def ObjCPropertyImpl : DiagGroup<"objc-property-implementation">;
def ObjCPropertyNoAttribute : DiagGroup<"objc-property-no-attribute">;
def ObjCPropertyAssignOnObjectType : DiagGroup<"objc-property-assign-on-object-type">;
def ObjCProtocolQualifiers : DiagGroup<"objc-protocol-qualifiers">;
def ObjCMissingSuperCalls : DiagGroup<"objc-missing-super-calls">;
def ObjCDesignatedInit : DiagGroup<"objc-designated-initializers">;
def ObjCRetainBlockProperty : DiagGroup<"objc-noncopy-retain-block-property">;
def ObjCReadonlyPropertyHasSetter : DiagGroup<"objc-readonly-with-setter-property">;
def ObjCInvalidIBOutletProperty : DiagGroup<"invalid-iboutlet">;
def ObjCRootClass : DiagGroup<"objc-root-class">;
def ObjCPointerIntrospectPerformSelector : DiagGroup<"deprecated-objc-pointer-introspection-performSelector">;
def ObjCPointerIntrospect : DiagGroup<"deprecated-objc-pointer-introspection", [ObjCPointerIntrospectPerformSelector]>;
def ObjCMultipleMethodNames : DiagGroup<"objc-multiple-method-names">;
def ObjCFlexibleArray : DiagGroup<"objc-flexible-array">;
def ObjCBoxing : DiagGroup<"objc-boxing">;
def OpenCLUnsupportedRGBA: DiagGroup<"opencl-unsupported-rgba">;
def UnderalignedExceptionObject : DiagGroup<"underaligned-exception-object">;
def DeprecatedObjCIsaUsage : DiagGroup<"deprecated-objc-isa-usage">;
def ExplicitInitializeCall : DiagGroup<"explicit-initialize-call">;
def Packed : DiagGroup<"packed">;
def Padded : DiagGroup<"padded">;

def PessimizingMove : DiagGroup<"pessimizing-move">;
def ReturnStdMoveInCXX11 : DiagGroup<"return-std-move-in-c++11">;
def ReturnStdMove : DiagGroup<"return-std-move">;

def PointerArith : DiagGroup<"pointer-arith">;
def PoundWarning : DiagGroup<"#warnings">;
def PoundPragmaMessage : DiagGroup<"#pragma-messages">,
                         DiagCategory<"#pragma message Directive">;
def : DiagGroup<"pointer-to-int-cast">;
def : DiagGroup<"redundant-decls">;
def RedeclaredClassMember : DiagGroup<"redeclared-class-member">;
def GNURedeclaredEnum : DiagGroup<"gnu-redeclared-enum">;
def RedundantMove : DiagGroup<"redundant-move">;
def Register : DiagGroup<"register", [DeprecatedRegister]>;
def ReturnTypeCLinkage : DiagGroup<"return-type-c-linkage">;
def ReturnType : DiagGroup<"return-type", [ReturnTypeCLinkage]>;
def BindToTemporaryCopy : DiagGroup<"bind-to-temporary-copy",
                                    [CXX98CompatBindToTemporaryCopy]>;
def SelfAssignmentField : DiagGroup<"self-assign-field">;
def SelfAssignmentOverloaded : DiagGroup<"self-assign-overloaded">;
def SelfAssignment : DiagGroup<"self-assign", [SelfAssignmentOverloaded, SelfAssignmentField]>;
def SelfMove : DiagGroup<"self-move">;
def SemiBeforeMethodBody : DiagGroup<"semicolon-before-method-body">;
def Sentinel : DiagGroup<"sentinel">;
def MissingMethodReturnType : DiagGroup<"missing-method-return-type">;

def ShadowField : DiagGroup<"shadow-field">;
def ShadowFieldInConstructorModified : DiagGroup<"shadow-field-in-constructor-modified">;
def ShadowFieldInConstructor : DiagGroup<"shadow-field-in-constructor",
                                         [ShadowFieldInConstructorModified]>;
def ShadowIvar : DiagGroup<"shadow-ivar">;
def ShadowUncapturedLocal : DiagGroup<"shadow-uncaptured-local">;

// -Wshadow-all is a catch-all for all shadowing. -Wshadow is just the
// shadowing that we think is unsafe.
def Shadow : DiagGroup<"shadow", [ShadowFieldInConstructorModified,
                                  ShadowIvar]>;
def ShadowAll : DiagGroup<"shadow-all", [Shadow, ShadowFieldInConstructor,
                                         ShadowUncapturedLocal, ShadowField]>;

def Shorten64To32 : DiagGroup<"shorten-64-to-32">;
def : DiagGroup<"sign-promo">;
def SignCompare : DiagGroup<"sign-compare">;
def : DiagGroup<"stack-protector">;
def : DiagGroup<"switch-default">;
def : DiagGroup<"synth">;
def SizeofArrayArgument : DiagGroup<"sizeof-array-argument">;
def SizeofArrayDecay : DiagGroup<"sizeof-array-decay">;
def SizeofPointerMemaccess : DiagGroup<"sizeof-pointer-memaccess">;
def MemsetTransposedArgs : DiagGroup<"memset-transposed-args">;
def DynamicClassMemaccess : DiagGroup<"dynamic-class-memaccess">;
def NonTrivialMemaccess : DiagGroup<"nontrivial-memaccess">;
def SuspiciousBzero : DiagGroup<"suspicious-bzero">;
def SuspiciousMemaccess : DiagGroup<"suspicious-memaccess",
  [SizeofPointerMemaccess, DynamicClassMemaccess,
   NonTrivialMemaccess, MemsetTransposedArgs, SuspiciousBzero]>;
def StaticInInline : DiagGroup<"static-in-inline">;
def StaticLocalInInline : DiagGroup<"static-local-in-inline">;
def GNUStaticFloatInit : DiagGroup<"gnu-static-float-init">;
def StaticFloatInit : DiagGroup<"static-float-init", [GNUStaticFloatInit]>;
def GNUStatementExpression : DiagGroup<"gnu-statement-expression">;
def StringCompare : DiagGroup<"string-compare">;
def StringPlusInt : DiagGroup<"string-plus-int">;
def StringPlusChar : DiagGroup<"string-plus-char">;
def StrncatSize : DiagGroup<"strncat-size">;
def IntInBoolContext : DiagGroup<"int-in-bool-context">;
def TautologicalTypeLimitCompare : DiagGroup<"tautological-type-limit-compare">;
def TautologicalUnsignedZeroCompare : DiagGroup<"tautological-unsigned-zero-compare">;
def TautologicalUnsignedEnumZeroCompare : DiagGroup<"tautological-unsigned-enum-zero-compare">;
def TautologicalInRangeCompare : DiagGroup<"tautological-constant-in-range-compare",
                                           [TautologicalTypeLimitCompare,
                                            TautologicalUnsignedZeroCompare,
                                            TautologicalUnsignedEnumZeroCompare]>;
// For compatibility with GCC; -Wtype-limits = -Wtautological-constant-in-range-compare
def TypeLimits : DiagGroup<"type-limits", [TautologicalInRangeCompare]>;
def TautologicalOutOfRangeCompare : DiagGroup<"tautological-constant-out-of-range-compare">;
def TautologicalConstantCompare : DiagGroup<"tautological-constant-compare",
                                            [TautologicalOutOfRangeCompare]>;
def TautologicalPointerCompare : DiagGroup<"tautological-pointer-compare">;
def TautologicalOverlapCompare : DiagGroup<"tautological-overlap-compare">;
def TautologicalBitwiseCompare : DiagGroup<"tautological-bitwise-compare">;
def TautologicalUndefinedCompare : DiagGroup<"tautological-undefined-compare">;
def TautologicalObjCBoolCompare : DiagGroup<"tautological-objc-bool-compare">;
def TautologicalCompare : DiagGroup<"tautological-compare",
                                    [TautologicalConstantCompare,
                                     TautologicalPointerCompare,
                                     TautologicalOverlapCompare,
                                     TautologicalBitwiseCompare,
                                     TautologicalUndefinedCompare,
                                     TautologicalObjCBoolCompare]>;
def HeaderHygiene : DiagGroup<"header-hygiene">;
def DuplicateDeclSpecifier : DiagGroup<"duplicate-decl-specifier">;
def CompareDistinctPointerType : DiagGroup<"compare-distinct-pointer-types">;
def GNUUnionCast : DiagGroup<"gnu-union-cast">;
def GNUVariableSizedTypeNotAtEnd : DiagGroup<"gnu-variable-sized-type-not-at-end">;
def Varargs : DiagGroup<"varargs">;
def XorUsedAsPow : DiagGroup<"xor-used-as-pow">;

def Unsequenced : DiagGroup<"unsequenced">;
// GCC name for -Wunsequenced
def : DiagGroup<"sequence-point", [Unsequenced]>;

// Preprocessor warnings.
def AmbiguousMacro : DiagGroup<"ambiguous-macro">;
def KeywordAsMacro : DiagGroup<"keyword-macro">;
def ReservedIdAsMacro : DiagGroup<"reserved-id-macro">;

// Just silence warnings about -Wstrict-aliasing for now.
def : DiagGroup<"strict-aliasing=0">;
def : DiagGroup<"strict-aliasing=1">;
def : DiagGroup<"strict-aliasing=2">;
def : DiagGroup<"strict-aliasing">;

// Just silence warnings about -Wstrict-overflow for now.
def : DiagGroup<"strict-overflow=0">;
def : DiagGroup<"strict-overflow=1">;
def : DiagGroup<"strict-overflow=2">;
def : DiagGroup<"strict-overflow=3">;
def : DiagGroup<"strict-overflow=4">;
def : DiagGroup<"strict-overflow=5">;
def : DiagGroup<"strict-overflow">;

def InvalidOffsetof : DiagGroup<"invalid-offsetof">;
def : DiagGroup<"strict-prototypes">;
def StrictSelector : DiagGroup<"strict-selector-match">;
def MethodDuplicate : DiagGroup<"duplicate-method-match">;
def ObjCCStringFormat : DiagGroup<"cstring-format-directive">;
def CoveredSwitchDefault : DiagGroup<"covered-switch-default">;
def SwitchBool     : DiagGroup<"switch-bool">;
def SwitchEnum     : DiagGroup<"switch-enum">;
def Switch         : DiagGroup<"switch">;
def ImplicitFallthroughPerFunction :
  DiagGroup<"implicit-fallthrough-per-function">;
def ImplicitFallthrough  : DiagGroup<"implicit-fallthrough",
                                     [ImplicitFallthroughPerFunction]>;
def InvalidPPToken : DiagGroup<"invalid-pp-token">;
def Trigraphs      : DiagGroup<"trigraphs">;

def : DiagGroup<"type-limits">;
def UndefinedReinterpretCast : DiagGroup<"undefined-reinterpret-cast">;
def ReinterpretBaseClass : DiagGroup<"reinterpret-base-class">;
def Unicode  : DiagGroup<"unicode">;
def UninitializedMaybe : DiagGroup<"conditional-uninitialized">;
def UninitializedSometimes : DiagGroup<"sometimes-uninitialized">;
def UninitializedStaticSelfInit : DiagGroup<"static-self-init">;
def Uninitialized  : DiagGroup<"uninitialized", [UninitializedSometimes,
                                                 UninitializedStaticSelfInit]>;
def IgnoredPragmaIntrinsic : DiagGroup<"ignored-pragma-intrinsic">;
// #pragma optimize is often used to avoid to work around MSVC codegen bugs or
// to disable inlining. It's not completely clear what alternative to suggest
// (#pragma clang optimize, noinline) so suggest nothing for now.
def IgnoredPragmaOptimize : DiagGroup<"ignored-pragma-optimize">;
def UnknownPragmas : DiagGroup<"unknown-pragmas">;
def IgnoredPragmas : DiagGroup<"ignored-pragmas",
    [IgnoredPragmaIntrinsic, IgnoredPragmaOptimize]>;
def PragmaClangAttribute : DiagGroup<"pragma-clang-attribute">;
def PragmaPackSuspiciousInclude : DiagGroup<"pragma-pack-suspicious-include">;
def PragmaPack : DiagGroup<"pragma-pack", [PragmaPackSuspiciousInclude]>;
def Pragmas : DiagGroup<"pragmas", [UnknownPragmas, IgnoredPragmas,
                                    PragmaClangAttribute, PragmaPack]>;
def UnknownWarningOption : DiagGroup<"unknown-warning-option">;
def NSobjectAttribute : DiagGroup<"NSObject-attribute">;
def NSConsumedMismatch : DiagGroup<"nsconsumed-mismatch">;
def NSReturnsMismatch : DiagGroup<"nsreturns-mismatch">;

def IndependentClassAttribute : DiagGroup<"IndependentClass-attribute">;
def UnknownAttributes : DiagGroup<"unknown-attributes">;
def IgnoredAttributes : DiagGroup<"ignored-attributes">;
def AdjustedAttributes : DiagGroup<"adjusted-attributes">;
def Attributes : DiagGroup<"attributes", [UnknownAttributes,
                                          IgnoredAttributes,
                                          AdjustedAttributes]>;
def UnknownSanitizers : DiagGroup<"unknown-sanitizers">;
def UnnamedTypeTemplateArgs : DiagGroup<"unnamed-type-template-args",
                                        [CXX98CompatUnnamedTypeTemplateArgs]>;
def UnsupportedFriend : DiagGroup<"unsupported-friend">;
def UnusedArgument : DiagGroup<"unused-argument">;
def UnusedCommandLineArgument : DiagGroup<"unused-command-line-argument">;
def IgnoredOptimizationArgument : DiagGroup<"ignored-optimization-argument">;
def InvalidCommandLineArgument : DiagGroup<"invalid-command-line-argument",
                                           [IgnoredOptimizationArgument]>;
def UnusedComparison : DiagGroup<"unused-comparison">;
def UnusedExceptionParameter : DiagGroup<"unused-exception-parameter">;
def UnneededInternalDecl : DiagGroup<"unneeded-internal-declaration">;
def UnneededMemberFunction : DiagGroup<"unneeded-member-function">;
def UnusedPrivateField : DiagGroup<"unused-private-field">;
def UnusedFunction : DiagGroup<"unused-function", [UnneededInternalDecl]>;
def UnusedTemplate : DiagGroup<"unused-template", [UnneededInternalDecl]>;
def UnusedMemberFunction : DiagGroup<"unused-member-function",
                                     [UnneededMemberFunction]>;
def UnusedLabel : DiagGroup<"unused-label">;
def UnusedLambdaCapture : DiagGroup<"unused-lambda-capture">;
def UnusedParameter : DiagGroup<"unused-parameter">;
def UnusedResult : DiagGroup<"unused-result">;
def PotentiallyEvaluatedExpression : DiagGroup<"potentially-evaluated-expression">;
def UnevaluatedExpression : DiagGroup<"unevaluated-expression",
                                      [PotentiallyEvaluatedExpression]>;
def UnusedValue : DiagGroup<"unused-value", [UnusedComparison, UnusedResult,
                                             UnevaluatedExpression]>;
def UnusedConstVariable : DiagGroup<"unused-const-variable">;
def UnusedVariable : DiagGroup<"unused-variable",
                               [UnusedConstVariable]>;
def UnusedLocalTypedef : DiagGroup<"unused-local-typedef">;
def UnusedPropertyIvar :  DiagGroup<"unused-property-ivar">;
def UnusedGetterReturnValue : DiagGroup<"unused-getter-return-value">;
def UsedButMarkedUnused : DiagGroup<"used-but-marked-unused">;
def UserDefinedLiterals : DiagGroup<"user-defined-literals">;
def UserDefinedWarnings : DiagGroup<"user-defined-warnings">;
def ReorderCtor : DiagGroup<"reorder-ctor">;
def ReorderInitList : DiagGroup<"reorder-init-list">;
def Reorder : DiagGroup<"reorder", [ReorderCtor, ReorderInitList]>;
def UndeclaredSelector : DiagGroup<"undeclared-selector">;
def ImplicitAtomic : DiagGroup<"implicit-atomic-properties">;
def CustomAtomic : DiagGroup<"custom-atomic-properties">;
def AtomicProperties : DiagGroup<"atomic-properties",
                                 [ImplicitAtomic, CustomAtomic]>;
def ARCUnsafeRetainedAssign : DiagGroup<"arc-unsafe-retained-assign">;
def ARCRetainCycles : DiagGroup<"arc-retain-cycles">;
def ARCNonPodMemAccess : DiagGroup<"arc-non-pod-memaccess">;
def AutomaticReferenceCounting : DiagGroup<"arc",
                                           [ARCUnsafeRetainedAssign,
                                            ARCRetainCycles,
                                            ARCNonPodMemAccess]>;
def ARCRepeatedUseOfWeakMaybe : DiagGroup<"arc-maybe-repeated-use-of-weak">;
def ARCRepeatedUseOfWeak : DiagGroup<"arc-repeated-use-of-weak",
                                     [ARCRepeatedUseOfWeakMaybe]>;
def BlockCaptureAutoReleasing : DiagGroup<"block-capture-autoreleasing">;
def ObjCBridge : DiagGroup<"bridge-cast">;

def DeallocInCategory:DiagGroup<"dealloc-in-category">;
def SelectorTypeMismatch : DiagGroup<"selector-type-mismatch">;
def Selector : DiagGroup<"selector", [SelectorTypeMismatch]>;
def Protocol : DiagGroup<"protocol">;
// No longer in use, preserve for backwards compatibility.
def : DiagGroup<"at-protocol">;
def PropertyAccessDotSyntax: DiagGroup<"property-access-dot-syntax">;
def PropertyAttr : DiagGroup<"property-attribute-mismatch">;
def SuperSubClassMismatch : DiagGroup<"super-class-method-mismatch">;
def OverridingMethodMismatch : DiagGroup<"overriding-method-mismatch">;
def VariadicMacros : DiagGroup<"variadic-macros">;
def VectorConversion : DiagGroup<"vector-conversion">;      // clang specific
def VexingParse : DiagGroup<"vexing-parse">;
def VLA : DiagGroup<"vla">;
def VLAExtension : DiagGroup<"vla-extension">;
def VolatileRegisterVar : DiagGroup<"volatile-register-var">;
def Visibility : DiagGroup<"visibility">;
def ZeroLengthArray : DiagGroup<"zero-length-array">;
def GNUZeroLineDirective : DiagGroup<"gnu-zero-line-directive">;
def GNUZeroVariadicMacroArguments : DiagGroup<"gnu-zero-variadic-macro-arguments">;
def Fallback : DiagGroup<"fallback">;
def MisleadingIndentation : DiagGroup<"misleading-indentation">;

// This covers both the deprecated case (in C++98)
// and the extension case (in C++11 onwards).
def WritableStrings : DiagGroup<"writable-strings", [DeprecatedWritableStr]>;

// GCC calls -Wdeprecated-writable-strings -Wwrite-strings.
//
// Bizarrely, this warning flag enables -fconst-strings in C. This is
// GCC-compatible, but really weird.
//
// FIXME: Should this affect C++11 (where this is an error,
//        not just deprecated) or not?
def GCCWriteStrings : DiagGroup<"write-strings" , [WritableStrings]>;

def CharSubscript : DiagGroup<"char-subscripts">;
def LargeByValueCopy : DiagGroup<"large-by-value-copy">;
def DuplicateArgDecl : DiagGroup<"duplicate-method-arg">;
def SignedEnumBitfield : DiagGroup<"signed-enum-bitfield">;

// Unreachable code warning groups.
//
//  The goal is make -Wunreachable-code on by default, in -Wall, or at
//  least actively used, with more noisy versions of the warning covered
//  under separate flags.
//
def UnreachableCodeLoopIncrement : DiagGroup<"unreachable-code-loop-increment">;
def UnreachableCode : DiagGroup<"unreachable-code",
                                [UnreachableCodeLoopIncrement]>;
def UnreachableCodeBreak : DiagGroup<"unreachable-code-break">;
def UnreachableCodeReturn : DiagGroup<"unreachable-code-return">;
def UnreachableCodeAggressive : DiagGroup<"unreachable-code-aggressive",
                                    [UnreachableCode,
                                     UnreachableCodeBreak,
                                     UnreachableCodeReturn]>;

// Aggregation warning settings.

// Populate -Waddress with warnings from other groups.
def : DiagGroup<"address", [PointerBoolConversion,
                            StringCompare,
                            TautologicalPointerCompare]>;

// -Widiomatic-parentheses contains warnings about 'idiomatic'
// missing parentheses;  it is off by default.  We do not include it
// in -Wparentheses because most users who use -Wparentheses explicitly
// do not want these warnings.
def ParenthesesOnEquality : DiagGroup<"parentheses-equality">;
def Parentheses : DiagGroup<"parentheses",
                            [LogicalOpParentheses,
                             LogicalNotParentheses,
                             BitwiseConditionalParentheses,
                             BitwiseOpParentheses,
                             ShiftOpParentheses,
                             OverloadedShiftOpParentheses,
                             ParenthesesOnEquality,
                             DanglingElse]>;

// -Wconversion has its own warnings, but we split a few out for
// legacy reasons:
//   - some people want just 64-to-32 warnings
//   - conversion warnings with constant sources are on by default
//   - conversion warnings for literals are on by default
//   - bool-to-pointer conversion warnings are on by default
//   - __null-to-integer conversion warnings are on by default
def Conversion : DiagGroup<"conversion",
                           [BoolConversion,
                            ConstantConversion,
                            EnumConversion,
                            BitFieldEnumConversion,
                            FloatConversion,
                            Shorten64To32,
                            IntConversion,
                            ImplicitIntConversion,
                            ImplicitFloatConversion,
                            LiteralConversion,
                            NonLiteralNullConversion, // (1-1)->pointer (etc)
                            NullConversion, // NULL->non-pointer
                            ObjCLiteralConversion,
                            SignConversion,
                            StringConversion]>,
                 DiagCategory<"Value Conversion Issue">;

def Unused : DiagGroup<"unused",
                       [UnusedArgument, UnusedFunction, UnusedLabel,
                        // UnusedParameter, (matches GCC's behavior)
                        // UnusedTemplate, (clean-up libc++ before enabling)
                        // UnusedMemberFunction, (clean-up llvm before enabling)
                        UnusedPrivateField, UnusedLambdaCapture,
                        UnusedLocalTypedef, UnusedValue, UnusedVariable,
                        UnusedPropertyIvar]>,
                        DiagCategory<"Unused Entity Issue">;

// Format settings.
def FormatInvalidSpecifier : DiagGroup<"format-invalid-specifier">;
def FormatSecurity : DiagGroup<"format-security">;
def FormatNonStandard : DiagGroup<"format-non-iso">;
def FormatY2K : DiagGroup<"format-y2k">;
def FormatPedantic : DiagGroup<"format-pedantic">;
def FormatTypeConfusion : DiagGroup<"format-type-confusion">;
def Format : DiagGroup<"format",
                       [FormatExtraArgs, FormatZeroLength, NonNull,
                        FormatSecurity, FormatY2K, FormatInvalidSpecifier]>,
             DiagCategory<"Format String Issue">;
def FormatNonLiteral : DiagGroup<"format-nonliteral">;
def Format2 : DiagGroup<"format=2",
                        [FormatNonLiteral, FormatSecurity, FormatY2K]>;

def TypeSafety : DiagGroup<"type-safety">;

def IncompatibleExceptionSpec : DiagGroup<"incompatible-exception-spec">;

def IntToVoidPointerCast : DiagGroup<"int-to-void-pointer-cast">;
def IntToPointerCast : DiagGroup<"int-to-pointer-cast",
                                 [IntToVoidPointerCast]>;

def Move : DiagGroup<"move", [
    PessimizingMove,
    RedundantMove,
    ReturnStdMove,
    SelfMove
  ]>;

def Extra : DiagGroup<"extra", [
    DeprecatedCopy,
    MissingFieldInitializers,
    IgnoredQualifiers,
    InitializerOverrides,
    SemiBeforeMethodBody,
    MissingMethodReturnType,
    SignCompare,
    UnusedParameter,
    NullPointerArithmetic,
    EmptyInitStatement
  ]>;

def Most : DiagGroup<"most", [
    CharSubscript,
    Comment,
    DeleteNonVirtualDtor,
    Format,
    Implicit,
    InfiniteRecursion,
    IntInBoolContext,
    LoopAnalysis,
    MismatchedTags,
    MissingBraces,
    Move,
    MultiChar,
    Reorder,
    ReturnType,
    SelfAssignment,
    SelfMove,
    SizeofArrayArgument,
    SizeofArrayDecay,
    StringPlusInt,
    TautologicalCompare,
    Trigraphs,
    Uninitialized,
    UnknownPragmas,
    Unused,
    VolatileRegisterVar,
    ObjCMissingSuperCalls,
    ObjCDesignatedInit,
    ObjCFlexibleArray,
    OverloadedVirtual,
    PrivateExtern,
    SelTypeCast,
    ExternCCompat,
    UserDefinedWarnings
 ]>;

// Thread Safety warnings
def ThreadSafetyAttributes : DiagGroup<"thread-safety-attributes">;
def ThreadSafetyAnalysis   : DiagGroup<"thread-safety-analysis">;
def ThreadSafetyPrecise    : DiagGroup<"thread-safety-precise">;
def ThreadSafetyReference  : DiagGroup<"thread-safety-reference">;
def ThreadSafetyNegative   : DiagGroup<"thread-safety-negative">;
def ThreadSafety : DiagGroup<"thread-safety",
                             [ThreadSafetyAttributes,
                              ThreadSafetyAnalysis,
                              ThreadSafetyPrecise,
                              ThreadSafetyReference]>;
def ThreadSafetyVerbose : DiagGroup<"thread-safety-verbose">;
def ThreadSafetyBeta : DiagGroup<"thread-safety-beta">;

// Uniqueness Analysis warnings
def Consumed       : DiagGroup<"consumed">;

// Note that putting warnings in -Wall will not disable them by default. If a
// warning should be active _only_ when -Wall is passed in, mark it as
// DefaultIgnore in addition to putting it here.
def All : DiagGroup<"all", [Most, Parentheses, Switch, SwitchBool, MisleadingIndentation]>;

// Warnings that should be in clang-cl /w4.
def : DiagGroup<"CL4", [All, Extra]>;

// Warnings enabled by -pedantic.  This is magically filled in by TableGen.
def Pedantic : DiagGroup<"pedantic">;

// Aliases.
def : DiagGroup<"", [Extra]>;                   // -W = -Wextra
def : DiagGroup<"endif-labels", [ExtraTokens]>; // -Wendif-labels=-Wextra-tokens
def : DiagGroup<"cpp", [PoundWarning]>;         // -Wcpp = -W#warnings
def : DiagGroup<"comments", [Comment]>;         // -Wcomments = -Wcomment
def : DiagGroup<"conversion-null",
                [NullConversion]>; // -Wconversion-null = -Wnull-conversion
def : DiagGroup<"bool-conversions",
                [BoolConversion]>; // -Wbool-conversions  = -Wbool-conversion
def : DiagGroup<"int-conversions",
                [IntConversion]>; // -Wint-conversions = -Wint-conversion
def : DiagGroup<"vector-conversions",
                [VectorConversion]>; // -Wvector-conversions = -Wvector-conversion
def : DiagGroup<"unused-local-typedefs", [UnusedLocalTypedef]>;
                // -Wunused-local-typedefs = -Wunused-local-typedef

// A warning group for warnings that we want to have on by default in clang,
// but which aren't on by default in GCC.
def NonGCC : DiagGroup<"non-gcc",
    [SignCompare, Conversion, LiteralRange]>;

// A warning group for warnings about using C++11 features as extensions in
// earlier C++ versions.
def CXX11 : DiagGroup<"c++11-extensions", [CXX11ExtraSemi, CXX11InlineNamespace,
                                           CXX11LongLong]>;

// A warning group for warnings about using C++14 features as extensions in
// earlier C++ versions.
def CXX14 : DiagGroup<"c++14-extensions", [CXX14BinaryLiteral]>;

// A warning group for warnings about using C++17 features as extensions in
// earlier C++ versions.
def CXX17 : DiagGroup<"c++17-extensions">;

// A warning group for warnings about using C++2a features as extensions in
// earlier C++ versions.
def CXX2a : DiagGroup<"c++2a-extensions", [CXX2aDesignator]>;

def : DiagGroup<"c++0x-extensions", [CXX11]>;
def : DiagGroup<"c++1y-extensions", [CXX14]>;
def : DiagGroup<"c++1z-extensions", [CXX17]>;

def DelegatingCtorCycles :
  DiagGroup<"delegating-ctor-cycles">;

// A warning group for warnings about using C11 features as extensions.
def C11 : DiagGroup<"c11-extensions">;

// A warning group for warnings about using C99 features as extensions.
def C99 : DiagGroup<"c99-extensions", [C99Designator]>;

// A warning group for warnings about GCC extensions.
def GNU : DiagGroup<"gnu", [GNUAlignofExpression, GNUAnonymousStruct,
                            GNUAutoType,
                            GNUBinaryLiteral, GNUCaseRange,
                            GNUComplexInteger, GNUCompoundLiteralInitializer,
                            GNUConditionalOmittedOperand, GNUDesignator,
                            GNUEmptyInitializer, GNUEmptyStruct,
                            VLAExtension, GNUFlexibleArrayInitializer,
                            GNUFlexibleArrayUnionMember, GNUFoldingConstant,
                            GNUImaginaryConstant, GNUIncludeNext,
                            GNULabelsAsValue,
                            RedeclaredClassMember, GNURedeclaredEnum,
                            GNUStatementExpression, GNUStaticFloatInit,
                            GNUStringLiteralOperatorTemplate,
                            GNUUnionCast, GNUVariableSizedTypeNotAtEnd,
                            ZeroLengthArray, GNUZeroLineDirective,
                            GNUZeroVariadicMacroArguments]>;
// A warning group for warnings about code that clang accepts but gcc doesn't.
def GccCompat : DiagGroup<"gcc-compat">;

// Warnings for Microsoft extensions.
def MicrosoftCharize : DiagGroup<"microsoft-charize">;
def MicrosoftDrectveSection : DiagGroup<"microsoft-drectve-section">;
def MicrosoftInclude : DiagGroup<"microsoft-include">;
def MicrosoftCppMacro : DiagGroup<"microsoft-cpp-macro">;
def MicrosoftFixedEnum : DiagGroup<"microsoft-fixed-enum">;
def MicrosoftSealed : DiagGroup<"microsoft-sealed">;
def MicrosoftUnqualifiedFriend : DiagGroup<"microsoft-unqualified-friend">;
def MicrosoftExceptionSpec : DiagGroup<"microsoft-exception-spec">;
def MicrosoftUsingDecl : DiagGroup<"microsoft-using-decl">;
def MicrosoftMutableReference : DiagGroup<"microsoft-mutable-reference">;
def MicrosoftPureDefinition : DiagGroup<"microsoft-pure-definition">;
def MicrosoftUnionMemberReference : DiagGroup<
    "microsoft-union-member-reference">;
def MicrosoftExplicitConstructorCall : DiagGroup<
    "microsoft-explicit-constructor-call">;
def MicrosoftEnumValue : DiagGroup<"microsoft-enum-value">;
def MicrosoftDefaultArgRedefinition :
    DiagGroup<"microsoft-default-arg-redefinition">;
def MicrosoftTemplate : DiagGroup<"microsoft-template">;
def MicrosoftInconsistentDllImport : DiagGroup<"inconsistent-dllimport">;
def MicrosoftRedeclareStatic : DiagGroup<"microsoft-redeclare-static">;
def MicrosoftEnumForwardReference :
    DiagGroup<"microsoft-enum-forward-reference">;
def MicrosoftGoto : DiagGroup<"microsoft-goto">;
def MicrosoftFlexibleArray : DiagGroup<"microsoft-flexible-array">;
def MicrosoftExtraQualification : DiagGroup<"microsoft-extra-qualification">;
def MicrosoftCast : DiagGroup<"microsoft-cast">;
def MicrosoftConstInit : DiagGroup<"microsoft-const-init">;
def MicrosoftVoidPseudoDtor : DiagGroup<"microsoft-void-pseudo-dtor">;
def MicrosoftAnonTag : DiagGroup<"microsoft-anon-tag">;
def MicrosoftCommentPaste : DiagGroup<"microsoft-comment-paste">;
def MicrosoftEndOfFile : DiagGroup<"microsoft-end-of-file">;
def MicrosoftInaccessibleBase : DiagGroup<"microsoft-inaccessible-base">;
// Aliases.
def : DiagGroup<"msvc-include", [MicrosoftInclude]>;
                // -Wmsvc-include = -Wmicrosoft-include

// Warnings group for warnings about Microsoft extensions.
def Microsoft : DiagGroup<"microsoft",
    [MicrosoftCharize, MicrosoftDrectveSection, MicrosoftInclude,
     MicrosoftCppMacro, MicrosoftFixedEnum, MicrosoftSealed,
     MicrosoftUnqualifiedFriend, MicrosoftExceptionSpec, MicrosoftUsingDecl,
     MicrosoftMutableReference, MicrosoftPureDefinition,
     MicrosoftUnionMemberReference, MicrosoftExplicitConstructorCall,
     MicrosoftEnumValue, MicrosoftDefaultArgRedefinition, MicrosoftTemplate,
     MicrosoftRedeclareStatic, MicrosoftEnumForwardReference, MicrosoftGoto,
     MicrosoftFlexibleArray, MicrosoftExtraQualification, MicrosoftCast,
     MicrosoftConstInit, MicrosoftVoidPseudoDtor, MicrosoftAnonTag,
     MicrosoftCommentPaste, MicrosoftEndOfFile,
     MicrosoftInconsistentDllImport]>;

def ClangClPch : DiagGroup<"clang-cl-pch">;

def ObjCNonUnifiedException : DiagGroup<"objc-nonunified-exceptions">;

def ObjCProtocolMethodImpl : DiagGroup<"objc-protocol-method-implementation">;

def ObjCNoPropertyAutoSynthesis : DiagGroup<"objc-property-synthesis">;

// ObjC API warning groups.
def ObjCRedundantLiteralUse : DiagGroup<"objc-redundant-literal-use">;
def ObjCRedundantAPIUse : DiagGroup<"objc-redundant-api-use", [
    ObjCRedundantLiteralUse
  ]>;

def ObjCCocoaAPI : DiagGroup<"objc-cocoa-api", [
    ObjCRedundantAPIUse
  ]>;

def ObjCStringComparison : DiagGroup<"objc-string-compare">;
def ObjCStringConcatenation : DiagGroup<"objc-string-concatenation">;
def ObjCLiteralComparison : DiagGroup<"objc-literal-compare", [
    ObjCStringComparison
  ]>;

def ObjCSignedCharBool : DiagGroup<"objc-signed-char-bool",
  [ObjCSignedCharBoolImplicitIntConversion,
   ObjCSignedCharBoolImplicitFloatConversion,
   ObjCBoolConstantConversion,
   TautologicalObjCBoolCompare]>;

// Inline ASM warnings.
def ASMOperandWidths : DiagGroup<"asm-operand-widths">;
def ASMIgnoredQualifier : DiagGroup<"asm-ignored-qualifier">;
def ASM : DiagGroup<"asm", [
    ASMOperandWidths, ASMIgnoredQualifier
  ]>;

// OpenMP warnings.
def SourceUsesOpenMP : DiagGroup<"source-uses-openmp">;
def OpenMPClauses : DiagGroup<"openmp-clauses">;
def OpenMPLoopForm : DiagGroup<"openmp-loop-form">;
def OpenMPMapping : DiagGroup<"openmp-mapping">;
def OpenMPTarget : DiagGroup<"openmp-target", [OpenMPMapping]>;
def OpenMP : DiagGroup<"openmp", [
    SourceUsesOpenMP, OpenMPClauses, OpenMPLoopForm, OpenMPTarget, OpenMPMapping
  ]>;

// SYCL warnings
def SyclStrict : DiagGroup<"sycl-strict">;
def SyclTarget : DiagGroup<"sycl-target">;

// Backend warnings.
def BackendInlineAsm : DiagGroup<"inline-asm">;
def BackendFrameLargerThanEQ : DiagGroup<"frame-larger-than=">;
def BackendPlugin : DiagGroup<"backend-plugin">;
def RemarkBackendPlugin : DiagGroup<"remark-backend-plugin">;
def BackendOptimizationRemark : DiagGroup<"pass">;
def BackendOptimizationRemarkMissed : DiagGroup<"pass-missed">;
def BackendOptimizationRemarkAnalysis : DiagGroup<"pass-analysis">;
def BackendOptimizationFailure : DiagGroup<"pass-failed">;

// Instrumentation based profiling warnings.
def ProfileInstrMissing : DiagGroup<"profile-instr-missing">;
def ProfileInstrOutOfDate : DiagGroup<"profile-instr-out-of-date">;
def ProfileInstrUnprofiled : DiagGroup<"profile-instr-unprofiled">;
def MisExpect : DiagGroup<"misexpect">;

// AddressSanitizer frontend instrumentation remarks.
def SanitizeAddressRemarks : DiagGroup<"sanitize-address">;

// Issues with serialized diagnostics.
def SerializedDiagnostics : DiagGroup<"serialized-diagnostics">;

// A warning group for warnings about code that clang accepts when
// compiling CUDA C/C++ but which is not compatible with the CUDA spec.
def CudaCompat : DiagGroup<"cuda-compat">;

// Warning about unknown CUDA SDK version.
def CudaUnknownVersion: DiagGroup<"unknown-cuda-version">;

// A warning group for warnings about features supported by HIP but
// ignored by CUDA.
def HIPOnly : DiagGroup<"hip-only">;

// Warnings which cause linking of the runtime libraries like
// libc and the CRT to be skipped.
def AVRRtlibLinkingQuirks : DiagGroup<"avr-rtlib-linking-quirks">;

// A warning group for things that will change semantics in the future.
def FutureCompat : DiagGroup<"future-compat">;

def InvalidOrNonExistentDirectory : DiagGroup<"invalid-or-nonexistent-directory">;

def OptionIgnored : DiagGroup<"option-ignored">;

def UnknownArgument : DiagGroup<"unknown-argument">;

// A warning group for warnings about code that clang accepts when
// compiling OpenCL C/C++ but which is not compatible with the SPIR spec.
def SpirCompat : DiagGroup<"spir-compat">;

// Warning for the experimental-isel options.
def ExperimentalISel : DiagGroup<"experimental-isel">;

// A warning group specifically for warnings related to function
// multiversioning.
def FunctionMultiVersioning : DiagGroup<"function-multiversion">;

def NoDeref : DiagGroup<"noderef">;

// A group for cross translation unit static analysis related warnings.
def CrossTU : DiagGroup<"ctu">;

def CTADMaybeUnsupported : DiagGroup<"ctad-maybe-unsupported">;

<<<<<<< HEAD
def IntelFPGA : DiagGroup<"intel-fpga">;

def FortifySource : DiagGroup<"fortify-source">;
=======
def FortifySource : DiagGroup<"fortify-source">;

def MaxTokens : DiagGroup<"max-tokens"> {
  code Documentation = [{
The warning is issued if the number of pre-processor tokens exceeds
the token limit, which can be set in three ways:

1. As a limit at a specific point in a file, using the ``clang max_tokens_here``
  pragma:

   .. code-block: c++
      #pragma clang max_tokens_here 1234

2. As a per-translation unit limit, using the ``-fmax-tokens`` command-line
   flag:

   .. code-block: console
      clang -c a.cpp -fmax-tokens 1234

3. As a per-translation unit limit using the ``clang max_tokens_total`` pragma,
   which works like and overrides the ``-fmax-tokens`` flag:

   .. code-block: c++
      #pragma clang max_file_tokens 1234

These limits can be helpful in limiting code growth through included files.

Setting a token limit of zero means no limit.
}];
}
>>>>>>> adcd0268
<|MERGE_RESOLUTION|>--- conflicted
+++ resolved
@@ -1157,11 +1157,8 @@
 
 def CTADMaybeUnsupported : DiagGroup<"ctad-maybe-unsupported">;
 
-<<<<<<< HEAD
 def IntelFPGA : DiagGroup<"intel-fpga">;
 
-def FortifySource : DiagGroup<"fortify-source">;
-=======
 def FortifySource : DiagGroup<"fortify-source">;
 
 def MaxTokens : DiagGroup<"max-tokens"> {
@@ -1191,5 +1188,4 @@
 
 Setting a token limit of zero means no limit.
 }];
-}
->>>>>>> adcd0268
+}