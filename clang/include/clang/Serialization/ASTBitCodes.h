//===- ASTBitCodes.h - Enum values for the PCH bitcode format ---*- C++ -*-===//
//
// Part of the LLVM Project, under the Apache License v2.0 with LLVM Exceptions.
// See https://llvm.org/LICENSE.txt for license information.
// SPDX-License-Identifier: Apache-2.0 WITH LLVM-exception
//
//===----------------------------------------------------------------------===//
//
// This header defines Bitcode enum values for Clang serialized AST files.
//
// The enum values defined in this file should be considered permanent.  If
// new features are added, they should have values added at the end of the
// respective lists.
//
//===----------------------------------------------------------------------===//

#ifndef LLVM_CLANG_SERIALIZATION_ASTBITCODES_H
#define LLVM_CLANG_SERIALIZATION_ASTBITCODES_H

#include "clang/AST/DeclID.h"
#include "clang/AST/DeclarationName.h"
#include "clang/AST/Type.h"
#include "clang/Basic/IdentifierTable.h"
#include "clang/Basic/OperatorKinds.h"
#include "clang/Basic/SourceLocation.h"
#include "clang/Serialization/SourceLocationEncoding.h"
#include "llvm/ADT/DenseMapInfo.h"
#include "llvm/Bitstream/BitCodes.h"
#include <cassert>
#include <cstdint>

namespace clang {
namespace serialization {

/// AST file major version number supported by this version of
/// Clang.
///
/// Whenever the AST file format changes in a way that makes it
/// incompatible with previous versions (such that a reader
/// designed for the previous version could not support reading
/// the new version), this number should be increased.
///
/// Version 4 of AST files also requires that the version control branch and
/// revision match exactly, since there is no backward compatibility of
/// AST files at this time.
const unsigned VERSION_MAJOR = 31;

/// AST file minor version number supported by this version of
/// Clang.
///
/// Whenever the AST format changes in a way that is still
/// compatible with previous versions (such that a reader designed
/// for the previous version could still support reading the new
/// version by ignoring new kinds of subblocks), this number
/// should be increased.
const unsigned VERSION_MINOR = 1;

/// An ID number that refers to an identifier in an AST file.
///
/// The ID numbers of identifiers are consecutive (in order of discovery)
/// and start at 1. 0 is reserved for NULL.
using IdentifierID = uint32_t;

/// The number of predefined identifier IDs.
const unsigned int NUM_PREDEF_IDENT_IDS = 1;

/// An ID number that refers to a declaration in an AST file. See the comments
/// in DeclIDBase for details.
using DeclID = DeclIDBase::DeclID;

/// An ID number that refers to a type in an AST file.
///
/// The ID of a type is partitioned into two parts: the lower
/// three bits are used to store the const/volatile/restrict
/// qualifiers (as with QualType) and the upper bits provide a
/// type index. The type index values are partitioned into two
/// sets. The values below NUM_PREDEF_TYPE_IDs are predefined type
/// IDs (based on the PREDEF_TYPE_*_ID constants), with 0 as a
/// placeholder for "no type". Values from NUM_PREDEF_TYPE_IDs are
/// other types that have serialized representations.
using TypeID = uint32_t;

/// A type index; the type ID with the qualifier bits removed.
class TypeIdx {
  uint32_t Idx = 0;

public:
  TypeIdx() = default;
  explicit TypeIdx(uint32_t index) : Idx(index) {}

  uint32_t getIndex() const { return Idx; }

  TypeID asTypeID(unsigned FastQuals) const {
    if (Idx == uint32_t(-1))
      return TypeID(-1);

    return (Idx << Qualifiers::FastWidth) | FastQuals;
  }

  static TypeIdx fromTypeID(TypeID ID) {
    if (ID == TypeID(-1))
      return TypeIdx(-1);

    return TypeIdx(ID >> Qualifiers::FastWidth);
  }
};

/// A structure for putting "fast"-unqualified QualTypes into a
/// DenseMap.  This uses the standard pointer hash function.
struct UnsafeQualTypeDenseMapInfo {
  static bool isEqual(QualType A, QualType B) { return A == B; }

  static QualType getEmptyKey() {
    return QualType::getFromOpaquePtr((void *)1);
  }

  static QualType getTombstoneKey() {
    return QualType::getFromOpaquePtr((void *)2);
  }

  static unsigned getHashValue(QualType T) {
    assert(!T.getLocalFastQualifiers() &&
           "hash invalid for types with fast quals");
    uintptr_t v = reinterpret_cast<uintptr_t>(T.getAsOpaquePtr());
    return (unsigned(v) >> 4) ^ (unsigned(v) >> 9);
  }
};

/// An ID number that refers to a macro in an AST file.
using MacroID = uint32_t;

/// A global ID number that refers to a macro in an AST file.
using GlobalMacroID = uint32_t;

/// A local to a module ID number that refers to a macro in an
/// AST file.
using LocalMacroID = uint32_t;

/// The number of predefined macro IDs.
const unsigned int NUM_PREDEF_MACRO_IDS = 1;

/// An ID number that refers to an ObjC selector in an AST file.
using SelectorID = uint32_t;

/// The number of predefined selector IDs.
const unsigned int NUM_PREDEF_SELECTOR_IDS = 1;

/// An ID number that refers to a set of CXXBaseSpecifiers in an
/// AST file.
using CXXBaseSpecifiersID = uint32_t;

/// An ID number that refers to a list of CXXCtorInitializers in an
/// AST file.
using CXXCtorInitializersID = uint32_t;

/// An ID number that refers to an entity in the detailed
/// preprocessing record.
using PreprocessedEntityID = uint32_t;

/// An ID number that refers to a submodule in a module file.
using SubmoduleID = uint32_t;

/// The number of predefined submodule IDs.
const unsigned int NUM_PREDEF_SUBMODULE_IDS = 1;

/// 32 aligned uint64_t in the AST file. Use splitted 64-bit integer into
/// low/high parts to keep structure alignment 32-bit (it is important
/// because blobs in bitstream are 32-bit aligned). This structure is
/// serialized "as is" to the AST file.
class UnalignedUInt64 {
  uint32_t BitLow = 0;
  uint32_t BitHigh = 0;

public:
  UnalignedUInt64() = default;
  UnalignedUInt64(uint64_t BitOffset) { set(BitOffset); }

  void set(uint64_t Offset) {
    BitLow = Offset;
    BitHigh = Offset >> 32;
  }

  uint64_t get() const { return BitLow | (uint64_t(BitHigh) << 32); }
};

/// Source range/offset of a preprocessed entity.
class PPEntityOffset {
  using RawLocEncoding = SourceLocationEncoding::RawLocEncoding;

  /// Raw source location of beginning of range.
  UnalignedUInt64 Begin;

  /// Raw source location of end of range.
  UnalignedUInt64 End;

  /// Offset in the AST file relative to ModuleFile::MacroOffsetsBase.
  uint32_t BitOffset;

public:
  PPEntityOffset(RawLocEncoding Begin, RawLocEncoding End, uint32_t BitOffset)
      : Begin(Begin), End(End), BitOffset(BitOffset) {}

  RawLocEncoding getBegin() const { return Begin.get(); }
  RawLocEncoding getEnd() const { return End.get(); }

  uint32_t getOffset() const { return BitOffset; }
};

/// Source range of a skipped preprocessor region
class PPSkippedRange {
  using RawLocEncoding = SourceLocationEncoding::RawLocEncoding;

  /// Raw source location of beginning of range.
  UnalignedUInt64 Begin;
  /// Raw source location of end of range.
  UnalignedUInt64 End;

public:
  PPSkippedRange(RawLocEncoding Begin, RawLocEncoding End)
      : Begin(Begin), End(End) {}

  RawLocEncoding getBegin() const { return Begin.get(); }
  RawLocEncoding getEnd() const { return End.get(); }
};

/// Source location and bit offset of a declaration. Keep
/// structure alignment 32-bit since the blob is assumed as 32-bit aligned.
class DeclOffset {
  using RawLocEncoding = SourceLocationEncoding::RawLocEncoding;

  /// Raw source location.
  UnalignedUInt64 RawLoc;

  /// Offset relative to the start of the DECLTYPES_BLOCK block.
  UnalignedUInt64 BitOffset;

public:
  DeclOffset() = default;
  DeclOffset(RawLocEncoding RawLoc, uint64_t BitOffset,
             uint64_t DeclTypesBlockStartOffset)
      : RawLoc(RawLoc) {
    setBitOffset(BitOffset, DeclTypesBlockStartOffset);
  }

  void setRawLoc(RawLocEncoding Loc) { RawLoc = Loc; }

  RawLocEncoding getRawLoc() const { return RawLoc.get(); }

  void setBitOffset(uint64_t Offset, const uint64_t DeclTypesBlockStartOffset) {
    BitOffset.set(Offset - DeclTypesBlockStartOffset);
  }

  uint64_t getBitOffset(const uint64_t DeclTypesBlockStartOffset) const {
    return BitOffset.get() + DeclTypesBlockStartOffset;
  }
};

// The unaligned decl ID used in the Blobs of bistreams.
using unaligned_decl_id_t =
    llvm::support::detail::packed_endian_specific_integral<
        serialization::DeclID, llvm::endianness::native,
        llvm::support::unaligned>;

/// The number of predefined preprocessed entity IDs.
const unsigned int NUM_PREDEF_PP_ENTITY_IDS = 1;

/// Describes the various kinds of blocks that occur within
/// an AST file.
enum BlockIDs {
  /// The AST block, which acts as a container around the
  /// full AST block.
  AST_BLOCK_ID = llvm::bitc::FIRST_APPLICATION_BLOCKID,

  /// The block containing information about the source
  /// manager.
  SOURCE_MANAGER_BLOCK_ID,

  /// The block containing information about the
  /// preprocessor.
  PREPROCESSOR_BLOCK_ID,

  /// The block containing the definitions of all of the
  /// types and decls used within the AST file.
  DECLTYPES_BLOCK_ID,

  /// The block containing the detailed preprocessing record.
  PREPROCESSOR_DETAIL_BLOCK_ID,

  /// The block containing the submodule structure.
  SUBMODULE_BLOCK_ID,

  /// The block containing comments.
  COMMENTS_BLOCK_ID,

  /// The control block, which contains all of the
  /// information that needs to be validated prior to committing
  /// to loading the AST file.
  CONTROL_BLOCK_ID,

  /// The block of input files, which were used as inputs
  /// to create this AST file.
  ///
  /// This block is part of the control block.
  INPUT_FILES_BLOCK_ID,

  /// The block of configuration options, used to check that
  /// a module is being used in a configuration compatible with the
  /// configuration in which it was built.
  ///
  /// This block is part of the control block.
  OPTIONS_BLOCK_ID,

  /// A block containing a module file extension.
  EXTENSION_BLOCK_ID,

  /// A block with unhashed content.
  ///
  /// These records should not change the \a ASTFileSignature.  See \a
  /// UnhashedControlBlockRecordTypes for the list of records.
  UNHASHED_CONTROL_BLOCK_ID,
};

/// Record types that occur within the control block.
enum ControlRecordTypes {
  /// AST file metadata, including the AST file version number
  /// and information about the compiler used to build this AST file.
  METADATA = 1,

  /// Record code for the list of other AST files imported by
  /// this AST file.
  IMPORTS,

  /// Record code for the original file that was used to
  /// generate the AST file, including both its file ID and its
  /// name.
  ORIGINAL_FILE,

  /// Record code for file ID of the file or buffer that was used to
  /// generate the AST file.
  ORIGINAL_FILE_ID,

  /// Offsets into the input-files block where input files
  /// reside.
  INPUT_FILE_OFFSETS,

  /// Record code for the module name.
  MODULE_NAME,

  /// Record code for the module map file that was used to build this
  /// AST file.
  MODULE_MAP_FILE,

  /// Record code for the module build directory.
  MODULE_DIRECTORY,
};

/// Record types that occur within the options block inside
/// the control block.
enum OptionsRecordTypes {
  /// Record code for the language options table.
  ///
  /// The record with this code contains the contents of the
  /// LangOptions structure. We serialize the entire contents of
  /// the structure, and let the reader decide which options are
  /// actually important to check.
  LANGUAGE_OPTIONS = 1,

  /// Record code for the target options table.
  TARGET_OPTIONS,

  /// Record code for the filesystem options table.
  FILE_SYSTEM_OPTIONS,

  /// Record code for the headers search options table.
  HEADER_SEARCH_OPTIONS,

  /// Record code for the preprocessor options table.
  PREPROCESSOR_OPTIONS,
};

/// Record codes for the unhashed control block.
enum UnhashedControlBlockRecordTypes {
  /// Record code for the signature that identifiers this AST file.
  SIGNATURE = 1,

  /// Record code for the content hash of the AST block.
  AST_BLOCK_HASH,

  /// Record code for the diagnostic options table.
  DIAGNOSTIC_OPTIONS,

  /// Record code for the headers search paths.
  HEADER_SEARCH_PATHS,

  /// Record code for \#pragma diagnostic mappings.
  DIAG_PRAGMA_MAPPINGS,

  /// Record code for the indices of used header search entries.
  HEADER_SEARCH_ENTRY_USAGE,

  /// Record code for the indices of used VFSs.
  VFS_USAGE,
};

/// Record code for extension blocks.
enum ExtensionBlockRecordTypes {
  /// Metadata describing this particular extension.
  EXTENSION_METADATA = 1,

  /// The first record ID allocated to the extensions themselves.
  FIRST_EXTENSION_RECORD_ID = 4
};

/// Record types that occur within the input-files block
/// inside the control block.
enum InputFileRecordTypes {
  /// An input file.
  INPUT_FILE = 1,

  /// The input file content hash
  INPUT_FILE_HASH
};

/// Record types that occur within the AST block itself.
enum ASTRecordTypes {
  /// Record code for the offsets of each type.
  ///
  /// The TYPE_OFFSET constant describes the record that occurs
  /// within the AST block. The record itself is an array of offsets that
  /// point into the declarations and types block (identified by
  /// DECLTYPES_BLOCK_ID). The index into the array is based on the ID
  /// of a type. For a given type ID @c T, the lower three bits of
  /// @c T are its qualifiers (const, volatile, restrict), as in
  /// the QualType class. The upper bits, after being shifted and
  /// subtracting NUM_PREDEF_TYPE_IDS, are used to index into the
  /// TYPE_OFFSET block to determine the offset of that type's
  /// corresponding record within the DECLTYPES_BLOCK_ID block.
  TYPE_OFFSET = 1,

  /// Record code for the offsets of each decl.
  ///
  /// The DECL_OFFSET constant describes the record that occurs
  /// within the block identified by DECL_OFFSETS_BLOCK_ID within
  /// the AST block. The record itself is an array of offsets that
  /// point into the declarations and types block (identified by
  /// DECLTYPES_BLOCK_ID). The declaration ID is an index into this
  /// record, after subtracting one to account for the use of
  /// declaration ID 0 for a NULL declaration pointer. Index 0 is
  /// reserved for the translation unit declaration.
  DECL_OFFSET = 2,

  /// Record code for the table of offsets of each
  /// identifier ID.
  ///
  /// The offset table contains offsets into the blob stored in
  /// the IDENTIFIER_TABLE record. Each offset points to the
  /// NULL-terminated string that corresponds to that identifier.
  IDENTIFIER_OFFSET = 3,

  /// This is so that older clang versions, before the introduction
  /// of the control block, can read and reject the newer PCH format.
  /// *DON'T CHANGE THIS NUMBER*.
  METADATA_OLD_FORMAT = 4,

  /// Record code for the identifier table.
  ///
  /// The identifier table is a simple blob that contains
  /// NULL-terminated strings for all of the identifiers
  /// referenced by the AST file. The IDENTIFIER_OFFSET table
  /// contains the mapping from identifier IDs to the characters
  /// in this blob. Note that the starting offsets of all of the
  /// identifiers are odd, so that, when the identifier offset
  /// table is loaded in, we can use the low bit to distinguish
  /// between offsets (for unresolved identifier IDs) and
  /// IdentifierInfo pointers (for already-resolved identifier
  /// IDs).
  IDENTIFIER_TABLE = 5,

  /// Record code for the array of eagerly deserialized decls.
  ///
  /// The AST file contains a list of all of the declarations that should be
  /// eagerly deserialized present within the parsed headers, stored as an
  /// array of declaration IDs. These declarations will be
  /// reported to the AST consumer after the AST file has been
  /// read, since their presence can affect the semantics of the
  /// program (e.g., for code generation).
  EAGERLY_DESERIALIZED_DECLS = 6,

  /// Record code for the set of non-builtin, special
  /// types.
  ///
  /// This record contains the type IDs for the various type nodes
  /// that are constructed during semantic analysis (e.g.,
  /// __builtin_va_list). The SPECIAL_TYPE_* constants provide
  /// offsets into this record.
  SPECIAL_TYPES = 7,

  /// Record code for the extra statistics we gather while
  /// generating an AST file.
  STATISTICS = 8,

  /// Record code for the array of tentative definitions.
  TENTATIVE_DEFINITIONS = 9,

  // ID 10 used to be for a list of extern "C" declarations.

  /// Record code for the table of offsets into the
  /// Objective-C method pool.
  SELECTOR_OFFSETS = 11,

  /// Record code for the Objective-C method pool,
  METHOD_POOL = 12,

  /// The value of the next __COUNTER__ to dispense.
  /// [PP_COUNTER_VALUE, Val]
  PP_COUNTER_VALUE = 13,

  /// Record code for the table of offsets into the block
  /// of source-location information.
  SOURCE_LOCATION_OFFSETS = 14,

  // ID 15 used to be for source location entry preloads.

  /// Record code for the set of ext_vector type names.
  EXT_VECTOR_DECLS = 16,

  /// Record code for the array of unused file scoped decls.
  UNUSED_FILESCOPED_DECLS = 17,

  /// Record code for the table of offsets to entries in the
  /// preprocessing record.
  PPD_ENTITIES_OFFSETS = 18,

  /// Record code for the array of VTable uses.
  VTABLE_USES = 19,

  // ID 20 used to be for a list of dynamic classes.

  /// Record code for referenced selector pool.
  REFERENCED_SELECTOR_POOL = 21,

  /// Record code for an update to the TU's lexically contained
  /// declarations.
  TU_UPDATE_LEXICAL = 22,

  // ID 23 used to be for a list of local redeclarations.

  /// Record code for declarations that Sema keeps references of.
  SEMA_DECL_REFS = 24,

  /// Record code for weak undeclared identifiers.
  WEAK_UNDECLARED_IDENTIFIERS = 25,

  /// Record code for pending implicit instantiations.
  PENDING_IMPLICIT_INSTANTIATIONS = 26,

  // ID 27 used to be for a list of replacement decls.

  /// Record code for an update to a decl context's lookup table.
  ///
  /// In practice, this should only be used for the TU and namespaces.
  UPDATE_VISIBLE = 28,

  /// Record for offsets of DECL_UPDATES records for declarations
  /// that were modified after being deserialized and need updates.
  DECL_UPDATE_OFFSETS = 29,

  // ID 30 used to be a decl update record. These are now in the DECLTYPES
  // block.

  // ID 31 used to be a list of offsets to DECL_CXX_BASE_SPECIFIERS records.

  // ID 32 used to be the code for \#pragma diagnostic mappings.

  /// Record code for special CUDA declarations.
  CUDA_SPECIAL_DECL_REFS = 33,

  /// Record code for header search information.
  HEADER_SEARCH_TABLE = 34,

  /// Record code for floating point \#pragma options.
  FP_PRAGMA_OPTIONS = 35,

  /// Record code for enabled OpenCL extensions.
  OPENCL_EXTENSIONS = 36,

  /// The list of delegating constructor declarations.
  DELEGATING_CTORS = 37,

  /// Record code for the set of known namespaces, which are used
  /// for typo correction.
  KNOWN_NAMESPACES = 38,

  /// Record code for the remapping information used to relate
  /// loaded modules to the various offsets and IDs(e.g., source location
  /// offests, declaration and type IDs) that are used in that module to
  /// refer to other modules.
  MODULE_OFFSET_MAP = 39,

  /// Record code for the source manager line table information,
  /// which stores information about \#line directives.
  SOURCE_MANAGER_LINE_TABLE = 40,

  /// Record code for map of Objective-C class definition IDs to the
  /// ObjC categories in a module that are attached to that class.
  OBJC_CATEGORIES_MAP = 41,

  /// Record code for a file sorted array of DeclIDs in a module.
  FILE_SORTED_DECLS = 42,

  /// Record code for an array of all of the (sub)modules that were
  /// imported by the AST file.
  IMPORTED_MODULES = 43,

  // ID 44 used to be a table of merged canonical declarations.
  // ID 45 used to be a list of declaration IDs of local redeclarations.

  /// Record code for the array of Objective-C categories (including
  /// extensions).
  ///
  /// This array can only be interpreted properly using the Objective-C
  /// categories map.
  OBJC_CATEGORIES = 46,

  /// Record code for the table of offsets of each macro ID.
  ///
  /// The offset table contains offsets into the blob stored in
  /// the preprocessor block. Each offset points to the corresponding
  /// macro definition.
  MACRO_OFFSET = 47,

  /// A list of "interesting" identifiers. Only used in C++ (where we
  /// don't normally do lookups into the serialized identifier table). These
  /// are eagerly deserialized.
  INTERESTING_IDENTIFIERS = 48,

  /// Record code for undefined but used functions and variables that
  /// need a definition in this TU.
  UNDEFINED_BUT_USED = 49,

  /// Record code for late parsed template functions.
  LATE_PARSED_TEMPLATE = 50,

  /// Record code for \#pragma optimize options.
  OPTIMIZE_PRAGMA_OPTIONS = 51,

  /// Record code for potentially unused local typedef names.
  UNUSED_LOCAL_TYPEDEF_NAME_CANDIDATES = 52,

  // ID 53 used to be a table of constructor initializer records.

  /// Delete expressions that will be analyzed later.
  DELETE_EXPRS_TO_ANALYZE = 54,

  /// Record code for \#pragma ms_struct options.
  MSSTRUCT_PRAGMA_OPTIONS = 55,

  /// Record code for \#pragma ms_struct options.
  POINTERS_TO_MEMBERS_PRAGMA_OPTIONS = 56,

  /// Number of unmatched #pragma clang cuda_force_host_device begin
  /// directives we've seen.
  CUDA_PRAGMA_FORCE_HOST_DEVICE_DEPTH = 57,

  /// Record code for types associated with OpenCL extensions.
  OPENCL_EXTENSION_TYPES = 58,

  /// Record code for declarations associated with OpenCL extensions.
  OPENCL_EXTENSION_DECLS = 59,

  MODULAR_CODEGEN_DECLS = 60,

  /// Record code for \#pragma align/pack options.
  ALIGN_PACK_PRAGMA_OPTIONS = 61,

  /// The stack of open #ifs/#ifdefs recorded in a preamble.
  PP_CONDITIONAL_STACK = 62,

  /// A table of skipped ranges within the preprocessing record.
  PPD_SKIPPED_RANGES = 63,

  /// Record code for the Decls to be checked for deferred diags.
  DECLS_TO_CHECK_FOR_DEFERRED_DIAGS = 64,

  /// Record code for \#pragma float_control options.
  FLOAT_CONTROL_PRAGMA_OPTIONS = 65,

  /// ID 66 used to be the list of included files.

  /// Record code for an unterminated \#pragma clang assume_nonnull begin
  /// recorded in a preamble.
  PP_ASSUME_NONNULL_LOC = 67,

  /// Record code for lexical and visible block for delayed namespace in
  /// reduced BMI.
  DELAYED_NAMESPACE_LEXICAL_VISIBLE_RECORD = 68,

  /// Record code for \#pragma clang unsafe_buffer_usage begin/end
  PP_UNSAFE_BUFFER_USAGE = 69,

  /// Record code for vtables to emit.
  VTABLES_TO_EMIT = 70,
};

/// Record types used within a source manager block.
enum SourceManagerRecordTypes {
  /// Describes a source location entry (SLocEntry) for a
  /// file.
  SM_SLOC_FILE_ENTRY = 1,

  /// Describes a source location entry (SLocEntry) for a
  /// buffer.
  SM_SLOC_BUFFER_ENTRY = 2,

  /// Describes a blob that contains the data for a buffer
  /// entry. This kind of record always directly follows a
  /// SM_SLOC_BUFFER_ENTRY record or a SM_SLOC_FILE_ENTRY with an
  /// overridden buffer.
  SM_SLOC_BUFFER_BLOB = 3,

  /// Describes a zlib-compressed blob that contains the data for
  /// a buffer entry.
  SM_SLOC_BUFFER_BLOB_COMPRESSED = 4,

  /// Describes a source location entry (SLocEntry) for a
  /// macro expansion.
  SM_SLOC_EXPANSION_ENTRY = 5
};

/// Record types used within a preprocessor block.
enum PreprocessorRecordTypes {
  // The macros in the PP section are a PP_MACRO_* instance followed by a
  // list of PP_TOKEN instances for each token in the definition.

  /// An object-like macro definition.
  /// [PP_MACRO_OBJECT_LIKE, IdentInfoID, SLoc, IsUsed]
  PP_MACRO_OBJECT_LIKE = 1,

  /// A function-like macro definition.
  /// [PP_MACRO_FUNCTION_LIKE, \<ObjectLikeStuff>, IsC99Varargs,
  /// IsGNUVarars, NumArgs, ArgIdentInfoID* ]
  PP_MACRO_FUNCTION_LIKE = 2,

  /// Describes one token.
  /// [PP_TOKEN, SLoc, Length, IdentInfoID, Kind, Flags]
  PP_TOKEN = 3,

  /// The macro directives history for a particular identifier.
  PP_MACRO_DIRECTIVE_HISTORY = 4,

  /// A macro directive exported by a module.
  /// [PP_MODULE_MACRO, SubmoduleID, MacroID, (Overridden SubmoduleID)*]
  PP_MODULE_MACRO = 5,
};

/// Record types used within a preprocessor detail block.
enum PreprocessorDetailRecordTypes {
  /// Describes a macro expansion within the preprocessing record.
  PPD_MACRO_EXPANSION = 0,

  /// Describes a macro definition within the preprocessing record.
  PPD_MACRO_DEFINITION = 1,

  /// Describes an inclusion directive within the preprocessing
  /// record.
  PPD_INCLUSION_DIRECTIVE = 2
};

/// Record types used within a submodule description block.
enum SubmoduleRecordTypes {
  /// Metadata for submodules as a whole.
  SUBMODULE_METADATA = 0,

  /// Defines the major attributes of a submodule, including its
  /// name and parent.
  SUBMODULE_DEFINITION = 1,

  /// Specifies the umbrella header used to create this module,
  /// if any.
  SUBMODULE_UMBRELLA_HEADER = 2,

  /// Specifies a header that falls into this (sub)module.
  SUBMODULE_HEADER = 3,

  /// Specifies a top-level header that falls into this (sub)module.
  SUBMODULE_TOPHEADER = 4,

  /// Specifies an umbrella directory.
  SUBMODULE_UMBRELLA_DIR = 5,

  /// Specifies the submodules that are imported by this
  /// submodule.
  SUBMODULE_IMPORTS = 6,

  /// Specifies the submodules that are re-exported from this
  /// submodule.
  SUBMODULE_EXPORTS = 7,

  /// Specifies a required feature.
  SUBMODULE_REQUIRES = 8,

  /// Specifies a header that has been explicitly excluded
  /// from this submodule.
  SUBMODULE_EXCLUDED_HEADER = 9,

  /// Specifies a library or framework to link against.
  SUBMODULE_LINK_LIBRARY = 10,

  /// Specifies a configuration macro for this module.
  SUBMODULE_CONFIG_MACRO = 11,

  /// Specifies a conflict with another module.
  SUBMODULE_CONFLICT = 12,

  /// Specifies a header that is private to this submodule.
  SUBMODULE_PRIVATE_HEADER = 13,

  /// Specifies a header that is part of the module but must be
  /// textually included.
  SUBMODULE_TEXTUAL_HEADER = 14,

  /// Specifies a header that is private to this submodule but
  /// must be textually included.
  SUBMODULE_PRIVATE_TEXTUAL_HEADER = 15,

  /// Specifies some declarations with initializers that must be
  /// emitted to initialize the module.
  SUBMODULE_INITIALIZERS = 16,

  /// Specifies the name of the module that will eventually
  /// re-export the entities in this module.
  SUBMODULE_EXPORT_AS = 17,

  /// Specifies affecting modules that were not imported.
  SUBMODULE_AFFECTING_MODULES = 18,
};

/// Record types used within a comments block.
enum CommentRecordTypes { COMMENTS_RAW_COMMENT = 0 };

/// \defgroup ASTAST AST file AST constants
///
/// The constants in this group describe various components of the
/// abstract syntax tree within an AST file.
///
/// @{

/// Predefined type IDs.
///
/// These type IDs correspond to predefined types in the AST
/// context, such as built-in types (int) and special place-holder
/// types (the \<overload> and \<dependent> type markers). Such
/// types are never actually serialized, since they will be built
/// by the AST context when it is created.
enum PredefinedTypeIDs {
  /// The NULL type.
  PREDEF_TYPE_NULL_ID = 0,

  /// The void type.
  PREDEF_TYPE_VOID_ID = 1,

  /// The 'bool' or '_Bool' type.
  PREDEF_TYPE_BOOL_ID = 2,

  /// The 'char' type, when it is unsigned.
  PREDEF_TYPE_CHAR_U_ID = 3,

  /// The 'unsigned char' type.
  PREDEF_TYPE_UCHAR_ID = 4,

  /// The 'unsigned short' type.
  PREDEF_TYPE_USHORT_ID = 5,

  /// The 'unsigned int' type.
  PREDEF_TYPE_UINT_ID = 6,

  /// The 'unsigned long' type.
  PREDEF_TYPE_ULONG_ID = 7,

  /// The 'unsigned long long' type.
  PREDEF_TYPE_ULONGLONG_ID = 8,

  /// The 'char' type, when it is signed.
  PREDEF_TYPE_CHAR_S_ID = 9,

  /// The 'signed char' type.
  PREDEF_TYPE_SCHAR_ID = 10,

  /// The C++ 'wchar_t' type.
  PREDEF_TYPE_WCHAR_ID = 11,

  /// The (signed) 'short' type.
  PREDEF_TYPE_SHORT_ID = 12,

  /// The (signed) 'int' type.
  PREDEF_TYPE_INT_ID = 13,

  /// The (signed) 'long' type.
  PREDEF_TYPE_LONG_ID = 14,

  /// The (signed) 'long long' type.
  PREDEF_TYPE_LONGLONG_ID = 15,

  /// The 'float' type.
  PREDEF_TYPE_FLOAT_ID = 16,

  /// The 'double' type.
  PREDEF_TYPE_DOUBLE_ID = 17,

  /// The 'long double' type.
  PREDEF_TYPE_LONGDOUBLE_ID = 18,

  /// The placeholder type for overloaded function sets.
  PREDEF_TYPE_OVERLOAD_ID = 19,

  /// The placeholder type for dependent types.
  PREDEF_TYPE_DEPENDENT_ID = 20,

  /// The '__uint128_t' type.
  PREDEF_TYPE_UINT128_ID = 21,

  /// The '__int128_t' type.
  PREDEF_TYPE_INT128_ID = 22,

  /// The type of 'nullptr'.
  PREDEF_TYPE_NULLPTR_ID = 23,

  /// The C++ 'char16_t' type.
  PREDEF_TYPE_CHAR16_ID = 24,

  /// The C++ 'char32_t' type.
  PREDEF_TYPE_CHAR32_ID = 25,

  /// The ObjC 'id' type.
  PREDEF_TYPE_OBJC_ID = 26,

  /// The ObjC 'Class' type.
  PREDEF_TYPE_OBJC_CLASS = 27,

  /// The ObjC 'SEL' type.
  PREDEF_TYPE_OBJC_SEL = 28,

  /// The 'unknown any' placeholder type.
  PREDEF_TYPE_UNKNOWN_ANY = 29,

  /// The placeholder type for bound member functions.
  PREDEF_TYPE_BOUND_MEMBER = 30,

  /// The "auto" deduction type.
  PREDEF_TYPE_AUTO_DEDUCT = 31,

  /// The "auto &&" deduction type.
  PREDEF_TYPE_AUTO_RREF_DEDUCT = 32,

  /// The OpenCL 'half' / ARM NEON __fp16 type.
  PREDEF_TYPE_HALF_ID = 33,

  /// ARC's unbridged-cast placeholder type.
  PREDEF_TYPE_ARC_UNBRIDGED_CAST = 34,

  /// The pseudo-object placeholder type.
  PREDEF_TYPE_PSEUDO_OBJECT = 35,

  /// The placeholder type for builtin functions.
  PREDEF_TYPE_BUILTIN_FN = 36,

  /// OpenCL event type.
  PREDEF_TYPE_EVENT_ID = 37,

  /// OpenCL clk event type.
  PREDEF_TYPE_CLK_EVENT_ID = 38,

  /// OpenCL sampler type.
  PREDEF_TYPE_SAMPLER_ID = 39,

  /// OpenCL queue type.
  PREDEF_TYPE_QUEUE_ID = 40,

  /// OpenCL reserve_id type.
  PREDEF_TYPE_RESERVE_ID_ID = 41,

  /// The placeholder type for an array section.
  PREDEF_TYPE_ARRAY_SECTION = 42,

  /// The '__float128' type
  PREDEF_TYPE_FLOAT128_ID = 43,

  /// The '_Float16' type
  PREDEF_TYPE_FLOAT16_ID = 44,

  /// The C++ 'char8_t' type.
  PREDEF_TYPE_CHAR8_ID = 45,

  /// \brief The 'short _Accum' type
  PREDEF_TYPE_SHORT_ACCUM_ID = 46,

  /// \brief The '_Accum' type
  PREDEF_TYPE_ACCUM_ID = 47,

  /// \brief The 'long _Accum' type
  PREDEF_TYPE_LONG_ACCUM_ID = 48,

  /// \brief The 'unsigned short _Accum' type
  PREDEF_TYPE_USHORT_ACCUM_ID = 49,

  /// \brief The 'unsigned _Accum' type
  PREDEF_TYPE_UACCUM_ID = 50,

  /// \brief The 'unsigned long _Accum' type
  PREDEF_TYPE_ULONG_ACCUM_ID = 51,

  /// \brief The 'short _Fract' type
  PREDEF_TYPE_SHORT_FRACT_ID = 52,

  /// \brief The '_Fract' type
  PREDEF_TYPE_FRACT_ID = 53,

  /// \brief The 'long _Fract' type
  PREDEF_TYPE_LONG_FRACT_ID = 54,

  /// \brief The 'unsigned short _Fract' type
  PREDEF_TYPE_USHORT_FRACT_ID = 55,

  /// \brief The 'unsigned _Fract' type
  PREDEF_TYPE_UFRACT_ID = 56,

  /// \brief The 'unsigned long _Fract' type
  PREDEF_TYPE_ULONG_FRACT_ID = 57,

  /// \brief The '_Sat short _Accum' type
  PREDEF_TYPE_SAT_SHORT_ACCUM_ID = 58,

  /// \brief The '_Sat _Accum' type
  PREDEF_TYPE_SAT_ACCUM_ID = 59,

  /// \brief The '_Sat long _Accum' type
  PREDEF_TYPE_SAT_LONG_ACCUM_ID = 60,

  /// \brief The '_Sat unsigned short _Accum' type
  PREDEF_TYPE_SAT_USHORT_ACCUM_ID = 61,

  /// \brief The '_Sat unsigned _Accum' type
  PREDEF_TYPE_SAT_UACCUM_ID = 62,

  /// \brief The '_Sat unsigned long _Accum' type
  PREDEF_TYPE_SAT_ULONG_ACCUM_ID = 63,

  /// \brief The '_Sat short _Fract' type
  PREDEF_TYPE_SAT_SHORT_FRACT_ID = 64,

  /// \brief The '_Sat _Fract' type
  PREDEF_TYPE_SAT_FRACT_ID = 65,

  /// \brief The '_Sat long _Fract' type
  PREDEF_TYPE_SAT_LONG_FRACT_ID = 66,

  /// \brief The '_Sat unsigned short _Fract' type
  PREDEF_TYPE_SAT_USHORT_FRACT_ID = 67,

  /// \brief The '_Sat unsigned _Fract' type
  PREDEF_TYPE_SAT_UFRACT_ID = 68,

  /// \brief The '_Sat unsigned long _Fract' type
  PREDEF_TYPE_SAT_ULONG_FRACT_ID = 69,

  /// The placeholder type for OpenMP array shaping operation.
  PREDEF_TYPE_OMP_ARRAY_SHAPING = 70,

  /// The placeholder type for OpenMP iterator expression.
  PREDEF_TYPE_OMP_ITERATOR = 71,

  /// A placeholder type for incomplete matrix index operations.
  PREDEF_TYPE_INCOMPLETE_MATRIX_IDX = 72,

  /// \brief The '__bf16' type
  PREDEF_TYPE_BFLOAT16_ID = 73,

  /// \brief The '__ibm128' type
  PREDEF_TYPE_IBM128_ID = 74,

/// OpenCL image types with auto numeration
#define IMAGE_TYPE(ImgType, Id, SingletonId, Access, Suffix)                   \
  PREDEF_TYPE_##Id##_ID,
#include "clang/Basic/OpenCLImageTypes.def"
#define IMAGE_TYPE(ImgType, Id, SingletonId, Access, Suffix)                   \
  PREDEF_TYPE_SAMPLED_##Id##_ID,
#define IMAGE_WRITE_TYPE(Type, Id, Ext)
#define IMAGE_READ_WRITE_TYPE(Type, Id, Ext)
#include "clang/Basic/OpenCLImageTypes.def"
/// \brief OpenCL extension types with auto numeration
#define EXT_OPAQUE_TYPE(ExtType, Id, Ext) PREDEF_TYPE_##Id##_ID,
#include "clang/Basic/OpenCLExtensionTypes.def"
// \brief SVE types with auto numeration
#define SVE_TYPE(Name, Id, SingletonId) PREDEF_TYPE_##Id##_ID,
#include "clang/Basic/AArch64SVEACLETypes.def"
// \brief  PowerPC MMA types with auto numeration
#define PPC_VECTOR_TYPE(Name, Id, Size) PREDEF_TYPE_##Id##_ID,
#include "clang/Basic/PPCTypes.def"
// \brief RISC-V V types with auto numeration
#define RVV_TYPE(Name, Id, SingletonId) PREDEF_TYPE_##Id##_ID,
#include "clang/Basic/RISCVVTypes.def"
// \brief WebAssembly reference types with auto numeration
#define WASM_TYPE(Name, Id, SingletonId) PREDEF_TYPE_##Id##_ID,
#include "clang/Basic/WebAssemblyReferenceTypes.def"
// \brief AMDGPU types with auto numeration
#define AMDGPU_TYPE(Name, Id, SingletonId) PREDEF_TYPE_##Id##_ID,
#include "clang/Basic/AMDGPUTypes.def"

  /// The placeholder type for unresolved templates.
  PREDEF_TYPE_UNRESOLVED_TEMPLATE,
  // Sentinel value. Considered a predefined type but not useable as one.
  PREDEF_TYPE_LAST_ID
};

/// The number of predefined type IDs that are reserved for
/// the PREDEF_TYPE_* constants.
///
/// Type IDs for non-predefined types will start at
/// NUM_PREDEF_TYPE_IDs.
<<<<<<< HEAD
const unsigned NUM_PREDEF_TYPE_IDS = 515;
=======
const unsigned NUM_PREDEF_TYPE_IDS = 504;
>>>>>>> ad599211

// Ensure we do not overrun the predefined types we reserved
// in the enum PredefinedTypeIDs above.
static_assert(PREDEF_TYPE_LAST_ID < NUM_PREDEF_TYPE_IDS,
              "Too many enumerators in PredefinedTypeIDs. Review the value of "
              "NUM_PREDEF_TYPE_IDS");

/// Record codes for each kind of type.
///
/// These constants describe the type records that can occur within a
/// block identified by DECLTYPES_BLOCK_ID in the AST file. Each
/// constant describes a record for a specific type class in the
/// AST. Note that DeclCode values share this code space.
enum TypeCode {
#define TYPE_BIT_CODE(CLASS_ID, CODE_ID, CODE_VALUE)                           \
  TYPE_##CODE_ID = CODE_VALUE,
#include "clang/Serialization/TypeBitCodes.def"

  /// An ExtQualType record.
  TYPE_EXT_QUAL = 1
};

/// The type IDs for special types constructed by semantic
/// analysis.
///
/// The constants in this enumeration are indices into the
/// SPECIAL_TYPES record.
enum SpecialTypeIDs {
  /// CFConstantString type
  SPECIAL_TYPE_CF_CONSTANT_STRING = 0,

  /// C FILE typedef type
  SPECIAL_TYPE_FILE = 1,

  /// C jmp_buf typedef type
  SPECIAL_TYPE_JMP_BUF = 2,

  /// C sigjmp_buf typedef type
  SPECIAL_TYPE_SIGJMP_BUF = 3,

  /// Objective-C "id" redefinition type
  SPECIAL_TYPE_OBJC_ID_REDEFINITION = 4,

  /// Objective-C "Class" redefinition type
  SPECIAL_TYPE_OBJC_CLASS_REDEFINITION = 5,

  /// Objective-C "SEL" redefinition type
  SPECIAL_TYPE_OBJC_SEL_REDEFINITION = 6,

  /// C ucontext_t typedef type
  SPECIAL_TYPE_UCONTEXT_T = 7
};

/// The number of special type IDs.
const unsigned NumSpecialTypeIDs = 8;

/// Record of updates for a declaration that was modified after
/// being deserialized. This can occur within DECLTYPES_BLOCK_ID.
const unsigned int DECL_UPDATES = 49;

/// Record code for a list of local redeclarations of a declaration.
/// This can occur within DECLTYPES_BLOCK_ID.
const unsigned int LOCAL_REDECLARATIONS = 50;

/// Record codes for each kind of declaration.
///
/// These constants describe the declaration records that can occur within
/// a declarations block (identified by DECLTYPES_BLOCK_ID). Each
/// constant describes a record for a specific declaration class
/// in the AST. Note that TypeCode values share this code space.
enum DeclCode {
  /// A TypedefDecl record.
  DECL_TYPEDEF = 51,
  /// A TypeAliasDecl record.

  DECL_TYPEALIAS,

  /// An EnumDecl record.
  DECL_ENUM,

  /// A RecordDecl record.
  DECL_RECORD,

  /// An EnumConstantDecl record.
  DECL_ENUM_CONSTANT,

  /// A FunctionDecl record.
  DECL_FUNCTION,

  /// A ObjCMethodDecl record.
  DECL_OBJC_METHOD,

  /// A ObjCInterfaceDecl record.
  DECL_OBJC_INTERFACE,

  /// A ObjCProtocolDecl record.
  DECL_OBJC_PROTOCOL,

  /// A ObjCIvarDecl record.
  DECL_OBJC_IVAR,

  /// A ObjCAtDefsFieldDecl record.
  DECL_OBJC_AT_DEFS_FIELD,

  /// A ObjCCategoryDecl record.
  DECL_OBJC_CATEGORY,

  /// A ObjCCategoryImplDecl record.
  DECL_OBJC_CATEGORY_IMPL,

  /// A ObjCImplementationDecl record.
  DECL_OBJC_IMPLEMENTATION,

  /// A ObjCCompatibleAliasDecl record.
  DECL_OBJC_COMPATIBLE_ALIAS,

  /// A ObjCPropertyDecl record.
  DECL_OBJC_PROPERTY,

  /// A ObjCPropertyImplDecl record.
  DECL_OBJC_PROPERTY_IMPL,

  /// A FieldDecl record.
  DECL_FIELD,

  /// A MSPropertyDecl record.
  DECL_MS_PROPERTY,

  /// A MSGuidDecl record.
  DECL_MS_GUID,

  /// A TemplateParamObjectDecl record.
  DECL_TEMPLATE_PARAM_OBJECT,

  /// A VarDecl record.
  DECL_VAR,

  /// An ImplicitParamDecl record.
  DECL_IMPLICIT_PARAM,

  /// A ParmVarDecl record.
  DECL_PARM_VAR,

  /// A DecompositionDecl record.
  DECL_DECOMPOSITION,

  /// A BindingDecl record.
  DECL_BINDING,

  /// A FileScopeAsmDecl record.
  DECL_FILE_SCOPE_ASM,

  /// A TopLevelStmtDecl record.
  DECL_TOP_LEVEL_STMT_DECL,

  /// A BlockDecl record.
  DECL_BLOCK,

  /// A CapturedDecl record.
  DECL_CAPTURED,

  /// A record that stores the set of declarations that are
  /// lexically stored within a given DeclContext.
  ///
  /// The record itself is a blob that is an array of declaration IDs,
  /// in the order in which those declarations were added to the
  /// declaration context. This data is used when iterating over
  /// the contents of a DeclContext, e.g., via
  /// DeclContext::decls_begin() and DeclContext::decls_end().
  DECL_CONTEXT_LEXICAL,

  /// A record that stores the set of declarations that are
  /// visible from a given DeclContext.
  ///
  /// The record itself stores a set of mappings, each of which
  /// associates a declaration name with one or more declaration
  /// IDs. This data is used when performing qualified name lookup
  /// into a DeclContext via DeclContext::lookup.
  DECL_CONTEXT_VISIBLE,

  /// A LabelDecl record.
  DECL_LABEL,

  /// A NamespaceDecl record.
  DECL_NAMESPACE,

  /// A NamespaceAliasDecl record.
  DECL_NAMESPACE_ALIAS,

  /// A UsingDecl record.
  DECL_USING,

  /// A UsingEnumDecl record.
  DECL_USING_ENUM,

  /// A UsingPackDecl record.
  DECL_USING_PACK,

  /// A UsingShadowDecl record.
  DECL_USING_SHADOW,

  /// A ConstructorUsingShadowDecl record.
  DECL_CONSTRUCTOR_USING_SHADOW,

  /// A UsingDirecitveDecl record.
  DECL_USING_DIRECTIVE,

  /// An UnresolvedUsingValueDecl record.
  DECL_UNRESOLVED_USING_VALUE,

  /// An UnresolvedUsingTypenameDecl record.
  DECL_UNRESOLVED_USING_TYPENAME,

  /// A LinkageSpecDecl record.
  DECL_LINKAGE_SPEC,

  /// An ExportDecl record.
  DECL_EXPORT,

  /// A CXXRecordDecl record.
  DECL_CXX_RECORD,

  /// A CXXDeductionGuideDecl record.
  DECL_CXX_DEDUCTION_GUIDE,

  /// A CXXMethodDecl record.
  DECL_CXX_METHOD,

  /// A CXXConstructorDecl record.
  DECL_CXX_CONSTRUCTOR,

  /// A CXXDestructorDecl record.
  DECL_CXX_DESTRUCTOR,

  /// A CXXConversionDecl record.
  DECL_CXX_CONVERSION,

  /// An AccessSpecDecl record.
  DECL_ACCESS_SPEC,

  /// A FriendDecl record.
  DECL_FRIEND,

  /// A FriendTemplateDecl record.
  DECL_FRIEND_TEMPLATE,

  /// A ClassTemplateDecl record.
  DECL_CLASS_TEMPLATE,

  /// A ClassTemplateSpecializationDecl record.
  DECL_CLASS_TEMPLATE_SPECIALIZATION,

  /// A ClassTemplatePartialSpecializationDecl record.
  DECL_CLASS_TEMPLATE_PARTIAL_SPECIALIZATION,

  /// A VarTemplateDecl record.
  DECL_VAR_TEMPLATE,

  /// A VarTemplateSpecializationDecl record.
  DECL_VAR_TEMPLATE_SPECIALIZATION,

  /// A VarTemplatePartialSpecializationDecl record.
  DECL_VAR_TEMPLATE_PARTIAL_SPECIALIZATION,

  /// A FunctionTemplateDecl record.
  DECL_FUNCTION_TEMPLATE,

  /// A TemplateTypeParmDecl record.
  DECL_TEMPLATE_TYPE_PARM,

  /// A NonTypeTemplateParmDecl record.
  DECL_NON_TYPE_TEMPLATE_PARM,

  /// A TemplateTemplateParmDecl record.
  DECL_TEMPLATE_TEMPLATE_PARM,

  /// A TypeAliasTemplateDecl record.
  DECL_TYPE_ALIAS_TEMPLATE,

  /// \brief A ConceptDecl record.
  DECL_CONCEPT,

  /// An UnresolvedUsingIfExistsDecl record.
  DECL_UNRESOLVED_USING_IF_EXISTS,

  /// \brief A StaticAssertDecl record.
  DECL_STATIC_ASSERT,

  /// A record containing CXXBaseSpecifiers.
  DECL_CXX_BASE_SPECIFIERS,

  /// A record containing CXXCtorInitializers.
  DECL_CXX_CTOR_INITIALIZERS,

  /// A IndirectFieldDecl record.
  DECL_INDIRECTFIELD,

  /// A NonTypeTemplateParmDecl record that stores an expanded
  /// non-type template parameter pack.
  DECL_EXPANDED_NON_TYPE_TEMPLATE_PARM_PACK,

  /// A TemplateTemplateParmDecl record that stores an expanded
  /// template template parameter pack.
  DECL_EXPANDED_TEMPLATE_TEMPLATE_PARM_PACK,

  /// An ImportDecl recording a module import.
  DECL_IMPORT,

  /// An OMPThreadPrivateDecl record.
  DECL_OMP_THREADPRIVATE,

  /// An OMPRequiresDecl record.
  DECL_OMP_REQUIRES,

  /// An OMPAllocateDcl record.
  DECL_OMP_ALLOCATE,

  /// An EmptyDecl record.
  DECL_EMPTY,

  /// An LifetimeExtendedTemporaryDecl record.
  DECL_LIFETIME_EXTENDED_TEMPORARY,

  /// A RequiresExprBodyDecl record.
  DECL_REQUIRES_EXPR_BODY,

  /// An ObjCTypeParamDecl record.
  DECL_OBJC_TYPE_PARAM,

  /// An OMPCapturedExprDecl record.
  DECL_OMP_CAPTUREDEXPR,

  /// A PragmaCommentDecl record.
  DECL_PRAGMA_COMMENT,

  /// A PragmaDetectMismatchDecl record.
  DECL_PRAGMA_DETECT_MISMATCH,

  /// An OMPDeclareMapperDecl record.
  DECL_OMP_DECLARE_MAPPER,

  /// An OMPDeclareReductionDecl record.
  DECL_OMP_DECLARE_REDUCTION,

  /// A UnnamedGlobalConstantDecl record.
  DECL_UNNAMED_GLOBAL_CONSTANT,

  /// A HLSLBufferDecl record.
  DECL_HLSL_BUFFER,

  /// An ImplicitConceptSpecializationDecl record.
  DECL_IMPLICIT_CONCEPT_SPECIALIZATION,

  DECL_LAST = DECL_IMPLICIT_CONCEPT_SPECIALIZATION
};

/// Record codes for each kind of statement or expression.
///
/// These constants describe the records that describe statements
/// or expressions. These records  occur within type and declarations
/// block, so they begin with record values of 128.  Each constant
/// describes a record for a specific statement or expression class in the
/// AST.
enum StmtCode {
  /// A marker record that indicates that we are at the end
  /// of an expression.
  STMT_STOP = DECL_LAST + 1,

  /// A NULL expression.
  STMT_NULL_PTR,

  /// A reference to a previously [de]serialized Stmt record.
  STMT_REF_PTR,

  /// A NullStmt record.
  STMT_NULL,

  /// A CompoundStmt record.
  STMT_COMPOUND,

  /// A CaseStmt record.
  STMT_CASE,

  /// A DefaultStmt record.
  STMT_DEFAULT,

  /// A LabelStmt record.
  STMT_LABEL,

  /// An AttributedStmt record.
  STMT_ATTRIBUTED,

  /// An IfStmt record.
  STMT_IF,

  /// A SwitchStmt record.
  STMT_SWITCH,

  /// A WhileStmt record.
  STMT_WHILE,

  /// A DoStmt record.
  STMT_DO,

  /// A ForStmt record.
  STMT_FOR,

  /// A GotoStmt record.
  STMT_GOTO,

  /// An IndirectGotoStmt record.
  STMT_INDIRECT_GOTO,

  /// A ContinueStmt record.
  STMT_CONTINUE,

  /// A BreakStmt record.
  STMT_BREAK,

  /// A ReturnStmt record.
  STMT_RETURN,

  /// A DeclStmt record.
  STMT_DECL,

  /// A CapturedStmt record.
  STMT_CAPTURED,

  /// A GCC-style AsmStmt record.
  STMT_GCCASM,

  /// A MS-style AsmStmt record.
  STMT_MSASM,

  /// A constant expression context.
  EXPR_CONSTANT,

  /// A PredefinedExpr record.
  EXPR_PREDEFINED,

  /// A DeclRefExpr record.
  EXPR_DECL_REF,

  /// An IntegerLiteral record.
  EXPR_INTEGER_LITERAL,

  /// A FloatingLiteral record.
  EXPR_FLOATING_LITERAL,

  /// An ImaginaryLiteral record.
  EXPR_IMAGINARY_LITERAL,

  /// A StringLiteral record.
  EXPR_STRING_LITERAL,

  /// A CharacterLiteral record.
  EXPR_CHARACTER_LITERAL,

  /// A ParenExpr record.
  EXPR_PAREN,

  /// A ParenListExpr record.
  EXPR_PAREN_LIST,

  /// A UnaryOperator record.
  EXPR_UNARY_OPERATOR,

  /// An OffsetOfExpr record.
  EXPR_OFFSETOF,

  /// A SizefAlignOfExpr record.
  EXPR_SIZEOF_ALIGN_OF,

  /// An ArraySubscriptExpr record.
  EXPR_ARRAY_SUBSCRIPT,

  /// An MatrixSubscriptExpr record.
  EXPR_MATRIX_SUBSCRIPT,

  /// A CallExpr record.
  EXPR_CALL,

  /// A MemberExpr record.
  EXPR_MEMBER,

  /// A BinaryOperator record.
  EXPR_BINARY_OPERATOR,

  /// A CompoundAssignOperator record.
  EXPR_COMPOUND_ASSIGN_OPERATOR,

  /// A ConditionOperator record.
  EXPR_CONDITIONAL_OPERATOR,

  /// An ImplicitCastExpr record.
  EXPR_IMPLICIT_CAST,

  /// A CStyleCastExpr record.
  EXPR_CSTYLE_CAST,

  /// A CompoundLiteralExpr record.
  EXPR_COMPOUND_LITERAL,

  /// An ExtVectorElementExpr record.
  EXPR_EXT_VECTOR_ELEMENT,

  /// An InitListExpr record.
  EXPR_INIT_LIST,

  /// A DesignatedInitExpr record.
  EXPR_DESIGNATED_INIT,

  /// A DesignatedInitUpdateExpr record.
  EXPR_DESIGNATED_INIT_UPDATE,

  /// An NoInitExpr record.
  EXPR_NO_INIT,

  /// An ArrayInitLoopExpr record.
  EXPR_ARRAY_INIT_LOOP,

  /// An ArrayInitIndexExpr record.
  EXPR_ARRAY_INIT_INDEX,

  /// An ImplicitValueInitExpr record.
  EXPR_IMPLICIT_VALUE_INIT,

  /// A VAArgExpr record.
  EXPR_VA_ARG,

  /// An AddrLabelExpr record.
  EXPR_ADDR_LABEL,

  /// A StmtExpr record.
  EXPR_STMT,

  /// A ChooseExpr record.
  EXPR_CHOOSE,

  /// A GNUNullExpr record.
  EXPR_GNU_NULL,

  /// A SourceLocExpr record.
  EXPR_SOURCE_LOC,

  /// A ShuffleVectorExpr record.
  EXPR_SHUFFLE_VECTOR,

  /// A ConvertVectorExpr record.
  EXPR_CONVERT_VECTOR,

  /// BlockExpr
  EXPR_BLOCK,

  /// A GenericSelectionExpr record.
  EXPR_GENERIC_SELECTION,

  /// A PseudoObjectExpr record.
  EXPR_PSEUDO_OBJECT,

  /// An AtomicExpr record.
  EXPR_ATOMIC,

  /// A RecoveryExpr record.
  EXPR_RECOVERY,

  // Objective-C

  /// An ObjCStringLiteral record.
  EXPR_OBJC_STRING_LITERAL,

  EXPR_OBJC_BOXED_EXPRESSION,
  EXPR_OBJC_ARRAY_LITERAL,
  EXPR_OBJC_DICTIONARY_LITERAL,

  /// An ObjCEncodeExpr record.
  EXPR_OBJC_ENCODE,

  /// An ObjCSelectorExpr record.
  EXPR_OBJC_SELECTOR_EXPR,

  /// An ObjCProtocolExpr record.
  EXPR_OBJC_PROTOCOL_EXPR,

  /// An ObjCIvarRefExpr record.
  EXPR_OBJC_IVAR_REF_EXPR,

  /// An ObjCPropertyRefExpr record.
  EXPR_OBJC_PROPERTY_REF_EXPR,

  /// An ObjCSubscriptRefExpr record.
  EXPR_OBJC_SUBSCRIPT_REF_EXPR,

  /// UNUSED
  EXPR_OBJC_KVC_REF_EXPR,

  /// An ObjCMessageExpr record.
  EXPR_OBJC_MESSAGE_EXPR,

  /// An ObjCIsa Expr record.
  EXPR_OBJC_ISA,

  /// An ObjCIndirectCopyRestoreExpr record.
  EXPR_OBJC_INDIRECT_COPY_RESTORE,

  /// An ObjCForCollectionStmt record.
  STMT_OBJC_FOR_COLLECTION,

  /// An ObjCAtCatchStmt record.
  STMT_OBJC_CATCH,

  /// An ObjCAtFinallyStmt record.
  STMT_OBJC_FINALLY,

  /// An ObjCAtTryStmt record.
  STMT_OBJC_AT_TRY,

  /// An ObjCAtSynchronizedStmt record.
  STMT_OBJC_AT_SYNCHRONIZED,

  /// An ObjCAtThrowStmt record.
  STMT_OBJC_AT_THROW,

  /// An ObjCAutoreleasePoolStmt record.
  STMT_OBJC_AUTORELEASE_POOL,

  /// An ObjCBoolLiteralExpr record.
  EXPR_OBJC_BOOL_LITERAL,

  /// An ObjCAvailabilityCheckExpr record.
  EXPR_OBJC_AVAILABILITY_CHECK,

  // C++

  /// A CXXCatchStmt record.
  STMT_CXX_CATCH,

  /// A CXXTryStmt record.
  STMT_CXX_TRY,
  /// A CXXForRangeStmt record.

  STMT_CXX_FOR_RANGE,

  /// A CXXOperatorCallExpr record.
  EXPR_CXX_OPERATOR_CALL,

  /// A CXXMemberCallExpr record.
  EXPR_CXX_MEMBER_CALL,

  /// A CXXRewrittenBinaryOperator record.
  EXPR_CXX_REWRITTEN_BINARY_OPERATOR,

  /// A CXXConstructExpr record.
  EXPR_CXX_CONSTRUCT,

  /// A CXXInheritedCtorInitExpr record.
  EXPR_CXX_INHERITED_CTOR_INIT,

  /// A CXXTemporaryObjectExpr record.
  EXPR_CXX_TEMPORARY_OBJECT,

  /// A CXXStaticCastExpr record.
  EXPR_CXX_STATIC_CAST,

  /// A CXXDynamicCastExpr record.
  EXPR_CXX_DYNAMIC_CAST,

  /// A CXXReinterpretCastExpr record.
  EXPR_CXX_REINTERPRET_CAST,

  /// A CXXConstCastExpr record.
  EXPR_CXX_CONST_CAST,

  /// A CXXAddrspaceCastExpr record.
  EXPR_CXX_ADDRSPACE_CAST,

  /// A CXXFunctionalCastExpr record.
  EXPR_CXX_FUNCTIONAL_CAST,

  /// A BuiltinBitCastExpr record.
  EXPR_BUILTIN_BIT_CAST,

  /// A UserDefinedLiteral record.
  EXPR_USER_DEFINED_LITERAL,

  /// A CXXStdInitializerListExpr record.
  EXPR_CXX_STD_INITIALIZER_LIST,

  /// A CXXBoolLiteralExpr record.
  EXPR_CXX_BOOL_LITERAL,

  /// A CXXParenListInitExpr record.
  EXPR_CXX_PAREN_LIST_INIT,

  EXPR_CXX_NULL_PTR_LITERAL, // CXXNullPtrLiteralExpr
  EXPR_CXX_TYPEID_EXPR,      // CXXTypeidExpr (of expr).
  EXPR_CXX_TYPEID_TYPE,      // CXXTypeidExpr (of type).
  EXPR_CXX_THIS,             // CXXThisExpr
  EXPR_CXX_THROW,            // CXXThrowExpr
  EXPR_CXX_DEFAULT_ARG,      // CXXDefaultArgExpr
  EXPR_CXX_DEFAULT_INIT,     // CXXDefaultInitExpr
  EXPR_CXX_BIND_TEMPORARY,   // CXXBindTemporaryExpr

  EXPR_CXX_SCALAR_VALUE_INIT, // CXXScalarValueInitExpr
  EXPR_CXX_NEW,               // CXXNewExpr
  EXPR_CXX_DELETE,            // CXXDeleteExpr
  EXPR_CXX_PSEUDO_DESTRUCTOR, // CXXPseudoDestructorExpr

  EXPR_EXPR_WITH_CLEANUPS, // ExprWithCleanups

  EXPR_CXX_DEPENDENT_SCOPE_MEMBER,   // CXXDependentScopeMemberExpr
  EXPR_CXX_DEPENDENT_SCOPE_DECL_REF, // DependentScopeDeclRefExpr
  EXPR_CXX_UNRESOLVED_CONSTRUCT,     // CXXUnresolvedConstructExpr
  EXPR_CXX_UNRESOLVED_MEMBER,        // UnresolvedMemberExpr
  EXPR_CXX_UNRESOLVED_LOOKUP,        // UnresolvedLookupExpr

  EXPR_CXX_EXPRESSION_TRAIT, // ExpressionTraitExpr
  EXPR_CXX_NOEXCEPT,         // CXXNoexceptExpr

  EXPR_OPAQUE_VALUE,                // OpaqueValueExpr
  EXPR_BINARY_CONDITIONAL_OPERATOR, // BinaryConditionalOperator
  EXPR_TYPE_TRAIT,                  // TypeTraitExpr
  EXPR_ARRAY_TYPE_TRAIT,            // ArrayTypeTraitIntExpr

  EXPR_PACK_EXPANSION,                    // PackExpansionExpr
  EXPR_PACK_INDEXING,                     // PackIndexingExpr
  EXPR_SIZEOF_PACK,                       // SizeOfPackExpr
  EXPR_SUBST_NON_TYPE_TEMPLATE_PARM,      // SubstNonTypeTemplateParmExpr
  EXPR_SUBST_NON_TYPE_TEMPLATE_PARM_PACK, // SubstNonTypeTemplateParmPackExpr
  EXPR_FUNCTION_PARM_PACK,                // FunctionParmPackExpr
  EXPR_MATERIALIZE_TEMPORARY,             // MaterializeTemporaryExpr
  EXPR_CXX_FOLD,                          // CXXFoldExpr
  EXPR_CONCEPT_SPECIALIZATION,            // ConceptSpecializationExpr
  EXPR_REQUIRES,                          // RequiresExpr

  // CUDA
  EXPR_CUDA_KERNEL_CALL, // CUDAKernelCallExpr

  // OpenCL
  EXPR_ASTYPE, // AsTypeExpr

  // Microsoft
  EXPR_CXX_PROPERTY_REF_EXPR,       // MSPropertyRefExpr
  EXPR_CXX_PROPERTY_SUBSCRIPT_EXPR, // MSPropertySubscriptExpr
  EXPR_CXX_UUIDOF_EXPR,             // CXXUuidofExpr (of expr).
  EXPR_CXX_UUIDOF_TYPE,             // CXXUuidofExpr (of type).
  STMT_SEH_LEAVE,                   // SEHLeaveStmt
  STMT_SEH_EXCEPT,                  // SEHExceptStmt
  STMT_SEH_FINALLY,                 // SEHFinallyStmt
  STMT_SEH_TRY,                     // SEHTryStmt

  // OpenMP directives
  STMT_OMP_META_DIRECTIVE,
  STMT_OMP_CANONICAL_LOOP,
  STMT_OMP_PARALLEL_DIRECTIVE,
  STMT_OMP_SIMD_DIRECTIVE,
  STMT_OMP_TILE_DIRECTIVE,
  STMT_OMP_UNROLL_DIRECTIVE,
  STMT_OMP_FOR_DIRECTIVE,
  STMT_OMP_FOR_SIMD_DIRECTIVE,
  STMT_OMP_SECTIONS_DIRECTIVE,
  STMT_OMP_SECTION_DIRECTIVE,
  STMT_OMP_SINGLE_DIRECTIVE,
  STMT_OMP_MASTER_DIRECTIVE,
  STMT_OMP_CRITICAL_DIRECTIVE,
  STMT_OMP_PARALLEL_FOR_DIRECTIVE,
  STMT_OMP_PARALLEL_FOR_SIMD_DIRECTIVE,
  STMT_OMP_PARALLEL_MASTER_DIRECTIVE,
  STMT_OMP_PARALLEL_MASKED_DIRECTIVE,
  STMT_OMP_PARALLEL_SECTIONS_DIRECTIVE,
  STMT_OMP_TASK_DIRECTIVE,
  STMT_OMP_TASKYIELD_DIRECTIVE,
  STMT_OMP_ERROR_DIRECTIVE,
  STMT_OMP_BARRIER_DIRECTIVE,
  STMT_OMP_TASKWAIT_DIRECTIVE,
  STMT_OMP_FLUSH_DIRECTIVE,
  STMT_OMP_DEPOBJ_DIRECTIVE,
  STMT_OMP_SCAN_DIRECTIVE,
  STMT_OMP_ORDERED_DIRECTIVE,
  STMT_OMP_ATOMIC_DIRECTIVE,
  STMT_OMP_TARGET_DIRECTIVE,
  STMT_OMP_TARGET_DATA_DIRECTIVE,
  STMT_OMP_TARGET_ENTER_DATA_DIRECTIVE,
  STMT_OMP_TARGET_EXIT_DATA_DIRECTIVE,
  STMT_OMP_TARGET_PARALLEL_DIRECTIVE,
  STMT_OMP_TARGET_PARALLEL_FOR_DIRECTIVE,
  STMT_OMP_TEAMS_DIRECTIVE,
  STMT_OMP_TASKGROUP_DIRECTIVE,
  STMT_OMP_CANCELLATION_POINT_DIRECTIVE,
  STMT_OMP_CANCEL_DIRECTIVE,
  STMT_OMP_TASKLOOP_DIRECTIVE,
  STMT_OMP_TASKLOOP_SIMD_DIRECTIVE,
  STMT_OMP_MASTER_TASKLOOP_DIRECTIVE,
  STMT_OMP_MASTER_TASKLOOP_SIMD_DIRECTIVE,
  STMT_OMP_PARALLEL_MASTER_TASKLOOP_DIRECTIVE,
  STMT_OMP_PARALLEL_MASTER_TASKLOOP_SIMD_DIRECTIVE,
  STMT_OMP_MASKED_TASKLOOP_DIRECTIVE,
  STMT_OMP_MASKED_TASKLOOP_SIMD_DIRECTIVE,
  STMT_OMP_PARALLEL_MASKED_TASKLOOP_DIRECTIVE,
  STMT_OMP_PARALLEL_MASKED_TASKLOOP_SIMD_DIRECTIVE,
  STMT_OMP_DISTRIBUTE_DIRECTIVE,
  STMT_OMP_TARGET_UPDATE_DIRECTIVE,
  STMT_OMP_DISTRIBUTE_PARALLEL_FOR_DIRECTIVE,
  STMT_OMP_DISTRIBUTE_PARALLEL_FOR_SIMD_DIRECTIVE,
  STMT_OMP_DISTRIBUTE_SIMD_DIRECTIVE,
  STMT_OMP_TARGET_PARALLEL_FOR_SIMD_DIRECTIVE,
  STMT_OMP_TARGET_SIMD_DIRECTIVE,
  STMT_OMP_TEAMS_DISTRIBUTE_DIRECTIVE,
  STMT_OMP_TEAMS_DISTRIBUTE_SIMD_DIRECTIVE,
  STMT_OMP_TEAMS_DISTRIBUTE_PARALLEL_FOR_SIMD_DIRECTIVE,
  STMT_OMP_TEAMS_DISTRIBUTE_PARALLEL_FOR_DIRECTIVE,
  STMT_OMP_TARGET_TEAMS_DIRECTIVE,
  STMT_OMP_TARGET_TEAMS_DISTRIBUTE_DIRECTIVE,
  STMT_OMP_TARGET_TEAMS_DISTRIBUTE_PARALLEL_FOR_DIRECTIVE,
  STMT_OMP_TARGET_TEAMS_DISTRIBUTE_PARALLEL_FOR_SIMD_DIRECTIVE,
  STMT_OMP_TARGET_TEAMS_DISTRIBUTE_SIMD_DIRECTIVE,
  STMT_OMP_SCOPE_DIRECTIVE,
  STMT_OMP_INTEROP_DIRECTIVE,
  STMT_OMP_DISPATCH_DIRECTIVE,
  STMT_OMP_MASKED_DIRECTIVE,
  STMT_OMP_GENERIC_LOOP_DIRECTIVE,
  STMT_OMP_TEAMS_GENERIC_LOOP_DIRECTIVE,
  STMT_OMP_TARGET_TEAMS_GENERIC_LOOP_DIRECTIVE,
  STMT_OMP_PARALLEL_GENERIC_LOOP_DIRECTIVE,
  STMT_OMP_TARGET_PARALLEL_GENERIC_LOOP_DIRECTIVE,
  EXPR_ARRAY_SECTION,
  EXPR_OMP_ARRAY_SHAPING,
  EXPR_OMP_ITERATOR,

  // ARC
  EXPR_OBJC_BRIDGED_CAST, // ObjCBridgedCastExpr

  STMT_MS_DEPENDENT_EXISTS, // MSDependentExistsStmt
  EXPR_LAMBDA,              // LambdaExpr
  STMT_COROUTINE_BODY,
  STMT_CORETURN,
  EXPR_COAWAIT,
  EXPR_COYIELD,
  EXPR_DEPENDENT_COAWAIT,

  // FixedPointLiteral
  EXPR_FIXEDPOINT_LITERAL,

  // SYCL
  EXPR_SYCL_BUILTIN_NUM_FIELDS,
  EXPR_SYCL_BUILTIN_FIELD_TYPE,
  EXPR_SYCL_BUILTIN_NUM_BASES,
  EXPR_SYCL_BUILTIN_BASE_TYPE,
  EXPR_SYCL_UNIQUE_STABLE_NAME,
  // SYCLUniqueStableIdExpr
  EXPR_SYCL_UNIQUE_STABLE_ID,

  // OpenACC Constructs
  STMT_OPENACC_COMPUTE_CONSTRUCT,
  STMT_OPENACC_LOOP_CONSTRUCT,
};

/// The kinds of designators that can occur in a
/// DesignatedInitExpr.
enum DesignatorTypes {
  /// Field designator where only the field name is known.
  DESIG_FIELD_NAME = 0,

  /// Field designator where the field has been resolved to
  /// a declaration.
  DESIG_FIELD_DECL = 1,

  /// Array designator.
  DESIG_ARRAY = 2,

  /// GNU array range designator.
  DESIG_ARRAY_RANGE = 3
};

/// The different kinds of data that can occur in a
/// CtorInitializer.
enum CtorInitializerType {
  CTOR_INITIALIZER_BASE,
  CTOR_INITIALIZER_DELEGATING,
  CTOR_INITIALIZER_MEMBER,
  CTOR_INITIALIZER_INDIRECT_MEMBER
};

/// Kinds of cleanup objects owned by ExprWithCleanups.
enum CleanupObjectKind { COK_Block, COK_CompoundLiteral };

/// Describes the categories of an Objective-C class.
struct ObjCCategoriesInfo {
  // The ID of the definition. Use unaligned_decl_id_t to keep
  // ObjCCategoriesInfo 32-bit aligned.
  unaligned_decl_id_t DefinitionID;

  // Offset into the array of category lists.
  unsigned Offset;

  ObjCCategoriesInfo() = default;
  ObjCCategoriesInfo(LocalDeclID ID, unsigned Offset)
      : DefinitionID(ID.get()), Offset(Offset) {}

  LocalDeclID getDefinitionID() const { return LocalDeclID(DefinitionID); }

  friend bool operator<(const ObjCCategoriesInfo &X,
                        const ObjCCategoriesInfo &Y) {
    return X.getDefinitionID() < Y.getDefinitionID();
  }

  friend bool operator>(const ObjCCategoriesInfo &X,
                        const ObjCCategoriesInfo &Y) {
    return X.getDefinitionID() > Y.getDefinitionID();
  }

  friend bool operator<=(const ObjCCategoriesInfo &X,
                         const ObjCCategoriesInfo &Y) {
    return X.getDefinitionID() <= Y.getDefinitionID();
  }

  friend bool operator>=(const ObjCCategoriesInfo &X,
                         const ObjCCategoriesInfo &Y) {
    return X.getDefinitionID() >= Y.getDefinitionID();
  }
};

static_assert(alignof(ObjCCategoriesInfo) <= 4);
static_assert(std::is_standard_layout_v<ObjCCategoriesInfo> &&
              std::is_trivial_v<ObjCCategoriesInfo>);

/// A key used when looking up entities by \ref DeclarationName.
///
/// Different \ref DeclarationNames are mapped to different keys, but the
/// same key can occasionally represent multiple names (for names that
/// contain types, in particular).
class DeclarationNameKey {
  using NameKind = unsigned;

  NameKind Kind = 0;
  uint64_t Data = 0;

public:
  DeclarationNameKey() = default;
  DeclarationNameKey(DeclarationName Name);
  DeclarationNameKey(NameKind Kind, uint64_t Data) : Kind(Kind), Data(Data) {}

  NameKind getKind() const { return Kind; }

  IdentifierInfo *getIdentifier() const {
    assert(Kind == DeclarationName::Identifier ||
           Kind == DeclarationName::CXXLiteralOperatorName ||
           Kind == DeclarationName::CXXDeductionGuideName);
    return (IdentifierInfo *)Data;
  }

  Selector getSelector() const {
    assert(Kind == DeclarationName::ObjCZeroArgSelector ||
           Kind == DeclarationName::ObjCOneArgSelector ||
           Kind == DeclarationName::ObjCMultiArgSelector);
    return Selector(Data);
  }

  OverloadedOperatorKind getOperatorKind() const {
    assert(Kind == DeclarationName::CXXOperatorName);
    return (OverloadedOperatorKind)Data;
  }

  /// Compute a fingerprint of this key for use in on-disk hash table.
  unsigned getHash() const;

  friend bool operator==(const DeclarationNameKey &A,
                         const DeclarationNameKey &B) {
    return A.Kind == B.Kind && A.Data == B.Data;
  }
};

/// @}

} // namespace serialization
} // namespace clang

namespace llvm {

template <> struct DenseMapInfo<clang::serialization::DeclarationNameKey> {
  static clang::serialization::DeclarationNameKey getEmptyKey() {
    return clang::serialization::DeclarationNameKey(-1, 1);
  }

  static clang::serialization::DeclarationNameKey getTombstoneKey() {
    return clang::serialization::DeclarationNameKey(-1, 2);
  }

  static unsigned
  getHashValue(const clang::serialization::DeclarationNameKey &Key) {
    return Key.getHash();
  }

  static bool isEqual(const clang::serialization::DeclarationNameKey &L,
                      const clang::serialization::DeclarationNameKey &R) {
    return L == R;
  }
};

} // namespace llvm

#endif // LLVM_CLANG_SERIALIZATION_ASTBITCODES_H<|MERGE_RESOLUTION|>--- conflicted
+++ resolved
@@ -1117,11 +1117,7 @@
 ///
 /// Type IDs for non-predefined types will start at
 /// NUM_PREDEF_TYPE_IDs.
-<<<<<<< HEAD
-const unsigned NUM_PREDEF_TYPE_IDS = 515;
-=======
-const unsigned NUM_PREDEF_TYPE_IDS = 504;
->>>>>>> ad599211
+const unsigned NUM_PREDEF_TYPE_IDS = 516;
 
 // Ensure we do not overrun the predefined types we reserved
 // in the enum PredefinedTypeIDs above.
