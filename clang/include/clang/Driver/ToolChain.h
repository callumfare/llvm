//===- ToolChain.h - Collections of tools for one platform ------*- C++ -*-===//
//
// Part of the LLVM Project, under the Apache License v2.0 with LLVM Exceptions.
// See https://llvm.org/LICENSE.txt for license information.
// SPDX-License-Identifier: Apache-2.0 WITH LLVM-exception
//
//===----------------------------------------------------------------------===//

#ifndef LLVM_CLANG_DRIVER_TOOLCHAIN_H
#define LLVM_CLANG_DRIVER_TOOLCHAIN_H

#include "clang/Basic/DebugInfoOptions.h"
#include "clang/Basic/LLVM.h"
#include "clang/Basic/LangOptions.h"
#include "clang/Basic/Sanitizers.h"
#include "clang/Driver/Action.h"
#include "clang/Driver/Multilib.h"
#include "clang/Driver/Types.h"
#include "llvm/ADT/APFloat.h"
#include "llvm/ADT/ArrayRef.h"
#include "llvm/ADT/FloatingPointMode.h"
#include "llvm/ADT/SmallVector.h"
#include "llvm/ADT/StringRef.h"
#include "llvm/ADT/Triple.h"
#include "llvm/MC/MCTargetOptions.h"
#include "llvm/Option/Option.h"
#include "llvm/Support/VersionTuple.h"
#include "llvm/Target/TargetOptions.h"
#include <cassert>
#include <memory>
#include <string>
#include <utility>

namespace llvm {
namespace opt {

class Arg;
class ArgList;
class DerivedArgList;

} // namespace opt
namespace vfs {

class FileSystem;

} // namespace vfs
} // namespace llvm

namespace clang {

class ObjCRuntime;

namespace driver {

class Driver;
class InputInfo;
class SanitizerArgs;
class Tool;
class XRayArgs;

/// Helper structure used to pass information extracted from clang executable
/// name such as `i686-linux-android-g++`.
struct ParsedClangName {
  /// Target part of the executable name, as `i686-linux-android`.
  std::string TargetPrefix;

  /// Driver mode part of the executable name, as `g++`.
  std::string ModeSuffix;

  /// Corresponding driver mode argument, as '--driver-mode=g++'
  const char *DriverMode = nullptr;

  /// True if TargetPrefix is recognized as a registered target name.
  bool TargetIsValid = false;

  ParsedClangName() = default;
  ParsedClangName(std::string Suffix, const char *Mode)
      : ModeSuffix(Suffix), DriverMode(Mode) {}
  ParsedClangName(std::string Target, std::string Suffix, const char *Mode,
                  bool IsRegistered)
      : TargetPrefix(Target), ModeSuffix(Suffix), DriverMode(Mode),
        TargetIsValid(IsRegistered) {}

  bool isEmpty() const {
    return TargetPrefix.empty() && ModeSuffix.empty() && DriverMode == nullptr;
  }
};

/// ToolChain - Access to tools for a single platform.
class ToolChain {
public:
  using path_list = SmallVector<std::string, 16>;

  enum CXXStdlibType {
    CST_Libcxx,
    CST_Libstdcxx
  };

  enum RuntimeLibType {
    RLT_CompilerRT,
    RLT_Libgcc
  };

  enum UnwindLibType {
    UNW_None,
    UNW_CompilerRT,
    UNW_Libgcc
  };

  enum RTTIMode {
    RM_Enabled,
    RM_Disabled,
  };

  enum FileType { FT_Object, FT_Static, FT_Shared };

private:
  friend class RegisterEffectiveTriple;

  const Driver &D;
  llvm::Triple Triple;
  const llvm::opt::ArgList &Args;

  // We need to initialize CachedRTTIArg before CachedRTTIMode
  const llvm::opt::Arg *const CachedRTTIArg;

  const RTTIMode CachedRTTIMode;

  /// The list of toolchain specific path prefixes to search for libraries.
  path_list LibraryPaths;

  /// The list of toolchain specific path prefixes to search for files.
  path_list FilePaths;

  /// The list of toolchain specific path prefixes to search for programs.
  path_list ProgramPaths;

  mutable std::unique_ptr<Tool> Clang;
  mutable std::unique_ptr<Tool> Flang;
  mutable std::unique_ptr<Tool> Assemble;
  mutable std::unique_ptr<Tool> Link;
  mutable std::unique_ptr<Tool> StaticLibTool;
  mutable std::unique_ptr<Tool> IfsMerge;
  mutable std::unique_ptr<Tool> OffloadBundler;
  mutable std::unique_ptr<Tool> OffloadWrapper;
  mutable std::unique_ptr<Tool> SPIRVTranslator;
  mutable std::unique_ptr<Tool> SPIRCheck;
  mutable std::unique_ptr<Tool> SYCLPostLink;
  mutable std::unique_ptr<Tool> PartialLink;
  mutable std::unique_ptr<Tool> BackendCompiler;
  mutable std::unique_ptr<Tool> FileTableTform;

  Tool *getClang() const;
  Tool *getFlang() const;
  Tool *getAssemble() const;
  Tool *getLink() const;
  Tool *getStaticLibTool() const;
  Tool *getIfsMerge() const;
  Tool *getClangAs() const;
  Tool *getOffloadBundler() const;
  Tool *getOffloadWrapper() const;
  Tool *getSPIRVTranslator() const;
  Tool *getSPIRCheck() const;
  Tool *getSYCLPostLink() const;
  Tool *getPartialLink() const;
  Tool *getBackendCompiler() const;
  Tool *getTableTform() const;

  mutable std::unique_ptr<SanitizerArgs> SanitizerArguments;
  mutable std::unique_ptr<XRayArgs> XRayArguments;

  /// The effective clang triple for the current Job.
  mutable llvm::Triple EffectiveTriple;

  /// Set the toolchain's effective clang triple.
  void setEffectiveTriple(llvm::Triple ET) const {
    EffectiveTriple = std::move(ET);
  }

protected:
  MultilibSet Multilibs;
  Multilib SelectedMultilib;

  ToolChain(const Driver &D, const llvm::Triple &T,
            const llvm::opt::ArgList &Args);

  void setTripleEnvironment(llvm::Triple::EnvironmentType Env);

  virtual Tool *buildAssembler() const;
  virtual Tool *buildLinker() const;
<<<<<<< HEAD
  virtual Tool *buildBackendCompiler() const;
=======
  virtual Tool *buildStaticLibTool() const;
>>>>>>> 4bafb0ad
  virtual Tool *getTool(Action::ActionClass AC) const;

  /// \name Utilities for implementing subclasses.
  ///@{
  static void addSystemInclude(const llvm::opt::ArgList &DriverArgs,
                               llvm::opt::ArgStringList &CC1Args,
                               const Twine &Path);
  static void addExternCSystemInclude(const llvm::opt::ArgList &DriverArgs,
                                      llvm::opt::ArgStringList &CC1Args,
                                      const Twine &Path);
  static void
      addExternCSystemIncludeIfExists(const llvm::opt::ArgList &DriverArgs,
                                      llvm::opt::ArgStringList &CC1Args,
                                      const Twine &Path);
  static void addSystemIncludes(const llvm::opt::ArgList &DriverArgs,
                                llvm::opt::ArgStringList &CC1Args,
                                ArrayRef<StringRef> Paths);
  ///@}

public:
  virtual ~ToolChain();

  // Accessors

  const Driver &getDriver() const { return D; }
  llvm::vfs::FileSystem &getVFS() const;
  const llvm::Triple &getTriple() const { return Triple; }

  /// Get the toolchain's aux triple, if it has one.
  ///
  /// Exactly what the aux triple represents depends on the toolchain, but for
  /// example when compiling CUDA code for the GPU, the triple might be NVPTX,
  /// while the aux triple is the host (CPU) toolchain, e.g. x86-linux-gnu.
  virtual const llvm::Triple *getAuxTriple() const { return nullptr; }

  /// Some toolchains need to modify the file name, for example to replace the
  /// extension for object files with .cubin for OpenMP offloading to Nvidia
  /// GPUs.
  virtual std::string getInputFilename(const InputInfo &Input) const;

  llvm::Triple::ArchType getArch() const { return Triple.getArch(); }
  StringRef getArchName() const { return Triple.getArchName(); }
  StringRef getPlatform() const { return Triple.getVendorName(); }
  StringRef getOS() const { return Triple.getOSName(); }

  /// Provide the default architecture name (as expected by -arch) for
  /// this toolchain.
  StringRef getDefaultUniversalArchName() const;

  std::string getTripleString() const {
    return Triple.getTriple();
  }

  /// Get the toolchain's effective clang triple.
  const llvm::Triple &getEffectiveTriple() const {
    assert(!EffectiveTriple.getTriple().empty() && "No effective triple");
    return EffectiveTriple;
  }

  path_list &getLibraryPaths() { return LibraryPaths; }
  const path_list &getLibraryPaths() const { return LibraryPaths; }

  path_list &getFilePaths() { return FilePaths; }
  const path_list &getFilePaths() const { return FilePaths; }

  path_list &getProgramPaths() { return ProgramPaths; }
  const path_list &getProgramPaths() const { return ProgramPaths; }

  const MultilibSet &getMultilibs() const { return Multilibs; }

  const Multilib &getMultilib() const { return SelectedMultilib; }

  const SanitizerArgs& getSanitizerArgs() const;

  const XRayArgs& getXRayArgs() const;

  // Returns the Arg * that explicitly turned on/off rtti, or nullptr.
  const llvm::opt::Arg *getRTTIArg() const { return CachedRTTIArg; }

  // Returns the RTTIMode for the toolchain with the current arguments.
  RTTIMode getRTTIMode() const { return CachedRTTIMode; }

  /// Return any implicit target and/or mode flag for an invocation of
  /// the compiler driver as `ProgName`.
  ///
  /// For example, when called with i686-linux-android-g++, the first element
  /// of the return value will be set to `"i686-linux-android"` and the second
  /// will be set to "--driver-mode=g++"`.
  /// It is OK if the target name is not registered. In this case the return
  /// value contains false in the field TargetIsValid.
  ///
  /// \pre `llvm::InitializeAllTargets()` has been called.
  /// \param ProgName The name the Clang driver was invoked with (from,
  /// e.g., argv[0]).
  /// \return A structure of type ParsedClangName that contains the executable
  /// name parts.
  static ParsedClangName getTargetAndModeFromProgramName(StringRef ProgName);

  // Tool access.

  /// TranslateArgs - Create a new derived argument list for any argument
  /// translations this ToolChain may wish to perform, or 0 if no tool chain
  /// specific translations are needed. If \p DeviceOffloadKind is specified
  /// the translation specific for that offload kind is performed.
  ///
  /// \param BoundArch - The bound architecture name, or 0.
  /// \param DeviceOffloadKind - The device offload kind used for the
  /// translation.
  virtual llvm::opt::DerivedArgList *
  TranslateArgs(const llvm::opt::DerivedArgList &Args, StringRef BoundArch,
                Action::OffloadKind DeviceOffloadKind) const {
    return nullptr;
  }

  /// TranslateOffloadTargetArgs - Create a new derived argument list for
  /// that contains the Offload target specific flags passed via
  /// -Xopenmp-target -opt=val OR -Xopenmp-target=<triple> -opt=val
  /// Also handles -Xsycl-target OR -Xsycl-target=<triple>
  virtual llvm::opt::DerivedArgList *TranslateOffloadTargetArgs(
      const llvm::opt::DerivedArgList &Args, bool SameTripleAsHost,
      SmallVectorImpl<llvm::opt::Arg *> &AllocatedArgs,
      Action::OffloadKind DeviceOffloadKind) const;

  /// Append the argument following \p A to \p DAL assuming \p A is an Xarch
  /// argument. If \p AllocatedArgs is null pointer, synthesized arguments are
  /// added to \p DAL, otherwise they are appended to \p AllocatedArgs.
  virtual void TranslateXarchArgs(
      const llvm::opt::DerivedArgList &Args, llvm::opt::Arg *&A,
      llvm::opt::DerivedArgList *DAL,
      SmallVectorImpl<llvm::opt::Arg *> *AllocatedArgs = nullptr) const;

  /// Translate -Xarch_ arguments. If there are no such arguments, return
  /// a null pointer, otherwise return a DerivedArgList containing the
  /// translated arguments.
  virtual llvm::opt::DerivedArgList *
  TranslateXarchArgs(const llvm::opt::DerivedArgList &Args, StringRef BoundArch,
                     Action::OffloadKind DeviceOffloadKind,
                     SmallVectorImpl<llvm::opt::Arg *> *AllocatedArgs) const;

  /// Choose a tool to use to handle the action \p JA.
  ///
  /// This can be overridden when a particular ToolChain needs to use
  /// a compiler other than Clang.
  virtual Tool *SelectTool(const JobAction &JA) const;

  // Helper methods

  std::string GetFilePath(const char *Name) const;
  std::string GetProgramPath(const char *Name) const;

  /// Returns the linker path, respecting the -fuse-ld= argument to determine
  /// the linker suffix or name.
  std::string GetLinkerPath() const;

  /// Returns the linker path for emitting a static library.
  std::string GetStaticLibToolPath() const;

  /// Dispatch to the specific toolchain for verbose printing.
  ///
  /// This is used when handling the verbose option to print detailed,
  /// toolchain-specific information useful for understanding the behavior of
  /// the driver on a specific platform.
  virtual void printVerboseInfo(raw_ostream &OS) const {}

  // Platform defaults information

  /// Returns true if the toolchain is targeting a non-native
  /// architecture.
  virtual bool isCrossCompiling() const;

  /// HasNativeLTOLinker - Check whether the linker and related tools have
  /// native LLVM support.
  virtual bool HasNativeLLVMSupport() const;

  /// LookupTypeForExtension - Return the default language type to use for the
  /// given extension.
  virtual types::ID LookupTypeForExtension(StringRef Ext) const;

  /// IsBlocksDefault - Does this tool chain enable -fblocks by default.
  virtual bool IsBlocksDefault() const { return false; }

  /// IsIntegratedAssemblerDefault - Does this tool chain enable -integrated-as
  /// by default.
  virtual bool IsIntegratedAssemblerDefault() const { return false; }

  /// Check if the toolchain should use the integrated assembler.
  virtual bool useIntegratedAs() const;

  /// IsMathErrnoDefault - Does this tool chain use -fmath-errno by default.
  virtual bool IsMathErrnoDefault() const { return true; }

  /// IsEncodeExtendedBlockSignatureDefault - Does this tool chain enable
  /// -fencode-extended-block-signature by default.
  virtual bool IsEncodeExtendedBlockSignatureDefault() const { return false; }

  /// IsObjCNonFragileABIDefault - Does this tool chain set
  /// -fobjc-nonfragile-abi by default.
  virtual bool IsObjCNonFragileABIDefault() const { return false; }

  /// UseObjCMixedDispatchDefault - When using non-legacy dispatch, should the
  /// mixed dispatch method be used?
  virtual bool UseObjCMixedDispatch() const { return false; }

  /// Check whether to enable x86 relax relocations by default.
  virtual bool useRelaxRelocations() const;

  /// GetDefaultStackProtectorLevel - Get the default stack protector level for
  /// this tool chain (0=off, 1=on, 2=strong, 3=all).
  virtual unsigned GetDefaultStackProtectorLevel(bool KernelOrKext) const {
    return 0;
  }

  /// Get the default trivial automatic variable initialization.
  virtual LangOptions::TrivialAutoVarInitKind
  GetDefaultTrivialAutoVarInit() const {
    return LangOptions::TrivialAutoVarInitKind::Uninitialized;
  }

  /// GetDefaultLinker - Get the default linker to use.
  virtual const char *getDefaultLinker() const { return "ld"; }

  /// GetDefaultRuntimeLibType - Get the default runtime library variant to use.
  virtual RuntimeLibType GetDefaultRuntimeLibType() const {
    return ToolChain::RLT_Libgcc;
  }

  virtual CXXStdlibType GetDefaultCXXStdlibType() const {
    return ToolChain::CST_Libstdcxx;
  }

  virtual UnwindLibType GetDefaultUnwindLibType() const {
    return ToolChain::UNW_None;
  }

  virtual std::string getCompilerRTPath() const;

  virtual std::string getCompilerRT(const llvm::opt::ArgList &Args,
                                    StringRef Component,
                                    FileType Type = ToolChain::FT_Static) const;

  const char *
  getCompilerRTArgString(const llvm::opt::ArgList &Args, StringRef Component,
                         FileType Type = ToolChain::FT_Static) const;

  std::string getCompilerRTBasename(const llvm::opt::ArgList &Args,
                                    StringRef Component,
                                    FileType Type = ToolChain::FT_Static,
                                    bool AddArch = true) const;

  // Returns target specific runtime path if it exists.
  virtual Optional<std::string> getRuntimePath() const;

  // Returns target specific C++ library path if it exists.
  virtual Optional<std::string> getCXXStdlibPath() const;

  // Returns <ResourceDir>/lib/<OSName>/<arch>.  This is used by runtimes (such
  // as OpenMP) to find arch-specific libraries.
  std::string getArchSpecificLibPath() const;

  // Returns <OSname> part of above.
  StringRef getOSLibName() const;

  /// needsProfileRT - returns true if instrumentation profile is on.
  static bool needsProfileRT(const llvm::opt::ArgList &Args);

  /// Returns true if gcov instrumentation (-fprofile-arcs or --coverage) is on.
  static bool needsGCovInstrumentation(const llvm::opt::ArgList &Args);

  /// IsUnwindTablesDefault - Does this tool chain use -funwind-tables
  /// by default.
  virtual bool IsUnwindTablesDefault(const llvm::opt::ArgList &Args) const;

  /// Test whether this toolchain defaults to PIC.
  virtual bool isPICDefault() const = 0;

  /// Test whether this toolchain defaults to PIE.
  virtual bool isPIEDefault() const = 0;

  /// Test whether this toolchaind defaults to non-executable stacks.
  virtual bool isNoExecStackDefault() const;

  /// Tests whether this toolchain forces its default for PIC, PIE or
  /// non-PIC.  If this returns true, any PIC related flags should be ignored
  /// and instead the results of \c isPICDefault() and \c isPIEDefault() are
  /// used exclusively.
  virtual bool isPICDefaultForced() const = 0;

  /// SupportsProfiling - Does this tool chain support -pg.
  virtual bool SupportsProfiling() const { return true; }

  /// Complain if this tool chain doesn't support Objective-C ARC.
  virtual void CheckObjCARC() const {}

  /// Get the default debug info format. Typically, this is DWARF.
  virtual codegenoptions::DebugInfoFormat getDefaultDebugFormat() const {
    return codegenoptions::DIF_DWARF;
  }

  /// UseDwarfDebugFlags - Embed the compile options to clang into the Dwarf
  /// compile unit information.
  virtual bool UseDwarfDebugFlags() const { return false; }

  // Return the DWARF version to emit, in the absence of arguments
  // to the contrary.
  virtual unsigned GetDefaultDwarfVersion() const { return 4; }

  // True if the driver should assume "-fstandalone-debug"
  // in the absence of an option specifying otherwise,
  // provided that debugging was requested in the first place.
  // i.e. a value of 'true' does not imply that debugging is wanted.
  virtual bool GetDefaultStandaloneDebug() const { return false; }

  // Return the default debugger "tuning."
  virtual llvm::DebuggerKind getDefaultDebuggerTuning() const {
    return llvm::DebuggerKind::GDB;
  }

  /// Does this toolchain supports given debug info option or not.
  virtual bool supportsDebugInfoOption(const llvm::opt::Arg *) const {
    return true;
  }

  /// Adjust debug information kind considering all passed options.
  virtual void adjustDebugInfoKind(codegenoptions::DebugInfoKind &DebugInfoKind,
                                   const llvm::opt::ArgList &Args) const {}

  /// GetExceptionModel - Return the tool chain exception model.
  virtual llvm::ExceptionHandling
  GetExceptionModel(const llvm::opt::ArgList &Args) const;

  /// SupportsEmbeddedBitcode - Does this tool chain support embedded bitcode.
  virtual bool SupportsEmbeddedBitcode() const { return false; }

  /// getThreadModel() - Which thread model does this target use?
  virtual std::string getThreadModel() const { return "posix"; }

  /// isThreadModelSupported() - Does this target support a thread model?
  virtual bool isThreadModelSupported(const StringRef Model) const;

  /// ComputeLLVMTriple - Return the LLVM target triple to use, after taking
  /// command line arguments into account.
  virtual std::string
  ComputeLLVMTriple(const llvm::opt::ArgList &Args,
                    types::ID InputType = types::TY_INVALID) const;

  /// ComputeEffectiveClangTriple - Return the Clang triple to use for this
  /// target, which may take into account the command line arguments. For
  /// example, on Darwin the -mmacosx-version-min= command line argument (which
  /// sets the deployment target) determines the version in the triple passed to
  /// Clang.
  virtual std::string ComputeEffectiveClangTriple(
      const llvm::opt::ArgList &Args,
      types::ID InputType = types::TY_INVALID) const;

  /// getDefaultObjCRuntime - Return the default Objective-C runtime
  /// for this platform.
  ///
  /// FIXME: this really belongs on some sort of DeploymentTarget abstraction
  virtual ObjCRuntime getDefaultObjCRuntime(bool isNonFragile) const;

  /// hasBlocksRuntime - Given that the user is compiling with
  /// -fblocks, does this tool chain guarantee the existence of a
  /// blocks runtime?
  ///
  /// FIXME: this really belongs on some sort of DeploymentTarget abstraction
  virtual bool hasBlocksRuntime() const { return true; }

  /// Return the sysroot, possibly searching for a default sysroot using
  /// target-specific logic.
  virtual std::string computeSysRoot() const;

  /// Add the clang cc1 arguments for system include paths.
  ///
  /// This routine is responsible for adding the necessary cc1 arguments to
  /// include headers from standard system header directories.
  virtual void
  AddClangSystemIncludeArgs(const llvm::opt::ArgList &DriverArgs,
                            llvm::opt::ArgStringList &CC1Args) const;

  /// Add options that need to be passed to cc1 for this target.
  virtual void addClangTargetOptions(const llvm::opt::ArgList &DriverArgs,
                                     llvm::opt::ArgStringList &CC1Args,
                                     Action::OffloadKind DeviceOffloadKind) const;

  /// Add warning options that need to be passed to cc1 for this target.
  virtual void addClangWarningOptions(llvm::opt::ArgStringList &CC1Args) const;

  // GetRuntimeLibType - Determine the runtime library type to use with the
  // given compilation arguments.
  virtual RuntimeLibType
  GetRuntimeLibType(const llvm::opt::ArgList &Args) const;

  // GetCXXStdlibType - Determine the C++ standard library type to use with the
  // given compilation arguments.
  virtual CXXStdlibType GetCXXStdlibType(const llvm::opt::ArgList &Args) const;

  // GetUnwindLibType - Determine the unwind library type to use with the
  // given compilation arguments.
  virtual UnwindLibType GetUnwindLibType(const llvm::opt::ArgList &Args) const;

  /// AddClangCXXStdlibIncludeArgs - Add the clang -cc1 level arguments to set
  /// the include paths to use for the given C++ standard library type.
  virtual void
  AddClangCXXStdlibIncludeArgs(const llvm::opt::ArgList &DriverArgs,
                               llvm::opt::ArgStringList &CC1Args) const;

  /// AddClangCXXStdlibIsystemArgs - Add the clang -cc1 level arguments to set
  /// the specified include paths for the C++ standard library.
  void AddClangCXXStdlibIsystemArgs(const llvm::opt::ArgList &DriverArgs,
                                    llvm::opt::ArgStringList &CC1Args) const;

  /// Returns if the C++ standard library should be linked in.
  /// Note that e.g. -lm should still be linked even if this returns false.
  bool ShouldLinkCXXStdlib(const llvm::opt::ArgList &Args) const;

  /// AddCXXStdlibLibArgs - Add the system specific linker arguments to use
  /// for the given C++ standard library type.
  virtual void AddCXXStdlibLibArgs(const llvm::opt::ArgList &Args,
                                   llvm::opt::ArgStringList &CmdArgs) const;

  /// AddFilePathLibArgs - Add each thing in getFilePaths() as a "-L" option.
  void AddFilePathLibArgs(const llvm::opt::ArgList &Args,
                          llvm::opt::ArgStringList &CmdArgs) const;

  /// AddCCKextLibArgs - Add the system specific linker arguments to use
  /// for kernel extensions (Darwin-specific).
  virtual void AddCCKextLibArgs(const llvm::opt::ArgList &Args,
                                llvm::opt::ArgStringList &CmdArgs) const;

  /// If a runtime library exists that sets global flags for unsafe floating
  /// point math, return true.
  ///
  /// This checks for presence of the -Ofast, -ffast-math or -funsafe-math flags.
  virtual bool isFastMathRuntimeAvailable(
    const llvm::opt::ArgList &Args, std::string &Path) const;

  /// AddFastMathRuntimeIfAvailable - If a runtime library exists that sets
  /// global flags for unsafe floating point math, add it and return true.
  ///
  /// This checks for presence of the -Ofast, -ffast-math or -funsafe-math flags.
  bool addFastMathRuntimeIfAvailable(
    const llvm::opt::ArgList &Args, llvm::opt::ArgStringList &CmdArgs) const;

  /// addProfileRTLibs - When -fprofile-instr-profile is specified, try to pass
  /// a suitable profile runtime library to the linker.
  virtual void addProfileRTLibs(const llvm::opt::ArgList &Args,
                                llvm::opt::ArgStringList &CmdArgs) const;

  /// Add arguments to use system-specific CUDA includes.
  virtual void AddCudaIncludeArgs(const llvm::opt::ArgList &DriverArgs,
                                  llvm::opt::ArgStringList &CC1Args) const;

  /// Add arguments to use system-specific HIP includes.
  virtual void AddHIPIncludeArgs(const llvm::opt::ArgList &DriverArgs,
                                 llvm::opt::ArgStringList &CC1Args) const;

  /// Add arguments to use MCU GCC toolchain includes.
  virtual void AddIAMCUIncludeArgs(const llvm::opt::ArgList &DriverArgs,
                                   llvm::opt::ArgStringList &CC1Args) const;

  /// On Windows, returns the MSVC compatibility version.
  virtual VersionTuple computeMSVCVersion(const Driver *D,
                                          const llvm::opt::ArgList &Args) const;

  /// Return sanitizers which are available in this toolchain.
  virtual SanitizerMask getSupportedSanitizers() const;

  /// Return sanitizers which are enabled by default.
  virtual SanitizerMask getDefaultSanitizers() const {
    return SanitizerMask();
  }

  /// Returns true when it's possible to split LTO unit to use whole
  /// program devirtualization and CFI santiizers.
  virtual bool canSplitThinLTOUnit() const { return true; }

  /// Returns the output denormal handling type in the default floating point
  /// environment for the given \p FPType if given. Otherwise, the default
  /// assumed mode for any floating point type.
  virtual llvm::DenormalMode getDefaultDenormalModeForType(
      const llvm::opt::ArgList &DriverArgs, const JobAction &JA,
      const llvm::fltSemantics *FPType = nullptr) const {
    return llvm::DenormalMode::getIEEE();
  }
};

/// Set a ToolChain's effective triple. Reset it when the registration object
/// is destroyed.
class RegisterEffectiveTriple {
  const ToolChain &TC;

public:
  RegisterEffectiveTriple(const ToolChain &TC, llvm::Triple T) : TC(TC) {
    TC.setEffectiveTriple(std::move(T));
  }

  ~RegisterEffectiveTriple() { TC.setEffectiveTriple(llvm::Triple()); }
};

} // namespace driver

} // namespace clang

#endif // LLVM_CLANG_DRIVER_TOOLCHAIN_H<|MERGE_RESOLUTION|>--- conflicted
+++ resolved
@@ -188,11 +188,8 @@
 
   virtual Tool *buildAssembler() const;
   virtual Tool *buildLinker() const;
-<<<<<<< HEAD
   virtual Tool *buildBackendCompiler() const;
-=======
   virtual Tool *buildStaticLibTool() const;
->>>>>>> 4bafb0ad
   virtual Tool *getTool(Action::ActionClass AC) const;
 
   /// \name Utilities for implementing subclasses.
