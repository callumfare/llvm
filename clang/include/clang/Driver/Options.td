//===--- Options.td - Options for clang -----------------------------------===//
//
// Part of the LLVM Project, under the Apache License v2.0 with LLVM Exceptions.
// See https://llvm.org/LICENSE.txt for license information.
// SPDX-License-Identifier: Apache-2.0 WITH LLVM-exception
//
//===----------------------------------------------------------------------===//
//
//  This file defines the options accepted by clang.
//
//===----------------------------------------------------------------------===//

// Include the common option parsing interfaces.
include "llvm/Option/OptParser.td"

/////////
// Flags

// The option is a "driver"-only option, and should not be forwarded to other
// tools via `-Xarch` options.
def NoXarchOption : OptionFlag;

// LinkerInput - The option is a linker input.
def LinkerInput : OptionFlag;

// NoArgumentUnused - Don't report argument unused warnings for this option; this
// is useful for options like -static or -dynamic which a user may always end up
// passing, even if the platform defaults to (or only supports) that option.
def NoArgumentUnused : OptionFlag;

// Unsupported - The option is unsupported, and the driver will reject command
// lines that use it.
def Unsupported : OptionFlag;

// Ignored - The option is unsupported, and the driver will silently ignore it.
def Ignored : OptionFlag;

// CoreOption - This is considered a "core" Clang option, available in both
// clang and clang-cl modes.
def CoreOption : OptionFlag;

// CLOption - This is a cl.exe compatibility option. Options with this flag
// are made available when the driver is running in CL compatibility mode.
def CLOption : OptionFlag;

// CC1Option - This option should be accepted by clang -cc1.
def CC1Option : OptionFlag;

// CC1AsOption - This option should be accepted by clang -cc1as.
def CC1AsOption : OptionFlag;

// NoDriverOption - This option should not be accepted by the driver.
def NoDriverOption : OptionFlag;

// If an option affects linking, but has a primary group (so Link_Group cannot
// be used), add this flag.
def LinkOption : OptionFlag;

// FlangOption - This is considered a "core" Flang option, available in
// flang mode.
def FlangOption : OptionFlag;

// FlangOnlyOption - This option should only be used by Flang (i.e. it is not
// available for Clang)
def FlangOnlyOption : OptionFlag;

// FC1Option - This option should be accepted by flang -fc1.
def FC1Option : OptionFlag;

// A short name to show in documentation. The name will be interpreted as rST.
class DocName<string name> { string DocName = name; }

// A brief description to show in documentation, interpreted as rST.
class DocBrief<code descr> { code DocBrief = descr; }

// Indicates that this group should be flattened into its parent when generating
// documentation.
class DocFlatten { bit DocFlatten = 1; }

// Indicates that this warning is ignored, but accepted with a warning for
// GCC compatibility.
class IgnoredGCCCompat : Flags<[HelpHidden]> {}

/////////
// Groups

def Action_Group : OptionGroup<"<action group>">, DocName<"Actions">,
                   DocBrief<[{The action to perform on the input.}]>;

// Meta-group for options which are only used for compilation,
// and not linking etc.
def CompileOnly_Group : OptionGroup<"<CompileOnly group>">,
                        DocName<"Compilation flags">, DocBrief<[{
Flags controlling the behavior of Clang during compilation. These flags have
no effect during actions that do not perform compilation.}]>;

def Preprocessor_Group : OptionGroup<"<Preprocessor group>">,
                         Group<CompileOnly_Group>,
                         DocName<"Preprocessor flags">, DocBrief<[{
Flags controlling the behavior of the Clang preprocessor.}]>;

def IncludePath_Group : OptionGroup<"<I/i group>">, Group<Preprocessor_Group>,
                        DocName<"Include path management">,
                        DocBrief<[{
Flags controlling how ``#include``\s are resolved to files.}]>;

def I_Group : OptionGroup<"<I group>">, Group<IncludePath_Group>, DocFlatten;
def i_Group : OptionGroup<"<i group>">, Group<IncludePath_Group>, DocFlatten;
def clang_i_Group : OptionGroup<"<clang i group>">, Group<i_Group>, DocFlatten;

def M_Group : OptionGroup<"<M group>">, Group<Preprocessor_Group>,
              DocName<"Dependency file generation">, DocBrief<[{
Flags controlling generation of a dependency file for ``make``-like build
systems.}]>;

def d_Group : OptionGroup<"<d group>">, Group<Preprocessor_Group>,
              DocName<"Dumping preprocessor state">, DocBrief<[{
Flags allowing the state of the preprocessor to be dumped in various ways.}]>;

def Diag_Group : OptionGroup<"<W/R group>">, Group<CompileOnly_Group>,
                 DocName<"Diagnostic flags">, DocBrief<[{
Flags controlling which warnings, errors, and remarks Clang will generate.
See the :doc:`full list of warning and remark flags <DiagnosticsReference>`.}]>;

def R_Group : OptionGroup<"<R group>">, Group<Diag_Group>, DocFlatten;
def R_value_Group : OptionGroup<"<R (with value) group>">, Group<R_Group>,
                    DocFlatten;
def W_Group : OptionGroup<"<W group>">, Group<Diag_Group>, DocFlatten;
def W_value_Group : OptionGroup<"<W (with value) group>">, Group<W_Group>,
                    DocFlatten;

def f_Group : OptionGroup<"<f group>">, Group<CompileOnly_Group>,
              DocName<"Target-independent compilation options">;

def f_clang_Group : OptionGroup<"<f (clang-only) group>">,
                    Group<CompileOnly_Group>, DocFlatten;
def pedantic_Group : OptionGroup<"<pedantic group>">, Group<f_Group>,
                     DocFlatten;
def opencl_Group : OptionGroup<"<opencl group>">, Group<f_Group>,
                   DocName<"OpenCL flags">;

def sycl_Group : OptionGroup<"<SYCL group>">, Group<f_Group>,
                 DocName<"SYCL flags">;

def m_Group : OptionGroup<"<m group>">, Group<CompileOnly_Group>,
              DocName<"Target-dependent compilation options">;

// Feature groups - these take command line options that correspond directly to
// target specific features and can be translated directly from command line
// options.
def m_aarch64_Features_Group : OptionGroup<"<aarch64 features group>">,
                               Group<m_Group>, DocName<"AARCH64">;
def m_amdgpu_Features_Group : OptionGroup<"<amdgpu features group>">,
                              Group<m_Group>, DocName<"AMDGPU">;
def m_arm_Features_Group : OptionGroup<"<arm features group>">,
                           Group<m_Group>, DocName<"ARM">;
def m_hexagon_Features_Group : OptionGroup<"<hexagon features group>">,
                               Group<m_Group>, DocName<"Hexagon">;
// The features added by this group will not be added to target features.
// These are explicitly handled.
def m_hexagon_Features_HVX_Group : OptionGroup<"<hexagon features group>">,
                                   Group<m_Group>, DocName<"Hexagon">;
def m_mips_Features_Group : OptionGroup<"<mips features group>">,
                            Group<m_Group>, DocName<"MIPS">;
def m_ppc_Features_Group : OptionGroup<"<ppc features group>">,
                           Group<m_Group>, DocName<"PowerPC">;
def m_wasm_Features_Group : OptionGroup<"<wasm features group>">,
                            Group<m_Group>, DocName<"WebAssembly">;
// The features added by this group will not be added to target features.
// These are explicitly handled.
def m_wasm_Features_Driver_Group : OptionGroup<"<wasm driver features group>">,
                                   Group<m_Group>, DocName<"WebAssembly Driver">;
def m_x86_Features_Group : OptionGroup<"<x86 features group>">,
                           Group<m_Group>, Flags<[CoreOption]>, DocName<"X86">;
def m_riscv_Features_Group : OptionGroup<"<riscv features group>">,
                             Group<m_Group>, DocName<"RISCV">;

def m_libc_Group : OptionGroup<"<m libc group>">, Group<m_mips_Features_Group>,
                   Flags<[HelpHidden]>;

def O_Group : OptionGroup<"<O group>">, Group<CompileOnly_Group>,
              DocName<"Optimization level">, DocBrief<[{
Flags controlling how much optimization should be performed.}]>;

def DebugInfo_Group : OptionGroup<"<g group>">, Group<CompileOnly_Group>,
                      DocName<"Debug information generation">, DocBrief<[{
Flags controlling how much and what kind of debug information should be
generated.}]>;

def g_Group : OptionGroup<"<g group>">, Group<DebugInfo_Group>,
              DocName<"Kind and level of debug information">;
def gN_Group : OptionGroup<"<gN group>">, Group<g_Group>,
               DocName<"Debug level">;
def ggdbN_Group : OptionGroup<"<ggdbN group>">, Group<gN_Group>, DocFlatten;
def gTune_Group : OptionGroup<"<gTune group>">, Group<g_Group>,
                  DocName<"Debugger to tune debug information for">;
def g_flags_Group : OptionGroup<"<g flags group>">, Group<DebugInfo_Group>,
                    DocName<"Debug information flags">;

def StaticAnalyzer_Group : OptionGroup<"<Static analyzer group>">,
                           DocName<"Static analyzer flags">, DocBrief<[{
Flags controlling the behavior of the Clang Static Analyzer.}]>;

// gfortran options that we recognize in the driver and pass along when
// invoking GCC to compile Fortran code.
def gfortran_Group : OptionGroup<"<gfortran group>">,
                     DocName<"Fortran compilation flags">, DocBrief<[{
Flags that will be passed onto the ``gfortran`` compiler when Clang is given
a Fortran input.}]>;

def Link_Group : OptionGroup<"<T/e/s/t/u group>">, DocName<"Linker flags">,
                 DocBrief<[{Flags that are passed on to the linker}]>;
def T_Group : OptionGroup<"<T group>">, Group<Link_Group>, DocFlatten;
def u_Group : OptionGroup<"<u group>">, Group<Link_Group>, DocFlatten;

def reserved_lib_Group : OptionGroup<"<reserved libs group>">,
                         Flags<[Unsupported]>;

def offload_lib_Group : OptionGroup<"<offload libs group>">;

// Temporary groups for clang options which we know we don't support,
// but don't want to verbosely warn the user about.
def clang_ignored_f_Group : OptionGroup<"<clang ignored f group>">,
  Group<f_Group>, Flags<[Ignored]>;
def clang_ignored_m_Group : OptionGroup<"<clang ignored m group>">,
  Group<m_Group>, Flags<[Ignored]>;

// Group for clang options in the process of deprecation.
// Please include the version that deprecated the flag as comment to allow
// easier garbage collection.
def clang_ignored_legacy_options_Group : OptionGroup<"<clang legacy flags>">,
  Group<f_Group>, Flags<[Ignored]>;

// Retired with clang-5.0
def : Flag<["-"], "fslp-vectorize-aggressive">, Group<clang_ignored_legacy_options_Group>;
def : Flag<["-"], "fno-slp-vectorize-aggressive">, Group<clang_ignored_legacy_options_Group>;

// Retired with clang-10.0. Previously controlled X86 MPX ISA.
def mmpx : Flag<["-"], "mmpx">, Group<clang_ignored_legacy_options_Group>;
def mno_mpx : Flag<["-"], "mno-mpx">, Group<clang_ignored_legacy_options_Group>;

// Group that ignores all gcc optimizations that won't be implemented
def clang_ignored_gcc_optimization_f_Group : OptionGroup<
  "<clang_ignored_gcc_optimization_f_Group>">, Group<f_Group>, Flags<[Ignored]>;

// A boolean option which is opt-in in CC1. The positive option exists in CC1 and
// Args.hasArg(OPT_ffoo) is used to check that the flag is enabled.
// This is useful if the option is usually disabled.
multiclass OptInFFlag<string name, string pos_prefix, string neg_prefix="",
                      string help="", list<OptionFlag> flags=[], code keypath="",
                      list<Option> enablers = []> {
  def f#NAME : Flag<["-"], "f"#name>, Flags<!listconcat([CC1Option], flags)>,
               Group<f_Group>, HelpText<!strconcat(pos_prefix, help)>,
               MarshallingInfoFlag<keypath, "false">,
               ImpliedByAnyOf<enablers, "true">;
  def fno_#NAME : Flag<["-"], "fno-"#name>, Flags<flags>,
               Group<f_Group>, HelpText<!strconcat(neg_prefix, help)>;
}

// A boolean option which is opt-out in CC1. The negative option exists in CC1 and
// Args.hasArg(OPT_fno_foo) is used to check that the flag is disabled.
multiclass OptOutFFlag<string name, string pos_prefix, string neg_prefix,
                       string help="", list<OptionFlag> flags=[], code keypath="",
                       list<Option> disablers = []> {
  def f#NAME : Flag<["-"], "f"#name>, Flags<flags>,
               Group<f_Group>, HelpText<!strconcat(pos_prefix, help)>;
  def fno_#NAME : Flag<["-"], "fno-"#name>, Flags<!listconcat([CC1Option], flags)>,
               Group<f_Group>, HelpText<!strconcat(neg_prefix, help)>,
               MarshallingInfoFlag<keypath, "false">,
               ImpliedByAnyOf<disablers, "true">;
}

//===----------------------------------------------------------------------===//
// BoolOptionBase
//===----------------------------------------------------------------------===//

// Default value of the keypath associated with a marshalled bool option.
class Default<code value> { code Value = value; }

class FlagPolarity<bit value> { bit Value = value; }
def PosFlag : FlagPolarity<true> {}
def NegFlag : FlagPolarity<false> {}

// Definition of a single command line flag.
class FlagDef<FlagPolarity polarity, bit value, list<OptionFlag> option_flags,
              string help, list<Option> implied_by_options = []> {
  // Negative polarity (false) implies a command line spelling prefixed with
  // "no-" and a TableGen record whose name is prefixed with "no_".
  FlagPolarity Polarity = polarity;

  // The value assigned to keypath when the flag is present on the command line.
  bit Value = value;

  // List of OptionFlag records that control the visibility of the flag in
  // different scenarios.
  list<OptionFlag> OptionFlags = option_flags;

  // The help text associated with the flag.
  string Help = help;

  // List of options that imply this flag when present on command line.
  list<Option> ImpliedBy = implied_by_options;
}

// Information extending a FlagDef.
class FlagDefSuffix<list<OptionFlag> option_flags, string help> {
  list<OptionFlag> OptionFlags = option_flags;
  string Help = help;
}

// Extend the flag definition with a suffix.
class ApplySuffix<FlagDef flag, FlagDefSuffix flag_suffix> {
  FlagDef Result
    = FlagDef<flag.Polarity, flag.Value,
              !listconcat(flag.OptionFlags, flag_suffix.OptionFlags),
              !strconcat(flag.Help, flag_suffix.Help), flag.ImpliedBy>;
}

// FlagDef extension. Convenient for creation of TableGen records.
class FlagDefExpanded<FlagDef flag, string prefix, string name, string spelling>
  : FlagDef<flag.Polarity, flag.Value, flag.OptionFlags, flag.Help,
            flag.ImpliedBy> {
  // Name of the TableGen record.
  string RecordName = prefix#!cond(flag.Polarity.Value : "", true : "no_")#name;

  // Spelling of the flag.
  string Spelling
    = prefix#!cond(flag.Polarity.Value : "", true : "no-")#spelling;

  // Can the flag be implied by another flag?
  bit CanBeImplied = !not(!empty(flag.ImpliedBy));

  // C++ code that will be assigned to the keypath when the flag is present.
  code ValueAsCode = !cond(flag.Value : "true", true: "false");
}

// Creates record with a marshalled flag.
class BoolOptionFlag<FlagDefExpanded flag, FlagDefExpanded other,
                     FlagDefExpanded implied, code keypath, Default default>
  : Flag<["-"], flag.Spelling>, Flags<flag.OptionFlags>, HelpText<flag.Help>,
    MarshallingInfoBooleanFlag<keypath, default.Value, flag.ValueAsCode,
                               flag.RecordName, other.ValueAsCode,
                               other.RecordName>,
    ImpliedByAnyOf<implied.ImpliedBy, implied.ValueAsCode> {}

// Generates TableGen records for two command line flags that control the same
// keypath via the marshalling infrastructure.
// Names of the records consist of the specified prefix, "no_" for the negative
// flag, and NAME.
// BoolOption is the API that should be used most of the time. Use this only
// when you need more control (e.g. to represent a marshalled option whose
// keypath defaults to an arbitrarily complex boolean expression).
multiclass BoolOptionBase<string spelling_base, code keypath, Default default,
                          FlagDef flag1_base, FlagDef flag2_base,
                          FlagDefSuffix flags_suffix = FlagDefSuffix<[], "">,
                          string prefix = ""> {
  defvar flag1 = FlagDefExpanded<ApplySuffix<flag1_base, flags_suffix>.Result,
                                 prefix, NAME, spelling_base>;

  defvar flag2 = FlagDefExpanded<ApplySuffix<flag2_base, flags_suffix>.Result,
                                 prefix, NAME, spelling_base>;

  // TODO: Assert that the flags have different polarity.
  // TODO: Assert that the flags have different value.
  // TODO: Assert that only one of the flags can be implied.

  defvar implied = !cond(flag1.CanBeImplied: flag1, true: flag2);

  def flag1.RecordName : BoolOptionFlag<flag1, flag2, implied, keypath, default>;
  def flag2.RecordName : BoolOptionFlag<flag2, flag1, implied, keypath, default>;
}

//===----------------------------------------------------------------------===//
// BoolOption
//===----------------------------------------------------------------------===//

class DefaultsToBool<bit value> { bit Value = value; }
def DefaultsToTrue : DefaultsToBool<true> {}
def DefaultsToFalse : DefaultsToBool<false> {}

/// Holds the mixins that apply to the changing flag:
///   * list of OptionFlags (e.g. [CC1Option, NoXarchOption]),
///   * help string,
///   * list of Options that imply this flag.
class ChangedBy<FlagPolarity polarity, list<OptionFlag> option_flags = [],
                string help = "", list<Option> changed_by_options = []> {
  FlagPolarity Polarity = polarity;
  list<OptionFlag> OptionFlags = option_flags;
  string Help = help;
  list<Option> ChangedByOptions = changed_by_options;
}

/// Holds the mixins that apply to the resetting flag:
///   * list of OptionFlags (e.g. [CC1Option, NoXarchOption]),
///   * help string.
class ResetBy<FlagPolarity polarity, list<OptionFlag> option_flags = [],
              string help = ""> {
  FlagPolarity Polarity = polarity;
  list<OptionFlag> OptionFlags = option_flags;
  string Help = help;
}

/// Holds the mixins that apply to both the changing flag and resetting flag:
///   * list of OptionFlags (e.g. [CC1Option, NoXarchOption]),
///   * the suffix of the help string.
class BothFlags<list<OptionFlag> option_flags = [], string help = ""> {
  list<OptionFlag> OptionFlags = option_flags;
  string Help = help;
}

/// Creates two command line flags that control the same boolean keypath.
///
/// Example:
///   defm my_boolean_option : BoolOption<"my-boolean-option",
///     "CodeGenOpts.MyBooleanOption", DefaultsToFalse,
///     ChangedBy<PosFlag, [CC1Option], "Enable">,
///     ResetBy<NegFlag, [], "Disable">,
///     BothFlags<[CoreOption], " my boolean option.">;
///
///   The Clang driver now knows two new command line flags: the "positive"
///   -my-boolean-option and the "negative" -no-my-boolean-option. The positive
///   flag is also available on the CC1 command line.
///
///   * When the command line contains neither of the flags, the keypath value
///     defaults to false.
///   * When the command line contains the positive -my-boolean-option, the
///     keypath value changes to true.
///   * When the command line contains the negative -no-my-bool-option, the
///     keypath value resets to false.
///
///   The help text for -my-boolean-option is "Enable my boolean option." and
///   "Disable my boolean option." for -no-my-boolean-option.
multiclass BoolOption<string spelling_base, code keypath,
                      DefaultsToBool defaults_to, ChangedBy changed_by,
                      ResetBy reset_by, BothFlags both = BothFlags<[], "">,
                      string name_prefix = ""> {
  defvar default = Default<!cond(defaults_to.Value : "true", true: "false")>;

  defvar changed_by_flag = FlagDef<changed_by.Polarity, !not(defaults_to.Value),
                                   changed_by.OptionFlags, changed_by.Help,
                                   changed_by.ChangedByOptions>;

  defvar reset_by_flag = FlagDef<reset_by.Polarity, defaults_to.Value,
                                 reset_by.OptionFlags, reset_by.Help>;

  defvar flag_suffix = FlagDefSuffix<both.OptionFlags, both.Help>;

  defm NAME : BoolOptionBase<spelling_base, keypath, default, changed_by_flag,
                             reset_by_flag, flag_suffix, name_prefix>;
}

/// Creates a BoolOption with the changing available on the CC1 command line.
multiclass BoolCC1Option<string flag_base, code keypath,
                         DefaultsToBool defaults_to, ChangedBy changed_by,
                         ResetBy reset_by, BothFlags both = BothFlags<[], "">,
                         string name_prefix = ""> {
  defvar changed_by_cc1
    = ChangedBy<changed_by.Polarity,
                !listconcat(changed_by.OptionFlags, [CC1Option]),
                changed_by.Help, changed_by.ChangedByOptions>;

  defm NAME : BoolOption<flag_base, keypath, defaults_to, changed_by_cc1,
                         reset_by, both, name_prefix>;
}

/// Creates a BoolOption where both of the flags are prefixed with "f", are in
/// the Group<f_Group>, and the changing flag is also available on the CC1
/// command line.
multiclass BoolFOption<string flag_base, code keypath,
                       DefaultsToBool defaults_to, ChangedBy changed_by,
                       ResetBy reset_by, BothFlags both = BothFlags<[], "">> {
  defm NAME : BoolCC1Option<flag_base, keypath, defaults_to, changed_by,
                            reset_by, both, "f">,
              Group<f_Group>;
}

// Creates a BoolOption where both of the flags are prefixed with "g", are in
// the Group<g_Group>, and the changing flag is also available on the CC1
// command line.
multiclass BoolGOption<string flag_base, code keypath,
                       DefaultsToBool defaults_to, ChangedBy changed_by,
                       ResetBy reset_by, BothFlags both = BothFlags<[], "">> {
  defm NAME : BoolCC1Option<flag_base, keypath, defaults_to, changed_by,
                            reset_by, both, "g">,
              Group<g_Group>;
}

/////////
// Options

// The internal option ID must be a valid C++ identifier and results in a
// clang::driver::options::OPT_XX enum constant for XX.
//
// We want to unambiguously be able to refer to options from the driver source
// code, for this reason the option name is mangled into an ID. This mangling
// isn't guaranteed to have an inverse, but for practical purposes it does.
//
// The mangling scheme is to ignore the leading '-', and perform the following
// substitutions:
//   _ => __
//   - => _
//   / => _SLASH
//   # => _HASH
//   ? => _QUESTION
//   , => _COMMA
//   = => _EQ
//   C++ => CXX
//   . => _

// Developer Driver Options

def internal_Group : OptionGroup<"<clang internal options>">, Flags<[HelpHidden]>;
def internal_driver_Group : OptionGroup<"<clang driver internal options>">,
  Group<internal_Group>, HelpText<"DRIVER OPTIONS">;
def internal_debug_Group :
  OptionGroup<"<clang debug/development internal options>">,
  Group<internal_Group>, HelpText<"DEBUG/DEVELOPMENT OPTIONS">;

class InternalDriverOpt : Group<internal_driver_Group>,
  Flags<[NoXarchOption, HelpHidden]>;
def driver_mode : Joined<["--"], "driver-mode=">, Group<internal_driver_Group>,
  Flags<[CoreOption, NoXarchOption, HelpHidden]>,
  HelpText<"Set the driver mode to either 'gcc', 'g++', 'cpp', or 'cl'">;
def rsp_quoting : Joined<["--"], "rsp-quoting=">, Group<internal_driver_Group>,
  Flags<[CoreOption, NoXarchOption, HelpHidden]>,
  HelpText<"Set the rsp quoting to either 'posix', or 'windows'">;
def ccc_gcc_name : Separate<["-"], "ccc-gcc-name">, InternalDriverOpt,
  HelpText<"Name for native GCC compiler">,
  MetaVarName<"<gcc-path>">;

class InternalDebugOpt : Group<internal_debug_Group>,
  Flags<[NoXarchOption, HelpHidden, CoreOption]>;
def ccc_install_dir : Separate<["-"], "ccc-install-dir">, InternalDebugOpt,
  HelpText<"Simulate installation in the given directory">;
def ccc_print_phases : Flag<["-"], "ccc-print-phases">, InternalDebugOpt,
  HelpText<"Dump list of actions to perform">;
def ccc_print_bindings : Flag<["-"], "ccc-print-bindings">, InternalDebugOpt,
  HelpText<"Show bindings of tools to actions">;

def ccc_arcmt_check : Flag<["-"], "ccc-arcmt-check">, InternalDriverOpt,
  HelpText<"Check for ARC migration issues that need manual handling">;
def ccc_arcmt_modify : Flag<["-"], "ccc-arcmt-modify">, InternalDriverOpt,
  HelpText<"Apply modifications to files to conform to ARC">;
def ccc_arcmt_migrate : Separate<["-"], "ccc-arcmt-migrate">, InternalDriverOpt,
  HelpText<"Apply modifications and produces temporary files that conform to ARC">;
def arcmt_migrate_report_output : Separate<["-"], "arcmt-migrate-report-output">,
  HelpText<"Output path for the plist report">,  Flags<[CC1Option]>;
def arcmt_migrate_emit_arc_errors : Flag<["-"], "arcmt-migrate-emit-errors">,
  HelpText<"Emit ARC errors even if the migrator can fix them">, Flags<[CC1Option]>,
  MarshallingInfoFlag<"FrontendOpts.ARCMTMigrateEmitARCErrors">;
def gen_reproducer: Flag<["-"], "gen-reproducer">, InternalDebugOpt,
  HelpText<"Auto-generates preprocessed source files and a reproduction script">;
def gen_cdb_fragment_path: Separate<["-"], "gen-cdb-fragment-path">, InternalDebugOpt,
  HelpText<"Emit a compilation database fragment to the specified directory">;

def _migrate : Flag<["--"], "migrate">, Flags<[NoXarchOption]>,
  HelpText<"Run the migrator">;
def ccc_objcmt_migrate : Separate<["-"], "ccc-objcmt-migrate">,
  InternalDriverOpt,
  HelpText<"Apply modifications and produces temporary files to migrate to "
   "modern ObjC syntax">;

def objcmt_migrate_literals : Flag<["-"], "objcmt-migrate-literals">, Flags<[CC1Option]>,
  HelpText<"Enable migration to modern ObjC literals">,
  MarshallingInfoBitfieldFlag<"FrontendOpts.ObjCMTAction", "FrontendOptions::ObjCMT_Literals">;
def objcmt_migrate_subscripting : Flag<["-"], "objcmt-migrate-subscripting">, Flags<[CC1Option]>,
  HelpText<"Enable migration to modern ObjC subscripting">,
  MarshallingInfoBitfieldFlag<"FrontendOpts.ObjCMTAction", "FrontendOptions::ObjCMT_Subscripting">;
def objcmt_migrate_property : Flag<["-"], "objcmt-migrate-property">, Flags<[CC1Option]>,
  HelpText<"Enable migration to modern ObjC property">,
  MarshallingInfoBitfieldFlag<"FrontendOpts.ObjCMTAction", "FrontendOptions::ObjCMT_Property">;
def objcmt_migrate_all : Flag<["-"], "objcmt-migrate-all">, Flags<[CC1Option]>,
  HelpText<"Enable migration to modern ObjC">,
  MarshallingInfoBitfieldFlag<"FrontendOpts.ObjCMTAction", "FrontendOptions::ObjCMT_MigrateDecls">;
def objcmt_migrate_readonly_property : Flag<["-"], "objcmt-migrate-readonly-property">, Flags<[CC1Option]>,
  HelpText<"Enable migration to modern ObjC readonly property">,
  MarshallingInfoBitfieldFlag<"FrontendOpts.ObjCMTAction", "FrontendOptions::ObjCMT_ReadonlyProperty">;
def objcmt_migrate_readwrite_property : Flag<["-"], "objcmt-migrate-readwrite-property">, Flags<[CC1Option]>,
  HelpText<"Enable migration to modern ObjC readwrite property">,
  MarshallingInfoBitfieldFlag<"FrontendOpts.ObjCMTAction", "FrontendOptions::ObjCMT_ReadwriteProperty">;
def objcmt_migrate_property_dot_syntax : Flag<["-"], "objcmt-migrate-property-dot-syntax">, Flags<[CC1Option]>,
  HelpText<"Enable migration of setter/getter messages to property-dot syntax">,
  MarshallingInfoBitfieldFlag<"FrontendOpts.ObjCMTAction", "FrontendOptions::ObjCMT_PropertyDotSyntax">;
def objcmt_migrate_annotation : Flag<["-"], "objcmt-migrate-annotation">, Flags<[CC1Option]>,
  HelpText<"Enable migration to property and method annotations">,
  MarshallingInfoBitfieldFlag<"FrontendOpts.ObjCMTAction", "FrontendOptions::ObjCMT_Annotation">;
def objcmt_migrate_instancetype : Flag<["-"], "objcmt-migrate-instancetype">, Flags<[CC1Option]>,
  HelpText<"Enable migration to infer instancetype for method result type">,
  MarshallingInfoBitfieldFlag<"FrontendOpts.ObjCMTAction", "FrontendOptions::ObjCMT_Instancetype">;
def objcmt_migrate_nsmacros : Flag<["-"], "objcmt-migrate-ns-macros">, Flags<[CC1Option]>,
  HelpText<"Enable migration to NS_ENUM/NS_OPTIONS macros">,
  MarshallingInfoBitfieldFlag<"FrontendOpts.ObjCMTAction", "FrontendOptions::ObjCMT_NsMacros">;
def objcmt_migrate_protocol_conformance : Flag<["-"], "objcmt-migrate-protocol-conformance">, Flags<[CC1Option]>,
  HelpText<"Enable migration to add protocol conformance on classes">,
  MarshallingInfoBitfieldFlag<"FrontendOpts.ObjCMTAction", "FrontendOptions::ObjCMT_ProtocolConformance">;
def objcmt_atomic_property : Flag<["-"], "objcmt-atomic-property">, Flags<[CC1Option]>,
  HelpText<"Make migration to 'atomic' properties">,
  MarshallingInfoBitfieldFlag<"FrontendOpts.ObjCMTAction", "FrontendOptions::ObjCMT_AtomicProperty">;
def objcmt_returns_innerpointer_property : Flag<["-"], "objcmt-returns-innerpointer-property">, Flags<[CC1Option]>,
  HelpText<"Enable migration to annotate property with NS_RETURNS_INNER_POINTER">,
  MarshallingInfoBitfieldFlag<"FrontendOpts.ObjCMTAction", "FrontendOptions::ObjCMT_ReturnsInnerPointerProperty">;
def objcmt_ns_nonatomic_iosonly: Flag<["-"], "objcmt-ns-nonatomic-iosonly">, Flags<[CC1Option]>,
  HelpText<"Enable migration to use NS_NONATOMIC_IOSONLY macro for setting property's 'atomic' attribute">,
  MarshallingInfoBitfieldFlag<"FrontendOpts.ObjCMTAction", "FrontendOptions::ObjCMT_NsAtomicIOSOnlyProperty">;
def objcmt_migrate_designated_init : Flag<["-"], "objcmt-migrate-designated-init">, Flags<[CC1Option]>,
  HelpText<"Enable migration to infer NS_DESIGNATED_INITIALIZER for initializer methods">,
  MarshallingInfoBitfieldFlag<"FrontendOpts.ObjCMTAction", "FrontendOptions::ObjCMT_DesignatedInitializer">;

def objcmt_whitelist_dir_path: Joined<["-"], "objcmt-whitelist-dir-path=">, Flags<[CC1Option]>,
  HelpText<"Only modify files with a filename contained in the provided directory path">;
// The misspelt "white-list" [sic] alias is due for removal.
def : Joined<["-"], "objcmt-white-list-dir-path=">, Flags<[CC1Option]>,
    Alias<objcmt_whitelist_dir_path>;

// Make sure all other -ccc- options are rejected.
def ccc_ : Joined<["-"], "ccc-">, Group<internal_Group>, Flags<[Unsupported]>;

// Standard Options

def _HASH_HASH_HASH : Flag<["-"], "###">, Flags<[NoXarchOption, CoreOption, FlangOption]>,
    HelpText<"Print (but do not run) the commands to run for this compilation">;
def _DASH_DASH : Option<["--"], "", KIND_REMAINING_ARGS>,
    Flags<[NoXarchOption, CoreOption]>;
def A : JoinedOrSeparate<["-"], "A">, Flags<[RenderJoined]>, Group<gfortran_Group>;
def B : JoinedOrSeparate<["-"], "B">, MetaVarName<"<dir>">,
    HelpText<"Add <dir> to search path for binaries and object files used implicitly">;
def CC : Flag<["-"], "CC">, Flags<[CC1Option]>, Group<Preprocessor_Group>,
    HelpText<"Include comments from within macros in preprocessed output">,
    MarshallingInfoFlag<"PreprocessorOutputOpts.ShowMacroComments">;
def C : Flag<["-"], "C">, Flags<[CC1Option]>, Group<Preprocessor_Group>,
    HelpText<"Include comments in preprocessed output">,
    MarshallingInfoFlag<"PreprocessorOutputOpts.ShowComments">;
def D : JoinedOrSeparate<["-"], "D">, Group<Preprocessor_Group>,
    Flags<[CC1Option]>, MetaVarName<"<macro>=<value>">,
    HelpText<"Define <macro> to <value> (or 1 if <value> omitted)">;
def E : Flag<["-"], "E">, Flags<[NoXarchOption,CC1Option, FlangOption, FC1Option]>, Group<Action_Group>,
    HelpText<"Only run the preprocessor">;
def F : JoinedOrSeparate<["-"], "F">, Flags<[RenderJoined,CC1Option]>,
    HelpText<"Add directory to framework include search path">;
def G : JoinedOrSeparate<["-"], "G">, Flags<[NoXarchOption]>, Group<m_Group>,
    MetaVarName<"<size>">, HelpText<"Put objects of at most <size> bytes "
    "into small data section (MIPS / Hexagon)">;
def G_EQ : Joined<["-"], "G=">, Flags<[NoXarchOption]>, Group<m_Group>, Alias<G>;
def H : Flag<["-"], "H">, Flags<[CC1Option]>, Group<Preprocessor_Group>,
    HelpText<"Show header includes and nesting depth">,
    MarshallingInfoFlag<"DependencyOutputOpts.ShowHeaderIncludes">;
def I_ : Flag<["-"], "I-">, Group<I_Group>,
    HelpText<"Restrict all prior -I flags to double-quoted inclusion and "
             "remove current directory from include path">;
def I : JoinedOrSeparate<["-"], "I">, Group<I_Group>,
    Flags<[CC1Option,CC1AsOption]>, MetaVarName<"<dir>">,
    HelpText<"Add directory to include search path. If there are multiple -I "
             "options, these directories are searched in the order they are "
             "given before the standard system directories are searched. "
             "If the same directory is in the SYSTEM include search paths, for "
             "example if also specified with -isystem, the -I option will be "
             "ignored">;
def L : JoinedOrSeparate<["-"], "L">, Flags<[RenderJoined]>, Group<Link_Group>,
    MetaVarName<"<dir>">, HelpText<"Add directory to library search path">;
def MD : Flag<["-"], "MD">, Group<M_Group>,
    HelpText<"Write a depfile containing user and system headers">;
def MMD : Flag<["-"], "MMD">, Group<M_Group>,
    HelpText<"Write a depfile containing user headers">;
def M : Flag<["-"], "M">, Group<M_Group>,
    HelpText<"Like -MD, but also implies -E and writes to stdout by default">;
def MM : Flag<["-"], "MM">, Group<M_Group>,
    HelpText<"Like -MMD, but also implies -E and writes to stdout by default">;
def MF : JoinedOrSeparate<["-"], "MF">, Group<M_Group>,
    HelpText<"Write depfile output from -MMD, -MD, -MM, or -M to <file>">,
    MetaVarName<"<file>">;
def MG : Flag<["-"], "MG">, Group<M_Group>, Flags<[CC1Option]>,
    HelpText<"Add missing headers to depfile">,
    MarshallingInfoFlag<"DependencyOutputOpts.AddMissingHeaderDeps">;
def MJ : JoinedOrSeparate<["-"], "MJ">, Group<M_Group>,
    HelpText<"Write a compilation database entry per input">;
def MP : Flag<["-"], "MP">, Group<M_Group>, Flags<[CC1Option]>,
    HelpText<"Create phony target for each dependency (other than main file)">,
    MarshallingInfoFlag<"DependencyOutputOpts.UsePhonyTargets">;
def MQ : JoinedOrSeparate<["-"], "MQ">, Group<M_Group>, Flags<[CC1Option]>,
    HelpText<"Specify name of main file output to quote in depfile">;
def MT : JoinedOrSeparate<["-"], "MT">, Group<M_Group>, Flags<[CC1Option]>,
    HelpText<"Specify name of main file output in depfile">;
def MV : Flag<["-"], "MV">, Group<M_Group>, Flags<[CC1Option]>,
    HelpText<"Use NMake/Jom format for the depfile">,
    MarshallingInfoFlag<"DependencyOutputOpts.OutputFormat", "DependencyOutputFormat::Make">,
    Normalizer<"makeFlagToValueNormalizer(DependencyOutputFormat::NMake)">;
def Mach : Flag<["-"], "Mach">, Group<Link_Group>;
def O0 : Flag<["-"], "O0">, Group<O_Group>, Flags<[CC1Option, HelpHidden]>;
def O4 : Flag<["-"], "O4">, Group<O_Group>, Flags<[CC1Option, HelpHidden]>;
def ObjCXX : Flag<["-"], "ObjC++">, Flags<[NoXarchOption]>,
  HelpText<"Treat source input files as Objective-C++ inputs">;
def ObjC : Flag<["-"], "ObjC">, Flags<[NoXarchOption]>,
  HelpText<"Treat source input files as Objective-C inputs">;
def O : Joined<["-"], "O">, Group<O_Group>, Flags<[CC1Option]>;
def O_flag : Flag<["-"], "O">, Flags<[CC1Option]>, Alias<O>, AliasArgs<["1"]>;
def Ofast : Joined<["-"], "Ofast">, Group<O_Group>, Flags<[CC1Option]>;
def P : Flag<["-"], "P">, Flags<[CC1Option]>, Group<Preprocessor_Group>,
  HelpText<"Disable linemarker output in -E mode">,
  MarshallingInfoFlag<"PreprocessorOutputOpts.ShowLineMarkers", "true">, IsNegative;
def Qy : Flag<["-"], "Qy">, Flags<[CC1Option]>,
  HelpText<"Emit metadata containing compiler name and version">;
def Qn : Flag<["-"], "Qn">, Flags<[CC1Option]>,
  HelpText<"Do not emit metadata containing compiler name and version">;
def : Flag<["-"], "fident">, Group<f_Group>, Alias<Qy>, Flags<[CC1Option]>;
def : Flag<["-"], "fno-ident">, Group<f_Group>, Alias<Qn>, Flags<[CC1Option]>;
def Qunused_arguments : Flag<["-"], "Qunused-arguments">, Flags<[NoXarchOption, CoreOption]>,
  HelpText<"Don't emit warning for unused driver arguments">;
def Q : Flag<["-"], "Q">, IgnoredGCCCompat;
def Rpass_EQ : Joined<["-"], "Rpass=">, Group<R_value_Group>, Flags<[CC1Option]>,
  HelpText<"Report transformations performed by optimization passes whose "
           "name matches the given POSIX regular expression">;
def Rpass_missed_EQ : Joined<["-"], "Rpass-missed=">, Group<R_value_Group>,
  Flags<[CC1Option]>,
  HelpText<"Report missed transformations by optimization passes whose "
           "name matches the given POSIX regular expression">;
def Rpass_analysis_EQ : Joined<["-"], "Rpass-analysis=">, Group<R_value_Group>,
  Flags<[CC1Option]>,
  HelpText<"Report transformation analysis from optimization passes whose "
           "name matches the given POSIX regular expression">;
def R_Joined : Joined<["-"], "R">, Group<R_Group>, Flags<[CC1Option, CoreOption]>,
  MetaVarName<"<remark>">, HelpText<"Enable the specified remark">;
def S : Flag<["-"], "S">, Flags<[NoXarchOption,CC1Option]>, Group<Action_Group>,
  HelpText<"Only run preprocess and compilation steps">;
def Tbss : JoinedOrSeparate<["-"], "Tbss">, Group<T_Group>,
  MetaVarName<"<addr>">, HelpText<"Set starting address of BSS to <addr>">;
def Tdata : JoinedOrSeparate<["-"], "Tdata">, Group<T_Group>,
  MetaVarName<"<addr>">, HelpText<"Set starting address of DATA to <addr>">;
def Ttext : JoinedOrSeparate<["-"], "Ttext">, Group<T_Group>,
  MetaVarName<"<addr>">, HelpText<"Set starting address of TEXT to <addr>">;
def T : JoinedOrSeparate<["-"], "T">, Group<T_Group>,
  MetaVarName<"<script>">, HelpText<"Specify <script> as linker script">;
def U : JoinedOrSeparate<["-"], "U">, Group<Preprocessor_Group>,
  Flags<[CC1Option]>, MetaVarName<"<macro>">, HelpText<"Undefine macro <macro>">;
def V : JoinedOrSeparate<["-"], "V">, Flags<[NoXarchOption, Unsupported]>;
def Wa_COMMA : CommaJoined<["-"], "Wa,">,
  HelpText<"Pass the comma separated arguments in <arg> to the assembler">,
  MetaVarName<"<arg>">;
def Wall : Flag<["-"], "Wall">, Group<W_Group>, Flags<[CC1Option, HelpHidden]>;
def WCL4 : Flag<["-"], "WCL4">, Group<W_Group>, Flags<[CC1Option, HelpHidden]>;
def Wdeprecated : Flag<["-"], "Wdeprecated">, Group<W_Group>, Flags<[CC1Option]>,
  HelpText<"Enable warnings for deprecated constructs and define __DEPRECATED">;
def Wno_deprecated : Flag<["-"], "Wno-deprecated">, Group<W_Group>, Flags<[CC1Option]>;
def Wl_COMMA : CommaJoined<["-"], "Wl,">, Flags<[LinkerInput, RenderAsInput]>,
  HelpText<"Pass the comma separated arguments in <arg> to the linker">,
  MetaVarName<"<arg>">, Group<Link_Group>;
// FIXME: This is broken; these should not be Joined arguments.
def Wno_nonportable_cfstrings : Joined<["-"], "Wno-nonportable-cfstrings">, Group<W_Group>,
  Flags<[CC1Option]>;
def Wnonportable_cfstrings : Joined<["-"], "Wnonportable-cfstrings">, Group<W_Group>,
  Flags<[CC1Option]>;
def Wno_sycl_strict : Joined<["-"], "Wno-sycl-strict">, Group<W_Group>, HelpText<"Disable warnings which enforce strict SYCL language compatibility.">;
def Wp_COMMA : CommaJoined<["-"], "Wp,">,
  HelpText<"Pass the comma separated arguments in <arg> to the preprocessor">,
  MetaVarName<"<arg>">, Group<Preprocessor_Group>;
def Wundef_prefix_EQ : CommaJoined<["-"], "Wundef-prefix=">, Group<W_value_Group>,
  Flags<[CC1Option, CoreOption, HelpHidden]>, MetaVarName<"<arg>">,
  HelpText<"Enable warnings for undefined macros with a prefix in the comma separated list <arg>">;
def Wwrite_strings : Flag<["-"], "Wwrite-strings">, Group<W_Group>, Flags<[CC1Option, HelpHidden]>;
def Wno_write_strings : Flag<["-"], "Wno-write-strings">, Group<W_Group>, Flags<[CC1Option, HelpHidden]>;
def W_Joined : Joined<["-"], "W">, Group<W_Group>, Flags<[CC1Option, CoreOption]>,
  MetaVarName<"<warning>">, HelpText<"Enable the specified warning">;
def Xanalyzer : Separate<["-"], "Xanalyzer">,
  HelpText<"Pass <arg> to the static analyzer">, MetaVarName<"<arg>">,
  Group<StaticAnalyzer_Group>;
def Xarch__ : JoinedAndSeparate<["-"], "Xarch_">, Flags<[NoXarchOption]>;
def Xarch_host : Separate<["-"], "Xarch_host">, Flags<[NoXarchOption]>,
  HelpText<"Pass <arg> to the CUDA/HIP host compilation">, MetaVarName<"<arg>">;
def Xarch_device : Separate<["-"], "Xarch_device">, Flags<[NoXarchOption]>,
  HelpText<"Pass <arg> to the CUDA/HIP device compilation">, MetaVarName<"<arg>">;
def Xassembler : Separate<["-"], "Xassembler">,
  HelpText<"Pass <arg> to the assembler">, MetaVarName<"<arg>">,
  Group<CompileOnly_Group>;
def Xclang : Separate<["-"], "Xclang">,
  HelpText<"Pass <arg> to the clang compiler">, MetaVarName<"<arg>">,
  Flags<[NoXarchOption, CoreOption]>, Group<CompileOnly_Group>;
def Xcuda_fatbinary : Separate<["-"], "Xcuda-fatbinary">,
  HelpText<"Pass <arg> to fatbinary invocation">, MetaVarName<"<arg>">;
def Xcuda_ptxas : Separate<["-"], "Xcuda-ptxas">,
  HelpText<"Pass <arg> to the ptxas assembler">, MetaVarName<"<arg>">;
def Xopenmp_target : Separate<["-"], "Xopenmp-target">,
  HelpText<"Pass <arg> to the target offloading toolchain.">, MetaVarName<"<arg>">;
def Xopenmp_target_EQ : JoinedAndSeparate<["-"], "Xopenmp-target=">,
  HelpText<"Pass <arg> to the target offloading toolchain identified by <triple>.">,
  MetaVarName<"<triple> <arg>">;
def Xsycl_backend : Separate<["-"], "Xsycl-target-backend">,
  HelpText<"Pass <arg> to the SYCL based target backend.">, MetaVarName<"<arg>">, Flags<[CoreOption]>;
def Xsycl_backend_EQ : JoinedAndSeparate<["-"], "Xsycl-target-backend=">,
  HelpText<"Pass <arg> to the SYCL based backend identified by <triple>.">,
  MetaVarName<"<triple> <arg>">, Flags<[CoreOption]>;
def Xsycl_frontend : Separate<["-"], "Xsycl-target-frontend">,
  HelpText<"Pass <arg> to the SYCL based target frontend.">, MetaVarName<"<arg>">, Flags<[CoreOption]>;
def Xsycl_frontend_EQ : JoinedAndSeparate<["-"], "Xsycl-target-frontend=">,
  HelpText<"Pass <arg> to the SYCL based target frontend identified by <triple>.">, Flags<[CoreOption]>,
  MetaVarName<"<triple> <arg>">;
def Xsycl_linker : Separate<["-"], "Xsycl-target-linker">,
  HelpText<"Pass <arg> to the SYCL based target linker.">, MetaVarName<"<arg>">, Flags<[CoreOption]>;
def Xsycl_linker_EQ : JoinedAndSeparate<["-"], "Xsycl-target-linker=">,
  HelpText<"Pass <arg> to the SYCL based target linker identified by <triple>.">,
  MetaVarName<"<triple> <arg>">, Flags<[CoreOption]>;
def Xs : Joined<["-"], "Xs">, HelpText<"Pass <arg> to the offline compiler, adding the option specifier '-' to the <arg>.">, MetaVarName<"<arg>">, Flags<[CoreOption]>;
def Xs_separate : Separate<["-"], "Xs">, HelpText<"Pass <arg> to the offline compiler.">, MetaVarName<"<arg>">, Flags<[CoreOption]>;
def z : Separate<["-"], "z">, Flags<[LinkerInput, RenderAsInput]>,
  HelpText<"Pass -z <arg> to the linker">, MetaVarName<"<arg>">,
  Group<Link_Group>;
def Xlinker : Separate<["-"], "Xlinker">, Flags<[LinkerInput, RenderAsInput]>,
  HelpText<"Pass <arg> to the linker">, MetaVarName<"<arg>">,
  Group<Link_Group>;
def Xpreprocessor : Separate<["-"], "Xpreprocessor">, Group<Preprocessor_Group>,
  HelpText<"Pass <arg> to the preprocessor">, MetaVarName<"<arg>">;
def X_Flag : Flag<["-"], "X">, Group<Link_Group>;
def X_Joined : Joined<["-"], "X">, IgnoredGCCCompat;
def Z_Flag : Flag<["-"], "Z">, Group<Link_Group>;
// FIXME: All we do with this is reject it. Remove.
def Z_Joined : Joined<["-"], "Z">;
def all__load : Flag<["-"], "all_load">;
def allowable__client : Separate<["-"], "allowable_client">;
def ansi : Flag<["-", "--"], "ansi">;
def arch__errors__fatal : Flag<["-"], "arch_errors_fatal">;
def arch : Separate<["-"], "arch">, Flags<[NoXarchOption]>;
def arch__only : Separate<["-"], "arch_only">;
def a : Joined<["-"], "a">;
def autocomplete : Joined<["--"], "autocomplete=">;
def bind__at__load : Flag<["-"], "bind_at_load">;
def bundle__loader : Separate<["-"], "bundle_loader">;
def bundle : Flag<["-"], "bundle">;
def b : JoinedOrSeparate<["-"], "b">, Flags<[Unsupported]>;
def cl_opt_disable : Flag<["-"], "cl-opt-disable">, Group<opencl_Group>, Flags<[CC1Option]>,
  HelpText<"OpenCL only. This option disables all optimizations. By default optimizations are enabled.">;
def cl_strict_aliasing : Flag<["-"], "cl-strict-aliasing">, Group<opencl_Group>, Flags<[CC1Option]>,
  HelpText<"OpenCL only. This option is added for compatibility with OpenCL 1.0.">;
def cl_single_precision_constant : Flag<["-"], "cl-single-precision-constant">, Group<opencl_Group>, Flags<[CC1Option]>,
  HelpText<"OpenCL only. Treat double precision floating-point constant as single precision constant.">,
  MarshallingInfoFlag<"LangOpts->SinglePrecisionConstants">;
def cl_finite_math_only : Flag<["-"], "cl-finite-math-only">, Group<opencl_Group>, Flags<[CC1Option]>,
  HelpText<"OpenCL only. Allow floating-point optimizations that assume arguments and results are not NaNs or +-Inf.">,
  MarshallingInfoFlag<"LangOpts->CLFiniteMathOnly">;
def cl_kernel_arg_info : Flag<["-"], "cl-kernel-arg-info">, Group<opencl_Group>, Flags<[CC1Option]>,
  HelpText<"OpenCL only. Generate kernel argument metadata.">,
  MarshallingInfoFlag<"CodeGenOpts.EmitOpenCLArgMetadata">;
def cl_unsafe_math_optimizations : Flag<["-"], "cl-unsafe-math-optimizations">, Group<opencl_Group>, Flags<[CC1Option]>,
  HelpText<"OpenCL only. Allow unsafe floating-point optimizations.  Also implies -cl-no-signed-zeros and -cl-mad-enable.">,
  MarshallingInfoFlag<"LangOpts->CLUnsafeMath">;
def cl_fast_relaxed_math : Flag<["-"], "cl-fast-relaxed-math">, Group<opencl_Group>, Flags<[CC1Option]>,
  HelpText<"OpenCL only. Sets -cl-finite-math-only and -cl-unsafe-math-optimizations, and defines __FAST_RELAXED_MATH__.">,
  MarshallingInfoFlag<"LangOpts->FastRelaxedMath">;
def cl_mad_enable : Flag<["-"], "cl-mad-enable">, Group<opencl_Group>, Flags<[CC1Option]>,
  HelpText<"OpenCL only. Allow use of less precise MAD computations in the generated binary.">,
  MarshallingInfoFlag<"CodeGenOpts.LessPreciseFPMAD">,
  ImpliedByAnyOf<[cl_unsafe_math_optimizations, cl_fast_relaxed_math]>;
def cl_no_signed_zeros : Flag<["-"], "cl-no-signed-zeros">, Group<opencl_Group>, Flags<[CC1Option]>,
  HelpText<"OpenCL only. Allow use of less precise no signed zeros computations in the generated binary.">,
  MarshallingInfoFlag<"LangOpts->CLNoSignedZero">;
def cl_std_EQ : Joined<["-"], "cl-std=">, Group<opencl_Group>, Flags<[CC1Option]>,
  HelpText<"OpenCL language standard to compile for.">, Values<"cl,CL,cl1.0,CL1.0,cl1.1,CL1.1,cl1.2,CL1.2,cl2.0,CL2.0,cl3.0,CL3.0,clc++,CLC++">;
def cl_denorms_are_zero : Flag<["-"], "cl-denorms-are-zero">, Group<opencl_Group>,
  HelpText<"OpenCL only. Allow denormals to be flushed to zero.">;
def cl_fp32_correctly_rounded_divide_sqrt : Flag<["-"], "cl-fp32-correctly-rounded-divide-sqrt">, Group<opencl_Group>, Flags<[CC1Option]>,
  HelpText<"OpenCL only. Specify that single precision floating-point divide and sqrt used in the program source are correctly rounded.">,
  MarshallingInfoFlag<"CodeGenOpts.CorrectlyRoundedDivSqrt">;
def cl_uniform_work_group_size : Flag<["-"], "cl-uniform-work-group-size">, Group<opencl_Group>, Flags<[CC1Option]>,
  HelpText<"OpenCL only. Defines that the global work-size be a multiple of the work-group size specified to clEnqueueNDRangeKernel">,
  MarshallingInfoFlag<"CodeGenOpts.UniformWGSize">;
def client__name : JoinedOrSeparate<["-"], "client_name">;
def combine : Flag<["-", "--"], "combine">, Flags<[NoXarchOption, Unsupported]>;
def compatibility__version : JoinedOrSeparate<["-"], "compatibility_version">;
def config : Separate<["--"], "config">, Flags<[NoXarchOption]>,
  HelpText<"Specifies configuration file">;
def config_system_dir_EQ : Joined<["--"], "config-system-dir=">, Flags<[NoXarchOption, HelpHidden]>,
  HelpText<"System directory for configuration files">;
def config_user_dir_EQ : Joined<["--"], "config-user-dir=">, Flags<[NoXarchOption, HelpHidden]>,
  HelpText<"User directory for configuration files">;
def coverage : Flag<["-", "--"], "coverage">, Group<Link_Group>, Flags<[CoreOption]>;
def cpp_precomp : Flag<["-"], "cpp-precomp">, Group<clang_ignored_f_Group>;
def current__version : JoinedOrSeparate<["-"], "current_version">;
def cxx_isystem : JoinedOrSeparate<["-"], "cxx-isystem">, Group<clang_i_Group>,
  HelpText<"Add directory to the C++ SYSTEM include search path">, Flags<[CC1Option]>,
  MetaVarName<"<directory>">;
def c : Flag<["-"], "c">, Flags<[NoXarchOption]>, Group<Action_Group>,
  HelpText<"Only run preprocess, compile, and assemble steps">;
def fconvergent_functions : Flag<["-"], "fconvergent-functions">, Group<f_Group>, Flags<[CC1Option]>,
  HelpText<"Assume functions may be convergent">;

def gpu_use_aux_triple_only : Flag<["--"], "gpu-use-aux-triple-only">,
  InternalDriverOpt, HelpText<"Prepare '-aux-triple' only without populating "
                              "'-aux-target-cpu' and '-aux-target-feature'.">;
def cuda_device_only : Flag<["--"], "cuda-device-only">,
  HelpText<"Compile CUDA code for device only">;
def cuda_host_only : Flag<["--"], "cuda-host-only">,
  HelpText<"Compile CUDA code for host only.  Has no effect on non-CUDA "
           "compilations.">;
def cuda_compile_host_device : Flag<["--"], "cuda-compile-host-device">,
  HelpText<"Compile CUDA code for both host and device (default).  Has no "
           "effect on non-CUDA compilations.">;
def cuda_include_ptx_EQ : Joined<["--"], "cuda-include-ptx=">, Flags<[NoXarchOption]>,
  HelpText<"Include PTX for the following GPU architecture (e.g. sm_35) or 'all'. May be specified more than once.">;
def no_cuda_include_ptx_EQ : Joined<["--"], "no-cuda-include-ptx=">, Flags<[NoXarchOption]>,
  HelpText<"Do not include PTX for the following GPU architecture (e.g. sm_35) or 'all'. May be specified more than once.">;
def offload_arch_EQ : Joined<["--"], "offload-arch=">, Flags<[NoXarchOption]>,
  HelpText<"CUDA offloading device architecture (e.g. sm_35), or HIP offloading target ID in the form of a "
           "device architecture followed by target ID features delimited by a colon. Each target ID feature "
           "is a pre-defined string followed by a plus or minus sign (e.g. gfx908:xnack+:sramecc-).  May be "
           "specified more than once.">;
def cuda_gpu_arch_EQ : Joined<["--"], "cuda-gpu-arch=">, Flags<[NoXarchOption]>,
  Alias<offload_arch_EQ>;
def hip_link : Flag<["--"], "hip-link">,
  HelpText<"Link clang-offload-bundler bundles for HIP">;
def no_offload_arch_EQ : Joined<["--"], "no-offload-arch=">, Flags<[NoXarchOption]>,
  HelpText<"Remove CUDA/HIP offloading device architecture (e.g. sm_35, gfx906) from the list of devices to compile for. "
           "'all' resets the list to its default value.">;
def emit_static_lib : Flag<["--"], "emit-static-lib">,
  HelpText<"Enable linker job to emit a static library.">;
def no_cuda_gpu_arch_EQ : Joined<["--"], "no-cuda-gpu-arch=">, Flags<[NoXarchOption]>,
  Alias<no_offload_arch_EQ>;
def cuda_noopt_device_debug : Flag<["--"], "cuda-noopt-device-debug">,
  HelpText<"Enable device-side debug info generation. Disables ptxas optimizations.">;
def no_cuda_version_check : Flag<["--"], "no-cuda-version-check">,
  HelpText<"Don't error out if the detected version of the CUDA install is "
           "too low for the requested CUDA gpu architecture.">;
def no_cuda_noopt_device_debug : Flag<["--"], "no-cuda-noopt-device-debug">;
def cuda_path_EQ : Joined<["--"], "cuda-path=">, Group<i_Group>,
  HelpText<"CUDA installation path">;
def cuda_path_ignore_env : Flag<["--"], "cuda-path-ignore-env">, Group<i_Group>,
  HelpText<"Ignore environment variables to detect CUDA installation">;
def ptxas_path_EQ : Joined<["--"], "ptxas-path=">, Group<i_Group>,
  HelpText<"Path to ptxas (used for compiling CUDA code)">;
def fcuda_flush_denormals_to_zero : Flag<["-"], "fcuda-flush-denormals-to-zero">,
  HelpText<"Flush denormal floating point values to zero in CUDA device mode.">;
def fno_cuda_flush_denormals_to_zero : Flag<["-"], "fno-cuda-flush-denormals-to-zero">;
defm cuda_approx_transcendentals : OptInFFlag<"cuda-approx-transcendentals", "Use", "Don't use",
  " approximate transcendental functions">;
defm gpu_rdc : BoolFOption<"gpu-rdc",
  "LangOpts->GPURelocatableDeviceCode", DefaultsToFalse,
  ChangedBy<PosFlag, [], "Generate relocatable device code, also known as separate compilation mode">,
  ResetBy<NegFlag>>;
def : Flag<["-"], "fcuda-rdc">, Alias<fgpu_rdc>;
def : Flag<["-"], "fno-cuda-rdc">, Alias<fno_gpu_rdc>;
defm cuda_short_ptr : OptInFFlag<"cuda-short-ptr",
  "Use 32-bit pointers for accessing const/local/shared address spaces", "", "",
  [], "TargetOpts->NVPTXUseShortPointers">;
def rocm_path_EQ : Joined<["--"], "rocm-path=">, Group<i_Group>,
  HelpText<"ROCm installation path, used for finding and automatically linking required bitcode libraries.">;
def rocm_device_lib_path_EQ : Joined<["--"], "rocm-device-lib-path=">, Group<Link_Group>,
  HelpText<"ROCm device library path. Alternative to rocm-path.">;
def : Joined<["--"], "hip-device-lib-path=">, Alias<rocm_device_lib_path_EQ>;
def hip_device_lib_EQ : Joined<["--"], "hip-device-lib=">, Group<Link_Group>,
  HelpText<"HIP device library">;
def hip_version_EQ : Joined<["--"], "hip-version=">,
  HelpText<"HIP version in the format of major.minor.patch">;
def fhip_dump_offload_linker_script : Flag<["-"], "fhip-dump-offload-linker-script">,
  Group<f_Group>, Flags<[NoArgumentUnused, HelpHidden]>;
defm hip_new_launch_api : BoolFOption<"hip-new-launch-api",
  "LangOpts->HIPUseNewLaunchAPI", DefaultsToFalse,
  ChangedBy<PosFlag, [], "Use">, ResetBy<NegFlag, [], "Don't use">,
  BothFlags<[], " new kernel launching API for HIP">>;
defm gpu_allow_device_init : OptInFFlag<"gpu-allow-device-init",
  "Allow", "Don't allow", " device side init function in HIP">;
defm gpu_defer_diag : BoolFOption<"gpu-defer-diag",
  "LangOpts->GPUDeferDiag", DefaultsToFalse,
  ChangedBy<PosFlag, [], "Defer">, ResetBy<NegFlag, [], "Don't defer">,
  BothFlags<[], " host/device related diagnostic messages for CUDA/HIP">>;
defm gpu_exclude_wrong_side_overloads : BoolFOption<"gpu-exclude-wrong-side-overloads",
  "LangOpts->GPUExcludeWrongSideOverloads", DefaultsToFalse,
  ChangedBy<PosFlag, [], "Always exclude wrong side overloads">,
  ResetBy<NegFlag, [], "Exclude wrong side overloads only if there are same side overloads">,
  BothFlags<[HelpHidden], " in overloading resolution for CUDA/HIP">>;
def gpu_max_threads_per_block_EQ : Joined<["--"], "gpu-max-threads-per-block=">,
  Flags<[CC1Option]>,
  HelpText<"Default max threads per block for kernel launch bounds for HIP">;
def gpu_instrument_lib_EQ : Joined<["--"], "gpu-instrument-lib=">,
  HelpText<"Instrument device library for HIP, which is a LLVM bitcode containing "
  "__cyg_profile_func_enter and __cyg_profile_func_exit">;
def libomptarget_nvptx_path_EQ : Joined<["--"], "libomptarget-nvptx-path=">, Group<i_Group>,
  HelpText<"Path to libomptarget-nvptx libraries">;
def dD : Flag<["-"], "dD">, Group<d_Group>, Flags<[CC1Option]>,
  HelpText<"Print macro definitions in -E mode in addition to normal output">;
def dI : Flag<["-"], "dI">, Group<d_Group>, Flags<[CC1Option]>,
  HelpText<"Print include directives in -E mode in addition to normal output">,
  MarshallingInfoFlag<"PreprocessorOutputOpts.ShowIncludeDirectives">;
def dM : Flag<["-"], "dM">, Group<d_Group>, Flags<[CC1Option]>,
  HelpText<"Print macro definitions in -E mode instead of normal output">;
def dead__strip : Flag<["-"], "dead_strip">;
def dependency_file : Separate<["-"], "dependency-file">, Flags<[CC1Option]>,
  HelpText<"Filename (or -) to write dependency output to">;
def dependency_dot : Separate<["-"], "dependency-dot">, Flags<[CC1Option]>,
  HelpText<"Filename to write DOT-formatted header dependencies to">;
def module_dependency_dir : Separate<["-"], "module-dependency-dir">,
  Flags<[CC1Option]>, HelpText<"Directory to dump module dependencies to">;
def dsym_dir : JoinedOrSeparate<["-"], "dsym-dir">,
  Flags<[NoXarchOption, RenderAsInput]>,
  HelpText<"Directory to output dSYM's (if any) to">, MetaVarName<"<dir>">;
def dumpmachine : Flag<["-"], "dumpmachine">;
def dumpspecs : Flag<["-"], "dumpspecs">, Flags<[Unsupported]>;
def dumpversion : Flag<["-"], "dumpversion">;
def dylib__file : Separate<["-"], "dylib_file">;
def dylinker__install__name : JoinedOrSeparate<["-"], "dylinker_install_name">;
def dylinker : Flag<["-"], "dylinker">;
def dynamiclib : Flag<["-"], "dynamiclib">;
def dynamic : Flag<["-"], "dynamic">, Flags<[NoArgumentUnused]>;
def d_Flag : Flag<["-"], "d">, Group<d_Group>;
def d_Joined : Joined<["-"], "d">, Group<d_Group>;
def emit_ast : Flag<["-"], "emit-ast">,
  HelpText<"Emit Clang AST files for source inputs">;
def emit_llvm : Flag<["-"], "emit-llvm">, Flags<[CC1Option]>, Group<Action_Group>,
  HelpText<"Use the LLVM representation for assembler and object files">;
def emit_interface_stubs : Flag<["-"], "emit-interface-stubs">, Flags<[CC1Option]>, Group<Action_Group>,
  HelpText<"Generate Interface Stub Files.">;
def emit_merged_ifs : Flag<["-"], "emit-merged-ifs">,
  Flags<[CC1Option]>, Group<Action_Group>,
  HelpText<"Generate Interface Stub Files, emit merged text not binary.">;
def interface_stub_version_EQ : JoinedOrSeparate<["-"], "interface-stub-version=">, Flags<[CC1Option]>;
def exported__symbols__list : Separate<["-"], "exported_symbols_list">;
def e : JoinedOrSeparate<["-"], "e">, Flags<[LinkerInput]>, Group<Link_Group>;
def fmax_tokens_EQ : Joined<["-"], "fmax-tokens=">, Group<f_Group>, Flags<[CC1Option]>,
  HelpText<"Max total number of preprocessed tokens for -Wmax-tokens.">;
def fPIC : Flag<["-"], "fPIC">, Group<f_Group>;
def fno_PIC : Flag<["-"], "fno-PIC">, Group<f_Group>;
def fPIE : Flag<["-"], "fPIE">, Group<f_Group>;
def fno_PIE : Flag<["-"], "fno-PIE">, Group<f_Group>;
defm access_control : BoolFOption<"access-control",
  "LangOpts->AccessControl", DefaultsToTrue,
  ChangedBy<NegFlag, [], "Disable C++ access control">,
  ResetBy<PosFlag>>;
def falign_functions : Flag<["-"], "falign-functions">, Group<f_Group>;
def falign_functions_EQ : Joined<["-"], "falign-functions=">, Group<f_Group>;
def fno_align_functions: Flag<["-"], "fno-align-functions">, Group<f_Group>;
defm allow_editor_placeholders : BoolFOption<"allow-editor-placeholders",
  "LangOpts->AllowEditorPlaceholders", DefaultsToFalse,
  ChangedBy<PosFlag, [], "Treat editor placeholders as valid source code">,
  ResetBy<NegFlag>>;
def fallow_unsupported : Flag<["-"], "fallow-unsupported">, Group<f_Group>;
def fapple_kext : Flag<["-"], "fapple-kext">, Group<f_Group>, Flags<[CC1Option]>,
  HelpText<"Use Apple's kernel extensions ABI">,
  MarshallingInfoFlag<"LangOpts->AppleKext">;
defm apple_pragma_pack : BoolFOption<"apple-pragma-pack",
  "LangOpts->ApplePragmaPack", DefaultsToFalse,
  ChangedBy<PosFlag, [], "Enable Apple gcc-compatible #pragma pack handling">,
  ResetBy<NegFlag>>;
def shared_libsan : Flag<["-"], "shared-libsan">,
  HelpText<"Dynamically link the sanitizer runtime">;
def static_libsan : Flag<["-"], "static-libsan">,
  HelpText<"Statically link the sanitizer runtime">;
def : Flag<["-"], "shared-libasan">, Alias<shared_libsan>;
def fasm : Flag<["-"], "fasm">, Group<f_Group>;

defm asm_blocks : OptInFFlag<"asm-blocks", "">;

def fassume_sane_operator_new : Flag<["-"], "fassume-sane-operator-new">, Group<f_Group>;
def fastcp : Flag<["-"], "fastcp">, Group<f_Group>;
def fastf : Flag<["-"], "fastf">, Group<f_Group>;
def fast : Flag<["-"], "fast">, Group<f_Group>;
def fasynchronous_unwind_tables : Flag<["-"], "fasynchronous-unwind-tables">, Group<f_Group>;

def fdouble_square_bracket_attributes : Flag<[ "-" ], "fdouble-square-bracket-attributes">,
  Group<f_Group>, Flags<[NoXarchOption, CC1Option]>,
  HelpText<"Enable '[[]]' attributes in all C and C++ language modes">;
def fno_double_square_bracket_attributes : Flag<[ "-" ], "fno-double-square-bracket-attributes">,
  Group<f_Group>, Flags<[NoXarchOption, CC1Option]>,
  HelpText<"Disable '[[]]' attributes in all C and C++ language modes">;

defm autolink : BoolFOption<"autolink",
  "CodeGenOpts.Autolink", DefaultsToTrue,
  ChangedBy<NegFlag, [CC1Option], "Disable generation of linker directives for automatic library linking">,
  ResetBy<PosFlag>>;

// C++ Coroutines TS
defm coroutines_ts : OptInFFlag<"coroutines-ts", "Enable support for the C++ Coroutines TS">;

def fembed_bitcode_EQ : Joined<["-"], "fembed-bitcode=">,
    Group<f_Group>, Flags<[NoXarchOption, CC1Option, CC1AsOption]>, MetaVarName<"<option>">,
    HelpText<"Embed LLVM bitcode (option: off, all, bitcode, marker)">;
def fembed_bitcode : Flag<["-"], "fembed-bitcode">, Group<f_Group>,
  Alias<fembed_bitcode_EQ>, AliasArgs<["all"]>,
  HelpText<"Embed LLVM IR bitcode as data">;
def fembed_bitcode_marker : Flag<["-"], "fembed-bitcode-marker">,
  Alias<fembed_bitcode_EQ>, AliasArgs<["marker"]>,
  HelpText<"Embed placeholder LLVM IR data as a marker">;
defm gnu_inline_asm : BoolFOption<"gnu-inline-asm",
  "LangOpts->GNUAsm", DefaultsToTrue,
  ChangedBy<NegFlag, [], "Disable GNU style inline asm">, ResetBy<PosFlag>>;

def fprofile_sample_use : Flag<["-"], "fprofile-sample-use">, Group<f_Group>,
    Flags<[CoreOption]>;
def fno_profile_sample_use : Flag<["-"], "fno-profile-sample-use">, Group<f_Group>,
    Flags<[CoreOption]>;
def fprofile_sample_use_EQ : Joined<["-"], "fprofile-sample-use=">,
    Group<f_Group>, Flags<[NoXarchOption, CC1Option]>,
    HelpText<"Enable sample-based profile guided optimizations">;
def fprofile_sample_accurate : Flag<["-"], "fprofile-sample-accurate">,
    Group<f_Group>, Flags<[NoXarchOption, CC1Option]>,
    HelpText<"Specifies that the sample profile is accurate">,
    DocBrief<[{Specifies that the sample profile is accurate. If the sample
               profile is accurate, callsites without profile samples are marked
               as cold. Otherwise, treat callsites without profile samples as if
               we have no profile}]>,
   MarshallingInfoFlag<"CodeGenOpts.ProfileSampleAccurate">;
def fno_profile_sample_accurate : Flag<["-"], "fno-profile-sample-accurate">,
  Group<f_Group>, Flags<[NoXarchOption]>;
def fauto_profile : Flag<["-"], "fauto-profile">, Group<f_Group>,
    Alias<fprofile_sample_use>;
def fno_auto_profile : Flag<["-"], "fno-auto-profile">, Group<f_Group>,
    Alias<fno_profile_sample_use>;
def fauto_profile_EQ : Joined<["-"], "fauto-profile=">,
    Alias<fprofile_sample_use_EQ>;
def fauto_profile_accurate : Flag<["-"], "fauto-profile-accurate">,
    Group<f_Group>, Alias<fprofile_sample_accurate>;
def fno_auto_profile_accurate : Flag<["-"], "fno-auto-profile-accurate">,
    Group<f_Group>, Alias<fno_profile_sample_accurate>;
def fdebug_compilation_dir : Separate<["-"], "fdebug-compilation-dir">,
    Group<f_Group>, Flags<[CC1Option, CC1AsOption, CoreOption]>,
    HelpText<"The compilation directory to embed in the debug info.">;
def fdebug_compilation_dir_EQ : Joined<["-"], "fdebug-compilation-dir=">,
    Group<f_Group>, Flags<[CC1Option, CC1AsOption, CoreOption]>,
    Alias<fdebug_compilation_dir>;
defm debug_info_for_profiling : BoolFOption<"debug-info-for-profiling",
  "CodeGenOpts.DebugInfoForProfiling", DefaultsToFalse,
  ChangedBy<PosFlag, [], "Emit extra debug info to make sample profile more accurate">,
  ResetBy<NegFlag>>;
def fprofile_instr_generate : Flag<["-"], "fprofile-instr-generate">,
    Group<f_Group>, Flags<[CoreOption]>,
    HelpText<"Generate instrumented code to collect execution counts into default.profraw file (overridden by '=' form of option or LLVM_PROFILE_FILE env var)">;
def fprofile_instr_generate_EQ : Joined<["-"], "fprofile-instr-generate=">,
    Group<f_Group>, Flags<[CoreOption]>, MetaVarName<"<file>">,
    HelpText<"Generate instrumented code to collect execution counts into <file> (overridden by LLVM_PROFILE_FILE env var)">;
def fprofile_instr_use : Flag<["-"], "fprofile-instr-use">, Group<f_Group>,
    Flags<[CoreOption]>;
def fprofile_instr_use_EQ : Joined<["-"], "fprofile-instr-use=">,
    Group<f_Group>, Flags<[CoreOption]>,
    HelpText<"Use instrumentation data for profile-guided optimization">;
def fprofile_remapping_file_EQ : Joined<["-"], "fprofile-remapping-file=">,
    Group<f_Group>, Flags<[CC1Option, CoreOption]>, MetaVarName<"<file>">,
    HelpText<"Use the remappings described in <file> to match the profile data against names in the program">;
def fprofile_remapping_file : Separate<["-"], "fprofile-remapping-file">,
    Group<f_Group>, Flags<[CoreOption]>, Alias<fprofile_remapping_file_EQ>;
defm coverage_mapping : BoolFOption<"coverage-mapping",
  "CodeGenOpts.CoverageMapping", DefaultsToFalse,
  ChangedBy<PosFlag, [], "Generate coverage mapping to enable code coverage analysis">,
  ResetBy<NegFlag, [], "Disable code coverage analysis">, BothFlags<[CoreOption]>>;
def fprofile_generate : Flag<["-"], "fprofile-generate">,
    Group<f_Group>, Flags<[CoreOption]>,
    HelpText<"Generate instrumented code to collect execution counts into default.profraw (overridden by LLVM_PROFILE_FILE env var)">;
def fprofile_generate_EQ : Joined<["-"], "fprofile-generate=">,
    Group<f_Group>, Flags<[CoreOption]>, MetaVarName<"<directory>">,
    HelpText<"Generate instrumented code to collect execution counts into <directory>/default.profraw (overridden by LLVM_PROFILE_FILE env var)">;
def fcs_profile_generate : Flag<["-"], "fcs-profile-generate">,
    Group<f_Group>, Flags<[CoreOption]>,
    HelpText<"Generate instrumented code to collect context sensitive execution counts into default.profraw (overridden by LLVM_PROFILE_FILE env var)">;
def fcs_profile_generate_EQ : Joined<["-"], "fcs-profile-generate=">,
    Group<f_Group>, Flags<[CoreOption]>, MetaVarName<"<directory>">,
    HelpText<"Generate instrumented code to collect context sensitive execution counts into <directory>/default.profraw (overridden by LLVM_PROFILE_FILE env var)">;
def fprofile_use : Flag<["-"], "fprofile-use">, Group<f_Group>,
    Alias<fprofile_instr_use>;
def fprofile_use_EQ : Joined<["-"], "fprofile-use=">,
    Group<f_Group>, Flags<[NoXarchOption]>, MetaVarName<"<pathname>">,
    HelpText<"Use instrumentation data for profile-guided optimization. If pathname is a directory, it reads from <pathname>/default.profdata. Otherwise, it reads from file <pathname>.">;
def fno_profile_instr_generate : Flag<["-"], "fno-profile-instr-generate">,
    Group<f_Group>, Flags<[CoreOption]>,
    HelpText<"Disable generation of profile instrumentation.">;
def fno_profile_generate : Flag<["-"], "fno-profile-generate">,
    Group<f_Group>, Flags<[CoreOption]>,
    HelpText<"Disable generation of profile instrumentation.">;
def fno_profile_instr_use : Flag<["-"], "fno-profile-instr-use">,
    Group<f_Group>, Flags<[CoreOption]>,
    HelpText<"Disable using instrumentation data for profile-guided optimization">;
def fno_profile_use : Flag<["-"], "fno-profile-use">,
    Alias<fno_profile_instr_use>;
def fprofile_filter_files_EQ : Joined<["-"], "fprofile-filter-files=">,
    Group<f_Group>, Flags<[CC1Option, CoreOption]>,
    HelpText<"Instrument only functions from files where names match any regex separated by a semi-colon">;
def fprofile_exclude_files_EQ : Joined<["-"], "fprofile-exclude-files=">,
    Group<f_Group>, Flags<[CC1Option, CoreOption]>,
    HelpText<"Instrument only functions from files where names don't match all the regexes separated by a semi-colon">;
def fprofile_update_EQ : Joined<["-"], "fprofile-update=">,
    Group<f_Group>, Flags<[CC1Option, CoreOption]>, Values<"atomic,prefer-atomic,single">,
    MetaVarName<"<method>">, HelpText<"Set update method of profile counters (atomic,prefer-atomic,single)">,
    MarshallingInfoFlag<"CodeGenOpts.AtomicProfileUpdate">;
defm pseudo_probe_for_profiling : BoolFOption<"pseudo-probe-for-profiling",
  "CodeGenOpts.PseudoProbeForProfiling", DefaultsToFalse,
  ChangedBy<PosFlag, [], "Emit">, ResetBy<NegFlag, [], "Do not emit">,
  BothFlags<[NoXarchOption, CC1Option], " pseudo probes for sample profiler">>;
def forder_file_instrumentation : Flag<["-"], "forder-file-instrumentation">,
    Group<f_Group>, Flags<[CC1Option, CoreOption]>,
    HelpText<"Generate instrumented code to collect order file into default.profraw file (overridden by '=' form of option or LLVM_PROFILE_FILE env var)">;

defm addrsig : BoolFOption<"addrsig",
  "CodeGenOpts.Addrsig", DefaultsToFalse,
  ChangedBy<PosFlag, [], "Emit">, ResetBy<NegFlag, [], "Don't emit">,
  BothFlags<[CoreOption], " an address-significance table">>;
defm blocks : OptInFFlag<"blocks", "Enable the 'blocks' language feature", "", "", [CoreOption]>;
def fbootclasspath_EQ : Joined<["-"], "fbootclasspath=">, Group<f_Group>;
defm borland_extensions : BoolFOption<"borland-extensions",
  "LangOpts->Borland", DefaultsToFalse,
  ChangedBy<PosFlag, [], "Accept non-standard constructs supported by the Borland compiler">,
  ResetBy<NegFlag>>;
def fbuiltin : Flag<["-"], "fbuiltin">, Group<f_Group>, Flags<[CoreOption]>;
def fbuiltin_module_map : Flag <["-"], "fbuiltin-module-map">, Group<f_Group>,
  Flags<[NoXarchOption]>, HelpText<"Load the clang builtins module map file.">;
defm caret_diagnostics : OptOutFFlag<"caret-diagnostics", "", "">;
def fclang_abi_compat_EQ : Joined<["-"], "fclang-abi-compat=">, Group<f_clang_Group>,
  Flags<[CC1Option]>, MetaVarName<"<version>">, Values<"<major>.<minor>,latest">,
  HelpText<"Attempt to match the ABI of Clang <version>">;
def fclasspath_EQ : Joined<["-"], "fclasspath=">, Group<f_Group>;
defm color_diagnostics : OptInFFlag<"color-diagnostics", "Enable", "Disable", " colors in diagnostics",
  [CoreOption, FlangOption]>;
def fdiagnostics_color : Flag<["-"], "fdiagnostics-color">, Group<f_Group>,
  Flags<[CoreOption, NoXarchOption]>;
def fdiagnostics_color_EQ : Joined<["-"], "fdiagnostics-color=">, Group<f_Group>;
def fansi_escape_codes : Flag<["-"], "fansi-escape-codes">, Group<f_Group>,
  Flags<[CoreOption, CC1Option]>, HelpText<"Use ANSI escape codes for diagnostics">,
  MarshallingInfoFlag<"DiagnosticOpts->UseANSIEscapeCodes">;
def fcomment_block_commands : CommaJoined<["-"], "fcomment-block-commands=">, Group<f_clang_Group>, Flags<[CC1Option]>,
  HelpText<"Treat each comma separated argument in <arg> as a documentation comment block command">,
  MetaVarName<"<arg>">;
def fparse_all_comments : Flag<["-"], "fparse-all-comments">, Group<f_clang_Group>, Flags<[CC1Option]>,
  MarshallingInfoFlag<"LangOpts->CommentOpts.ParseAllComments">;
def frecord_command_line : Flag<["-"], "frecord-command-line">,
  Group<f_clang_Group>;
def fno_record_command_line : Flag<["-"], "fno-record-command-line">,
  Group<f_clang_Group>;
def : Flag<["-"], "frecord-gcc-switches">, Alias<frecord_command_line>;
def : Flag<["-"], "fno-record-gcc-switches">, Alias<fno_record_command_line>;
def fcommon : Flag<["-"], "fcommon">, Group<f_Group>,
  Flags<[CoreOption, CC1Option]>, HelpText<"Place uninitialized global variables in a common block">,
  MarshallingInfoFlag<"CodeGenOpts.NoCommon", "true">, IsNegative;
def fcompile_resource_EQ : Joined<["-"], "fcompile-resource=">, Group<f_Group>;
defm complete_member_pointers : BoolOption<"complete-member-pointers",
  "LangOpts->CompleteMemberPointers", DefaultsToFalse,
  ChangedBy<PosFlag, [CC1Option], "Require">, ResetBy<NegFlag, [], "Do not require">,
  BothFlags<[CoreOption], " member pointer base types to be complete if they"
            " would be significant under the Microsoft ABI">, "f">,
  Group<f_clang_Group>;
def fcf_runtime_abi_EQ : Joined<["-"], "fcf-runtime-abi=">, Group<f_Group>,
    Flags<[CC1Option]>;
defm constant_cfstrings : BoolFOption<"constant-cfstrings",
  "LangOpts->NoConstantCFStrings", DefaultsToFalse,
  ChangedBy<NegFlag, [], "Disable creation of CodeFoundation-type constant strings">,
  ResetBy<PosFlag>>;
def fconstant_string_class_EQ : Joined<["-"], "fconstant-string-class=">, Group<f_Group>;
def fconstexpr_depth_EQ : Joined<["-"], "fconstexpr-depth=">, Group<f_Group>;
def fconstexpr_steps_EQ : Joined<["-"], "fconstexpr-steps=">, Group<f_Group>;
def fexperimental_new_constant_interpreter : Flag<["-"], "fexperimental-new-constant-interpreter">, Group<f_Group>,
  HelpText<"Enable the experimental new constant interpreter">, Flags<[CC1Option]>,
  MarshallingInfoFlag<"LangOpts->EnableNewConstInterp">;
def fconstexpr_backtrace_limit_EQ : Joined<["-"], "fconstexpr-backtrace-limit=">,
                                    Group<f_Group>;
def fno_crash_diagnostics : Flag<["-"], "fno-crash-diagnostics">, Group<f_clang_Group>, Flags<[NoArgumentUnused, CoreOption]>,
  HelpText<"Disable auto-generation of preprocessed source files and a script for reproduction during a clang crash">;
def fcrash_diagnostics_dir : Joined<["-"], "fcrash-diagnostics-dir=">, Group<f_clang_Group>, Flags<[NoArgumentUnused, CoreOption]>;
def fcreate_profile : Flag<["-"], "fcreate-profile">, Group<f_Group>;
defm cxx_exceptions: BoolFOption<"cxx-exceptions",
  "LangOpts->CXXExceptions", DefaultsToFalse,
  ChangedBy<PosFlag, [], "Enable C++ exceptions">, ResetBy<NegFlag>>;
def fcxx_modules : Flag <["-"], "fcxx-modules">, Group<f_Group>,
  Flags<[NoXarchOption]>;
def fdebug_pass_arguments : Flag<["-"], "fdebug-pass-arguments">, Group<f_Group>;
def fdebug_pass_structure : Flag<["-"], "fdebug-pass-structure">, Group<f_Group>;
def fdepfile_entry : Joined<["-"], "fdepfile-entry=">,
    Group<f_clang_Group>, Flags<[CC1Option]>;
def fdiagnostics_fixit_info : Flag<["-"], "fdiagnostics-fixit-info">, Group<f_clang_Group>;
def fdiagnostics_parseable_fixits : Flag<["-"], "fdiagnostics-parseable-fixits">, Group<f_clang_Group>,
    Flags<[CoreOption, CC1Option]>, HelpText<"Print fix-its in machine parseable form">;
def fdiagnostics_print_source_range_info : Flag<["-"], "fdiagnostics-print-source-range-info">,
    Group<f_clang_Group>,  Flags<[CC1Option]>,
    HelpText<"Print source range spans in numeric form">;
defm diagnostics_show_hotness : BoolFOption<"diagnostics-show-hotness",
  "CodeGenOpts.DiagnosticsWithHotness", DefaultsToFalse,
  ChangedBy<PosFlag, [], "Enable profile hotness information in diagnostic line">,
  ResetBy<NegFlag>>;
def fdiagnostics_hotness_threshold_EQ : Joined<["-"], "fdiagnostics-hotness-threshold=">,
    Group<f_Group>, Flags<[CC1Option]>, MetaVarName<"<value>">,
    HelpText<"Prevent optimization remarks from being output if they do not have at least this profile count. "
    "Use 'auto' to apply the threshold from profile summary">;
def fdiagnostics_show_option : Flag<["-"], "fdiagnostics-show-option">, Group<f_Group>,
    HelpText<"Print option name with mappable diagnostics">;
def fdiagnostics_show_note_include_stack : Flag<["-"], "fdiagnostics-show-note-include-stack">,
    Group<f_Group>, Flags<[CC1Option]>, HelpText<"Display include stacks for diagnostic notes">;
def fdiagnostics_format_EQ : Joined<["-"], "fdiagnostics-format=">, Group<f_clang_Group>;
def fdiagnostics_show_category_EQ : Joined<["-"], "fdiagnostics-show-category=">, Group<f_clang_Group>;
def fdiagnostics_show_template_tree : Flag<["-"], "fdiagnostics-show-template-tree">,
    Group<f_Group>, Flags<[CC1Option]>,
    HelpText<"Print a template comparison tree for differing templates">;
def fdeclspec : Flag<["-"], "fdeclspec">, Group<f_clang_Group>,
  HelpText<"Allow __declspec as a keyword">, Flags<[CC1Option]>;
def fdiscard_value_names : Flag<["-"], "fdiscard-value-names">, Group<f_clang_Group>,
  HelpText<"Discard value names in LLVM IR">, Flags<[NoXarchOption]>;
def fno_discard_value_names : Flag<["-"], "fno-discard-value-names">, Group<f_clang_Group>,
  HelpText<"Do not discard value names in LLVM IR">, Flags<[NoXarchOption]>;
def fdollars_in_identifiers : Flag<["-"], "fdollars-in-identifiers">, Group<f_Group>,
  HelpText<"Allow '$' in identifiers">, Flags<[CC1Option]>;
def fdwarf2_cfi_asm : Flag<["-"], "fdwarf2-cfi-asm">, Group<clang_ignored_f_Group>;
def fno_dwarf2_cfi_asm : Flag<["-"], "fno-dwarf2-cfi-asm">, Group<clang_ignored_f_Group>;
defm dwarf_directory_asm : BoolFOption<"dwarf-directory-asm",
  "CodeGenOpts.NoDwarfDirectoryAsm", DefaultsToFalse,
  ChangedBy<NegFlag>, ResetBy<PosFlag>>;
defm elide_constructors : BoolFOption<"elide-constructors",
  "LangOpts->ElideConstructors", DefaultsToTrue,
  ChangedBy<NegFlag, [], "Disable C++ copy constructor elision">,
  ResetBy<PosFlag>>;
def fno_elide_type : Flag<["-"], "fno-elide-type">, Group<f_Group>,
    Flags<[CC1Option]>,
    HelpText<"Do not elide types when printing diagnostics">;
def feliminate_unused_debug_symbols : Flag<["-"], "feliminate-unused-debug-symbols">, Group<f_Group>;
defm eliminate_unused_debug_types : OptOutFFlag<"eliminate-unused-debug-types",
  "Do not emit ", "Emit ", " debug info for defined but unused types">;
def femit_all_decls : Flag<["-"], "femit-all-decls">, Group<f_Group>, Flags<[CC1Option]>,
  HelpText<"Emit all declarations, even if unused">,
  MarshallingInfoFlag<"LangOpts->EmitAllDecls">;
def femulated_tls : Flag<["-"], "femulated-tls">, Group<f_Group>, Flags<[CC1Option]>,
  HelpText<"Use emutls functions to access thread_local variables">;
def fno_emulated_tls : Flag<["-"], "fno-emulated-tls">, Group<f_Group>, Flags<[CC1Option]>;
def fencoding_EQ : Joined<["-"], "fencoding=">, Group<f_Group>;
def ferror_limit_EQ : Joined<["-"], "ferror-limit=">, Group<f_Group>, Flags<[CoreOption]>;
defm exceptions : BoolFOption<"exceptions",
  "LangOpts->Exceptions", DefaultsToFalse,
  ChangedBy<PosFlag, [], "Enable">, ResetBy<NegFlag, [], "Disable">,
  BothFlags<[], " support for exception handling">>;
def fdwarf_exceptions : Flag<["-"], "fdwarf-exceptions">, Group<f_Group>,
  HelpText<"Use DWARF style exceptions">;
def fsjlj_exceptions : Flag<["-"], "fsjlj-exceptions">, Group<f_Group>,
  HelpText<"Use SjLj style exceptions">;
def fseh_exceptions : Flag<["-"], "fseh-exceptions">, Group<f_Group>,
  HelpText<"Use SEH style exceptions">;
def fwasm_exceptions : Flag<["-"], "fwasm-exceptions">, Group<f_Group>,
  HelpText<"Use WebAssembly style exceptions">;
def exception_model : Separate<["-"], "exception-model">,
  Flags<[CC1Option, NoDriverOption]>, HelpText<"The exception model: dwarf|sjlj|seh|wasm">,
  Values<"dwarf,sjlj,seh,wasm">,
  NormalizedValuesScope<"llvm::ExceptionHandling">,
  NormalizedValues<["DwarfCFI", "SjLj", "WinEH", "Wasm"]>,
  MarshallingInfoString<"LangOpts->ExceptionHandling", "None">,
  AutoNormalizeEnum;
def exception_model_EQ : Joined<["-"], "exception-model=">,
  Flags<[CC1Option, NoDriverOption]>, Alias<exception_model>;
def fignore_exceptions : Flag<["-"], "fignore-exceptions">, Group<f_Group>, Flags<[CC1Option]>,
  HelpText<"Enable support for ignoring exception handling constructs">,
  MarshallingInfoFlag<"LangOpts->IgnoreExceptions">;
def fexcess_precision_EQ : Joined<["-"], "fexcess-precision=">,
    Group<clang_ignored_gcc_optimization_f_Group>;
def : Flag<["-"], "fexpensive-optimizations">, Group<clang_ignored_gcc_optimization_f_Group>;
def : Flag<["-"], "fno-expensive-optimizations">, Group<clang_ignored_gcc_optimization_f_Group>;
def fextdirs_EQ : Joined<["-"], "fextdirs=">, Group<f_Group>;
def : Flag<["-"], "fdefer-pop">, Group<clang_ignored_gcc_optimization_f_Group>;
def : Flag<["-"], "fno-defer-pop">, Group<clang_ignored_gcc_optimization_f_Group>;
def : Flag<["-"], "fextended-identifiers">, Group<clang_ignored_f_Group>;
def : Flag<["-"], "fno-extended-identifiers">, Group<f_Group>, Flags<[Unsupported]>;
def fhosted : Flag<["-"], "fhosted">, Group<f_Group>;
def fdenormal_fp_math_EQ : Joined<["-"], "fdenormal-fp-math=">, Group<f_Group>, Flags<[CC1Option]>;
def ffp_model_EQ : Joined<["-"], "ffp-model=">, Group<f_Group>, Flags<[NoXarchOption]>,
  HelpText<"Controls the semantics of floating-point calculations.">;
def ffp_exception_behavior_EQ : Joined<["-"], "ffp-exception-behavior=">, Group<f_Group>, Flags<[CC1Option]>,
  HelpText<"Specifies the exception behavior of floating-point operations.">;
defm fast_math : OptInFFlag<"fast-math", "Allow aggressive, lossy floating-point optimizations", "", "", [],
  "LangOpts->FastMath", [cl_fast_relaxed_math]>;
def menable_unsafe_fp_math : Flag<["-"], "menable-unsafe-fp-math">, Flags<[CC1Option]>,
  HelpText<"Allow unsafe floating-point math optimizations which may decrease precision">,
  MarshallingInfoFlag<"LangOpts->UnsafeFPMath">,
  ImpliedByAnyOf<[cl_unsafe_math_optimizations, ffast_math]>;
defm math_errno : OptInFFlag<"math-errno", "Require math functions to indicate errors by setting errno">;
def fbracket_depth_EQ : Joined<["-"], "fbracket-depth=">, Group<f_Group>, Flags<[CoreOption]>;
def fsignaling_math : Flag<["-"], "fsignaling-math">, Group<f_Group>;
def fno_signaling_math : Flag<["-"], "fno-signaling-math">, Group<f_Group>;
defm jump_tables : BoolFOption<"jump-tables",
  "CodeGenOpts.NoUseJumpTables", DefaultsToFalse,
  ChangedBy<NegFlag, [], "Do not use">, ResetBy<PosFlag, [], "Use">,
  BothFlags<[], " jump tables for lowering switches">>;
defm force_enable_int128 : OptInFFlag<"force-enable-int128", "Enable", "Disable", " support for int128_t type", [], "TargetOpts->ForceEnableInt128">;
defm keep_static_consts : BoolFOption<"keep-static-consts",
  "CodeGenOpts.KeepStaticConsts", DefaultsToFalse,
  ChangedBy<PosFlag, [], "Keep">, ResetBy<NegFlag, [], "Don't keep">,
  BothFlags<[NoXarchOption], " static const variables if unused">>;
defm fixed_point : OptInFFlag<"fixed-point", "Enable", "Disable", " fixed point types">;
defm cxx_static_destructors : BoolFOption<"c++-static-destructors",
  "LangOpts->RegisterStaticDestructors", DefaultsToTrue,
  ChangedBy<NegFlag, [], "Disable C++ static destructor registration">,
  ResetBy<PosFlag>>;
def fsymbol_partition_EQ : Joined<["-"], "fsymbol-partition=">, Group<f_Group>,
  Flags<[CC1Option]>;

defm memory_profile : OptInFFlag<"memory-profile", "Enable", "Disable", " heap memory profiling">;
def fmemory_profile_EQ : Joined<["-"], "fmemory-profile=">,
    Group<f_Group>, Flags<[CC1Option]>, MetaVarName<"<directory>">,
    HelpText<"Enable heap memory profiling and dump results into <directory>">;

// Begin sanitizer flags. These should all be core options exposed in all driver
// modes.
let Flags = [CC1Option, CoreOption] in {

def fsanitize_EQ : CommaJoined<["-"], "fsanitize=">, Group<f_clang_Group>,
                   MetaVarName<"<check>">,
                   HelpText<"Turn on runtime checks for various forms of undefined "
                            "or suspicious behavior. See user manual for available checks">;
def fno_sanitize_EQ : CommaJoined<["-"], "fno-sanitize=">, Group<f_clang_Group>,
                      Flags<[CoreOption, NoXarchOption]>;
def fsanitize_blacklist : Joined<["-"], "fsanitize-blacklist=">,
                          Group<f_clang_Group>,
                          HelpText<"Path to blacklist file for sanitizers">;
def fsanitize_system_blacklist : Joined<["-"], "fsanitize-system-blacklist=">,
  HelpText<"Path to system blacklist file for sanitizers">,
  Flags<[CC1Option]>;
def fno_sanitize_blacklist : Flag<["-"], "fno-sanitize-blacklist">,
                             Group<f_clang_Group>,
                             HelpText<"Don't use blacklist file for sanitizers">;
def fsanitize_coverage
    : CommaJoined<["-"], "fsanitize-coverage=">,
      Group<f_clang_Group>,
      HelpText<"Specify the type of coverage instrumentation for Sanitizers">;
def fno_sanitize_coverage
    : CommaJoined<["-"], "fno-sanitize-coverage=">,
      Group<f_clang_Group>, Flags<[CoreOption, NoXarchOption]>,
      HelpText<"Disable specified features of coverage instrumentation for "
               "Sanitizers">, Values<"func,bb,edge,indirect-calls,trace-bb,trace-cmp,trace-div,trace-gep,8bit-counters,trace-pc,trace-pc-guard,no-prune,inline-8bit-counters,inline-bool-flag">;
def fsanitize_coverage_allowlist : Joined<["-"], "fsanitize-coverage-allowlist=">,
    Group<f_clang_Group>, Flags<[CoreOption, NoXarchOption]>,
    HelpText<"Restrict sanitizer coverage instrumentation exclusively to modules and functions that match the provided special case list, except the blocked ones">;
def : Joined<["-"], "fsanitize-coverage-whitelist=">,
  Group<f_clang_Group>, Flags<[CoreOption, HelpHidden]>, Alias<fsanitize_coverage_allowlist>,
  HelpText<"Deprecated, use -fsanitize-coverage-allowlist= instead">;
def fsanitize_coverage_blocklist : Joined<["-"], "fsanitize-coverage-blocklist=">,
    Group<f_clang_Group>, Flags<[CoreOption, NoXarchOption]>,
    HelpText<"Disable sanitizer coverage instrumentation for modules and functions that match the provided special case list, even the allowed ones">;
def : Joined<["-"], "fsanitize-coverage-blacklist=">,
  Group<f_clang_Group>, Flags<[CoreOption, HelpHidden]>, Alias<fsanitize_coverage_blocklist>,
  HelpText<"Deprecated, use -fsanitize-coverage-blocklist= instead">;
def fsanitize_memory_track_origins_EQ : Joined<["-"], "fsanitize-memory-track-origins=">,
                                        Group<f_clang_Group>,
                                        HelpText<"Enable origins tracking in MemorySanitizer">;
def fsanitize_memory_track_origins : Flag<["-"], "fsanitize-memory-track-origins">,
                                     Group<f_clang_Group>,
                                     HelpText<"Enable origins tracking in MemorySanitizer">;
def fno_sanitize_memory_track_origins : Flag<["-"], "fno-sanitize-memory-track-origins">,
                                        Group<f_clang_Group>,
                                        Flags<[CoreOption, NoXarchOption]>,
                                        HelpText<"Disable origins tracking in MemorySanitizer">;
defm sanitize_memory_use_after_dtor : BoolOption<"sanitize-memory-use-after-dtor",
  "CodeGenOpts.SanitizeMemoryUseAfterDtor", DefaultsToFalse,
  ChangedBy<PosFlag, [CC1Option], "Enable">, ResetBy<NegFlag, [], "Disable">,
  BothFlags<[], " use-after-destroy detection in MemorySanitizer">, "f">,
  Group<f_clang_Group>;
def fsanitize_address_field_padding : Joined<["-"], "fsanitize-address-field-padding=">,
                                        Group<f_clang_Group>,
                                        HelpText<"Level of field padding for AddressSanitizer">;
defm sanitize_address_use_after_scope : BoolOption<"sanitize-address-use-after-scope",
  "CodeGenOpts.SanitizeAddressUseAfterScope", DefaultsToFalse,
  ChangedBy<PosFlag, [], "Enable">, ResetBy<NegFlag, [CoreOption, NoXarchOption], "Disable">,
  BothFlags<[], " use-after-scope detection in AddressSanitizer">, "f">,
  Group<f_clang_Group>;
defm sanitize_address_poison_custom_array_cookie : BoolOption<"sanitize-address-poison-custom-array-cookie",
  "CodeGenOpts.SanitizeAddressPoisonCustomArrayCookie", DefaultsToFalse,
  ChangedBy<PosFlag, [], "Enable">, ResetBy<NegFlag, [], "Disable">,
  BothFlags<[], " poisoning array cookies when using custom operator new[] in AddressSanitizer">, "f">,
  Group<f_clang_Group>;
def fsanitize_address_globals_dead_stripping : Flag<["-"], "fsanitize-address-globals-dead-stripping">,
  Group<f_clang_Group>, HelpText<"Enable linker dead stripping of globals in AddressSanitizer">,
  MarshallingInfoFlag<"CodeGenOpts.SanitizeAddressGlobalsDeadStripping", "false">;
defm sanitize_address_use_odr_indicator : BoolOption<"sanitize-address-use-odr-indicator",
  "CodeGenOpts.SanitizeAddressUseOdrIndicator", DefaultsToFalse,
  ChangedBy<PosFlag, [], "Enable ODR indicator globals to avoid false ODR violation"
            " reports in partially sanitized programs at the cost of an increase in binary size">,
  ResetBy<NegFlag, [], "Disable ODR indicator globals">, BothFlags<[]>, "f">,
  Group<f_clang_Group>;
// Note: This flag was introduced when it was necessary to distinguish between
//       ABI for correct codegen.  This is no longer needed, but the flag is
//       not removed since targeting either ABI will behave the same.
//       This way we cause no disturbance to existing scripts & code, and if we
//       want to use this flag in the future we will cause no disturbance then
//       either.
def fsanitize_hwaddress_abi_EQ
    : Joined<["-"], "fsanitize-hwaddress-abi=">,
      Group<f_clang_Group>,
      HelpText<"Select the HWAddressSanitizer ABI to target (interceptor or platform, default interceptor). This option is currently unused.">;
def fsanitize_recover_EQ : CommaJoined<["-"], "fsanitize-recover=">,
                           Group<f_clang_Group>,
                           HelpText<"Enable recovery for specified sanitizers">;
def fno_sanitize_recover_EQ : CommaJoined<["-"], "fno-sanitize-recover=">,
                              Group<f_clang_Group>, Flags<[CoreOption, NoXarchOption]>,
                              HelpText<"Disable recovery for specified sanitizers">;
def fsanitize_recover : Flag<["-"], "fsanitize-recover">, Group<f_clang_Group>,
                        Alias<fsanitize_recover_EQ>, AliasArgs<["all"]>;
def fno_sanitize_recover : Flag<["-"], "fno-sanitize-recover">,
                           Flags<[CoreOption, NoXarchOption]>, Group<f_clang_Group>,
                           Alias<fno_sanitize_recover_EQ>, AliasArgs<["all"]>;
def fsanitize_trap_EQ : CommaJoined<["-"], "fsanitize-trap=">, Group<f_clang_Group>,
                        HelpText<"Enable trapping for specified sanitizers">;
def fno_sanitize_trap_EQ : CommaJoined<["-"], "fno-sanitize-trap=">, Group<f_clang_Group>,
                           Flags<[CoreOption, NoXarchOption]>,
                           HelpText<"Disable trapping for specified sanitizers">;
def fsanitize_trap : Flag<["-"], "fsanitize-trap">, Group<f_clang_Group>,
                     Alias<fsanitize_trap_EQ>, AliasArgs<["all"]>,
                     HelpText<"Enable trapping for all sanitizers">;
def fno_sanitize_trap : Flag<["-"], "fno-sanitize-trap">, Group<f_clang_Group>,
                        Alias<fno_sanitize_trap_EQ>, AliasArgs<["all"]>,
                        Flags<[CoreOption, NoXarchOption]>,
                        HelpText<"Disable trapping for all sanitizers">;
def fsanitize_undefined_trap_on_error
    : Flag<["-"], "fsanitize-undefined-trap-on-error">, Group<f_clang_Group>,
      Alias<fsanitize_trap_EQ>, AliasArgs<["undefined"]>;
def fno_sanitize_undefined_trap_on_error
    : Flag<["-"], "fno-sanitize-undefined-trap-on-error">, Group<f_clang_Group>,
      Alias<fno_sanitize_trap_EQ>, AliasArgs<["undefined"]>;
defm sanitize_minimal_runtime : BoolOption<"sanitize-minimal-runtime",
  "CodeGenOpts.SanitizeMinimalRuntime", DefaultsToFalse,
  ChangedBy<PosFlag>, ResetBy<NegFlag>, BothFlags<[]>, "f">,
  Group<f_clang_Group>;
def fsanitize_link_runtime : Flag<["-"], "fsanitize-link-runtime">,
                           Group<f_clang_Group>;
def fno_sanitize_link_runtime : Flag<["-"], "fno-sanitize-link-runtime">,
                              Group<f_clang_Group>;
def fsanitize_link_cxx_runtime : Flag<["-"], "fsanitize-link-c++-runtime">,
                                 Group<f_clang_Group>;
def fno_sanitize_link_cxx_runtime : Flag<["-"], "fno-sanitize-link-c++-runtime">,
                                    Group<f_clang_Group>;
defm sanitize_cfi_cross_dso : BoolOption<"sanitize-cfi-cross-dso",
  "CodeGenOpts.SanitizeCfiCrossDso", DefaultsToFalse,
  ChangedBy<PosFlag, [], "Enable">, ResetBy<NegFlag, [CoreOption, NoXarchOption], "Disable">,
  BothFlags<[], " control flow integrity (CFI) checks for cross-DSO calls.">, "f">,
  Group<f_clang_Group>;
def fsanitize_cfi_icall_generalize_pointers : Flag<["-"], "fsanitize-cfi-icall-generalize-pointers">,
                                              Group<f_clang_Group>,
                                              HelpText<"Generalize pointers in CFI indirect call type signature checks">,
                                              MarshallingInfoFlag<"CodeGenOpts.SanitizeCfiICallGeneralizePointers">;
defm sanitize_cfi_canonical_jump_tables : BoolOption<"sanitize-cfi-canonical-jump-tables",
  "CodeGenOpts.SanitizeCfiCanonicalJumpTables", DefaultsToFalse,
  ChangedBy<PosFlag, [], "Make">, ResetBy<NegFlag, [CoreOption, NoXarchOption], "Do not make">,
  BothFlags<[], " the jump table addresses canonical in the symbol table">, "f">,
  Group<f_clang_Group>;
defm sanitize_stats : BoolOption<"sanitize-stats",
  "CodeGenOpts.SanitizeStats", DefaultsToFalse,
  ChangedBy<PosFlag, [], "Enable">, ResetBy<NegFlag, [CoreOption, NoXarchOption], "Disable">,
  BothFlags<[], " sanitizer statistics gathering.">, "f">,
  Group<f_clang_Group>;
def fsanitize_thread_memory_access : Flag<["-"], "fsanitize-thread-memory-access">,
                                     Group<f_clang_Group>,
                                     HelpText<"Enable memory access instrumentation in ThreadSanitizer (default)">;
def fno_sanitize_thread_memory_access : Flag<["-"], "fno-sanitize-thread-memory-access">,
                                        Group<f_clang_Group>,
                                        Flags<[CoreOption, NoXarchOption]>,
                                        HelpText<"Disable memory access instrumentation in ThreadSanitizer">;
def fsanitize_thread_func_entry_exit : Flag<["-"], "fsanitize-thread-func-entry-exit">,
                                       Group<f_clang_Group>,
                                       HelpText<"Enable function entry/exit instrumentation in ThreadSanitizer (default)">;
def fno_sanitize_thread_func_entry_exit : Flag<["-"], "fno-sanitize-thread-func-entry-exit">,
                                          Group<f_clang_Group>,
                                          Flags<[CoreOption, NoXarchOption]>,
                                          HelpText<"Disable function entry/exit instrumentation in ThreadSanitizer">;
def fsanitize_thread_atomics : Flag<["-"], "fsanitize-thread-atomics">,
                               Group<f_clang_Group>,
                               HelpText<"Enable atomic operations instrumentation in ThreadSanitizer (default)">;
def fno_sanitize_thread_atomics : Flag<["-"], "fno-sanitize-thread-atomics">,
                                  Group<f_clang_Group>,
                                  Flags<[CoreOption, NoXarchOption]>,
                                  HelpText<"Disable atomic operations instrumentation in ThreadSanitizer">;
def fsanitize_undefined_strip_path_components_EQ : Joined<["-"], "fsanitize-undefined-strip-path-components=">,
  Group<f_clang_Group>, MetaVarName<"<number>">,
  HelpText<"Strip (or keep only, if negative) a given number of path components "
           "when emitting check metadata.">;

} // end -f[no-]sanitize* flags

def funsafe_math_optimizations : Flag<["-"], "funsafe-math-optimizations">,
  Group<f_Group>;
def fno_unsafe_math_optimizations : Flag<["-"], "fno-unsafe-math-optimizations">,
  Group<f_Group>;
def fassociative_math : Flag<["-"], "fassociative-math">, Group<f_Group>;
def fno_associative_math : Flag<["-"], "fno-associative-math">, Group<f_Group>;
defm reciprocal_math : OptInFFlag<"reciprocal-math", "Allow division operations to be reassociated", "", "", [],
  "LangOpts->AllowRecip", [menable_unsafe_fp_math]>;
def fapprox_func : Flag<["-"], "fapprox-func">, Group<f_Group>, Flags<[CC1Option, NoDriverOption]>,
  MarshallingInfoFlag<"LangOpts->ApproxFunc">, ImpliedByAnyOf<[menable_unsafe_fp_math]>;
defm finite_math_only : OptInFFlag<"finite-math-only", "", "", "", [],
  "LangOpts->FiniteMathOnly", [cl_finite_math_only, ffast_math]>;
defm signed_zeros : BoolFOption<"signed-zeros",
  "LangOpts->NoSignedZero", DefaultsToFalse,
  ChangedBy<NegFlag, [], "Allow optimizations that ignore the sign of floating point zeros",
            [cl_no_signed_zeros, menable_unsafe_fp_math]>,
  ResetBy<PosFlag>>;
def fhonor_nans : Flag<["-"], "fhonor-nans">, Group<f_Group>;
def fno_honor_nans : Flag<["-"], "fno-honor-nans">, Group<f_Group>;
def fhonor_infinities : Flag<["-"], "fhonor-infinities">, Group<f_Group>;
def fno_honor_infinities : Flag<["-"], "fno-honor-infinities">, Group<f_Group>;
// This option was originally misspelt "infinites" [sic].
def : Flag<["-"], "fhonor-infinites">, Alias<fhonor_infinities>;
def : Flag<["-"], "fno-honor-infinites">, Alias<fno_honor_infinities>;
def frounding_math : Flag<["-"], "frounding-math">, Group<f_Group>, Flags<[CC1Option]>,
  MarshallingInfoFlag<"LangOpts->FPRoundingMode", "llvm::RoundingMode::NearestTiesToEven">,
  Normalizer<"makeFlagToValueNormalizer(llvm::RoundingMode::Dynamic)">;
def fno_rounding_math : Flag<["-"], "fno-rounding-math">, Group<f_Group>, Flags<[CC1Option]>;
def ftrapping_math : Flag<["-"], "ftrapping-math">, Group<f_Group>, Flags<[CC1Option]>;
def fno_trapping_math : Flag<["-"], "fno-trapping-math">, Group<f_Group>, Flags<[CC1Option]>;
def ffp_contract : Joined<["-"], "ffp-contract=">, Group<f_Group>,
  Flags<[CC1Option]>, HelpText<"Form fused FP ops (e.g. FMAs):"
  " fast (fuses across statements disregarding pragmas)"
  " | on (only fuses in the same statement unless dictated by pragmas)"
  " | off (never fuses)"
  " | fast-honor-pragmas (fuses across statements unless diectated by pragmas)."
  " Default is 'fast' for CUDA, 'fast-honor-pragmas' for HIP, and 'on' otherwise.">,
  Values<"fast,on,off,fast-honor-pragmas">;

defm strict_float_cast_overflow : BoolFOption<"strict-float-cast-overflow",
  "CodeGenOpts.StrictFloatCastOverflow", DefaultsToTrue,
  ChangedBy<NegFlag, [], "Relax language rules and try to match the behavior"
            " of the target's native float-to-int conversion instructions">,
  ResetBy<PosFlag, [], "Assume that overflowing float-to-int casts are undefined (default)">>;

def ffor_scope : Flag<["-"], "ffor-scope">, Group<f_Group>;
def fno_for_scope : Flag<["-"], "fno-for-scope">, Group<f_Group>;

defm rewrite_imports : BoolFOption<"rewrite-imports",
  "PreprocessorOutputOpts.RewriteImports", DefaultsToFalse,
  ChangedBy<PosFlag>, ResetBy<NegFlag>>;
defm rewrite_includes : BoolFOption<"rewrite-includes",
  "PreprocessorOutputOpts.RewriteIncludes", DefaultsToFalse,
  ChangedBy<PosFlag>, ResetBy<NegFlag>>;

defm delete_null_pointer_checks : BoolFOption<"delete-null-pointer-checks",
  "CodeGenOpts.NullPointerIsValid", DefaultsToFalse,
  ChangedBy<NegFlag, [], "Do not treat usage of null pointers as undefined behavior">,
  ResetBy<PosFlag, [], "Treat usage of null pointers as undefined behavior (default)">,
  BothFlags<[CoreOption]>>;

def frewrite_map_file : Separate<["-"], "frewrite-map-file">,
                        Group<f_Group>,
                        Flags<[ NoXarchOption, CC1Option ]>;
def frewrite_map_file_EQ : Joined<["-"], "frewrite-map-file=">,
                           Group<f_Group>,
                           Flags<[NoXarchOption]>;

defm use_line_directives : BoolFOption<"use-line-directives",
  "PreprocessorOutputOpts.UseLineDirectives", DefaultsToFalse,
  ChangedBy<PosFlag, [], "Use #line in preprocessed output">, ResetBy<NegFlag>>;

def ffreestanding : Flag<["-"], "ffreestanding">, Group<f_Group>, Flags<[CC1Option]>,
  HelpText<"Assert that the compilation takes place in a freestanding environment">,
  MarshallingInfoFlag<"LangOpts->Freestanding">;
def fgnuc_version_EQ : Joined<["-"], "fgnuc-version=">, Group<f_Group>,
  HelpText<"Sets various macros to claim compatibility with the given GCC version (default is 4.2.1)">,
  Flags<[CC1Option, CoreOption]>;
def fgnu_keywords : Flag<["-"], "fgnu-keywords">, Group<f_Group>, Flags<[CC1Option]>,
  HelpText<"Allow GNU-extension keywords regardless of language standard">;
defm gnu89_inline : OptInFFlag<"gnu89-inline", "Use the gnu89 inline semantics">;
def fgnu_runtime : Flag<["-"], "fgnu-runtime">, Group<f_Group>,
  HelpText<"Generate output compatible with the standard GNU Objective-C runtime">;
def fheinous_gnu_extensions : Flag<["-"], "fheinous-gnu-extensions">, Flags<[CC1Option]>,
  MarshallingInfoFlag<"LangOpts->HeinousExtensions">;
def filelist : Separate<["-"], "filelist">, Flags<[LinkerInput]>,
               Group<Link_Group>;
def : Flag<["-"], "findirect-virtual-calls">, Alias<fapple_kext>;
def finline_functions : Flag<["-"], "finline-functions">, Group<f_clang_Group>, Flags<[CC1Option]>,
  HelpText<"Inline suitable functions">;
def finline_hint_functions: Flag<["-"], "finline-hint-functions">, Group<f_clang_Group>, Flags<[CC1Option]>,
  HelpText<"Inline functions which are (explicitly or implicitly) marked inline">;
def finline : Flag<["-"], "finline">, Group<clang_ignored_f_Group>;
def fglobal_isel : Flag<["-"], "fglobal-isel">, Group<f_clang_Group>,
  HelpText<"Enables the global instruction selector">;
def fexperimental_isel : Flag<["-"], "fexperimental-isel">, Group<f_clang_Group>,
  Alias<fglobal_isel>;
defm legacy_pass_manager : BoolOptionBase<"legacy-pass-manager",
  "CodeGenOpts.LegacyPassManager", Default<"!static_cast<unsigned>(LLVM_ENABLE_NEW_PASS_MANAGER)">,
  FlagDef<PosFlag, true, [], "Use the legacy pass manager in LLVM">,
  FlagDef<NegFlag, false, [], "Use the new pass manager in LLVM">,
  FlagDefSuffix<[CC1Option], "">, "f">, Group<f_clang_Group>;
def fexperimental_new_pass_manager : Flag<["-"], "fexperimental-new-pass-manager">,
  Group<f_clang_Group>, Flags<[CC1Option]>, Alias<fno_legacy_pass_manager>;
def fno_experimental_new_pass_manager : Flag<["-"], "fno-experimental-new-pass-manager">,
  Group<f_clang_Group>, Flags<[CC1Option]>, Alias<flegacy_pass_manager>;
def fexperimental_strict_floating_point : Flag<["-"], "fexperimental-strict-floating-point">,
  Group<f_clang_Group>, Flags<[CC1Option]>,
  HelpText<"Enables experimental strict floating point in LLVM.">,
  MarshallingInfoFlag<"LangOpts->ExpStrictFP">;
def finput_charset_EQ : Joined<["-"], "finput-charset=">, Group<f_Group>;
def fexec_charset_EQ : Joined<["-"], "fexec-charset=">, Group<f_Group>;
def finstrument_functions : Flag<["-"], "finstrument-functions">, Group<f_Group>, Flags<[CC1Option]>,
  HelpText<"Generate calls to instrument function entry and exit">,
  MarshallingInfoFlag<"CodeGenOpts.InstrumentFunctions">;
def finstrument_functions_after_inlining : Flag<["-"], "finstrument-functions-after-inlining">, Group<f_Group>, Flags<[CC1Option]>,
  HelpText<"Like -finstrument-functions, but insert the calls after inlining">,
  MarshallingInfoFlag<"CodeGenOpts.InstrumentFunctionsAfterInlining">;
def finstrument_function_entry_bare : Flag<["-"], "finstrument-function-entry-bare">, Group<f_Group>, Flags<[CC1Option]>,
  HelpText<"Instrument function entry only, after inlining, without arguments to the instrumentation call">,
  MarshallingInfoFlag<"CodeGenOpts.InstrumentFunctionEntryBare">;
def fcf_protection_EQ : Joined<["-"], "fcf-protection=">, Flags<[CoreOption, CC1Option]>, Group<f_Group>,
  HelpText<"Instrument control-flow architecture protection. Options: return, branch, full, none.">, Values<"return,branch,full,none">;
def fcf_protection : Flag<["-"], "fcf-protection">, Group<f_Group>, Flags<[CoreOption, CC1Option]>,
  Alias<fcf_protection_EQ>, AliasArgs<["full"]>,
  HelpText<"Enable cf-protection in 'full' mode">;

defm xray_instrument : OptInFFlag<"xray-instrument", "Generate XRay instrumentation sleds on function entry and exit", "", "", [], "LangOpts->XRayInstrument">;

def fxray_instruction_threshold_EQ :
  JoinedOrSeparate<["-"], "fxray-instruction-threshold=">,
  Group<f_Group>, Flags<[CC1Option]>,
  HelpText<"Sets the minimum function size to instrument with XRay">;
def fxray_instruction_threshold_ :
  JoinedOrSeparate<["-"], "fxray-instruction-threshold">,
  Group<f_Group>, Flags<[CC1Option]>;

def fxray_always_instrument :
  JoinedOrSeparate<["-"], "fxray-always-instrument=">,
  Group<f_Group>, Flags<[CC1Option]>,
  HelpText<"DEPRECATED: Filename defining the whitelist for imbuing the 'always instrument' XRay attribute.">;
def fxray_never_instrument :
  JoinedOrSeparate<["-"], "fxray-never-instrument=">,
  Group<f_Group>, Flags<[CC1Option]>,
  HelpText<"DEPRECATED: Filename defining the whitelist for imbuing the 'never instrument' XRay attribute.">;
def fxray_attr_list :
  JoinedOrSeparate<["-"], "fxray-attr-list=">,
  Group<f_Group>, Flags<[CC1Option]>,
  HelpText<"Filename defining the list of functions/types for imbuing XRay attributes.">;
def fxray_modes :
  JoinedOrSeparate<["-"], "fxray-modes=">,
  Group<f_Group>, Flags<[CC1Option]>,
  HelpText<"List of modes to link in by default into XRay instrumented binaries.">;

defm xray_always_emit_customevents : OptInFFlag<"xray-always-emit-customevents",
  "Always emit __xray_customevent(...) calls even if the containing function is not always instrumented", "", "", [], "LangOpts->XRayAlwaysEmitCustomEvents">;

defm xray_always_emit_typedevents : OptInFFlag<"xray-always-emit-typedevents",
  "Always emit __xray_typedevent(...) calls even if the containing function is not always instrumented", "", "", [], "LangOpts->XRayAlwaysEmitTypedEvents">;

defm xray_ignore_loops : OptInFFlag<"xray-ignore-loops",
  "Don't instrument functions with loops unless they also meet the minimum function size", "", "", [], "CodeGenOpts.XRayIgnoreLoops">;
defm xray_function_index : OptOutFFlag<"xray-function-index", "",
  "Omit function index section at the expense of single-function patching performance", "", [], "CodeGenOpts.XRayOmitFunctionIndex">;

def fxray_link_deps : Flag<["-"], "fxray-link-deps">, Group<f_Group>,
  Flags<[CC1Option]>,
  HelpText<"Tells clang to add the link dependencies for XRay.">;
def fnoxray_link_deps : Flag<["-"], "fnoxray-link-deps">, Group<f_Group>,
  Flags<[CC1Option]>;

def fxray_instrumentation_bundle :
  JoinedOrSeparate<["-"], "fxray-instrumentation-bundle=">,
  Group<f_Group>, Flags<[CC1Option]>,
  HelpText<"Select which XRay instrumentation points to emit. Options: all, none, function-entry, function-exit, function, custom. Default is 'all'.  'function' includes both 'function-entry' and 'function-exit'.">;

def fxray_function_groups :
  Joined<["-"], "fxray-function-groups=">,
  Group<f_Group>, Flags<[CC1Option]>,
  HelpText<"Only instrument 1 of N groups">;

def fxray_selected_function_group :
  Joined<["-"], "fxray-selected-function-group=">,
  Group<f_Group>, Flags<[CC1Option]>,
  HelpText<"When using -fxray-function-groups, select which group of functions to instrument. Valid range is 0 to fxray-function-groups - 1">;


defm fine_grained_bitfield_accesses : BoolOption<"fine-grained-bitfield-accesses",
  "CodeGenOpts.FineGrainedBitfieldAccesses", DefaultsToFalse,
  ChangedBy<PosFlag, [], "Use separate accesses for consecutive bitfield runs with legal widths and alignments.">,
  ResetBy<NegFlag, [], "Use large-integer access for consecutive bitfield runs.">,
  BothFlags<[CC1Option]>, "f">,
  Group<f_clang_Group>;

defm experimental_relative_cxx_abi_vtables : BoolFOption<"experimental-relative-c++-abi-vtables",
  "LangOpts->RelativeCXXABIVTables", DefaultsToFalse,
  ChangedBy<PosFlag, [], "Use">, ResetBy<NegFlag, [], "Do not use">,
  BothFlags<[CC1Option], " the experimental C++ class ABI for classes with virtual tables">>;

def flat__namespace : Flag<["-"], "flat_namespace">;
def flax_vector_conversions_EQ : Joined<["-"], "flax-vector-conversions=">, Group<f_Group>,
  HelpText<"Enable implicit vector bit-casts">, Values<"none,integer,all">, Flags<[CC1Option]>;
def flax_vector_conversions : Flag<["-"], "flax-vector-conversions">, Group<f_Group>,
  Alias<flax_vector_conversions_EQ>, AliasArgs<["integer"]>;
def flimited_precision_EQ : Joined<["-"], "flimited-precision=">, Group<f_Group>;
def fapple_link_rtlib : Flag<["-"], "fapple-link-rtlib">, Group<f_Group>,
  HelpText<"Force linking the clang builtins runtime library">;
def flto_EQ : Joined<["-"], "flto=">, Flags<[CoreOption, CC1Option]>, Group<f_Group>,
  HelpText<"Set LTO mode to either 'full' or 'thin'">, Values<"thin,full">;
def flto : Flag<["-"], "flto">, Flags<[CoreOption, CC1Option]>, Group<f_Group>,
  HelpText<"Enable LTO in 'full' mode">;
def fno_lto : Flag<["-"], "fno-lto">, Flags<[CoreOption, CC1Option]>, Group<f_Group>,
  HelpText<"Disable LTO mode (default)">;
def flto_jobs_EQ : Joined<["-"], "flto-jobs=">,
  Flags<[CC1Option]>, Group<f_Group>,
  HelpText<"Controls the backend parallelism of -flto=thin (default "
           "of 0 means the number of threads will be derived from "
           "the number of CPUs detected)">;
def fthinlto_index_EQ : Joined<["-"], "fthinlto-index=">,
  Flags<[CoreOption, CC1Option]>, Group<f_Group>,
  HelpText<"Perform ThinLTO importing using provided function summary index">;
def fthin_link_bitcode_EQ : Joined<["-"], "fthin-link-bitcode=">,
  Flags<[CoreOption, CC1Option]>, Group<f_Group>,
  HelpText<"Write minimized bitcode to <file> for the ThinLTO thin link only">;
def fmacro_backtrace_limit_EQ : Joined<["-"], "fmacro-backtrace-limit=">,
                                Group<f_Group>, Flags<[NoXarchOption, CoreOption]>;
defm merge_all_constants : BoolFOption<"merge-all-constants",
  "CodeGenOpts.MergeAllConstants", DefaultsToFalse,
  ChangedBy<PosFlag, [CoreOption], "Allow">, ResetBy<NegFlag, [], "Disallow">,
  BothFlags<[], " merging of constants">>;
def fmessage_length_EQ : Joined<["-"], "fmessage-length=">, Group<f_Group>, Flags<[CC1Option]>,
  HelpText<"Format message diagnostics so that they fit within N columns">;
def fms_extensions : Flag<["-"], "fms-extensions">, Group<f_Group>, Flags<[CC1Option, CoreOption]>,
  HelpText<"Accept some non-standard constructs supported by the Microsoft compiler">;
def fms_compatibility : Flag<["-"], "fms-compatibility">, Group<f_Group>, Flags<[CC1Option, CoreOption]>,
  HelpText<"Enable full Microsoft Visual C++ compatibility">,
  MarshallingInfoFlag<"LangOpts->MSVCCompat">;
def fms_volatile : Flag<["-"], "fms-volatile">, Group<f_Group>, Flags<[CC1Option]>,
  MarshallingInfoFlag<"CodeGenOpts.MSVolatile">;
def fmsc_version : Joined<["-"], "fmsc-version=">, Group<f_Group>, Flags<[NoXarchOption, CoreOption]>,
  HelpText<"Microsoft compiler version number to report in _MSC_VER (0 = don't define it (default))">;
def fms_compatibility_version
    : Joined<["-"], "fms-compatibility-version=">,
      Group<f_Group>,
      Flags<[ CC1Option, CoreOption ]>,
      HelpText<"Dot-separated value representing the Microsoft compiler "
               "version number to report in _MSC_VER (0 = don't define it "
               "(default))">;
defm delayed_template_parsing : BoolFOption<"delayed-template-parsing",
  "LangOpts->DelayedTemplateParsing", DefaultsToFalse,
  ChangedBy<PosFlag, [], "Parse templated function definitions at the end of the translation unit">,
  ResetBy<NegFlag, [NoXarchOption], "Disable delayed template parsing">,
  BothFlags<[CoreOption]>>;
def fms_memptr_rep_EQ : Joined<["-"], "fms-memptr-rep=">, Group<f_Group>, Flags<[CC1Option]>;
def fmodules_cache_path : Joined<["-"], "fmodules-cache-path=">, Group<i_Group>,
  Flags<[NoXarchOption, CC1Option]>, MetaVarName<"<directory>">,
  HelpText<"Specify the module cache path">;
def fmodules_user_build_path : Separate<["-"], "fmodules-user-build-path">, Group<i_Group>,
  Flags<[NoXarchOption, CC1Option]>, MetaVarName<"<directory>">,
  HelpText<"Specify the module user build path">;
def fprebuilt_module_path : Joined<["-"], "fprebuilt-module-path=">, Group<i_Group>,
  Flags<[NoXarchOption, CC1Option]>, MetaVarName<"<directory>">,
  HelpText<"Specify the prebuilt module path">;
defm prebuilt_implicit_modules : OptInFFlag<"prebuilt-implicit-modules",
  "Look up implicit modules in the prebuilt module path", "", "",
  [NoXarchOption, CC1Option], "HeaderSearchOpts->EnablePrebuiltImplicitModules">;
def fmodules_prune_interval : Joined<["-"], "fmodules-prune-interval=">, Group<i_Group>,
  Flags<[CC1Option]>, MetaVarName<"<seconds>">,
  HelpText<"Specify the interval (in seconds) between attempts to prune the module cache">;
def fmodules_prune_after : Joined<["-"], "fmodules-prune-after=">, Group<i_Group>,
  Flags<[CC1Option]>, MetaVarName<"<seconds>">,
  HelpText<"Specify the interval (in seconds) after which a module file will be considered unused">;
def fmodules_search_all : Flag <["-"], "fmodules-search-all">, Group<f_Group>,
  Flags<[NoXarchOption, CC1Option]>,
  HelpText<"Search even non-imported modules to resolve references">;
def fbuild_session_timestamp : Joined<["-"], "fbuild-session-timestamp=">,
  Group<i_Group>, Flags<[CC1Option]>, MetaVarName<"<time since Epoch in seconds>">,
  HelpText<"Time when the current build session started">;
def fbuild_session_file : Joined<["-"], "fbuild-session-file=">,
  Group<i_Group>, MetaVarName<"<file>">,
  HelpText<"Use the last modification time of <file> as the build session timestamp">;
def fmodules_validate_once_per_build_session : Flag<["-"], "fmodules-validate-once-per-build-session">,
  Group<i_Group>, Flags<[CC1Option]>,
  HelpText<"Don't verify input files for the modules if the module has been "
           "successfully validated or loaded during this build session">,
  MarshallingInfoFlag<"HeaderSearchOpts->ModulesValidateOncePerBuildSession">;
def fmodules_disable_diagnostic_validation : Flag<["-"], "fmodules-disable-diagnostic-validation">,
  Group<i_Group>, Flags<[CC1Option]>,
  HelpText<"Disable validation of the diagnostic options when loading the module">,
  MarshallingInfoFlag<"HeaderSearchOpts->ModulesValidateDiagnosticOptions", "true">, IsNegative;
defm modules_validate_system_headers : BoolOption<"modules-validate-system-headers",
  "HeaderSearchOpts->ModulesValidateSystemHeaders", DefaultsToFalse,
  ChangedBy<PosFlag, [CC1Option], "Validate the system headers that a module depends on when loading the module">,
  ResetBy<NegFlag, [NoXarchOption]>, BothFlags<[]>, "f">, Group<i_Group>;

def fvalidate_ast_input_files_content:
  Flag <["-"], "fvalidate-ast-input-files-content">,
  Group<f_Group>, Flags<[CC1Option]>,
  HelpText<"Compute and store the hash of input files used to build an AST."
           " Files with mismatching mtime's are considered valid"
           " if both contents is identical">,
  MarshallingInfoFlag<"HeaderSearchOpts->ValidateASTInputFilesContent">;
def fmodules_validate_input_files_content:
  Flag <["-"], "fmodules-validate-input-files-content">,
  Group<f_Group>, Flags<[NoXarchOption]>,
  HelpText<"Validate PCM input files based on content if mtime differs">;
def fno_modules_validate_input_files_content:
  Flag <["-"], "fno_modules-validate-input-files-content">,
  Group<f_Group>, Flags<[NoXarchOption]>;
def fpch_validate_input_files_content:
  Flag <["-"], "fpch-validate-input-files-content">,
  Group<f_Group>, Flags<[NoXarchOption]>,
  HelpText<"Validate PCH input files based on content if mtime differs">;
def fno_pch_validate_input_files_content:
  Flag <["-"], "fno_pch-validate-input-files-content">,
  Group<f_Group>, Flags<[NoXarchOption]>;
defm pch_instantiate_templates : BoolFOption<"pch-instantiate-templates",
  "LangOpts->PCHInstantiateTemplates", DefaultsToFalse,
  ChangedBy<PosFlag, [], "Instantiate templates already while building a PCH">,
  ResetBy<NegFlag>, BothFlags<[CC1Option, CoreOption]>>;
defm pch_codegen: OptInFFlag<"pch-codegen", "Generate ", "Do not generate ",
  "code for uses of this PCH that assumes an explicit object file will be built for the PCH">;
defm pch_debuginfo: OptInFFlag<"pch-debuginfo", "Generate ", "Do not generate ",
  "debug info for types in an object file built from this PCH and do not generate them elsewhere">;

def fmodules : Flag <["-"], "fmodules">, Group<f_Group>,
  Flags<[NoXarchOption, CC1Option]>,
  HelpText<"Enable the 'modules' language feature">;
def fimplicit_module_maps : Flag <["-"], "fimplicit-module-maps">, Group<f_Group>,
  Flags<[NoXarchOption, CC1Option]>,
  HelpText<"Implicitly search the file system for module map files.">,
  MarshallingInfoFlag<"HeaderSearchOpts->ImplicitModuleMaps">;
def fmodules_ts : Flag <["-"], "fmodules-ts">, Group<f_Group>,
  Flags<[CC1Option]>, HelpText<"Enable support for the C++ Modules TS">,
  MarshallingInfoFlag<"LangOpts->ModulesTS">;
def fmodule_maps : Flag <["-"], "fmodule-maps">, Alias<fimplicit_module_maps>;
def fmodule_name_EQ : Joined<["-"], "fmodule-name=">, Group<f_Group>,
  Flags<[NoXarchOption,CC1Option]>, MetaVarName<"<name>">,
  HelpText<"Specify the name of the module to build">;
def fmodule_name : Separate<["-"], "fmodule-name">, Alias<fmodule_name_EQ>;
def fmodule_implementation_of : Separate<["-"], "fmodule-implementation-of">,
  Flags<[CC1Option]>, Alias<fmodule_name_EQ>;
def fsystem_module : Flag<["-"], "fsystem-module">, Flags<[CC1Option]>,
  HelpText<"Build this module as a system module. Only used with -emit-module">,
  MarshallingInfoFlag<"FrontendOpts.IsSystemModule">;
def fmodule_map_file : Joined<["-"], "fmodule-map-file=">,
  Group<f_Group>, Flags<[NoXarchOption,CC1Option]>, MetaVarName<"<file>">,
  HelpText<"Load this module map file">;
def fmodule_file : Joined<["-"], "fmodule-file=">,
  Group<i_Group>, Flags<[NoXarchOption,CC1Option]>, MetaVarName<"[<name>=]<file>">,
  HelpText<"Specify the mapping of module name to precompiled module file, or load a module file if name is omitted.">;
def fmodules_ignore_macro : Joined<["-"], "fmodules-ignore-macro=">, Group<f_Group>, Flags<[CC1Option]>,
  HelpText<"Ignore the definition of the given macro when building and loading modules">;
def fmodules_decluse : Flag <["-"], "fmodules-decluse">, Group<f_Group>,
  Flags<[NoXarchOption,CC1Option]>,
  HelpText<"Require declaration of modules used within a module">;
def fmodules_strict_decluse : Flag <["-"], "fmodules-strict-decluse">, Group<f_Group>,
  Flags<[NoXarchOption,CC1Option]>,
  HelpText<"Like -fmodules-decluse but requires all headers to be in modules">,
  MarshallingInfoFlag<"LangOpts->ModulesStrictDeclUse">;
def fno_modules_search_all : Flag <["-"], "fno-modules-search-all">, Group<f_Group>,
  Flags<[NoXarchOption, CC1Option]>;
defm implicit_modules : BoolFOption<"implicit-modules",
  "LangOpts->ImplicitModules", DefaultsToTrue,
  ChangedBy<NegFlag>, ResetBy<PosFlag>, BothFlags<[NoXarchOption]>>;
def fretain_comments_from_system_headers : Flag<["-"], "fretain-comments-from-system-headers">, Group<f_Group>, Flags<[CC1Option]>,
  MarshallingInfoFlag<"LangOpts->RetainCommentsFromSystemHeaders">;

def fmudflapth : Flag<["-"], "fmudflapth">, Group<f_Group>;
def fmudflap : Flag<["-"], "fmudflap">, Group<f_Group>;
def fnested_functions : Flag<["-"], "fnested-functions">, Group<f_Group>;
def fnext_runtime : Flag<["-"], "fnext-runtime">, Group<f_Group>;
def fno_asm : Flag<["-"], "fno-asm">, Group<f_Group>;
def fno_asynchronous_unwind_tables : Flag<["-"], "fno-asynchronous-unwind-tables">, Group<f_Group>;
def fno_assume_sane_operator_new : Flag<["-"], "fno-assume-sane-operator-new">, Group<f_Group>,
  HelpText<"Don't assume that C++'s global operator new can't alias any pointer">,
  Flags<[CC1Option]>, MarshallingInfoFlag<"CodeGenOpts.AssumeSaneOperatorNew", "true">, IsNegative;
def fno_builtin : Flag<["-"], "fno-builtin">, Group<f_Group>, Flags<[CC1Option, CoreOption]>,
  HelpText<"Disable implicit builtin knowledge of functions">;
def fno_builtin_ : Joined<["-"], "fno-builtin-">, Group<f_Group>, Flags<[CC1Option, CoreOption]>,
  HelpText<"Disable implicit builtin knowledge of a specific function">;
def fno_diagnostics_color : Flag<["-"], "fno-diagnostics-color">, Group<f_Group>,
  Flags<[CoreOption, NoXarchOption]>;
def fno_common : Flag<["-"], "fno-common">, Group<f_Group>, Flags<[CC1Option]>,
    HelpText<"Compile common globals like normal definitions">;
def fno_cxx_modules : Flag <["-"], "fno-cxx-modules">, Group<f_Group>,
  Flags<[NoXarchOption]>;
def fno_diagnostics_fixit_info : Flag<["-"], "fno-diagnostics-fixit-info">, Group<f_Group>,
  Flags<[CC1Option]>, HelpText<"Do not include fixit information in diagnostics">;
def fno_diagnostics_show_option : Flag<["-"], "fno-diagnostics-show-option">, Group<f_Group>, Flags<[CC1Option]>;
def fno_diagnostics_show_note_include_stack : Flag<["-"], "fno-diagnostics-show-note-include-stack">,
    Flags<[CC1Option]>, Group<f_Group>;
def fdigraphs : Flag<["-"], "fdigraphs">, Group<f_Group>, Flags<[CC1Option]>,
  HelpText<"Enable alternative token representations '<:', ':>', '<%', '%>', '%:', '%:%:' (default)">;
def fno_digraphs : Flag<["-"], "fno-digraphs">, Group<f_Group>, Flags<[CC1Option]>,
  HelpText<"Disallow alternative token representations '<:', ':>', '<%', '%>', '%:', '%:%:'">;
def fno_declspec : Flag<["-"], "fno-declspec">, Group<f_clang_Group>,
  HelpText<"Disallow __declspec as a keyword">, Flags<[CC1Option]>;
def fno_dollars_in_identifiers : Flag<["-"], "fno-dollars-in-identifiers">, Group<f_Group>,
  HelpText<"Disallow '$' in identifiers">, Flags<[CC1Option]>;
def fno_eliminate_unused_debug_symbols : Flag<["-"], "fno-eliminate-unused-debug-symbols">, Group<f_Group>;
def fno_gnu_keywords : Flag<["-"], "fno-gnu-keywords">, Group<f_Group>, Flags<[CC1Option]>;
def fno_inline_functions : Flag<["-"], "fno-inline-functions">, Group<f_clang_Group>, Flags<[CC1Option]>;
def fno_inline : Flag<["-"], "fno-inline">, Group<f_clang_Group>, Flags<[CC1Option]>;
def fno_global_isel : Flag<["-"], "fno-global-isel">, Group<f_clang_Group>,
  HelpText<"Disables the global instruction selector">;
def fno_experimental_isel : Flag<["-"], "fno-experimental-isel">, Group<f_clang_Group>,
  Alias<fno_global_isel>;
def fveclib : Joined<["-"], "fveclib=">, Group<f_Group>, Flags<[CC1Option]>,
    HelpText<"Use the given vector functions library">, Values<"Accelerate,libmvec,MASSV,SVML,none">;
def fno_lax_vector_conversions : Flag<["-"], "fno-lax-vector-conversions">, Group<f_Group>,
  Alias<flax_vector_conversions_EQ>, AliasArgs<["none"]>;
def fno_modules : Flag <["-"], "fno-modules">, Group<f_Group>,
  Flags<[NoXarchOption]>;
def fno_implicit_module_maps : Flag <["-"], "fno-implicit-module-maps">, Group<f_Group>,
  Flags<[NoXarchOption]>;
def fno_module_maps : Flag <["-"], "fno-module-maps">, Alias<fno_implicit_module_maps>;
def fno_modules_decluse : Flag <["-"], "fno-modules-decluse">, Group<f_Group>,
  Flags<[NoXarchOption]>;
def fno_modules_strict_decluse : Flag <["-"], "fno-strict-modules-decluse">, Group<f_Group>,
  Flags<[NoXarchOption]>;
def fmodule_file_deps : Flag <["-"], "fmodule-file-deps">, Group<f_Group>,
  Flags<[NoXarchOption]>;
def fno_module_file_deps : Flag <["-"], "fno-module-file-deps">, Group<f_Group>,
  Flags<[NoXarchOption]>;
def fno_ms_extensions : Flag<["-"], "fno-ms-extensions">, Group<f_Group>,
  Flags<[CoreOption]>;
def fno_ms_compatibility : Flag<["-"], "fno-ms-compatibility">, Group<f_Group>,
  Flags<[CoreOption]>;
def fno_objc_legacy_dispatch : Flag<["-"], "fno-objc-legacy-dispatch">, Group<f_Group>;
def fno_objc_weak : Flag<["-"], "fno-objc-weak">, Group<f_Group>, Flags<[CC1Option]>;
def fno_omit_frame_pointer : Flag<["-"], "fno-omit-frame-pointer">, Group<f_Group>;
def fno_operator_names : Flag<["-"], "fno-operator-names">, Group<f_Group>,
  HelpText<"Do not treat C++ operator name keywords as synonyms for operators">,
  Flags<[CC1Option]>;
def fno_show_source_location : Flag<["-"], "fno-show-source-location">, Group<f_Group>,
  Flags<[CC1Option]>, HelpText<"Do not include source location information with diagnostics">;
def fdiagnostics_absolute_paths : Flag<["-"], "fdiagnostics-absolute-paths">, Group<f_Group>,
  Flags<[CC1Option, CoreOption]>, HelpText<"Print absolute paths in diagnostics">;
def fno_stack_protector : Flag<["-"], "fno-stack-protector">, Group<f_Group>,
  HelpText<"Disable the use of stack protectors">;
def fno_strict_aliasing : Flag<["-"], "fno-strict-aliasing">, Group<f_Group>,
  Flags<[NoXarchOption, CoreOption]>;
def fstruct_path_tbaa : Flag<["-"], "fstruct-path-tbaa">, Group<f_Group>;
def fno_struct_path_tbaa : Flag<["-"], "fno-struct-path-tbaa">, Group<f_Group>;
def fno_strict_enums : Flag<["-"], "fno-strict-enums">, Group<f_Group>;
def fno_strict_overflow : Flag<["-"], "fno-strict-overflow">, Group<f_Group>;
def fno_temp_file : Flag<["-"], "fno-temp-file">, Group<f_Group>,
  Flags<[CC1Option, CoreOption]>, HelpText<
  "Directly create compilation output files. This may lead to incorrect incremental builds if the compiler crashes">,
  MarshallingInfoFlag<"FrontendOpts.UseTemporary", "true">, IsNegative;
defm use_cxa_atexit : BoolFOption<"use-cxa-atexit",
  "CodeGenOpts.CXAAtExit", DefaultsToTrue,
  ChangedBy<NegFlag, [], "Don't use __cxa_atexit for calling destructors">,
  ResetBy<PosFlag>>;
def fno_unit_at_a_time : Flag<["-"], "fno-unit-at-a-time">, Group<f_Group>;
def fno_unwind_tables : Flag<["-"], "fno-unwind-tables">, Group<f_Group>;
def fno_verbose_asm : Flag<["-"], "fno-verbose-asm">, Group<f_Group>, Flags<[CC1Option]>,
  MarshallingInfoFlag<"CodeGenOpts.AsmVerbose", "true">, IsNegative;
def fno_working_directory : Flag<["-"], "fno-working-directory">, Group<f_Group>;
def fno_wrapv : Flag<["-"], "fno-wrapv">, Group<f_Group>;
def fobjc_arc : Flag<["-"], "fobjc-arc">, Group<f_Group>, Flags<[CC1Option]>,
  HelpText<"Synthesize retain and release calls for Objective-C pointers">;
def fno_objc_arc : Flag<["-"], "fno-objc-arc">, Group<f_Group>;
defm objc_convert_messages_to_runtime_calls : BoolFOption<"objc-convert-messages-to-runtime-calls",
  "CodeGenOpts.ObjCConvertMessagesToRuntimeCalls", DefaultsToTrue,
  ChangedBy<NegFlag>, ResetBy<PosFlag>>;
defm objc_arc_exceptions : OptInFFlag<"objc-arc-exceptions",
  "Use EH-safe code when synthesizing retains and releases in -fobjc-arc",
  "", "", [], "CodeGenOpts.ObjCAutoRefCountExceptions">;
def fobjc_atdefs : Flag<["-"], "fobjc-atdefs">, Group<clang_ignored_f_Group>;
def fobjc_call_cxx_cdtors : Flag<["-"], "fobjc-call-cxx-cdtors">, Group<clang_ignored_f_Group>;
defm objc_exceptions : BoolFOption<"objc-exceptions",
  "LangOpts->ObjCExceptions", DefaultsToFalse,
  ChangedBy<PosFlag, [], "Enable Objective-C exceptions">, ResetBy<NegFlag>>;
defm application_extension : BoolFOption<"application-extension",
  "LangOpts->AppExt", DefaultsToFalse,
  ChangedBy<PosFlag, [], "Restrict code to those available for App Extensions">,
  ResetBy<NegFlag>>;
defm relaxed_template_template_args : BoolFOption<"relaxed-template-template-args",
  "LangOpts->RelaxedTemplateTemplateArgs", DefaultsToFalse,
  ChangedBy<PosFlag, [], "Enable C++17 relaxed template template argument matching">,
  ResetBy<NegFlag>>;
defm sized_deallocation : BoolFOption<"sized-deallocation",
  "LangOpts->SizedDeallocation", DefaultsToFalse,
  ChangedBy<PosFlag, [], "Enable C++14 sized global deallocation functions">,
  ResetBy<NegFlag>>;
def faligned_allocation : Flag<["-"], "faligned-allocation">, Flags<[CC1Option]>,
  HelpText<"Enable C++17 aligned allocation functions">, Group<f_Group>;
def fno_aligned_allocation: Flag<["-"], "fno-aligned-allocation">,
  Group<f_Group>, Flags<[CC1Option]>;
def fnew_alignment_EQ : Joined<["-"], "fnew-alignment=">,
  HelpText<"Specifies the largest alignment guaranteed by '::operator new(size_t)'">,
  MetaVarName<"<align>">, Group<f_Group>, Flags<[CC1Option]>;
def : Separate<["-"], "fnew-alignment">, Alias<fnew_alignment_EQ>;
def : Flag<["-"], "faligned-new">, Alias<faligned_allocation>;
def : Flag<["-"], "fno-aligned-new">, Alias<fno_aligned_allocation>;
def faligned_new_EQ : Joined<["-"], "faligned-new=">;

def fobjc_legacy_dispatch : Flag<["-"], "fobjc-legacy-dispatch">, Group<f_Group>;
def fobjc_new_property : Flag<["-"], "fobjc-new-property">, Group<clang_ignored_f_Group>;
defm objc_infer_related_result_type : BoolFOption<"objc-infer-related-result-type",
  "LangOpts->ObjCInferRelatedResultType", DefaultsToTrue,
  ChangedBy<NegFlag, [], "do not infer Objective-C related result type based on method family">,
  ResetBy<PosFlag>>;
def fobjc_link_runtime: Flag<["-"], "fobjc-link-runtime">, Group<f_Group>;
def fobjc_weak : Flag<["-"], "fobjc-weak">, Group<f_Group>, Flags<[CC1Option]>,
  HelpText<"Enable ARC-style weak references in Objective-C">;

// Objective-C ABI options.
def fobjc_runtime_EQ : Joined<["-"], "fobjc-runtime=">, Group<f_Group>, Flags<[CC1Option, CoreOption]>,
  HelpText<"Specify the target Objective-C runtime kind and version">;
def fobjc_abi_version_EQ : Joined<["-"], "fobjc-abi-version=">, Group<f_Group>;
def fobjc_nonfragile_abi_version_EQ : Joined<["-"], "fobjc-nonfragile-abi-version=">, Group<f_Group>;
def fobjc_nonfragile_abi : Flag<["-"], "fobjc-nonfragile-abi">, Group<f_Group>;
def fno_objc_nonfragile_abi : Flag<["-"], "fno-objc-nonfragile-abi">, Group<f_Group>;

def fobjc_sender_dependent_dispatch : Flag<["-"], "fobjc-sender-dependent-dispatch">, Group<f_Group>;
def foffload_static_lib_EQ : CommaJoined<["-"], "foffload-static-lib=">, Flags<[NoXarchOption, CoreOption]>, Group<offload_lib_Group>;
def foffload_whole_static_lib_EQ : CommaJoined<["-"], "foffload-whole-static-lib=">, Flags<[NoXarchOption, CoreOption]>, Group<offload_lib_Group>;
def fomit_frame_pointer : Flag<["-"], "fomit-frame-pointer">, Group<f_Group>;
def fopenmp : Flag<["-"], "fopenmp">, Group<f_Group>, Flags<[CC1Option, NoArgumentUnused]>,
  HelpText<"Parse OpenMP pragmas and generate parallel code.">,
  MarshallingInfoFlag<"LangOpts->OpenMP", "0u">, Normalizer<"makeFlagToValueNormalizer(50u)">;
def fno_openmp : Flag<["-"], "fno-openmp">, Group<f_Group>, Flags<[NoArgumentUnused]>;
def fopenmp_version_EQ : Joined<["-"], "fopenmp-version=">, Group<f_Group>, Flags<[CC1Option, NoArgumentUnused]>;
def fopenmp_EQ : Joined<["-"], "fopenmp=">, Group<f_Group>;
def fopenmp_use_tls : Flag<["-"], "fopenmp-use-tls">, Group<f_Group>,
  Flags<[NoArgumentUnused, HelpHidden]>;
def fnoopenmp_use_tls : Flag<["-"], "fnoopenmp-use-tls">, Group<f_Group>,
  Flags<[CC1Option, NoArgumentUnused, HelpHidden]>;
def fopenmp_targets_EQ : CommaJoined<["-"], "fopenmp-targets=">, Flags<[NoXarchOption, CC1Option]>,
  HelpText<"Specify comma-separated list of triples OpenMP offloading targets to be supported">;
def fopenmp_relocatable_target : Flag<["-"], "fopenmp-relocatable-target">,
  Group<f_Group>, Flags<[CC1Option, NoArgumentUnused, HelpHidden]>;
def fnoopenmp_relocatable_target : Flag<["-"], "fnoopenmp-relocatable-target">,
  Group<f_Group>, Flags<[CC1Option, NoArgumentUnused, HelpHidden]>;
def fopenmp_simd : Flag<["-"], "fopenmp-simd">, Group<f_Group>, Flags<[CC1Option, NoArgumentUnused]>,
  HelpText<"Emit OpenMP code only for SIMD-based constructs.">;
def fopenmp_enable_irbuilder : Flag<["-"], "fopenmp-enable-irbuilder">, Group<f_Group>, Flags<[CC1Option, NoArgumentUnused, HelpHidden]>,
  HelpText<"Use the experimental OpenMP-IR-Builder codegen path.">;
def fno_openmp_simd : Flag<["-"], "fno-openmp-simd">, Group<f_Group>, Flags<[CC1Option, NoArgumentUnused]>;
def fopenmp_cuda_mode : Flag<["-"], "fopenmp-cuda-mode">, Group<f_Group>,
  Flags<[CC1Option, NoArgumentUnused, HelpHidden]>;
def fno_openmp_cuda_mode : Flag<["-"], "fno-openmp-cuda-mode">, Group<f_Group>,
  Flags<[NoArgumentUnused, HelpHidden]>;
def fopenmp_cuda_force_full_runtime : Flag<["-"], "fopenmp-cuda-force-full-runtime">, Group<f_Group>,
  Flags<[CC1Option, NoArgumentUnused, HelpHidden]>;
def fno_openmp_cuda_force_full_runtime : Flag<["-"], "fno-openmp-cuda-force-full-runtime">, Group<f_Group>,
  Flags<[NoArgumentUnused, HelpHidden]>;
def fopenmp_cuda_number_of_sm_EQ : Joined<["-"], "fopenmp-cuda-number-of-sm=">, Group<f_Group>,
  Flags<[CC1Option, NoArgumentUnused, HelpHidden]>;
def fopenmp_cuda_blocks_per_sm_EQ : Joined<["-"], "fopenmp-cuda-blocks-per-sm=">, Group<f_Group>,
  Flags<[CC1Option, NoArgumentUnused, HelpHidden]>;
def fopenmp_cuda_teams_reduction_recs_num_EQ : Joined<["-"], "fopenmp-cuda-teams-reduction-recs-num=">, Group<f_Group>,
  Flags<[CC1Option, NoArgumentUnused, HelpHidden]>;
defm openmp_optimistic_collapse : BoolFOption<"openmp-optimistic-collapse",
  "LangOpts->OpenMPOptimisticCollapse", DefaultsToFalse,
  ChangedBy<PosFlag>, ResetBy<NegFlag>, BothFlags<[NoArgumentUnused, HelpHidden]>>;
def fopenmp_cuda_parallel_target_regions : Flag<["-"], "fopenmp-cuda-parallel-target-regions">, Group<f_Group>,
  Flags<[CC1Option, NoArgumentUnused, HelpHidden]>,
  HelpText<"Support parallel execution of target regions on Cuda-based devices.">;
def fno_openmp_cuda_parallel_target_regions : Flag<["-"], "fno-openmp-cuda-parallel-target-regions">, Group<f_Group>,
  Flags<[NoArgumentUnused, HelpHidden]>,
  HelpText<"Support only serial execution of target regions on Cuda-based devices.">;
def static_openmp: Flag<["-"], "static-openmp">,
  HelpText<"Use the static host OpenMP runtime while linking.">;
def fno_optimize_sibling_calls : Flag<["-"], "fno-optimize-sibling-calls">, Group<f_Group>;
def foptimize_sibling_calls : Flag<["-"], "foptimize-sibling-calls">, Group<f_Group>;
defm escaping_block_tail_calls : BoolFOption<"escaping-block-tail-calls",
  "CodeGenOpts.NoEscapingBlockTailCalls", DefaultsToFalse,
  ChangedBy<NegFlag>, ResetBy<PosFlag>>;
def force__cpusubtype__ALL : Flag<["-"], "force_cpusubtype_ALL">;
def force__flat__namespace : Flag<["-"], "force_flat_namespace">;
def force__load : Separate<["-"], "force_load">;
def force_addr : Joined<["-"], "fforce-addr">, Group<clang_ignored_f_Group>;
def foutput_class_dir_EQ : Joined<["-"], "foutput-class-dir=">, Group<f_Group>;
def fpack_struct : Flag<["-"], "fpack-struct">, Group<f_Group>;
def fno_pack_struct : Flag<["-"], "fno-pack-struct">, Group<f_Group>;
def fpack_struct_EQ : Joined<["-"], "fpack-struct=">, Group<f_Group>, Flags<[CC1Option]>,
  HelpText<"Specify the default maximum struct packing alignment">;
def fmax_type_align_EQ : Joined<["-"], "fmax-type-align=">, Group<f_Group>, Flags<[CC1Option]>,
  HelpText<"Specify the maximum alignment to enforce on pointers lacking an explicit alignment">;
def fno_max_type_align : Flag<["-"], "fno-max-type-align">, Group<f_Group>;
defm pascal_strings : BoolFOption<"pascal-strings",
  "LangOpts->PascalStrings", DefaultsToFalse,
  ChangedBy<PosFlag, [], "Recognize and construct Pascal-style string literals">,
  ResetBy<NegFlag>>;
def fpatchable_function_entry_EQ : Joined<["-"], "fpatchable-function-entry=">, Group<f_Group>, Flags<[CC1Option]>,
  MetaVarName<"<N,M>">, HelpText<"Generate M NOPs before function entry and N-M NOPs after function entry">;
def fpcc_struct_return : Flag<["-"], "fpcc-struct-return">, Group<f_Group>, Flags<[CC1Option]>,
  HelpText<"Override the default ABI to return all structs on the stack">;
def fpch_preprocess : Flag<["-"], "fpch-preprocess">, Group<f_Group>;
def fpic : Flag<["-"], "fpic">, Group<f_Group>;
def fno_pic : Flag<["-"], "fno-pic">, Group<f_Group>;
def fpie : Flag<["-"], "fpie">, Group<f_Group>;
def fno_pie : Flag<["-"], "fno-pie">, Group<f_Group>;
defm plt : BoolFOption<"plt",
  "CodeGenOpts.NoPLT", DefaultsToFalse,
  ChangedBy<NegFlag, [], "Use GOT indirection instead of PLT to make external function calls (x86 only)">,
  ResetBy<PosFlag>>;
defm ropi : BoolFOption<"ropi",
  "LangOpts->ROPI", DefaultsToFalse,
  ChangedBy<PosFlag, [], "Generate read-only position independent code (ARM only)">,
  ResetBy<NegFlag>>;
defm rwpi : BoolFOption<"rwpi",
  "LangOpts->RWPI", DefaultsToFalse,
  ChangedBy<PosFlag, [], "Generate read-write position independent code (ARM only)">,
  ResetBy<NegFlag>>;
def fplugin_EQ : Joined<["-"], "fplugin=">, Group<f_Group>, Flags<[NoXarchOption]>, MetaVarName<"<dsopath>">,
  HelpText<"Load the named plugin (dynamic shared object)">;
def fpass_plugin_EQ : Joined<["-"], "fpass-plugin=">,
  Group<f_Group>, Flags<[CC1Option]>, MetaVarName<"<dsopath>">,
  HelpText<"Load pass plugin from a dynamic shared object file (only with new pass manager).">;
defm preserve_as_comments : BoolFOption<"preserve-as-comments",
  "CodeGenOpts.PreserveAsmComments", DefaultsToTrue,
  ChangedBy<NegFlag, [], "Do not preserve comments in inline assembly">,
  ResetBy<PosFlag>>;
defm profile_arcs : BoolFOption<"profile-arcs",
  "CodeGenOpts.EmitGcovArcs", DefaultsToFalse,
  ChangedBy<PosFlag, [LinkOption]>, ResetBy<NegFlag>>;
def framework : Separate<["-"], "framework">, Flags<[LinkerInput]>;
def frandom_seed_EQ : Joined<["-"], "frandom-seed=">, Group<clang_ignored_f_Group>;
def freg_struct_return : Flag<["-"], "freg-struct-return">, Group<f_Group>, Flags<[CC1Option]>,
  HelpText<"Override the default ABI to return small structs in registers">;
defm rtti : OptOutFFlag<"rtti", "", "Disable generation of rtti information">;
defm rtti_data : OptOutFFlag<"rtti-data", "", "Disable generation of RTTI data">;
def : Flag<["-"], "fsched-interblock">, Group<clang_ignored_f_Group>;
defm short_enums : BoolFOption<"short-enums",
  "LangOpts->ShortEnums", DefaultsToFalse,
  ChangedBy<PosFlag, [], "Allocate to an enum type only as many bytes as it"
           " needs for the declared range of possible values">,
  ResetBy<NegFlag>>;
def fchar8__t : Flag<["-"], "fchar8_t">, Group<f_Group>, Flags<[CC1Option]>,
  HelpText<"Enable C++ builtin type char8_t">;
def fno_char8__t : Flag<["-"], "fno-char8_t">, Group<f_Group>, Flags<[CC1Option]>,
  HelpText<"Disable C++ builtin type char8_t">;
def fshort_wchar : Flag<["-"], "fshort-wchar">, Group<f_Group>,
  HelpText<"Force wchar_t to be a short unsigned int">;
def fno_short_wchar : Flag<["-"], "fno-short-wchar">, Group<f_Group>,
  HelpText<"Force wchar_t to be an unsigned int">;
def fshow_overloads_EQ : Joined<["-"], "fshow-overloads=">, Group<f_Group>, Flags<[CC1Option]>,
  HelpText<"Which overload candidates to show when overload resolution fails: "
           "best|all; defaults to all">, Values<"best,all">;
defm show_column : OptOutFFlag<"show-column", "", "Do not include column number on diagnostics">;
def fshow_source_location : Flag<["-"], "fshow-source-location">, Group<f_Group>;
defm spell_checking : BoolFOption<"spell-checking",
  "LangOpts->SpellChecking", DefaultsToTrue,
  ChangedBy<NegFlag, [], "Disable spell-checking">, ResetBy<PosFlag>>;
def fspell_checking_limit_EQ : Joined<["-"], "fspell-checking-limit=">, Group<f_Group>;
def fsigned_bitfields : Flag<["-"], "fsigned-bitfields">, Group<f_Group>;
defm signed_char : OptOutFFlag<"signed-char", "char is signed", "char is unsigned">;
def fsplit_stack : Flag<["-"], "fsplit-stack">, Group<f_Group>;
def fstack_protector_all : Flag<["-"], "fstack-protector-all">, Group<f_Group>,
  HelpText<"Enable stack protectors for all functions">;
defm stack_clash_protection : BoolFOption<"stack-clash-protection",
  "CodeGenOpts.StackClashProtector", DefaultsToFalse,
  ChangedBy<PosFlag, [], "Enable">, ResetBy<NegFlag, [], "Disable">,
  BothFlags<[], " stack clash protection">>;
def fstack_protector_strong : Flag<["-"], "fstack-protector-strong">, Group<f_Group>,
  HelpText<"Enable stack protectors for some functions vulnerable to stack smashing. "
           "Compared to -fstack-protector, this uses a stronger heuristic "
           "that includes functions containing arrays of any size (and any type), "
           "as well as any calls to alloca or the taking of an address from a local variable">;
def fstack_protector : Flag<["-"], "fstack-protector">, Group<f_Group>,
  HelpText<"Enable stack protectors for some functions vulnerable to stack smashing. "
           "This uses a loose heuristic which considers functions vulnerable if they "
           "contain a char (or 8bit integer) array or constant sized calls to alloca "
           ", which are of greater size than ssp-buffer-size (default: 8 bytes). All "
           "variable sized calls to alloca are considered vulnerable. A function with "
           "a stack protector has a guard value added to the stack frame that is "
           "checked on function exit. The guard value must be positioned in the "
           "stack frame such that a buffer overflow from a vulnerable variable will "
           "overwrite the guard value before overwriting the function's return "
           "address. The reference stack guard value is stored in a global variable.">;
def ftrivial_auto_var_init : Joined<["-"], "ftrivial-auto-var-init=">, Group<f_Group>,
  Flags<[CC1Option, CoreOption]>, HelpText<"Initialize trivial automatic stack variables: uninitialized (default)"
  " | pattern">, Values<"uninitialized,pattern">;
def enable_trivial_var_init_zero : Flag<["-"], "enable-trivial-auto-var-init-zero-knowing-it-will-be-removed-from-clang">,
  Flags<[CC1Option, CoreOption]>,
  HelpText<"Trivial automatic variable initialization to zero is only here for benchmarks, it'll eventually be removed, and I'm OK with that because I'm only using it to benchmark">;
def ftrivial_auto_var_init_stop_after : Joined<["-"], "ftrivial-auto-var-init-stop-after=">, Group<f_Group>,
  Flags<[CC1Option, CoreOption]>, HelpText<"Stop initializing trivial automatic stack variables after the specified number of instances">;
def fstandalone_debug : Flag<["-"], "fstandalone-debug">, Group<f_Group>, Flags<[CoreOption]>,
  HelpText<"Emit full debug info for all types used by the program">;
def fno_standalone_debug : Flag<["-"], "fno-standalone-debug">, Group<f_Group>, Flags<[CoreOption]>,
  HelpText<"Limit debug information produced to reduce size of debug binary">;
def flimit_debug_info : Flag<["-"], "flimit-debug-info">, Flags<[CoreOption]>, Alias<fno_standalone_debug>;
def fno_limit_debug_info : Flag<["-"], "fno-limit-debug-info">, Flags<[CoreOption]>, Alias<fstandalone_debug>;
def fdebug_macro : Flag<["-"], "fdebug-macro">, Group<f_Group>, Flags<[CoreOption]>,
  HelpText<"Emit macro debug information">;
def fno_debug_macro : Flag<["-"], "fno-debug-macro">, Group<f_Group>, Flags<[CoreOption]>,
  HelpText<"Do not emit macro debug information">;
def fstrict_aliasing : Flag<["-"], "fstrict-aliasing">, Group<f_Group>,
  Flags<[NoXarchOption, CoreOption]>;
def fstrict_enums : Flag<["-"], "fstrict-enums">, Group<f_Group>, Flags<[CC1Option]>,
  HelpText<"Enable optimizations based on the strict definition of an enum's "
           "value range">,
  MarshallingInfoFlag<"CodeGenOpts.StrictEnums">;
defm strict_vtable_pointers : BoolFOption<"strict-vtable-pointers",
  "CodeGenOpts.StrictVTablePointers", DefaultsToFalse,
  ChangedBy<PosFlag, [], "Enable optimizations based on the strict rules for"
            " overwriting polymorphic C++ objects">,
  ResetBy<NegFlag>>;
def fstrict_overflow : Flag<["-"], "fstrict-overflow">, Group<f_Group>;
def fintelfpga : Flag<["-"], "fintelfpga">, Group<f_Group>,
  Flags<[CC1Option, CoreOption]>, HelpText<"Perform ahead of time compilation for FPGA">;
def fsycl_device_only : Flag<["-"], "fsycl-device-only">, Flags<[CoreOption]>,
  HelpText<"Compile SYCL kernels for device">;
def fsycl_targets_EQ : CommaJoined<["-"], "fsycl-targets=">, Flags<[NoXarchOption, CC1Option, CoreOption]>,
  HelpText<"Specify comma-separated list of triples SYCL offloading targets to be supported">;
def fsycl_add_targets_EQ : CommaJoined<["-"], "fsycl-add-targets=">, Flags<[NoXarchOption, CoreOption]>,
  HelpText<"Specify comma-separated list of triple and device binary image pairs to add to the final SYCL binary">;
def fsycl_link_targets_EQ : CommaJoined<["-"], "fsycl-link-targets=">, Flags<[NoXarchOption, CC1Option, CoreOption]>,
  HelpText<"Specify comma-separated list of triples SYCL offloading targets to produce linked device images">;
def fsycl_device_code_split_EQ : Joined<["-"], "fsycl-device-code-split=">,
   Flags<[CC1Option, CoreOption]>, HelpText<"Perform SYCL device code split: per_kernel (device code module is "
  "created for each SYCL kernel) | per_source (device code module is created for each source (translation unit)) | off (no device code split). "
  "Default is 'off' - all kernels go into a single module`">, Values<"per_source, per_kernel, off">;
def fsycl_device_code_split : Flag<["-"], "fsycl-device-code-split">, Alias<fsycl_device_code_split_EQ>,
  AliasArgs<["per_source"]>, Flags<[CC1Option, CoreOption]>,
  HelpText<"Perform SYCL device code split in the per_source mode i.e. create a device code module for each source (translation unit)">;
def fsycl_id_queries_fit_in_int : Flag<["-"], "fsycl-id-queries-fit-in-int">,
  Flags<[CC1Option, CoreOption]>, HelpText<"Assume that SYCL ID queries fit "
  "within MAX_INT.">;
def fno_sycl_id_queries_fit_in_int : Flag<["-"], "fno-sycl-id-queries-fit-in-int">,
  Flags<[CC1Option, CoreOption]>, HelpText<"Do not assume that SYCL ID queries "
  "fit within MAX_INT.">;
def fsycl_use_bitcode : Flag<["-"], "fsycl-use-bitcode">,
  Flags<[CC1Option, CoreOption]>, HelpText<"Use LLVM bitcode instead of SPIR-V in fat objects">;
def fno_sycl_use_bitcode : Flag<["-"], "fno-sycl-use-bitcode">,
  Flags<[CC1Option, CoreOption]>, HelpText<"Use SPIR-V instead of LLVM bitcode in fat objects">;
def fsycl_link_EQ : Joined<["-"], "fsycl-link=">,
  Flags<[CC1Option, CoreOption]>, HelpText<"Generate partially linked device and host object to be used at various stages of compilation">, Values<"image,early">;
def fsycl_link : Flag<["-"], "fsycl-link">, Alias<fsycl_link_EQ>,
  AliasArgs<["early"]>, Flags<[CC1Option, CoreOption]>,
  HelpText<"Generate partially linked device object to be used with the host link">;
def fsycl_unnamed_lambda : Flag<["-"], "fsycl-unnamed-lambda">,
  Flags<[CC1Option, CoreOption]>, HelpText<"Allow unnamed SYCL lambda kernels">;
def fsycl_help_EQ : Joined<["-"], "fsycl-help=">,
  Flags<[NoXarchOption, CoreOption]>, HelpText<"Emit help information from the "
  "related offline compilation tool. Valid values: all, fpga, gen, x86_64.">,
  Values<"all,fpga,gen,x86_64">;
def fsycl_help : Flag<["-"], "fsycl-help">, Alias<fsycl_help_EQ>,
  Flags<[NoXarchOption, CoreOption]>, AliasArgs<["all"]>, HelpText<"Emit help information "
  "from all of the offline compilation tools">;
def fsycl_libspirv_path_EQ : Joined<["-"], "fsycl-libspirv-path=">,
  Flags<[CC1Option, CoreOption]>, HelpText<"Path to libspirv library">;
def fno_sycl_libspirv : Flag<["-"], "fno-sycl-libspirv">, HelpText<"Disable check for libspirv">;
def fsyntax_only : Flag<["-"], "fsyntax-only">,
  Flags<[NoXarchOption,CoreOption,CC1Option]>, Group<Action_Group>;
def ftabstop_EQ : Joined<["-"], "ftabstop=">, Group<f_Group>;
def ftemplate_depth_EQ : Joined<["-"], "ftemplate-depth=">, Group<f_Group>;
def ftemplate_depth_ : Joined<["-"], "ftemplate-depth-">, Group<f_Group>;
def ftemplate_backtrace_limit_EQ : Joined<["-"], "ftemplate-backtrace-limit=">,
                                   Group<f_Group>;
def foperator_arrow_depth_EQ : Joined<["-"], "foperator-arrow-depth=">,
                               Group<f_Group>;

def fsave_optimization_record : Flag<["-"], "fsave-optimization-record">,
  Group<f_Group>, HelpText<"Generate a YAML optimization record file">;
def fsave_optimization_record_EQ : Joined<["-"], "fsave-optimization-record=">,
  Group<f_Group>, HelpText<"Generate an optimization record file in a specific format">,
  MetaVarName<"<format>">;
def fno_save_optimization_record : Flag<["-"], "fno-save-optimization-record">,
  Group<f_Group>, Flags<[NoArgumentUnused]>;
def foptimization_record_file_EQ : Joined<["-"], "foptimization-record-file=">,
  Group<f_Group>,
  HelpText<"Specify the output name of the file containing the optimization remarks. Implies -fsave-optimization-record. On Darwin platforms, this cannot be used with multiple -arch <arch> options.">,
  MetaVarName<"<file>">;
def foptimization_record_passes_EQ : Joined<["-"], "foptimization-record-passes=">,
  Group<f_Group>,
  HelpText<"Only include passes which match a specified regular expression in the generated optimization record (by default, include all passes)">,
  MetaVarName<"<regex>">;

defm test_coverage : BoolFOption<"test-coverage",
  "CodeGenOpts.EmitGcovNotes", DefaultsToFalse,
  ChangedBy<PosFlag>, ResetBy<NegFlag>>;
def fvectorize : Flag<["-"], "fvectorize">, Group<f_Group>,
  HelpText<"Enable the loop vectorization passes">;
def fno_vectorize : Flag<["-"], "fno-vectorize">, Group<f_Group>;
def : Flag<["-"], "ftree-vectorize">, Alias<fvectorize>;
def : Flag<["-"], "fno-tree-vectorize">, Alias<fno_vectorize>;
def fslp_vectorize : Flag<["-"], "fslp-vectorize">, Group<f_Group>,
  HelpText<"Enable the superword-level parallelism vectorization passes">;
def fno_slp_vectorize : Flag<["-"], "fno-slp-vectorize">, Group<f_Group>;
def : Flag<["-"], "ftree-slp-vectorize">, Alias<fslp_vectorize>;
def : Flag<["-"], "fno-tree-slp-vectorize">, Alias<fno_slp_vectorize>;
def Wlarge_by_value_copy_def : Flag<["-"], "Wlarge-by-value-copy">,
  HelpText<"Warn if a function definition returns or accepts an object larger "
           "in bytes than a given value">, Flags<[HelpHidden]>;
def Wlarge_by_value_copy_EQ : Joined<["-"], "Wlarge-by-value-copy=">, Flags<[CC1Option]>;

// These "special" warning flags are effectively processed as f_Group flags by the driver:
// Just silence warnings about -Wlarger-than for now.
def Wlarger_than_EQ : Joined<["-"], "Wlarger-than=">, Group<clang_ignored_f_Group>;
def Wlarger_than_ : Joined<["-"], "Wlarger-than-">, Alias<Wlarger_than_EQ>;
def Wframe_larger_than_EQ : Joined<["-"], "Wframe-larger-than=">, Group<f_Group>, Flags<[NoXarchOption]>;

def : Flag<["-"], "fterminated-vtables">, Alias<fapple_kext>;
defm threadsafe_statics : BoolFOption<"threadsafe-statics",
  "LangOpts->ThreadsafeStatics", DefaultsToTrue,
  ChangedBy<NegFlag, [], "Do not emit code to make initialization of local statics thread safe">,
  ResetBy<PosFlag>>;
def ftime_report : Flag<["-"], "ftime-report">, Group<f_Group>, Flags<[CC1Option]>,
  MarshallingInfoFlag<"CodeGenOpts.TimePasses">;
def ftime_report_EQ: Joined<["-"], "ftime-report=">, Group<f_Group>,
  Flags<[CC1Option]>, Values<"per-pass,per-pass-run">,
  MarshallingInfoFlag<"CodeGenOpts.TimePassesPerRun">,
  HelpText<"(For new pass manager) \"per-pass\": one report for each pass; "
           "\"per-pass-run\": one report for each pass invocation">;
def ftime_trace : Flag<["-"], "ftime-trace">, Group<f_Group>,
  HelpText<"Turn on time profiler. Generates JSON file based on output filename.">,
  DocBrief<[{
Turn on time profiler. Generates JSON file based on output filename. Results
can be analyzed with chrome://tracing or `Speedscope App
<https://www.speedscope.app>`_ for flamegraph visualization.}]>,
  Flags<[CC1Option, CoreOption]>,
  MarshallingInfoFlag<"FrontendOpts.TimeTrace">;
def ftime_trace_granularity_EQ : Joined<["-"], "ftime-trace-granularity=">, Group<f_Group>,
  HelpText<"Minimum time granularity (in microseconds) traced by time profiler">,
  Flags<[CC1Option, CoreOption]>;
def fproc_stat_report : Joined<["-"], "fproc-stat-report">, Group<f_Group>,
  HelpText<"Print subprocess statistics">;
def fproc_stat_report_EQ : Joined<["-"], "fproc-stat-report=">, Group<f_Group>,
  HelpText<"Save subprocess statistics to the given file">;
def ftlsmodel_EQ : Joined<["-"], "ftls-model=">, Group<f_Group>, Flags<[CC1Option]>;
def ftrapv : Flag<["-"], "ftrapv">, Group<f_Group>, Flags<[CC1Option]>,
  HelpText<"Trap on integer overflow">;
def ftrapv_handler_EQ : Joined<["-"], "ftrapv-handler=">, Group<f_Group>,
  MetaVarName<"<function name>">,
  HelpText<"Specify the function to be called on overflow">;
def ftrapv_handler : Separate<["-"], "ftrapv-handler">, Group<f_Group>, Flags<[CC1Option]>;
def ftrap_function_EQ : Joined<["-"], "ftrap-function=">, Group<f_Group>, Flags<[CC1Option]>,
  HelpText<"Issue call to specified function rather than a trap instruction">;
def funit_at_a_time : Flag<["-"], "funit-at-a-time">, Group<f_Group>;
def funroll_loops : Flag<["-"], "funroll-loops">, Group<f_Group>,
  HelpText<"Turn on loop unroller">, Flags<[CC1Option]>;
def fno_unroll_loops : Flag<["-"], "fno-unroll-loops">, Group<f_Group>,
  HelpText<"Turn off loop unroller">, Flags<[CC1Option]>;
defm reroll_loops : BoolFOption<"reroll-loops",
  "CodeGenOpts.RerollLoops", DefaultsToFalse,
  ChangedBy<PosFlag, [], "Turn on loop reroller">, ResetBy<NegFlag>>;
def ftrigraphs : Flag<["-"], "ftrigraphs">, Group<f_Group>,
  HelpText<"Process trigraph sequences">, Flags<[CC1Option]>;
def fno_trigraphs : Flag<["-"], "fno-trigraphs">, Group<f_Group>,
  HelpText<"Do not process trigraph sequences">, Flags<[CC1Option]>;
def funsigned_bitfields : Flag<["-"], "funsigned-bitfields">, Group<f_Group>;
def funsigned_char : Flag<["-"], "funsigned-char">, Group<f_Group>;
def fno_unsigned_char : Flag<["-"], "fno-unsigned-char">;
def funwind_tables : Flag<["-"], "funwind-tables">, Group<f_Group>;
defm register_global_dtors_with_atexit : BoolFOption<"register-global-dtors-with-atexit",
  "CodeGenOpts.RegisterGlobalDtorsWithAtExit", DefaultsToFalse,
  ChangedBy<PosFlag, [], "Use">, ResetBy<NegFlag, [], "Don't use">,
  BothFlags<[], " atexit or __cxa_atexit to register global destructors">>;
defm use_init_array : BoolFOption<"use-init-array",
  "CodeGenOpts.UseInitArray", DefaultsToTrue,
  ChangedBy<NegFlag, [], "Use .ctors/.dtors instead of .init_array/.fini_array">,
  ResetBy<PosFlag>>;
def fno_var_tracking : Flag<["-"], "fno-var-tracking">, Group<clang_ignored_f_Group>;
def fverbose_asm : Flag<["-"], "fverbose-asm">, Group<f_Group>,
  HelpText<"Generate verbose assembly output">;
def dA : Flag<["-"], "dA">, Alias<fverbose_asm>;
defm visibility_from_dllstorageclass : OptInFFlag<"visibility-from-dllstorageclass", "Set the visiblity of symbols in the generated code from their DLL storage class">;
def fvisibility_dllexport_EQ : Joined<["-"], "fvisibility-dllexport=">, Group<f_Group>, Flags<[CC1Option]>,
  HelpText<"The visibility for dllexport defintions [-fvisibility-from-dllstorageclass]">, Values<"hidden,protected,default">;
def fvisibility_nodllstorageclass_EQ : Joined<["-"], "fvisibility-nodllstorageclass=">, Group<f_Group>, Flags<[CC1Option]>,
  HelpText<"The visibility for defintiions without an explicit DLL export class [-fvisibility-from-dllstorageclass]">, Values<"hidden,protected,default">;
def fvisibility_externs_dllimport_EQ : Joined<["-"], "fvisibility-externs-dllimport=">, Group<f_Group>, Flags<[CC1Option]>,
  HelpText<"The visibility for dllimport external declarations [-fvisibility-from-dllstorageclass]">, Values<"hidden,protected,default">;
def fvisibility_externs_nodllstorageclass_EQ : Joined<["-"], "fvisibility-externs-nodllstorageclass=">, Group<f_Group>, Flags<[CC1Option]>,
  HelpText<"The visibility for external declarations without an explicit DLL dllstorageclass [-fvisibility-from-dllstorageclass]">, Values<"hidden,protected,default">;
def fvisibility_EQ : Joined<["-"], "fvisibility=">, Group<f_Group>,
  HelpText<"Set the default symbol visibility for all global declarations">, Values<"hidden,default">;
def fvisibility_inlines_hidden : Flag<["-"], "fvisibility-inlines-hidden">, Group<f_Group>,
  HelpText<"Give inline C++ member functions hidden visibility by default">,
  Flags<[CC1Option]>, MarshallingInfoFlag<"LangOpts->InlineVisibilityHidden">;
defm visibility_inlines_hidden_static_local_var : BoolFOption<"visibility-inlines-hidden-static-local-var",
  "LangOpts->VisibilityInlinesHiddenStaticLocalVar", DefaultsToFalse,
  ChangedBy<PosFlag, [], "When -fvisibility-inlines-hidden is enabled, static variables in"
            " inline C++ member functions will also be given hidden visibility by default">,
  ResetBy<NegFlag, [], "Disables -fvisibility-inlines-hidden-static-local-var"
         " (this is the default on non-darwin targets)">, BothFlags<[CC1Option]>>;
def fvisibility_ms_compat : Flag<["-"], "fvisibility-ms-compat">, Group<f_Group>,
  HelpText<"Give global types 'default' visibility and global functions and "
           "variables 'hidden' visibility by default">;
def fvisibility_global_new_delete_hidden : Flag<["-"], "fvisibility-global-new-delete-hidden">, Group<f_Group>,
  HelpText<"Give global C++ operator new and delete declarations hidden visibility">, Flags<[CC1Option]>,
  MarshallingInfoFlag<"LangOpts->GlobalAllocationFunctionVisibilityHidden">;
defm whole_program_vtables : BoolFOption<"whole-program-vtables",
  "CodeGenOpts.WholeProgramVTables", DefaultsToFalse,
  ChangedBy<PosFlag, [], "Enables whole-program vtable optimization. Requires -flto">,
  ResetBy<NegFlag>, BothFlags<[CoreOption]>>;
defm split_lto_unit : BoolFOption<"split-lto-unit",
  "CodeGenOpts.EnableSplitLTOUnit", DefaultsToFalse,
  ChangedBy<PosFlag, [], "Enables splitting of the LTO unit">,
  ResetBy<NegFlag>, BothFlags<[CoreOption]>>;
defm force_emit_vtables : BoolFOption<"force-emit-vtables",
  "CodeGenOpts.ForceEmitVTables", DefaultsToFalse,
  ChangedBy<PosFlag, [], "Emits more virtual tables to improve devirtualization">,
  ResetBy<NegFlag>, BothFlags<[CoreOption]>>;
defm virtual_function_elimination : BoolFOption<"virtual-function-elimination",
  "CodeGenOpts.VirtualFunctionElimination", DefaultsToFalse,
  ChangedBy<PosFlag, [], "Enables dead virtual function elimination optimization. Requires -flto=full">,
  ResetBy<NegFlag>, BothFlags<[CoreOption]>>;

def fwrapv : Flag<["-"], "fwrapv">, Group<f_Group>, Flags<[CC1Option]>,
  HelpText<"Treat signed integer overflow as two's complement">;
def fwritable_strings : Flag<["-"], "fwritable-strings">, Group<f_Group>, Flags<[CC1Option]>,
  HelpText<"Store string literals as writable data">,
  MarshallingInfoFlag<"LangOpts->WritableStrings">;
defm zero_initialized_in_bss : BoolFOption<"zero-initialized-in-bss",
  "CodeGenOpts.NoZeroInitializedInBSS", DefaultsToFalse,
  ChangedBy<NegFlag, [], "Don't place zero initialized data in BSS">,
  ResetBy<PosFlag>>;
defm function_sections : OptInFFlag<"function-sections", "Place each function in its own section">;
def fbasic_block_sections_EQ : Joined<["-"], "fbasic-block-sections=">, Group<f_Group>,
  Flags<[CC1Option, CC1AsOption]>,
  HelpText<"Place each function's basic blocks in unique sections (ELF Only) : all | labels | none | list=<file>">,
  DocBrief<[{Generate labels for each basic block or place each basic block or a subset of basic blocks in its own section.}]>,
  Values<"all,labels,none,list=">;
defm data_sections : BoolFOption<"data-sections",
  "CodeGenOpts.DataSections", DefaultsToFalse,
  ChangedBy<PosFlag, [], "Place each data in its own section">, ResetBy<NegFlag>>;
defm stack_size_section : BoolFOption<"stack-size-section",
  "CodeGenOpts.StackSizeSection", DefaultsToFalse,
  ChangedBy<PosFlag, [], "Emit section containing metadata on function stack sizes">,
  ResetBy<NegFlag>>;

defm unique_basic_block_section_names : BoolFOption<"unique-basic-block-section-names",
  "CodeGenOpts.UniqueBasicBlockSectionNames", DefaultsToFalse,
  ChangedBy<PosFlag, [], "Use unique names for basic block sections (ELF Only)">,
  ResetBy<NegFlag>>;
defm unique_internal_linkage_names : BoolFOption<"unique-internal-linkage-names",
  "CodeGenOpts.UniqueInternalLinkageNames", DefaultsToFalse,
  ChangedBy<PosFlag, [], "Uniqueify Internal Linkage Symbol Names by appending"
            " the MD5 hash of the module path">,
  ResetBy<NegFlag>>;
defm unique_section_names : BoolFOption<"unique-section-names",
  "CodeGenOpts.UniqueSectionNames", DefaultsToTrue,
  ChangedBy<NegFlag, [], "Don't use unique names for text and data sections">,
  ResetBy<PosFlag>>;

defm split_machine_functions: BoolFOption<"split-machine-functions",
  "CodeGenOpts.SplitMachineFunctions", DefaultsToFalse,
  ChangedBy<PosFlag, [], "Enable">, ResetBy<NegFlag, [], "Disable">,
  BothFlags<[], " late function splitting using profile information (x86 ELF)">>;

defm strict_return : BoolFOption<"strict-return",
  "CodeGenOpts.StrictReturn", DefaultsToTrue,
  ChangedBy<NegFlag, [], "Don't treat control flow paths that fall off the end"
            " of a non-void function as unreachable">,
  ResetBy<PosFlag>>;

def fenable_matrix : Flag<["-"], "fenable-matrix">, Group<f_Group>,
    Flags<[CC1Option]>,
    HelpText<"Enable matrix data type and related builtin functions">,
    MarshallingInfoFlag<"LangOpts->MatrixTypes">;


def fdebug_types_section: Flag <["-"], "fdebug-types-section">, Group<f_Group>,
  HelpText<"Place debug types in their own section (ELF Only)">;
def fno_debug_types_section: Flag<["-"], "fno-debug-types-section">, Group<f_Group>;
defm debug_ranges_base_address : BoolFOption<"debug-ranges-base-address",
  "CodeGenOpts.DebugRangesBaseAddress", DefaultsToFalse,
  ChangedBy<PosFlag, [], "Use DWARF base address selection entries in .debug_ranges">,
  ResetBy<NegFlag>>;
defm split_dwarf_inlining : BoolFOption<"split-dwarf-inlining",
  "CodeGenOpts.SplitDwarfInlining", DefaultsToTrue,
  ChangedBy<NegFlag>,
  ResetBy<PosFlag, [], "Provide minimal debug info in the object/executable"
          " to facilitate online symbolication/stack traces in the absence of"
          " .dwo/.dwp files when using Split DWARF">>;
def fdebug_default_version: Joined<["-"], "fdebug-default-version=">, Group<f_Group>,
  HelpText<"Default DWARF version to use, if a -g option caused DWARF debug info to be produced">;
def fdebug_prefix_map_EQ
  : Joined<["-"], "fdebug-prefix-map=">, Group<f_Group>,
    Flags<[CC1Option,CC1AsOption]>,
    HelpText<"remap file source paths in debug info">;
def ffile_prefix_map_EQ
  : Joined<["-"], "ffile-prefix-map=">, Group<f_Group>,
    HelpText<"remap file source paths in debug info and predefined preprocessor macros">;
def fmacro_prefix_map_EQ
  : Joined<["-"], "fmacro-prefix-map=">, Group<Preprocessor_Group>, Flags<[CC1Option]>,
    HelpText<"remap file source paths in predefined preprocessor macros">;
defm force_dwarf_frame : BoolFOption<"force-dwarf-frame",
  "CodeGenOpts.ForceDwarfFrameSection", DefaultsToFalse,
  ChangedBy<PosFlag, [], "Always emit a debug frame section">, ResetBy<NegFlag>>;
def g_Flag : Flag<["-"], "g">, Group<g_Group>,
  HelpText<"Generate source-level debug information">;
def gline_tables_only : Flag<["-"], "gline-tables-only">, Group<gN_Group>,
  Flags<[CoreOption]>, HelpText<"Emit debug line number tables only">;
def gline_directives_only : Flag<["-"], "gline-directives-only">, Group<gN_Group>,
  Flags<[CoreOption]>, HelpText<"Emit debug line info directives only">;
def gmlt : Flag<["-"], "gmlt">, Alias<gline_tables_only>;
def g0 : Flag<["-"], "g0">, Group<gN_Group>;
def g1 : Flag<["-"], "g1">, Group<gN_Group>, Alias<gline_tables_only>;
def g2 : Flag<["-"], "g2">, Group<gN_Group>;
def g3 : Flag<["-"], "g3">, Group<gN_Group>;
def ggdb : Flag<["-"], "ggdb">, Group<gTune_Group>;
def ggdb0 : Flag<["-"], "ggdb0">, Group<ggdbN_Group>;
def ggdb1 : Flag<["-"], "ggdb1">, Group<ggdbN_Group>;
def ggdb2 : Flag<["-"], "ggdb2">, Group<ggdbN_Group>;
def ggdb3 : Flag<["-"], "ggdb3">, Group<ggdbN_Group>;
def glldb : Flag<["-"], "glldb">, Group<gTune_Group>;
def gsce : Flag<["-"], "gsce">, Group<gTune_Group>;
// Equivalent to our default dwarf version. Forces usual dwarf emission when
// CodeView is enabled.
def gdwarf : Flag<["-"], "gdwarf">, Group<g_Group>, Flags<[CoreOption]>,
  HelpText<"Generate source-level debug information with the default dwarf version">;
def gdwarf_2 : Flag<["-"], "gdwarf-2">, Group<g_Group>,
  HelpText<"Generate source-level debug information with dwarf version 2">;
def gdwarf_3 : Flag<["-"], "gdwarf-3">, Group<g_Group>,
  HelpText<"Generate source-level debug information with dwarf version 3">;
def gdwarf_4 : Flag<["-"], "gdwarf-4">, Group<g_Group>,
  HelpText<"Generate source-level debug information with dwarf version 4">;
def gdwarf_5 : Flag<["-"], "gdwarf-5">, Group<g_Group>,
  HelpText<"Generate source-level debug information with dwarf version 5">;

def gcodeview : Flag<["-"], "gcodeview">,
  HelpText<"Generate CodeView debug information">,
  Flags<[CC1Option, CC1AsOption, CoreOption]>,
  MarshallingInfoFlag<"CodeGenOpts.EmitCodeView">;
defm codeview_ghash : BoolOption<"codeview-ghash",
  "CodeGenOpts.CodeViewGHash", DefaultsToFalse,
  ChangedBy<PosFlag, [CC1Option], "Emit type record hashes in a .debug$H section">,
  ResetBy<NegFlag>, BothFlags<[CoreOption]>, "g">;
defm inline_line_tables : BoolGOption<"inline-line-tables",
  "CodeGenOpts.NoInlineLineTables", DefaultsToFalse,
  ChangedBy<NegFlag, [], "Don't emit inline line tables.">,
  ResetBy<PosFlag>, BothFlags<[CoreOption]>>;

def gfull : Flag<["-"], "gfull">, Group<g_Group>;
def gused : Flag<["-"], "gused">, Group<g_Group>;
def gstabs : Joined<["-"], "gstabs">, Group<g_Group>, Flags<[Unsupported]>;
def gcoff : Joined<["-"], "gcoff">, Group<g_Group>, Flags<[Unsupported]>;
def gxcoff : Joined<["-"], "gxcoff">, Group<g_Group>, Flags<[Unsupported]>;
def gvms : Joined<["-"], "gvms">, Group<g_Group>, Flags<[Unsupported]>;
def gtoggle : Flag<["-"], "gtoggle">, Group<g_flags_Group>, Flags<[Unsupported]>;
def grecord_command_line : Flag<["-"], "grecord-command-line">,
  Group<g_flags_Group>;
def gno_record_command_line : Flag<["-"], "gno-record-command-line">,
  Group<g_flags_Group>;
def : Flag<["-"], "grecord-gcc-switches">, Alias<grecord_command_line>;
def : Flag<["-"], "gno-record-gcc-switches">, Alias<gno_record_command_line>;
def gstrict_dwarf : Flag<["-"], "gstrict-dwarf">, Group<g_flags_Group>;
def gno_strict_dwarf : Flag<["-"], "gno-strict-dwarf">, Group<g_flags_Group>;
defm column_info : BoolGOption<"column-info",
  "CodeGenOpts.DebugColumnInfo", DefaultsToTrue,
  ChangedBy<NegFlag>, ResetBy<PosFlag>, BothFlags<[CoreOption]>>;
def gsplit_dwarf : Flag<["-"], "gsplit-dwarf">, Group<g_flags_Group>;
def gsplit_dwarf_EQ : Joined<["-"], "gsplit-dwarf=">, Group<g_flags_Group>,
  HelpText<"Set DWARF fission mode to either 'split' or 'single'">,
  Values<"split,single">;
def gno_split_dwarf : Flag<["-"], "gno-split-dwarf">, Group<g_flags_Group>;
def ggnu_pubnames : Flag<["-"], "ggnu-pubnames">, Group<g_flags_Group>, Flags<[CC1Option]>;
def gno_gnu_pubnames : Flag<["-"], "gno-gnu-pubnames">, Group<g_flags_Group>;
def gpubnames : Flag<["-"], "gpubnames">, Group<g_flags_Group>, Flags<[CC1Option]>;
def gno_pubnames : Flag<["-"], "gno-pubnames">, Group<g_flags_Group>;
def gdwarf_aranges : Flag<["-"], "gdwarf-aranges">, Group<g_flags_Group>;
def gmodules : Flag <["-"], "gmodules">, Group<gN_Group>,
  HelpText<"Generate debug info with external references to clang modules"
           " or precompiled headers">;
def gz_EQ : Joined<["-"], "gz=">, Group<g_flags_Group>,
    HelpText<"DWARF debug sections compression type">;
def gz : Flag<["-"], "gz">, Alias<gz_EQ>, AliasArgs<["zlib"]>, Group<g_flags_Group>;
def gembed_source : Flag<["-"], "gembed-source">, Group<g_flags_Group>, Flags<[CC1Option]>,
    HelpText<"Embed source text in DWARF debug sections">,
    MarshallingInfoFlag<"CodeGenOpts.EmbedSource">;
def gno_embed_source : Flag<["-"], "gno-embed-source">, Group<g_flags_Group>,
    Flags<[NoXarchOption]>,
    HelpText<"Restore the default behavior of not embedding source text in DWARF debug sections">;
def headerpad__max__install__names : Joined<["-"], "headerpad_max_install_names">;
def help : Flag<["-", "--"], "help">, Flags<[CC1Option,CC1AsOption, FC1Option,
    FlangOption]>, HelpText<"Display available options">,
    MarshallingInfoFlag<"FrontendOpts.ShowHelp">;
def ibuiltininc : Flag<["-"], "ibuiltininc">,
  HelpText<"Enable builtin #include directories even when -nostdinc is used "
           "before or after -ibuiltininc. "
           "Using -nobuiltininc after the option disables it">;
def index_header_map : Flag<["-"], "index-header-map">, Flags<[CC1Option]>,
  HelpText<"Make the next included directory (-I or -F) an indexer header map">;
def idirafter : JoinedOrSeparate<["-"], "idirafter">, Group<clang_i_Group>, Flags<[CC1Option]>,
  HelpText<"Add directory to AFTER include search path">;
def iframework : JoinedOrSeparate<["-"], "iframework">, Group<clang_i_Group>, Flags<[CC1Option]>,
  HelpText<"Add directory to SYSTEM framework search path">;
def iframeworkwithsysroot : JoinedOrSeparate<["-"], "iframeworkwithsysroot">,
  Group<clang_i_Group>,
  HelpText<"Add directory to SYSTEM framework search path, "
           "absolute paths are relative to -isysroot">,
  MetaVarName<"<directory>">, Flags<[CC1Option]>;
def imacros : JoinedOrSeparate<["-", "--"], "imacros">, Group<clang_i_Group>, Flags<[CC1Option]>,
  HelpText<"Include macros from file before parsing">, MetaVarName<"<file>">;
def image__base : Separate<["-"], "image_base">;
def include_ : JoinedOrSeparate<["-", "--"], "include">, Group<clang_i_Group>, EnumName<"include">,
    MetaVarName<"<file>">, HelpText<"Include file before parsing">, Flags<[CC1Option]>;
def include_pch : Separate<["-"], "include-pch">, Group<clang_i_Group>, Flags<[CC1Option]>,
  HelpText<"Include precompiled header file">, MetaVarName<"<file>">;
def relocatable_pch : Flag<["-", "--"], "relocatable-pch">, Flags<[CC1Option]>,
  HelpText<"Whether to build a relocatable precompiled header">,
  MarshallingInfoFlag<"FrontendOpts.RelocatablePCH">;
def verify_pch : Flag<["-"], "verify-pch">, Group<Action_Group>, Flags<[CC1Option]>,
  HelpText<"Load and verify that a pre-compiled header file is not stale">;
def init : Separate<["-"], "init">;
def install__name : Separate<["-"], "install_name">;
def iprefix : JoinedOrSeparate<["-"], "iprefix">, Group<clang_i_Group>, Flags<[CC1Option]>,
  HelpText<"Set the -iwithprefix/-iwithprefixbefore prefix">, MetaVarName<"<dir>">;
def iquote : JoinedOrSeparate<["-"], "iquote">, Group<clang_i_Group>, Flags<[CC1Option]>,
  HelpText<"Add directory to QUOTE include search path">, MetaVarName<"<directory>">;
def isysroot : JoinedOrSeparate<["-"], "isysroot">, Group<clang_i_Group>, Flags<[CC1Option]>,
  HelpText<"Set the system root directory (usually /)">, MetaVarName<"<dir>">;
def isystem : JoinedOrSeparate<["-"], "isystem">, Group<clang_i_Group>,
  Flags<[CC1Option]>,
  HelpText<"Add directory to SYSTEM include search path">, MetaVarName<"<directory>">;
def isystem_after : JoinedOrSeparate<["-"], "isystem-after">,
  Group<clang_i_Group>, Flags<[NoXarchOption]>, MetaVarName<"<directory>">,
  HelpText<"Add directory to end of the SYSTEM include search path">;
def iwithprefixbefore : JoinedOrSeparate<["-"], "iwithprefixbefore">, Group<clang_i_Group>,
  HelpText<"Set directory to include search path with prefix">, MetaVarName<"<dir>">,
  Flags<[CC1Option]>;
def iwithprefix : JoinedOrSeparate<["-"], "iwithprefix">, Group<clang_i_Group>, Flags<[CC1Option]>,
  HelpText<"Set directory to SYSTEM include search path with prefix">, MetaVarName<"<dir>">;
def iwithsysroot : JoinedOrSeparate<["-"], "iwithsysroot">, Group<clang_i_Group>,
  HelpText<"Add directory to SYSTEM include search path, "
           "absolute paths are relative to -isysroot">, MetaVarName<"<directory>">,
  Flags<[CC1Option]>;
def ivfsoverlay : JoinedOrSeparate<["-"], "ivfsoverlay">, Group<clang_i_Group>, Flags<[CC1Option]>,
  HelpText<"Overlay the virtual filesystem described by file over the real file system">;
def imultilib : Separate<["-"], "imultilib">, Group<gfortran_Group>;
def keep__private__externs : Flag<["-"], "keep_private_externs">;
def l : JoinedOrSeparate<["-"], "l">, Flags<[LinkerInput, RenderJoined]>,
        Group<Link_Group>;
def lazy__framework : Separate<["-"], "lazy_framework">, Flags<[LinkerInput]>;
def lazy__library : Separate<["-"], "lazy_library">, Flags<[LinkerInput]>;
def mlittle_endian : Flag<["-"], "mlittle-endian">, Flags<[NoXarchOption]>;
def EL : Flag<["-"], "EL">, Alias<mlittle_endian>;
def mbig_endian : Flag<["-"], "mbig-endian">, Flags<[NoXarchOption]>;
def EB : Flag<["-"], "EB">, Alias<mbig_endian>;
def m16 : Flag<["-"], "m16">, Group<m_Group>, Flags<[NoXarchOption, CoreOption]>;
def m32 : Flag<["-"], "m32">, Group<m_Group>, Flags<[NoXarchOption, CoreOption]>;
def mqdsp6_compat : Flag<["-"], "mqdsp6-compat">, Group<m_Group>, Flags<[NoXarchOption,CC1Option]>,
  HelpText<"Enable hexagon-qdsp6 backward compatibility">,
  MarshallingInfoFlag<"LangOpts->HexagonQdsp6Compat">;
def m64 : Flag<["-"], "m64">, Group<m_Group>, Flags<[NoXarchOption, CoreOption]>;
def mx32 : Flag<["-"], "mx32">, Group<m_Group>, Flags<[NoXarchOption, CoreOption]>;
def mabi_EQ : Joined<["-"], "mabi=">, Group<m_Group>;
def miamcu : Flag<["-"], "miamcu">, Group<m_Group>, Flags<[NoXarchOption, CoreOption]>,
  HelpText<"Use Intel MCU ABI">;
def mno_iamcu : Flag<["-"], "mno-iamcu">, Group<m_Group>, Flags<[NoXarchOption, CoreOption]>;
def malign_functions_EQ : Joined<["-"], "malign-functions=">, Group<clang_ignored_m_Group>;
def malign_loops_EQ : Joined<["-"], "malign-loops=">, Group<clang_ignored_m_Group>;
def malign_jumps_EQ : Joined<["-"], "malign-jumps=">, Group<clang_ignored_m_Group>;
def malign_branch_EQ : CommaJoined<["-"], "malign-branch=">, Group<m_Group>, Flags<[NoXarchOption]>,
  HelpText<"Specify types of branches to align">;
def malign_branch_boundary_EQ : Joined<["-"], "malign-branch-boundary=">, Group<m_Group>, Flags<[NoXarchOption]>,
  HelpText<"Specify the boundary's size to align branches">;
def mpad_max_prefix_size_EQ : Joined<["-"], "mpad-max-prefix-size=">, Group<m_Group>, Flags<[NoXarchOption]>,
  HelpText<"Specify maximum number of prefixes to use for padding">;
def mbranches_within_32B_boundaries : Flag<["-"], "mbranches-within-32B-boundaries">, Flags<[NoXarchOption]>, Group<m_Group>,
  HelpText<"Align selected branches (fused, jcc, jmp) within 32-byte boundary">;
def mfancy_math_387 : Flag<["-"], "mfancy-math-387">, Group<clang_ignored_m_Group>;
def mlong_calls : Flag<["-"], "mlong-calls">, Group<m_Group>,
  HelpText<"Generate branches with extended addressability, usually via indirect jumps.">;
def mdouble_EQ : Joined<["-"], "mdouble=">, Group<m_Group>, Values<"32,64">, Flags<[CC1Option]>,
  HelpText<"Force double to be 32 bits or 64 bits">;
def LongDouble_Group : OptionGroup<"<LongDouble group>">, Group<m_Group>,
  DocName<"Long double flags">,
  DocBrief<[{Selects the long double implementation}]>;
def mlong_double_64 : Flag<["-"], "mlong-double-64">, Group<LongDouble_Group>, Flags<[CC1Option]>,
  HelpText<"Force long double to be 64 bits">;
def mlong_double_80 : Flag<["-"], "mlong-double-80">, Group<LongDouble_Group>, Flags<[CC1Option]>,
  HelpText<"Force long double to be 80 bits, padded to 128 bits for storage">;
def mlong_double_128 : Flag<["-"], "mlong-double-128">, Group<LongDouble_Group>, Flags<[CC1Option]>,
  HelpText<"Force long double to be 128 bits">;
def mno_long_calls : Flag<["-"], "mno-long-calls">, Group<m_Group>,
  HelpText<"Restore the default behaviour of not generating long calls">;
def mexecute_only : Flag<["-"], "mexecute-only">, Group<m_arm_Features_Group>,
  HelpText<"Disallow generation of data access to code sections (ARM only)">;
def mno_execute_only : Flag<["-"], "mno-execute-only">, Group<m_arm_Features_Group>,
  HelpText<"Allow generation of data access to code sections (ARM only)">;
def mtp_mode_EQ : Joined<["-"], "mtp=">, Group<m_arm_Features_Group>, Values<"soft,cp15,el0,el1,el2,el3">,
  HelpText<"Thread pointer access method (AArch32/AArch64 only)">;
def mpure_code : Flag<["-"], "mpure-code">, Alias<mexecute_only>; // Alias for GCC compatibility
def mno_pure_code : Flag<["-"], "mno-pure-code">, Alias<mno_execute_only>;
def mtvos_version_min_EQ : Joined<["-"], "mtvos-version-min=">, Group<m_Group>;
def mappletvos_version_min_EQ : Joined<["-"], "mappletvos-version-min=">, Alias<mtvos_version_min_EQ>;
def mtvos_simulator_version_min_EQ : Joined<["-"], "mtvos-simulator-version-min=">;
def mappletvsimulator_version_min_EQ : Joined<["-"], "mappletvsimulator-version-min=">, Alias<mtvos_simulator_version_min_EQ>;
def mwatchos_version_min_EQ : Joined<["-"], "mwatchos-version-min=">, Group<m_Group>;
def mwatchos_simulator_version_min_EQ : Joined<["-"], "mwatchos-simulator-version-min=">;
def mwatchsimulator_version_min_EQ : Joined<["-"], "mwatchsimulator-version-min=">, Alias<mwatchos_simulator_version_min_EQ>;
def march_EQ : Joined<["-"], "march=">, Group<m_Group>, Flags<[CoreOption]>;
def masm_EQ : Joined<["-"], "masm=">, Group<m_Group>, Flags<[NoXarchOption]>;
def mcmodel_EQ : Joined<["-"], "mcmodel=">, Group<m_Group>, Flags<[CC1Option]>;
def mtls_size_EQ : Joined<["-"], "mtls-size=">, Group<m_Group>, Flags<[NoXarchOption, CC1Option]>,
  HelpText<"Specify bit size of immediate TLS offsets (AArch64 ELF only): "
           "12 (for 4KB) | 24 (for 16MB, default) | 32 (for 4GB) | 48 (for 256TB, needs -mcmodel=large)">;
def mimplicit_it_EQ : Joined<["-"], "mimplicit-it=">, Group<m_Group>;
def mdefault_build_attributes : Joined<["-"], "mdefault-build-attributes">, Group<m_Group>;
def mno_default_build_attributes : Joined<["-"], "mno-default-build-attributes">, Group<m_Group>;
def mconstant_cfstrings : Flag<["-"], "mconstant-cfstrings">, Group<clang_ignored_m_Group>;
def mconsole : Joined<["-"], "mconsole">, Group<m_Group>, Flags<[NoXarchOption]>;
def mwindows : Joined<["-"], "mwindows">, Group<m_Group>, Flags<[NoXarchOption]>;
def mdll : Joined<["-"], "mdll">, Group<m_Group>, Flags<[NoXarchOption]>;
def municode : Joined<["-"], "municode">, Group<m_Group>, Flags<[NoXarchOption]>;
def mthreads : Joined<["-"], "mthreads">, Group<m_Group>, Flags<[NoXarchOption]>;
def mcpu_EQ : Joined<["-"], "mcpu=">, Group<m_Group>;
def mmcu_EQ : Joined<["-"], "mmcu=">, Group<m_Group>;
def msim : Flag<["-"], "msim">, Group<m_Group>;
def mdynamic_no_pic : Joined<["-"], "mdynamic-no-pic">, Group<m_Group>;
def mfix_and_continue : Flag<["-"], "mfix-and-continue">, Group<clang_ignored_m_Group>;
def mieee_fp : Flag<["-"], "mieee-fp">, Group<clang_ignored_m_Group>;
def minline_all_stringops : Flag<["-"], "minline-all-stringops">, Group<clang_ignored_m_Group>;
def mno_inline_all_stringops : Flag<["-"], "mno-inline-all-stringops">, Group<clang_ignored_m_Group>;
def malign_double : Flag<["-"], "malign-double">, Group<m_Group>, Flags<[CC1Option]>,
  HelpText<"Align doubles to two words in structs (x86 only)">,
  MarshallingInfoFlag<"LangOpts->AlignDouble">;
def mfloat_abi_EQ : Joined<["-"], "mfloat-abi=">, Group<m_Group>, Values<"soft,softfp,hard">;
def mfpmath_EQ : Joined<["-"], "mfpmath=">, Group<m_Group>;
def mfpu_EQ : Joined<["-"], "mfpu=">, Group<m_Group>;
def mhwdiv_EQ : Joined<["-"], "mhwdiv=">, Group<m_Group>;
def mhwmult_EQ : Joined<["-"], "mhwmult=">, Group<m_Group>;
def mglobal_merge : Flag<["-"], "mglobal-merge">, Group<m_Group>, Flags<[CC1Option]>,
  HelpText<"Enable merging of globals">;
def mhard_float : Flag<["-"], "mhard-float">, Group<m_Group>;
def miphoneos_version_min_EQ : Joined<["-"], "miphoneos-version-min=">, Group<m_Group>;
def mios_version_min_EQ : Joined<["-"], "mios-version-min=">,
  Alias<miphoneos_version_min_EQ>, HelpText<"Set iOS deployment target">;
def mios_simulator_version_min_EQ : Joined<["-"], "mios-simulator-version-min=">;
def miphonesimulator_version_min_EQ : Joined<["-"], "miphonesimulator-version-min=">, Alias<mios_simulator_version_min_EQ>;
def mkernel : Flag<["-"], "mkernel">, Group<m_Group>;
def mlinker_version_EQ : Joined<["-"], "mlinker-version=">,
  Flags<[NoXarchOption]>;
def mllvm : Separate<["-"], "mllvm">, Flags<[CC1Option,CC1AsOption,CoreOption]>,
  HelpText<"Additional arguments to forward to LLVM's option processing">;
def mmacosx_version_min_EQ : Joined<["-"], "mmacosx-version-min=">,
  Group<m_Group>, HelpText<"Set Mac OS X deployment target">;
def mmacos_version_min_EQ : Joined<["-"], "mmacos-version-min=">,
  Group<m_Group>, Alias<mmacosx_version_min_EQ>;
def mms_bitfields : Flag<["-"], "mms-bitfields">, Group<m_Group>, Flags<[CC1Option]>,
  HelpText<"Set the default structure layout to be compatible with the Microsoft compiler standard">,
  MarshallingInfoFlag<"LangOpts->MSBitfields">;
def moutline : Flag<["-"], "moutline">, Group<f_clang_Group>, Flags<[CC1Option]>,
    HelpText<"Enable function outlining (AArch64 only)">;
def mno_outline : Flag<["-"], "mno-outline">, Group<f_clang_Group>, Flags<[CC1Option]>,
    HelpText<"Disable function outlining (AArch64 only)">;
def mno_ms_bitfields : Flag<["-"], "mno-ms-bitfields">, Group<m_Group>,
  HelpText<"Do not set the default structure layout to be compatible with the Microsoft compiler standard">;
def mstackrealign : Flag<["-"], "mstackrealign">, Group<m_Group>, Flags<[CC1Option]>,
  HelpText<"Force realign the stack at entry to every function">,
  MarshallingInfoFlag<"CodeGenOpts.StackRealignment">;
def mstack_alignment : Joined<["-"], "mstack-alignment=">, Group<m_Group>, Flags<[CC1Option]>,
  HelpText<"Set the stack alignment">;
def mstack_probe_size : Joined<["-"], "mstack-probe-size=">, Group<m_Group>, Flags<[CC1Option]>,
  HelpText<"Set the stack probe size">;
def mstack_arg_probe : Flag<["-"], "mstack-arg-probe">, Group<m_Group>,
  HelpText<"Enable stack probes">;
def mno_stack_arg_probe : Flag<["-"], "mno-stack-arg-probe">, Group<m_Group>, Flags<[CC1Option]>,
  HelpText<"Disable stack probes which are enabled by default">,
  MarshallingInfoFlag<"CodeGenOpts.NoStackArgProbe">;
def mthread_model : Separate<["-"], "mthread-model">, Group<m_Group>, Flags<[CC1Option]>,
  HelpText<"The thread model to use, e.g. posix, single (posix by default)">, Values<"posix,single">;
def meabi : Separate<["-"], "meabi">, Group<m_Group>, Flags<[CC1Option]>,
  HelpText<"Set EABI type, e.g. 4, 5 or gnu (default depends on triple)">, Values<"default,4,5,gnu">;

def mno_constant_cfstrings : Flag<["-"], "mno-constant-cfstrings">, Group<m_Group>;
def mno_global_merge : Flag<["-"], "mno-global-merge">, Group<m_Group>, Flags<[CC1Option]>,
  HelpText<"Disable merging of globals">;
def mno_pascal_strings : Flag<["-"], "mno-pascal-strings">,
  Alias<fno_pascal_strings>;
def mno_red_zone : Flag<["-"], "mno-red-zone">, Group<m_Group>;
def mno_tls_direct_seg_refs : Flag<["-"], "mno-tls-direct-seg-refs">, Group<m_Group>, Flags<[CC1Option]>,
  HelpText<"Disable direct TLS access through segment registers">,
  MarshallingInfoFlag<"CodeGenOpts.IndirectTlsSegRefs">;
def mno_relax_all : Flag<["-"], "mno-relax-all">, Group<m_Group>;
def mno_rtd: Flag<["-"], "mno-rtd">, Group<m_Group>;
def mno_soft_float : Flag<["-"], "mno-soft-float">, Group<m_Group>;
def mno_stackrealign : Flag<["-"], "mno-stackrealign">, Group<m_Group>;

def mretpoline : Flag<["-"], "mretpoline">, Group<m_Group>, Flags<[CoreOption,NoXarchOption]>;
def mno_retpoline : Flag<["-"], "mno-retpoline">, Group<m_Group>, Flags<[CoreOption,NoXarchOption]>;
defm speculative_load_hardening : BoolOption<"speculative-load-hardening",
  "CodeGenOpts.SpeculativeLoadHardening", DefaultsToFalse,
  ChangedBy<PosFlag, [CC1Option]>, ResetBy<NegFlag>, BothFlags<[CoreOption]>,
  "m">, Group<m_Group>;
def mlvi_hardening : Flag<["-"], "mlvi-hardening">, Group<m_Group>, Flags<[CoreOption,NoXarchOption]>,
  HelpText<"Enable all mitigations for Load Value Injection (LVI)">;
def mno_lvi_hardening : Flag<["-"], "mno-lvi-hardening">, Group<m_Group>, Flags<[CoreOption,NoXarchOption]>,
  HelpText<"Disable mitigations for Load Value Injection (LVI)">;
def mlvi_cfi : Flag<["-"], "mlvi-cfi">, Group<m_Group>, Flags<[CoreOption,NoXarchOption]>,
  HelpText<"Enable only control-flow mitigations for Load Value Injection (LVI)">;
def mno_lvi_cfi : Flag<["-"], "mno-lvi-cfi">, Group<m_Group>, Flags<[CoreOption,NoXarchOption]>,
  HelpText<"Disable control-flow mitigations for Load Value Injection (LVI)">;
def m_seses : Flag<["-"], "mseses">, Group<m_Group>, Flags<[CoreOption, NoXarchOption]>,
  HelpText<"Enable speculative execution side effect suppression (SESES). "
    "Includes LVI control flow integrity mitigations">;
def mno_seses : Flag<["-"], "mno-seses">, Group<m_Group>, Flags<[CoreOption, NoXarchOption]>,
  HelpText<"Disable speculative execution side effect suppression (SESES)">;

def mrelax : Flag<["-"], "mrelax">, Group<m_Group>,
  HelpText<"Enable linker relaxation">;
def mno_relax : Flag<["-"], "mno-relax">, Group<m_Group>,
  HelpText<"Disable linker relaxation">;
def msmall_data_limit_EQ : Joined<["-"], "msmall-data-limit=">, Group<m_Group>,
  Alias<G>,
  HelpText<"Put global and static data smaller than the limit into a special section">;
def msave_restore : Flag<["-"], "msave-restore">, Group<m_riscv_Features_Group>,
  HelpText<"Enable using library calls for save and restore">;
def mno_save_restore : Flag<["-"], "mno-save-restore">, Group<m_riscv_Features_Group>,
  HelpText<"Disable using library calls for save and restore">;
def mcmodel_EQ_medlow : Flag<["-"], "mcmodel=medlow">, Group<m_riscv_Features_Group>,
  Flags<[CC1Option]>, Alias<mcmodel_EQ>, AliasArgs<["small"]>,
  HelpText<"Equivalent to -mcmodel=small, compatible with RISC-V gcc.">;
def mcmodel_EQ_medany : Flag<["-"], "mcmodel=medany">, Group<m_riscv_Features_Group>,
  Flags<[CC1Option]>, Alias<mcmodel_EQ>, AliasArgs<["medium"]>,
  HelpText<"Equivalent to -mcmodel=medium, compatible with RISC-V gcc.">;
def menable_experimental_extensions : Flag<["-"], "menable-experimental-extensions">, Group<m_Group>,
  HelpText<"Enable use of experimental RISC-V extensions.">;

def munaligned_access : Flag<["-"], "munaligned-access">, Group<m_arm_Features_Group>,
  HelpText<"Allow memory accesses to be unaligned (AArch32/AArch64 only)">;
def mno_unaligned_access : Flag<["-"], "mno-unaligned-access">, Group<m_arm_Features_Group>,
  HelpText<"Force all memory accesses to be aligned (AArch32/AArch64 only)">;
def mstrict_align : Flag<["-"], "mstrict-align">, Alias<mno_unaligned_access>, Flags<[CC1Option,HelpHidden]>,
  HelpText<"Force all memory accesses to be aligned (same as mno-unaligned-access)">;
def mno_thumb : Flag<["-"], "mno-thumb">, Group<m_arm_Features_Group>;
def mrestrict_it: Flag<["-"], "mrestrict-it">, Group<m_arm_Features_Group>,
  HelpText<"Disallow generation of deprecated IT blocks for ARMv8. It is on by default for ARMv8 Thumb mode.">;
def mno_restrict_it: Flag<["-"], "mno-restrict-it">, Group<m_arm_Features_Group>,
  HelpText<"Allow generation of deprecated IT blocks for ARMv8. It is off by default for ARMv8 Thumb mode">;
def marm : Flag<["-"], "marm">, Alias<mno_thumb>;
def ffixed_r9 : Flag<["-"], "ffixed-r9">, Group<m_arm_Features_Group>,
  HelpText<"Reserve the r9 register (ARM only)">;
def mno_movt : Flag<["-"], "mno-movt">, Group<m_arm_Features_Group>,
  HelpText<"Disallow use of movt/movw pairs (ARM only)">;
def mcrc : Flag<["-"], "mcrc">, Group<m_Group>,
  HelpText<"Allow use of CRC instructions (ARM/Mips only)">;
def mnocrc : Flag<["-"], "mnocrc">, Group<m_arm_Features_Group>,
  HelpText<"Disallow use of CRC instructions (ARM only)">;
def mno_neg_immediates: Flag<["-"], "mno-neg-immediates">, Group<m_arm_Features_Group>,
  HelpText<"Disallow converting instructions with negative immediates to their negation or inversion.">;
def mcmse : Flag<["-"], "mcmse">, Group<m_arm_Features_Group>,
  Flags<[NoXarchOption,CC1Option]>,
  HelpText<"Allow use of CMSE (Armv8-M Security Extensions)">,
  MarshallingInfoFlag<"LangOpts->Cmse">;
def ForceAAPCSBitfieldLoad : Flag<["-"], "faapcs-bitfield-load">, Group<m_arm_Features_Group>,
  Flags<[NoXarchOption,CC1Option]>,
  HelpText<"Follows the AAPCS standard that all volatile bit-field write generates at least one load. (ARM only).">,
  MarshallingInfoFlag<"CodeGenOpts.ForceAAPCSBitfieldLoad">;
defm aapcs_bitfield_width : BoolOption<"aapcs-bitfield-width",
  "CodeGenOpts.AAPCSBitfieldWidth", DefaultsToTrue,
  ChangedBy<NegFlag, [], "Do not follow">, ResetBy<PosFlag, [], "Follow">,
  BothFlags<[NoXarchOption, CC1Option], " the AAPCS standard requirement stating that"
            " volatile bit-field width is dictated by the field container type. (ARM only).">,
  "f">, Group<m_arm_Features_Group>;

def mgeneral_regs_only : Flag<["-"], "mgeneral-regs-only">, Group<m_aarch64_Features_Group>,
  HelpText<"Generate code which only uses the general purpose registers (AArch64 only)">;
def mfix_cortex_a53_835769 : Flag<["-"], "mfix-cortex-a53-835769">,
  Group<m_aarch64_Features_Group>,
  HelpText<"Workaround Cortex-A53 erratum 835769 (AArch64 only)">;
def mno_fix_cortex_a53_835769 : Flag<["-"], "mno-fix-cortex-a53-835769">,
  Group<m_aarch64_Features_Group>,
  HelpText<"Don't workaround Cortex-A53 erratum 835769 (AArch64 only)">;
def mmark_bti_property : Flag<["-"], "mmark-bti-property">,
  Group<m_aarch64_Features_Group>,
  HelpText<"Add .note.gnu.property with BTI to assembly files (AArch64 only)">;
foreach i = {1-31} in
  def ffixed_x#i : Flag<["-"], "ffixed-x"#i>, Group<m_Group>,
    HelpText<"Reserve the x"#i#" register (AArch64/RISC-V only)">;

foreach i = {8-15,18} in
  def fcall_saved_x#i : Flag<["-"], "fcall-saved-x"#i>, Group<m_aarch64_Features_Group>,
    HelpText<"Make the x"#i#" register call-saved (AArch64 only)">;

def msve_vector_bits_EQ : Joined<["-"], "msve-vector-bits=">,
  Group<m_aarch64_Features_Group>, Flags<[NoXarchOption,CC1Option]>,
  HelpText<"Specify the size in bits of an SVE vector register. Defaults to the"
           " vector length agnostic value of \"scalable\". (AArch64 only)">,
  Values<"128,256,512,1024,2048,scalable">;

def msign_return_address_EQ : Joined<["-"], "msign-return-address=">,
  Flags<[CC1Option]>, Group<m_Group>, Values<"none,all,non-leaf">,
  HelpText<"Select return address signing scope">;
def mbranch_protection_EQ : Joined<["-"], "mbranch-protection=">,
  HelpText<"Enforce targets of indirect branches and function returns">;

def mharden_sls_EQ : Joined<["-"], "mharden-sls=">,
  HelpText<"Select straight-line speculation hardening scope">;

def msimd128 : Flag<["-"], "msimd128">, Group<m_wasm_Features_Group>;
def munimplemented_simd128 : Flag<["-"], "munimplemented-simd128">, Group<m_wasm_Features_Group>;
def mno_unimplemented_simd128 : Flag<["-"], "mno-unimplemented-simd128">, Group<m_wasm_Features_Group>;
def mno_simd128 : Flag<["-"], "mno-simd128">, Group<m_wasm_Features_Group>;
def mnontrapping_fptoint : Flag<["-"], "mnontrapping-fptoint">, Group<m_wasm_Features_Group>;
def mno_nontrapping_fptoint : Flag<["-"], "mno-nontrapping-fptoint">, Group<m_wasm_Features_Group>;
def msign_ext : Flag<["-"], "msign-ext">, Group<m_wasm_Features_Group>;
def mno_sign_ext : Flag<["-"], "mno-sign-ext">, Group<m_wasm_Features_Group>;
def mexception_handing : Flag<["-"], "mexception-handling">, Group<m_wasm_Features_Group>;
def mno_exception_handing : Flag<["-"], "mno-exception-handling">, Group<m_wasm_Features_Group>;
def matomics : Flag<["-"], "matomics">, Group<m_wasm_Features_Group>;
def mno_atomics : Flag<["-"], "mno-atomics">, Group<m_wasm_Features_Group>;
def mbulk_memory : Flag<["-"], "mbulk-memory">, Group<m_wasm_Features_Group>;
def mno_bulk_memory : Flag<["-"], "mno-bulk-memory">, Group<m_wasm_Features_Group>;
def mmutable_globals : Flag<["-"], "mmutable-globals">, Group<m_wasm_Features_Group>;
def mno_mutable_globals : Flag<["-"], "mno-mutable-globals">, Group<m_wasm_Features_Group>;
def mmultivalue : Flag<["-"], "mmultivalue">, Group<m_wasm_Features_Group>;
def mno_multivalue : Flag<["-"], "mno-multivalue">, Group<m_wasm_Features_Group>;
def mtail_call : Flag<["-"], "mtail-call">, Group<m_wasm_Features_Group>;
def mno_tail_call : Flag<["-"], "mno-tail-call">, Group<m_wasm_Features_Group>;
def mreference_types : Flag<["-"], "mreference-types">, Group<m_wasm_Features_Group>;
def mno_reference_types : Flag<["-"], "mno-reference-types">, Group<m_wasm_Features_Group>;
def mexec_model_EQ : Joined<["-"], "mexec-model=">, Group<m_wasm_Features_Driver_Group>,
                     Values<"command,reactor">,
                     HelpText<"Execution model (WebAssembly only)">;

def mcode_object_version_EQ : Joined<["-"], "mcode-object-version=">, Group<m_Group>,
  HelpText<"Specify code object ABI version. Defaults to 4. (AMDGPU only)">,
  MetaVarName<"<version>">, Values<"2,3,4">;

def mcode_object_v3_legacy : Flag<["-"], "mcode-object-v3">, Group<m_Group>,
  HelpText<"Legacy option to specify code object ABI V2 (-mnocode-object-v3) or V3 (-mcode-object-v3) (AMDGPU only)">;
def mno_code_object_v3_legacy : Flag<["-"], "mno-code-object-v3">, Group<m_Group>;

def mcumode : Flag<["-"], "mcumode">, Group<m_amdgpu_Features_Group>,
  HelpText<"Specify CU (-mcumode) or WGP (-mno-cumode) wavefront execution mode (AMDGPU only)">;
def mno_cumode : Flag<["-"], "mno-cumode">, Group<m_amdgpu_Features_Group>;

def mwavefrontsize64 : Flag<["-"], "mwavefrontsize64">, Group<m_Group>,
  HelpText<"Specify wavefront size 64 mode (AMDGPU only)">;
def mno_wavefrontsize64 : Flag<["-"], "mno-wavefrontsize64">, Group<m_Group>,
  HelpText<"Specify wavefront size 32 mode (AMDGPU only)">;

def munsafe_fp_atomics : Flag<["-"], "munsafe-fp-atomics">, Group<m_Group>,
  HelpText<"Enable unsafe floating point atomic instructions (AMDGPU only)">,
  Flags<[CC1Option]>;
def mno_unsafe_fp_atomics : Flag<["-"], "mno-unsafe-fp-atomics">, Group<m_Group>;

def faltivec : Flag<["-"], "faltivec">, Group<f_Group>, Flags<[NoXarchOption]>;
def fno_altivec : Flag<["-"], "fno-altivec">, Group<f_Group>, Flags<[NoXarchOption]>;
def maltivec : Flag<["-"], "maltivec">, Group<m_ppc_Features_Group>;
def mno_altivec : Flag<["-"], "mno-altivec">, Group<m_ppc_Features_Group>;
def mpcrel: Flag<["-"], "mpcrel">, Group<m_ppc_Features_Group>;
def mno_pcrel: Flag<["-"], "mno-pcrel">, Group<m_ppc_Features_Group>;
def mspe : Flag<["-"], "mspe">, Group<m_ppc_Features_Group>;
def mno_spe : Flag<["-"], "mno-spe">, Group<m_ppc_Features_Group>;
def mabi_EQ_vec_extabi : Flag<["-"], "mabi=vec-extabi">, Group<m_Group>, Flags<[CC1Option]>,
  HelpText<"Enable the extended Altivec ABI on AIX (AIX only). Uses volatile and nonvolatile vector registers">;
def mabi_EQ_vec_default : Flag<["-"], "mabi=vec-default">, Group<m_Group>, Flags<[CC1Option]>,
  HelpText<"Enable the default Altivec ABI on AIX (AIX only). Uses only volatile vector registers.">;
def mvsx : Flag<["-"], "mvsx">, Group<m_ppc_Features_Group>;
def mno_vsx : Flag<["-"], "mno-vsx">, Group<m_ppc_Features_Group>;
def msecure_plt : Flag<["-"], "msecure-plt">, Group<m_ppc_Features_Group>;
def mpower8_vector : Flag<["-"], "mpower8-vector">,
    Group<m_ppc_Features_Group>;
def mno_power8_vector : Flag<["-"], "mno-power8-vector">,
    Group<m_ppc_Features_Group>;
def mpower9_vector : Flag<["-"], "mpower9-vector">,
    Group<m_ppc_Features_Group>;
def mno_power9_vector : Flag<["-"], "mno-power9-vector">,
    Group<m_ppc_Features_Group>;
def mpower10_vector : Flag<["-"], "mpower10-vector">,
    Group<m_ppc_Features_Group>;
def mno_power10_vector : Flag<["-"], "mno-power10-vector">,
    Group<m_ppc_Features_Group>;
def mpower8_crypto : Flag<["-"], "mcrypto">,
    Group<m_ppc_Features_Group>;
def mnopower8_crypto : Flag<["-"], "mno-crypto">,
    Group<m_ppc_Features_Group>;
def mdirect_move : Flag<["-"], "mdirect-move">,
    Group<m_ppc_Features_Group>;
def mnodirect_move : Flag<["-"], "mno-direct-move">,
    Group<m_ppc_Features_Group>;
def mpaired_vector_memops: Flag<["-"], "mpaired-vector-memops">,
    Group<m_ppc_Features_Group>;
def mnopaired_vector_memops: Flag<["-"], "mno-paired-vector-memops">,
    Group<m_ppc_Features_Group>;
def mhtm : Flag<["-"], "mhtm">, Group<m_ppc_Features_Group>;
def mno_htm : Flag<["-"], "mno-htm">, Group<m_ppc_Features_Group>;
def mfprnd : Flag<["-"], "mfprnd">, Group<m_ppc_Features_Group>;
def mno_fprnd : Flag<["-"], "mno-fprnd">, Group<m_ppc_Features_Group>;
def mcmpb : Flag<["-"], "mcmpb">, Group<m_ppc_Features_Group>;
def mno_cmpb : Flag<["-"], "mno-cmpb">, Group<m_ppc_Features_Group>;
def misel : Flag<["-"], "misel">, Group<m_ppc_Features_Group>;
def mno_isel : Flag<["-"], "mno-isel">, Group<m_ppc_Features_Group>;
def mmfocrf : Flag<["-"], "mmfocrf">, Group<m_ppc_Features_Group>;
def mmfcrf : Flag<["-"], "mmfcrf">, Alias<mmfocrf>;
def mno_mfocrf : Flag<["-"], "mno-mfocrf">, Group<m_ppc_Features_Group>;
def mno_mfcrf : Flag<["-"], "mno-mfcrf">, Alias<mno_mfocrf>;
def mpopcntd : Flag<["-"], "mpopcntd">, Group<m_ppc_Features_Group>;
def mno_popcntd : Flag<["-"], "mno-popcntd">, Group<m_ppc_Features_Group>;
def mcrbits : Flag<["-"], "mcrbits">, Group<m_ppc_Features_Group>;
def mno_crbits : Flag<["-"], "mno-crbits">, Group<m_ppc_Features_Group>;
def minvariant_function_descriptors :
  Flag<["-"], "minvariant-function-descriptors">, Group<m_ppc_Features_Group>;
def mno_invariant_function_descriptors :
  Flag<["-"], "mno-invariant-function-descriptors">,
  Group<m_ppc_Features_Group>;
def mfloat128: Flag<["-"], "mfloat128">,
    Group<m_ppc_Features_Group>;
def mno_float128 : Flag<["-"], "mno-float128">,
    Group<m_ppc_Features_Group>;
def mlongcall: Flag<["-"], "mlongcall">,
    Group<m_ppc_Features_Group>;
def mno_longcall : Flag<["-"], "mno-longcall">,
    Group<m_ppc_Features_Group>;
def mmma: Flag<["-"], "mmma">, Group<m_ppc_Features_Group>;
def mno_mma: Flag<["-"], "mno-mma">, Group<m_ppc_Features_Group>;
def maix_struct_return : Flag<["-"], "maix-struct-return">,
  Group<m_Group>, Flags<[CC1Option]>,
  HelpText<"Return all structs in memory (PPC32 only)">;
def msvr4_struct_return : Flag<["-"], "msvr4-struct-return">,
  Group<m_Group>, Flags<[CC1Option]>,
  HelpText<"Return small structs in registers (PPC32 only)">;

def mvx : Flag<["-"], "mvx">, Group<m_Group>;
def mno_vx : Flag<["-"], "mno-vx">, Group<m_Group>;

defm zvector : BoolFOption<"zvector",
  "LangOpts->ZVector", DefaultsToFalse,
  ChangedBy<PosFlag, [], "Enable System z vector language extension">,
  ResetBy<NegFlag>>;
def mzvector : Flag<["-"], "mzvector">, Alias<fzvector>;
def mno_zvector : Flag<["-"], "mno-zvector">, Alias<fno_zvector>;

def mignore_xcoff_visibility : Flag<["-"], "mignore-xcoff-visibility">, Group<m_Group>,
HelpText<"Not emit the visibility attribute for asm in AIX OS or give all symbols 'unspecified' visibility in XCOFF object file">,
  Flags<[CC1Option]>;
defm backchain : BoolOption<"backchain",
  "CodeGenOpts.Backchain", DefaultsToFalse,
  ChangedBy<PosFlag, [], "Link stack frames through backchain on System Z">,
  ResetBy<NegFlag>, BothFlags<[NoXarchOption,CC1Option]>, "m">, Group<m_Group>;

def mno_warn_nonportable_cfstrings : Flag<["-"], "mno-warn-nonportable-cfstrings">, Group<m_Group>;
def mno_omit_leaf_frame_pointer : Flag<["-"], "mno-omit-leaf-frame-pointer">, Group<m_Group>;
def momit_leaf_frame_pointer : Flag<["-"], "momit-leaf-frame-pointer">, Group<m_Group>,
  HelpText<"Omit frame pointer setup for leaf functions">;
def moslib_EQ : Joined<["-"], "moslib=">, Group<m_Group>;
def mpascal_strings : Flag<["-"], "mpascal-strings">, Alias<fpascal_strings>;
def mred_zone : Flag<["-"], "mred-zone">, Group<m_Group>;
def mtls_direct_seg_refs : Flag<["-"], "mtls-direct-seg-refs">, Group<m_Group>,
  HelpText<"Enable direct TLS access through segment registers (default)">;
def mregparm_EQ : Joined<["-"], "mregparm=">, Group<m_Group>;
def mrelax_all : Flag<["-"], "mrelax-all">, Group<m_Group>, Flags<[CC1Option,CC1AsOption]>,
  HelpText<"(integrated-as) Relax all machine instructions">,
  MarshallingInfoFlag<"CodeGenOpts.RelaxAll">;
def mincremental_linker_compatible : Flag<["-"], "mincremental-linker-compatible">, Group<m_Group>,
  Flags<[CC1Option,CC1AsOption]>,
  HelpText<"(integrated-as) Emit an object file which can be used with an incremental linker">,
  MarshallingInfoFlag<"CodeGenOpts.IncrementalLinkerCompatible">;
def mno_incremental_linker_compatible : Flag<["-"], "mno-incremental-linker-compatible">, Group<m_Group>,
  HelpText<"(integrated-as) Emit an object file which cannot be used with an incremental linker">;
def mrtd : Flag<["-"], "mrtd">, Group<m_Group>, Flags<[CC1Option]>,
  HelpText<"Make StdCall calling convention the default">;
def msmall_data_threshold_EQ : Joined <["-"], "msmall-data-threshold=">,
  Group<m_Group>, Alias<G>;
def msoft_float : Flag<["-"], "msoft-float">, Group<m_Group>, Flags<[CC1Option]>,
  HelpText<"Use software floating point">,
  MarshallingInfoFlag<"CodeGenOpts.SoftFloat">;
def moutline_atomics : Flag<["-"], "moutline-atomics">, Group<f_clang_Group>, Flags<[CC1Option]>,
  HelpText<"Generate local calls to out-of-line atomic operations">;
def mno_outline_atomics : Flag<["-"], "mno-outline-atomics">, Group<f_clang_Group>, Flags<[CC1Option]>,
  HelpText<"Don't generate local calls to out-of-line atomic operations">;
def mno_implicit_float : Flag<["-"], "mno-implicit-float">, Group<m_Group>,
  HelpText<"Don't generate implicit floating point instructions">;
def mimplicit_float : Flag<["-"], "mimplicit-float">, Group<m_Group>;
def mrecip : Flag<["-"], "mrecip">, Group<m_Group>;
def mrecip_EQ : CommaJoined<["-"], "mrecip=">, Group<m_Group>, Flags<[CC1Option]>;
def mprefer_vector_width_EQ : Joined<["-"], "mprefer-vector-width=">, Group<m_Group>, Flags<[CC1Option]>,
  HelpText<"Specifies preferred vector width for auto-vectorization. Defaults to 'none' which allows target specific decisions.">;
def mstack_protector_guard_EQ : Joined<["-"], "mstack-protector-guard=">, Group<m_Group>, Flags<[CC1Option]>,
  HelpText<"Use the given guard (global, tls) for addressing the stack-protector guard">;
def mstack_protector_guard_offset_EQ : Joined<["-"], "mstack-protector-guard-offset=">, Group<m_Group>, Flags<[CC1Option]>,
  HelpText<"Use the given offset for addressing the stack-protector guard">;
def mstack_protector_guard_reg_EQ : Joined<["-"], "mstack-protector-guard-reg=">, Group<m_Group>, Flags<[CC1Option]>,
  HelpText<"Use the given reg for addressing the stack-protector guard">;
defm pie_copy_relocations : BoolOption<"pie-copy-relocations",
  "CodeGenOpts.PIECopyRelocations", DefaultsToFalse,
  ChangedBy<PosFlag, [CC1Option], "Use copy relocations support for PIE builds">,
  ResetBy<NegFlag>, BothFlags<[]>, "m">, Group<m_Group>;
def mfentry : Flag<["-"], "mfentry">, HelpText<"Insert calls to fentry at function entry (x86/SystemZ only)">,
  Flags<[CC1Option]>, Group<m_Group>,
  MarshallingInfoFlag<"CodeGenOpts.CallFEntry">;
def mnop_mcount : Flag<["-"], "mnop-mcount">, HelpText<"Generate mcount/__fentry__ calls as nops. To activate they need to be patched in.">,
  Flags<[CC1Option]>, Group<m_Group>,
  MarshallingInfoFlag<"CodeGenOpts.MNopMCount">;
def mrecord_mcount : Flag<["-"], "mrecord-mcount">, HelpText<"Generate a __mcount_loc section entry for each __fentry__ call.">,
  Flags<[CC1Option]>, Group<m_Group>,
  MarshallingInfoFlag<"CodeGenOpts.RecordMCount">;
def mpacked_stack : Flag<["-"], "mpacked-stack">, HelpText<"Use packed stack layout (SystemZ only).">,
  Flags<[CC1Option]>, Group<m_Group>,
  MarshallingInfoFlag<"CodeGenOpts.PackedStack">;
def mno_packed_stack : Flag<["-"], "mno-packed-stack">, Flags<[CC1Option]>, Group<m_Group>;
def mips16 : Flag<["-"], "mips16">, Group<m_mips_Features_Group>;
def mno_mips16 : Flag<["-"], "mno-mips16">, Group<m_mips_Features_Group>;
def mmicromips : Flag<["-"], "mmicromips">, Group<m_mips_Features_Group>;
def mno_micromips : Flag<["-"], "mno-micromips">, Group<m_mips_Features_Group>;
def mxgot : Flag<["-"], "mxgot">, Group<m_mips_Features_Group>;
def mno_xgot : Flag<["-"], "mno-xgot">, Group<m_mips_Features_Group>;
def mldc1_sdc1 : Flag<["-"], "mldc1-sdc1">, Group<m_mips_Features_Group>;
def mno_ldc1_sdc1 : Flag<["-"], "mno-ldc1-sdc1">, Group<m_mips_Features_Group>;
def mcheck_zero_division : Flag<["-"], "mcheck-zero-division">,
                           Group<m_mips_Features_Group>;
def mno_check_zero_division : Flag<["-"], "mno-check-zero-division">,
                              Group<m_mips_Features_Group>;
def mcompact_branches_EQ : Joined<["-"], "mcompact-branches=">,
                           Group<m_mips_Features_Group>;
def mbranch_likely : Flag<["-"], "mbranch-likely">, Group<m_Group>,
  IgnoredGCCCompat;
def mno_branch_likely : Flag<["-"], "mno-branch-likely">, Group<m_Group>,
  IgnoredGCCCompat;
def mindirect_jump_EQ : Joined<["-"], "mindirect-jump=">,
  Group<m_mips_Features_Group>,
  HelpText<"Change indirect jump instructions to inhibit speculation">;
def mdsp : Flag<["-"], "mdsp">, Group<m_mips_Features_Group>;
def mno_dsp : Flag<["-"], "mno-dsp">, Group<m_mips_Features_Group>;
def mdspr2 : Flag<["-"], "mdspr2">, Group<m_mips_Features_Group>;
def mno_dspr2 : Flag<["-"], "mno-dspr2">, Group<m_mips_Features_Group>;
def msingle_float : Flag<["-"], "msingle-float">, Group<m_mips_Features_Group>;
def mdouble_float : Flag<["-"], "mdouble-float">, Group<m_mips_Features_Group>;
def mmadd4 : Flag<["-"], "mmadd4">, Group<m_mips_Features_Group>,
  HelpText<"Enable the generation of 4-operand madd.s, madd.d and related instructions.">;
def mno_madd4 : Flag<["-"], "mno-madd4">, Group<m_mips_Features_Group>,
  HelpText<"Disable the generation of 4-operand madd.s, madd.d and related instructions.">;
def mmsa : Flag<["-"], "mmsa">, Group<m_mips_Features_Group>,
  HelpText<"Enable MSA ASE (MIPS only)">;
def mno_msa : Flag<["-"], "mno-msa">, Group<m_mips_Features_Group>,
  HelpText<"Disable MSA ASE (MIPS only)">;
def mmt : Flag<["-"], "mmt">, Group<m_mips_Features_Group>,
  HelpText<"Enable MT ASE (MIPS only)">;
def mno_mt : Flag<["-"], "mno-mt">, Group<m_mips_Features_Group>,
  HelpText<"Disable MT ASE (MIPS only)">;
def mfp64 : Flag<["-"], "mfp64">, Group<m_mips_Features_Group>,
  HelpText<"Use 64-bit floating point registers (MIPS only)">;
def mfp32 : Flag<["-"], "mfp32">, Group<m_mips_Features_Group>,
  HelpText<"Use 32-bit floating point registers (MIPS only)">;
def mgpopt : Flag<["-"], "mgpopt">, Group<m_mips_Features_Group>,
  HelpText<"Use GP relative accesses for symbols known to be in a small"
           " data section (MIPS)">;
def mno_gpopt : Flag<["-"], "mno-gpopt">, Group<m_mips_Features_Group>,
  HelpText<"Do not use GP relative accesses for symbols known to be in a small"
           " data section (MIPS)">;
def mlocal_sdata : Flag<["-"], "mlocal-sdata">,
  Group<m_mips_Features_Group>,
  HelpText<"Extend the -G behaviour to object local data (MIPS)">;
def mno_local_sdata : Flag<["-"], "mno-local-sdata">,
  Group<m_mips_Features_Group>,
  HelpText<"Do not extend the -G behaviour to object local data (MIPS)">;
def mextern_sdata : Flag<["-"], "mextern-sdata">,
  Group<m_mips_Features_Group>,
  HelpText<"Assume that externally defined data is in the small data if it"
           " meets the -G <size> threshold (MIPS)">;
def mno_extern_sdata : Flag<["-"], "mno-extern-sdata">,
  Group<m_mips_Features_Group>,
  HelpText<"Do not assume that externally defined data is in the small data if"
           " it meets the -G <size> threshold (MIPS)">;
def membedded_data : Flag<["-"], "membedded-data">,
  Group<m_mips_Features_Group>,
  HelpText<"Place constants in the .rodata section instead of the .sdata "
           "section even if they meet the -G <size> threshold (MIPS)">;
def mno_embedded_data : Flag<["-"], "mno-embedded-data">,
  Group<m_mips_Features_Group>,
  HelpText<"Do not place constants in the .rodata section instead of the "
           ".sdata if they meet the -G <size> threshold (MIPS)">;
def mnan_EQ : Joined<["-"], "mnan=">, Group<m_mips_Features_Group>;
def mabs_EQ : Joined<["-"], "mabs=">, Group<m_mips_Features_Group>;
def mabicalls : Flag<["-"], "mabicalls">, Group<m_mips_Features_Group>,
  HelpText<"Enable SVR4-style position-independent code (Mips only)">;
def mno_abicalls : Flag<["-"], "mno-abicalls">, Group<m_mips_Features_Group>,
  HelpText<"Disable SVR4-style position-independent code (Mips only)">;
def mno_crc : Flag<["-"], "mno-crc">, Group<m_mips_Features_Group>,
  HelpText<"Disallow use of CRC instructions (Mips only)">;
def mvirt : Flag<["-"], "mvirt">, Group<m_mips_Features_Group>;
def mno_virt : Flag<["-"], "mno-virt">, Group<m_mips_Features_Group>;
def mginv : Flag<["-"], "mginv">, Group<m_mips_Features_Group>;
def mno_ginv : Flag<["-"], "mno-ginv">, Group<m_mips_Features_Group>;
def mips1 : Flag<["-"], "mips1">,
  Alias<march_EQ>, AliasArgs<["mips1"]>, Group<m_mips_Features_Group>,
  HelpText<"Equivalent to -march=mips1">, Flags<[HelpHidden]>;
def mips2 : Flag<["-"], "mips2">,
  Alias<march_EQ>, AliasArgs<["mips2"]>, Group<m_mips_Features_Group>,
  HelpText<"Equivalent to -march=mips2">, Flags<[HelpHidden]>;
def mips3 : Flag<["-"], "mips3">,
  Alias<march_EQ>, AliasArgs<["mips3"]>, Group<m_mips_Features_Group>,
  HelpText<"Equivalent to -march=mips3">, Flags<[HelpHidden]>;
def mips4 : Flag<["-"], "mips4">,
  Alias<march_EQ>, AliasArgs<["mips4"]>, Group<m_mips_Features_Group>,
  HelpText<"Equivalent to -march=mips4">, Flags<[HelpHidden]>;
def mips5 : Flag<["-"], "mips5">,
  Alias<march_EQ>, AliasArgs<["mips5"]>, Group<m_mips_Features_Group>,
  HelpText<"Equivalent to -march=mips5">, Flags<[HelpHidden]>;
def mips32 : Flag<["-"], "mips32">,
  Alias<march_EQ>, AliasArgs<["mips32"]>, Group<m_mips_Features_Group>,
  HelpText<"Equivalent to -march=mips32">, Flags<[HelpHidden]>;
def mips32r2 : Flag<["-"], "mips32r2">,
  Alias<march_EQ>, AliasArgs<["mips32r2"]>, Group<m_mips_Features_Group>,
  HelpText<"Equivalent to -march=mips32r2">, Flags<[HelpHidden]>;
def mips32r3 : Flag<["-"], "mips32r3">,
  Alias<march_EQ>, AliasArgs<["mips32r3"]>, Group<m_mips_Features_Group>,
  HelpText<"Equivalent to -march=mips32r3">, Flags<[HelpHidden]>;
def mips32r5 : Flag<["-"], "mips32r5">,
  Alias<march_EQ>, AliasArgs<["mips32r5"]>, Group<m_mips_Features_Group>,
  HelpText<"Equivalent to -march=mips32r5">, Flags<[HelpHidden]>;
def mips32r6 : Flag<["-"], "mips32r6">,
  Alias<march_EQ>, AliasArgs<["mips32r6"]>, Group<m_mips_Features_Group>,
  HelpText<"Equivalent to -march=mips32r6">, Flags<[HelpHidden]>;
def mips64 : Flag<["-"], "mips64">,
  Alias<march_EQ>, AliasArgs<["mips64"]>, Group<m_mips_Features_Group>,
  HelpText<"Equivalent to -march=mips64">, Flags<[HelpHidden]>;
def mips64r2 : Flag<["-"], "mips64r2">,
  Alias<march_EQ>, AliasArgs<["mips64r2"]>, Group<m_mips_Features_Group>,
  HelpText<"Equivalent to -march=mips64r2">, Flags<[HelpHidden]>;
def mips64r3 : Flag<["-"], "mips64r3">,
  Alias<march_EQ>, AliasArgs<["mips64r3"]>, Group<m_mips_Features_Group>,
  HelpText<"Equivalent to -march=mips64r3">, Flags<[HelpHidden]>;
def mips64r5 : Flag<["-"], "mips64r5">,
  Alias<march_EQ>, AliasArgs<["mips64r5"]>, Group<m_mips_Features_Group>,
  HelpText<"Equivalent to -march=mips64r5">, Flags<[HelpHidden]>;
def mips64r6 : Flag<["-"], "mips64r6">,
  Alias<march_EQ>, AliasArgs<["mips64r6"]>, Group<m_mips_Features_Group>,
  HelpText<"Equivalent to -march=mips64r6">, Flags<[HelpHidden]>;
def mfpxx : Flag<["-"], "mfpxx">, Group<m_mips_Features_Group>,
  HelpText<"Avoid FPU mode dependent operations when used with the O32 ABI">,
  Flags<[HelpHidden]>;
def modd_spreg : Flag<["-"], "modd-spreg">, Group<m_mips_Features_Group>,
  HelpText<"Enable odd single-precision floating point registers">,
  Flags<[HelpHidden]>;
def mno_odd_spreg : Flag<["-"], "mno-odd-spreg">, Group<m_mips_Features_Group>,
  HelpText<"Disable odd single-precision floating point registers">,
  Flags<[HelpHidden]>;
def mrelax_pic_calls : Flag<["-"], "mrelax-pic-calls">,
  Group<m_mips_Features_Group>,
  HelpText<"Produce relaxation hints for linkers to try optimizing PIC "
           "call sequences into direct calls (MIPS only)">, Flags<[HelpHidden]>;
def mno_relax_pic_calls : Flag<["-"], "mno-relax-pic-calls">,
  Group<m_mips_Features_Group>,
  HelpText<"Do not produce relaxation hints for linkers to try optimizing PIC "
           "call sequences into direct calls (MIPS only)">, Flags<[HelpHidden]>;
def mglibc : Flag<["-"], "mglibc">, Group<m_libc_Group>, Flags<[HelpHidden]>;
def muclibc : Flag<["-"], "muclibc">, Group<m_libc_Group>, Flags<[HelpHidden]>;
def module_file_info : Flag<["-"], "module-file-info">, Flags<[NoXarchOption,CC1Option]>, Group<Action_Group>,
  HelpText<"Provide information about a particular module file">;
def mthumb : Flag<["-"], "mthumb">, Group<m_Group>;
def mtune_EQ : Joined<["-"], "mtune=">, Group<m_Group>,
  HelpText<"Only supported on X86 and RISC-V. Otherwise accepted for compatibility with GCC.">;
def multi__module : Flag<["-"], "multi_module">;
def multiply__defined__unused : Separate<["-"], "multiply_defined_unused">;
def multiply__defined : Separate<["-"], "multiply_defined">;
def mwarn_nonportable_cfstrings : Flag<["-"], "mwarn-nonportable-cfstrings">, Group<m_Group>;
def no_canonical_prefixes : Flag<["-"], "no-canonical-prefixes">, Flags<[HelpHidden, CoreOption]>,
  HelpText<"Use relative instead of canonical paths">;
def no_cpp_precomp : Flag<["-"], "no-cpp-precomp">, Group<clang_ignored_f_Group>;
def no_integrated_cpp : Flag<["-", "--"], "no-integrated-cpp">, Flags<[NoXarchOption]>;
def no_pedantic : Flag<["-", "--"], "no-pedantic">, Group<pedantic_Group>;
def no__dead__strip__inits__and__terms : Flag<["-"], "no_dead_strip_inits_and_terms">;
def nobuiltininc : Flag<["-"], "nobuiltininc">, Flags<[CC1Option, CoreOption]>,
  HelpText<"Disable builtin #include directories">,
  MarshallingInfoFlag<"HeaderSearchOpts->UseBuiltinIncludes", "true">, IsNegative;
def nogpuinc : Flag<["-"], "nogpuinc">, HelpText<"Do not add include paths for CUDA/HIP and"
  " do not include the default CUDA/HIP wrapper headers">;
def : Flag<["-"], "nocudainc">, Alias<nogpuinc>;
def nogpulib : Flag<["-"], "nogpulib">,
  HelpText<"Do not link device library for CUDA/HIP device compilation">;
def : Flag<["-"], "nocudalib">, Alias<nogpulib>;
def nodefaultlibs : Flag<["-"], "nodefaultlibs">;
def nofixprebinding : Flag<["-"], "nofixprebinding">;
def nolibc : Flag<["-"], "nolibc">;
def nomultidefs : Flag<["-"], "nomultidefs">;
def nopie : Flag<["-"], "nopie">;
def no_pie : Flag<["-"], "no-pie">, Alias<nopie>;
def noprebind : Flag<["-"], "noprebind">;
def noprofilelib : Flag<["-"], "noprofilelib">;
def noseglinkedit : Flag<["-"], "noseglinkedit">;
def nostartfiles : Flag<["-"], "nostartfiles">, Group<Link_Group>;
def nostdinc : Flag<["-"], "nostdinc">, Flags<[CoreOption]>;
def nostdlibinc : Flag<["-"], "nostdlibinc">;
def nostdincxx : Flag<["-"], "nostdinc++">, Flags<[CC1Option]>,
  HelpText<"Disable standard #include directories for the C++ standard library">,
  MarshallingInfoFlag<"HeaderSearchOpts->UseStandardCXXIncludes", "true">, IsNegative;
def nostdlib : Flag<["-"], "nostdlib">, Group<Link_Group>;
def nostdlibxx : Flag<["-"], "nostdlib++">;
def nolibsycl : Flag<["-"], "nolibsycl">, Flags<[NoXarchOption, CoreOption]>,
  HelpText<"Do not link SYCL runtime library">;
def object : Flag<["-"], "object">;
def o : JoinedOrSeparate<["-"], "o">, Flags<[NoXarchOption, RenderAsInput,
  CC1Option, CC1AsOption, FC1Option, FlangOption]>,
  HelpText<"Write output to <file>">, MetaVarName<"<file>">;
def pagezero__size : JoinedOrSeparate<["-"], "pagezero_size">;
def pass_exit_codes : Flag<["-", "--"], "pass-exit-codes">, Flags<[Unsupported]>;
def pedantic_errors : Flag<["-", "--"], "pedantic-errors">, Group<pedantic_Group>, Flags<[CC1Option]>;
def pedantic : Flag<["-", "--"], "pedantic">, Group<pedantic_Group>, Flags<[CC1Option]>;
def pg : Flag<["-"], "pg">, HelpText<"Enable mcount instrumentation">, Flags<[CC1Option]>,
  MarshallingInfoFlag<"CodeGenOpts.InstrumentForProfiling">;
def pipe : Flag<["-", "--"], "pipe">,
  HelpText<"Use pipes between commands, when possible">;
def prebind__all__twolevel__modules : Flag<["-"], "prebind_all_twolevel_modules">;
def prebind : Flag<["-"], "prebind">;
def preload : Flag<["-"], "preload">;
def print_file_name_EQ : Joined<["-", "--"], "print-file-name=">,
  HelpText<"Print the full library path of <file>">, MetaVarName<"<file>">;
def print_ivar_layout : Flag<["-"], "print-ivar-layout">, Flags<[CC1Option]>,
  HelpText<"Enable Objective-C Ivar layout bitmap print trace">,
  MarshallingInfoFlag<"LangOpts->ObjCGCBitmapPrint">;
def print_libgcc_file_name : Flag<["-", "--"], "print-libgcc-file-name">,
  HelpText<"Print the library path for the currently used compiler runtime "
           "library (\"libgcc.a\" or \"libclang_rt.builtins.*.a\")">;
def print_multi_directory : Flag<["-", "--"], "print-multi-directory">;
def print_multi_lib : Flag<["-", "--"], "print-multi-lib">;
def print_multi_os_directory : Flag<["-", "--"], "print-multi-os-directory">,
  Flags<[Unsupported]>;
def print_target_triple : Flag<["-", "--"], "print-target-triple">,
  HelpText<"Print the normalized target triple">;
def print_effective_triple : Flag<["-", "--"], "print-effective-triple">,
  HelpText<"Print the effective target triple">;
def print_prog_name_EQ : Joined<["-", "--"], "print-prog-name=">,
  HelpText<"Print the full program path of <name>">, MetaVarName<"<name>">;
def print_resource_dir : Flag<["-", "--"], "print-resource-dir">,
  HelpText<"Print the resource directory pathname">;
def print_search_dirs : Flag<["-", "--"], "print-search-dirs">,
  HelpText<"Print the paths used for finding libraries and programs">;
def print_targets : Flag<["-", "--"], "print-targets">,
  HelpText<"Print the registered targets">;
def private__bundle : Flag<["-"], "private_bundle">;
def pthreads : Flag<["-"], "pthreads">;
defm pthread : BoolOption<"pthread",
  "LangOpts->POSIXThreads", DefaultsToFalse,
  ChangedBy<PosFlag, [], "Support POSIX threads in generated code">,
  ResetBy<NegFlag>, BothFlags<[CC1Option]>>;
def p : Flag<["-"], "p">;
def pie : Flag<["-"], "pie">, Group<Link_Group>;
def static_pie : Flag<["-"], "static-pie">, Group<Link_Group>;
def read__only__relocs : Separate<["-"], "read_only_relocs">;
def remap : Flag<["-"], "remap">;
def rewrite_objc : Flag<["-"], "rewrite-objc">, Flags<[NoXarchOption,CC1Option]>,
  HelpText<"Rewrite Objective-C source to C++">, Group<Action_Group>;
def rewrite_legacy_objc : Flag<["-"], "rewrite-legacy-objc">, Flags<[NoXarchOption]>,
  HelpText<"Rewrite Legacy Objective-C source to C++">;
def rdynamic : Flag<["-"], "rdynamic">, Group<Link_Group>;
def resource_dir : Separate<["-"], "resource-dir">,
  Flags<[NoXarchOption, CC1Option, CoreOption, HelpHidden]>,
  HelpText<"The directory which holds the compiler resource files">;
def resource_dir_EQ : Joined<["-"], "resource-dir=">, Flags<[NoXarchOption, CoreOption]>,
  Alias<resource_dir>;
def rpath : Separate<["-"], "rpath">, Flags<[LinkerInput]>, Group<Link_Group>;
def rtlib_EQ : Joined<["-", "--"], "rtlib=">,
  HelpText<"Compiler runtime library to use">;
def frtlib_add_rpath: Flag<["-"], "frtlib-add-rpath">, Flags<[NoArgumentUnused]>,
  HelpText<"Add -rpath with architecture-specific resource directory to the linker flags">;
def fno_rtlib_add_rpath: Flag<["-"], "fno-rtlib-add-rpath">, Flags<[NoArgumentUnused]>,
  HelpText<"Do not add -rpath with architecture-specific resource directory to the linker flags">;
def r : Flag<["-"], "r">, Flags<[LinkerInput,NoArgumentUnused]>,
        Group<Link_Group>;
def save_temps_EQ : Joined<["-", "--"], "save-temps=">, Flags<[CC1Option, NoXarchOption]>,
  HelpText<"Save intermediate compilation results.">;
def save_temps : Flag<["-", "--"], "save-temps">, Flags<[NoXarchOption]>,
  Alias<save_temps_EQ>, AliasArgs<["cwd"]>,
  HelpText<"Save intermediate compilation results">;
def save_stats_EQ : Joined<["-", "--"], "save-stats=">, Flags<[NoXarchOption]>,
  HelpText<"Save llvm statistics.">;
def save_stats : Flag<["-", "--"], "save-stats">, Flags<[NoXarchOption]>,
  Alias<save_stats_EQ>, AliasArgs<["cwd"]>,
  HelpText<"Save llvm statistics.">;
def via_file_asm : Flag<["-", "--"], "via-file-asm">, InternalDebugOpt,
  HelpText<"Write assembly to file for input to assemble jobs">;
def sectalign : MultiArg<["-"], "sectalign", 3>;
def sectcreate : MultiArg<["-"], "sectcreate", 3>;
def sectobjectsymbols : MultiArg<["-"], "sectobjectsymbols", 2>;
def sectorder : MultiArg<["-"], "sectorder", 3>;
def seg1addr : JoinedOrSeparate<["-"], "seg1addr">;
def seg__addr__table__filename : Separate<["-"], "seg_addr_table_filename">;
def seg__addr__table : Separate<["-"], "seg_addr_table">;
def segaddr : MultiArg<["-"], "segaddr", 2>;
def segcreate : MultiArg<["-"], "segcreate", 3>;
def seglinkedit : Flag<["-"], "seglinkedit">;
def segprot : MultiArg<["-"], "segprot", 3>;
def segs__read__only__addr : Separate<["-"], "segs_read_only_addr">;
def segs__read__write__addr : Separate<["-"], "segs_read_write_addr">;
def segs__read__ : Joined<["-"], "segs_read_">;
def shared_libgcc : Flag<["-"], "shared-libgcc">;
def shared : Flag<["-", "--"], "shared">, Group<Link_Group>;
def single__module : Flag<["-"], "single_module">;
def specs_EQ : Joined<["-", "--"], "specs=">, Group<Link_Group>;
def specs : Separate<["-", "--"], "specs">, Flags<[Unsupported]>;
def static_libgcc : Flag<["-"], "static-libgcc">;
def static_libstdcxx : Flag<["-"], "static-libstdc++">;
def static : Flag<["-", "--"], "static">, Group<Link_Group>, Flags<[NoArgumentUnused]>;
def std_default_EQ : Joined<["-"], "std-default=">;
def std_EQ : Joined<["-", "--"], "std=">, Flags<[CC1Option]>,
  Group<CompileOnly_Group>, HelpText<"Language standard to compile for">,
  ValuesCode<[{
    const char *Values =
    #define LANGSTANDARD(id, name, lang, desc, features) name ","
    #define LANGSTANDARD_ALIAS(id, alias) alias ","
    #include "clang/Basic/LangStandards.def"
    ;
  }]>;
def stdlib_EQ : Joined<["-", "--"], "stdlib=">, Flags<[CC1Option]>,
  HelpText<"C++ standard library to use">, Values<"libc++,libstdc++,platform">;
def stdlibxx_isystem : JoinedOrSeparate<["-"], "stdlib++-isystem">,
  Group<clang_i_Group>,
  HelpText<"Use directory as the C++ standard library include path">,
  Flags<[NoXarchOption]>, MetaVarName<"<directory>">;
def unwindlib_EQ : Joined<["-", "--"], "unwindlib=">, Flags<[CC1Option]>,
  HelpText<"Unwind library to use">, Values<"libgcc,unwindlib,platform">;
def sub__library : JoinedOrSeparate<["-"], "sub_library">;
def sub__umbrella : JoinedOrSeparate<["-"], "sub_umbrella">;
def system_header_prefix : Joined<["--"], "system-header-prefix=">,
  Group<clang_i_Group>, Flags<[CC1Option]>, MetaVarName<"<prefix>">,
  HelpText<"Treat all #include paths starting with <prefix> as including a "
           "system header.">;
def : Separate<["--"], "system-header-prefix">, Alias<system_header_prefix>;
def no_system_header_prefix : Joined<["--"], "no-system-header-prefix=">,
  Group<clang_i_Group>, Flags<[CC1Option]>, MetaVarName<"<prefix>">,
  HelpText<"Treat all #include paths starting with <prefix> as not including a "
           "system header.">;
def : Separate<["--"], "no-system-header-prefix">, Alias<no_system_header_prefix>;
def s : Flag<["-"], "s">, Group<Link_Group>;
def target : Joined<["--"], "target=">, Flags<[NoXarchOption, CoreOption]>,
  HelpText<"Generate code for the given target">;
def print_supported_cpus : Flag<["-", "--"], "print-supported-cpus">,
  Group<CompileOnly_Group>, Flags<[CC1Option, CoreOption]>,
  HelpText<"Print supported cpu models for the given target (if target is not specified,"
           " it will print the supported cpus for the default target)">,
  MarshallingInfoFlag<"FrontendOpts.PrintSupportedCPUs">;
def mcpu_EQ_QUESTION : Flag<["-"], "mcpu=?">, Alias<print_supported_cpus>;
def mtune_EQ_QUESTION : Flag<["-"], "mtune=?">, Alias<print_supported_cpus>;
def gcc_toolchain : Joined<["--"], "gcc-toolchain=">, Flags<[NoXarchOption]>,
  HelpText<"Use the gcc toolchain at the given directory">;
def time : Flag<["-"], "time">,
  HelpText<"Time individual commands">;
def traditional_cpp : Flag<["-", "--"], "traditional-cpp">, Flags<[CC1Option]>,
  HelpText<"Enable some traditional CPP emulation">,
  MarshallingInfoFlag<"LangOpts->TraditionalCPP">;
def traditional : Flag<["-", "--"], "traditional">;
def trigraphs : Flag<["-", "--"], "trigraphs">, Alias<ftrigraphs>,
  HelpText<"Process trigraph sequences">;
def twolevel__namespace__hints : Flag<["-"], "twolevel_namespace_hints">;
def twolevel__namespace : Flag<["-"], "twolevel_namespace">;
def t : Flag<["-"], "t">, Group<Link_Group>;
def umbrella : Separate<["-"], "umbrella">;
def undefined : JoinedOrSeparate<["-"], "undefined">, Group<u_Group>;
def undef : Flag<["-"], "undef">, Group<u_Group>, Flags<[CC1Option]>,
  HelpText<"undef all system defines">,
  MarshallingInfoFlag<"PreprocessorOpts->UsePredefines", "true">, IsNegative;
def unexported__symbols__list : Separate<["-"], "unexported_symbols_list">;
def u : JoinedOrSeparate<["-"], "u">, Group<u_Group>;
def v : Flag<["-"], "v">, Flags<[CC1Option, CoreOption]>,
  HelpText<"Show commands to run and use verbose output">,
  MarshallingInfoFlag<"HeaderSearchOpts->Verbose">;
def verify_debug_info : Flag<["--"], "verify-debug-info">, Flags<[NoXarchOption]>,
  HelpText<"Verify the binary representation of debug output">;
def weak_l : Joined<["-"], "weak-l">, Flags<[LinkerInput]>;
def weak__framework : Separate<["-"], "weak_framework">, Flags<[LinkerInput]>;
def weak__library : Separate<["-"], "weak_library">, Flags<[LinkerInput]>;
def weak__reference__mismatches : Separate<["-"], "weak_reference_mismatches">;
def whatsloaded : Flag<["-"], "whatsloaded">;
def whyload : Flag<["-"], "whyload">;
def w : Flag<["-"], "w">, HelpText<"Suppress all warnings">, Flags<[CC1Option]>;
def x : JoinedOrSeparate<["-"], "x">, Flags<[NoXarchOption,CC1Option]>,
  HelpText<"Treat subsequent input files as having type <language>">,
  MetaVarName<"<language>">;
def y : Joined<["-"], "y">;

defm integrated_as : BoolFOption<"integrated-as",
  "CodeGenOpts.DisableIntegratedAS", DefaultsToFalse,
  ChangedBy<NegFlag, [], "Disable">, ResetBy<PosFlag, [], "Enable">,
  BothFlags<[], " the integrated assembler">>;

def fintegrated_cc1 : Flag<["-"], "fintegrated-cc1">,
                      Flags<[CoreOption, NoXarchOption]>, Group<f_Group>,
                      HelpText<"Run cc1 in-process">;
def fno_integrated_cc1 : Flag<["-"], "fno-integrated-cc1">,
                         Flags<[CoreOption, NoXarchOption]>, Group<f_Group>,
                         HelpText<"Spawn a separate process for each cc1">;

def : Flag<["-"], "integrated-as">, Alias<fintegrated_as>, Flags<[NoXarchOption]>;
def : Flag<["-"], "no-integrated-as">, Alias<fno_integrated_as>,
      Flags<[CC1Option, NoXarchOption]>;

def working_directory : JoinedOrSeparate<["-"], "working-directory">, Flags<[CC1Option]>,
  HelpText<"Resolve file paths relative to the specified directory">,
  MarshallingInfoString<"FileSystemOpts.WorkingDir">;
def working_directory_EQ : Joined<["-"], "working-directory=">, Flags<[CC1Option]>,
  Alias<working_directory>;

// Double dash options, which are usually an alias for one of the previous
// options.

def _mhwdiv_EQ : Joined<["--"], "mhwdiv=">, Alias<mhwdiv_EQ>;
def _mhwdiv : Separate<["--"], "mhwdiv">, Alias<mhwdiv_EQ>;
def _CLASSPATH_EQ : Joined<["--"], "CLASSPATH=">, Alias<fclasspath_EQ>;
def _CLASSPATH : Separate<["--"], "CLASSPATH">, Alias<fclasspath_EQ>;
def _all_warnings : Flag<["--"], "all-warnings">, Alias<Wall>;
def _analyzer_no_default_checks : Flag<["--"], "analyzer-no-default-checks">, Flags<[NoXarchOption]>;
def _analyzer_output : JoinedOrSeparate<["--"], "analyzer-output">, Flags<[NoXarchOption]>,
  HelpText<"Static analyzer report output format (html|plist|plist-multi-file|plist-html|sarif|text).">;
def _analyze : Flag<["--"], "analyze">, Flags<[NoXarchOption, CoreOption]>,
  HelpText<"Run the static analyzer">;
def _assemble : Flag<["--"], "assemble">, Alias<S>;
def _assert_EQ : Joined<["--"], "assert=">, Alias<A>;
def _assert : Separate<["--"], "assert">, Alias<A>;
def _bootclasspath_EQ : Joined<["--"], "bootclasspath=">, Alias<fbootclasspath_EQ>;
def _bootclasspath : Separate<["--"], "bootclasspath">, Alias<fbootclasspath_EQ>;
def _classpath_EQ : Joined<["--"], "classpath=">, Alias<fclasspath_EQ>;
def _classpath : Separate<["--"], "classpath">, Alias<fclasspath_EQ>;
def _comments_in_macros : Flag<["--"], "comments-in-macros">, Alias<CC>;
def _comments : Flag<["--"], "comments">, Alias<C>;
def _compile : Flag<["--"], "compile">, Alias<c>;
def _constant_cfstrings : Flag<["--"], "constant-cfstrings">;
def _debug_EQ : Joined<["--"], "debug=">, Alias<g_Flag>;
def _debug : Flag<["--"], "debug">, Alias<g_Flag>;
def _define_macro_EQ : Joined<["--"], "define-macro=">, Alias<D>;
def _define_macro : Separate<["--"], "define-macro">, Alias<D>;
def _dependencies : Flag<["--"], "dependencies">, Alias<M>;
def _dyld_prefix_EQ : Joined<["--"], "dyld-prefix=">;
def _dyld_prefix : Separate<["--"], "dyld-prefix">, Alias<_dyld_prefix_EQ>;
def _encoding_EQ : Joined<["--"], "encoding=">, Alias<fencoding_EQ>;
def _encoding : Separate<["--"], "encoding">, Alias<fencoding_EQ>;
def _entry : Flag<["--"], "entry">, Alias<e>;
def _extdirs_EQ : Joined<["--"], "extdirs=">, Alias<fextdirs_EQ>;
def _extdirs : Separate<["--"], "extdirs">, Alias<fextdirs_EQ>;
def _extra_warnings : Flag<["--"], "extra-warnings">, Alias<W_Joined>;
def _for_linker_EQ : Joined<["--"], "for-linker=">, Alias<Xlinker>;
def _for_linker : Separate<["--"], "for-linker">, Alias<Xlinker>;
def _force_link_EQ : Joined<["--"], "force-link=">, Alias<u>;
def _force_link : Separate<["--"], "force-link">, Alias<u>;
def _help_hidden : Flag<["--"], "help-hidden">,
  HelpText<"Display help for hidden options">;
def _imacros_EQ : Joined<["--"], "imacros=">, Alias<imacros>;
def _include_barrier : Flag<["--"], "include-barrier">, Alias<I_>;
def _include_directory_after_EQ : Joined<["--"], "include-directory-after=">, Alias<idirafter>;
def _include_directory_after : Separate<["--"], "include-directory-after">, Alias<idirafter>;
def _include_directory_EQ : Joined<["--"], "include-directory=">, Alias<I>;
def _include_directory : Separate<["--"], "include-directory">, Alias<I>;
def _include_prefix_EQ : Joined<["--"], "include-prefix=">, Alias<iprefix>;
def _include_prefix : Separate<["--"], "include-prefix">, Alias<iprefix>;
def _include_with_prefix_after_EQ : Joined<["--"], "include-with-prefix-after=">, Alias<iwithprefix>;
def _include_with_prefix_after : Separate<["--"], "include-with-prefix-after">, Alias<iwithprefix>;
def _include_with_prefix_before_EQ : Joined<["--"], "include-with-prefix-before=">, Alias<iwithprefixbefore>;
def _include_with_prefix_before : Separate<["--"], "include-with-prefix-before">, Alias<iwithprefixbefore>;
def _include_with_prefix_EQ : Joined<["--"], "include-with-prefix=">, Alias<iwithprefix>;
def _include_with_prefix : Separate<["--"], "include-with-prefix">, Alias<iwithprefix>;
def _include_EQ : Joined<["--"], "include=">, Alias<include_>;
def _language_EQ : Joined<["--"], "language=">, Alias<x>;
def _language : Separate<["--"], "language">, Alias<x>;
def _library_directory_EQ : Joined<["--"], "library-directory=">, Alias<L>;
def _library_directory : Separate<["--"], "library-directory">, Alias<L>;
def _no_line_commands : Flag<["--"], "no-line-commands">, Alias<P>;
def _no_standard_includes : Flag<["--"], "no-standard-includes">, Alias<nostdinc>;
def _no_standard_libraries : Flag<["--"], "no-standard-libraries">, Alias<nostdlib>;
def _no_undefined : Flag<["--"], "no-undefined">, Flags<[LinkerInput]>;
def _no_warnings : Flag<["--"], "no-warnings">, Alias<w>;
def _optimize_EQ : Joined<["--"], "optimize=">, Alias<O>;
def _optimize : Flag<["--"], "optimize">, Alias<O>;
def _output_class_directory_EQ : Joined<["--"], "output-class-directory=">, Alias<foutput_class_dir_EQ>;
def _output_class_directory : Separate<["--"], "output-class-directory">, Alias<foutput_class_dir_EQ>;
def _output_EQ : Joined<["--"], "output=">, Alias<o>;
def _output : Separate<["--"], "output">, Alias<o>;
def _param : Separate<["--"], "param">, Group<CompileOnly_Group>;
def _param_EQ : Joined<["--"], "param=">, Alias<_param>;
def _precompile : Flag<["--"], "precompile">, Flags<[NoXarchOption]>,
  Group<Action_Group>, HelpText<"Only precompile the input">;
def _prefix_EQ : Joined<["--"], "prefix=">, Alias<B>;
def _prefix : Separate<["--"], "prefix">, Alias<B>;
def _preprocess : Flag<["--"], "preprocess">, Alias<E>;
def _print_diagnostic_categories : Flag<["--"], "print-diagnostic-categories">;
def _print_file_name : Separate<["--"], "print-file-name">, Alias<print_file_name_EQ>;
def _print_missing_file_dependencies : Flag<["--"], "print-missing-file-dependencies">, Alias<MG>;
def _print_prog_name : Separate<["--"], "print-prog-name">, Alias<print_prog_name_EQ>;
def _profile_blocks : Flag<["--"], "profile-blocks">, Alias<a>;
def _profile : Flag<["--"], "profile">, Alias<p>;
def _resource_EQ : Joined<["--"], "resource=">, Alias<fcompile_resource_EQ>;
def _resource : Separate<["--"], "resource">, Alias<fcompile_resource_EQ>;
def _rtlib : Separate<["--"], "rtlib">, Alias<rtlib_EQ>;
def _serialize_diags : Separate<["-", "--"], "serialize-diagnostics">, Flags<[NoXarchOption]>,
  HelpText<"Serialize compiler diagnostics to a file">;
// We give --version different semantics from -version.
def _version : Flag<["--"], "version">,
  Flags<[CoreOption, CC1Option, FC1Option, FlangOption]>,
  HelpText<"Print version information">;
def _signed_char : Flag<["--"], "signed-char">, Alias<fsigned_char>;
def _std : Separate<["--"], "std">, Alias<std_EQ>;
def _stdlib : Separate<["--"], "stdlib">, Alias<stdlib_EQ>;
def _sysroot_EQ : Joined<["--"], "sysroot=">;
def _sysroot : Separate<["--"], "sysroot">, Alias<_sysroot_EQ>;
def _target_help : Flag<["--"], "target-help">;
def _trace_includes : Flag<["--"], "trace-includes">, Alias<H>;
def _undefine_macro_EQ : Joined<["--"], "undefine-macro=">, Alias<U>;
def _undefine_macro : Separate<["--"], "undefine-macro">, Alias<U>;
def _unsigned_char : Flag<["--"], "unsigned-char">, Alias<funsigned_char>;
def _user_dependencies : Flag<["--"], "user-dependencies">, Alias<MM>;
def _verbose : Flag<["--"], "verbose">, Alias<v>;
def _warn__EQ : Joined<["--"], "warn-=">, Alias<W_Joined>;
def _warn_ : Joined<["--"], "warn-">, Alias<W_Joined>;
def _write_dependencies : Flag<["--"], "write-dependencies">, Alias<MD>;
def _write_user_dependencies : Flag<["--"], "write-user-dependencies">, Alias<MMD>;
def _ : Joined<["--"], "">, Flags<[Unsupported]>;

// Hexagon feature flags.
def mieee_rnd_near : Flag<["-"], "mieee-rnd-near">,
  Group<m_hexagon_Features_Group>;
def mv5 : Flag<["-"], "mv5">, Group<m_hexagon_Features_Group>, Alias<mcpu_EQ>,
  AliasArgs<["hexagonv5"]>;
def mv55 : Flag<["-"], "mv55">, Group<m_hexagon_Features_Group>,
  Alias<mcpu_EQ>, AliasArgs<["hexagonv55"]>;
def mv60 : Flag<["-"], "mv60">, Group<m_hexagon_Features_Group>,
  Alias<mcpu_EQ>, AliasArgs<["hexagonv60"]>;
def mv62 : Flag<["-"], "mv62">, Group<m_hexagon_Features_Group>,
  Alias<mcpu_EQ>, AliasArgs<["hexagonv62"]>;
def mv65 : Flag<["-"], "mv65">, Group<m_hexagon_Features_Group>,
  Alias<mcpu_EQ>, AliasArgs<["hexagonv65"]>;
def mv66 : Flag<["-"], "mv66">, Group<m_hexagon_Features_Group>,
  Alias<mcpu_EQ>, AliasArgs<["hexagonv66"]>;
def mv67 : Flag<["-"], "mv67">, Group<m_hexagon_Features_Group>,
  Alias<mcpu_EQ>, AliasArgs<["hexagonv67"]>;
def mv67t : Flag<["-"], "mv67t">, Group<m_hexagon_Features_Group>,
  Alias<mcpu_EQ>, AliasArgs<["hexagonv67t"]>;
def mhexagon_hvx : Flag<["-"], "mhvx">, Group<m_hexagon_Features_HVX_Group>,
  HelpText<"Enable Hexagon Vector eXtensions">;
def mhexagon_hvx_EQ : Joined<["-"], "mhvx=">,
  Group<m_hexagon_Features_HVX_Group>,
  HelpText<"Enable Hexagon Vector eXtensions">;
def mno_hexagon_hvx : Flag<["-"], "mno-hvx">,
  Group<m_hexagon_Features_HVX_Group>,
  HelpText<"Disable Hexagon Vector eXtensions">;
def mhexagon_hvx_length_EQ : Joined<["-"], "mhvx-length=">,
  Group<m_hexagon_Features_HVX_Group>, HelpText<"Set Hexagon Vector Length">,
  Values<"64B,128B">;
def ffixed_r19: Flag<["-"], "ffixed-r19">,
  HelpText<"Reserve register r19 (Hexagon only)">;
def mmemops : Flag<["-"], "mmemops">, Group<m_hexagon_Features_Group>,
  Flags<[CC1Option]>, HelpText<"Enable generation of memop instructions">;
def mno_memops : Flag<["-"], "mno-memops">, Group<m_hexagon_Features_Group>,
  Flags<[CC1Option]>, HelpText<"Disable generation of memop instructions">;
def mpackets : Flag<["-"], "mpackets">, Group<m_hexagon_Features_Group>,
  Flags<[CC1Option]>, HelpText<"Enable generation of instruction packets">;
def mno_packets : Flag<["-"], "mno-packets">, Group<m_hexagon_Features_Group>,
  Flags<[CC1Option]>, HelpText<"Disable generation of instruction packets">;
def mnvj : Flag<["-"], "mnvj">, Group<m_hexagon_Features_Group>,
  Flags<[CC1Option]>, HelpText<"Enable generation of new-value jumps">;
def mno_nvj : Flag<["-"], "mno-nvj">, Group<m_hexagon_Features_Group>,
  Flags<[CC1Option]>, HelpText<"Disable generation of new-value jumps">;
def mnvs : Flag<["-"], "mnvs">, Group<m_hexagon_Features_Group>,
  Flags<[CC1Option]>, HelpText<"Enable generation of new-value stores">;
def mno_nvs : Flag<["-"], "mno-nvs">, Group<m_hexagon_Features_Group>,
  Flags<[CC1Option]>, HelpText<"Disable generation of new-value stores">;


// X86 feature flags
def mx87 : Flag<["-"], "mx87">, Group<m_x86_Features_Group>;
def mno_x87 : Flag<["-"], "mno-x87">, Group<m_x86_Features_Group>;
def m80387 : Flag<["-"], "m80387">, Alias<mx87>;
def mno_80387 : Flag<["-"], "mno-80387">, Alias<mno_x87>;
def mmmx : Flag<["-"], "mmmx">, Group<m_x86_Features_Group>;
def mno_mmx : Flag<["-"], "mno-mmx">, Group<m_x86_Features_Group>;
def m3dnow : Flag<["-"], "m3dnow">, Group<m_x86_Features_Group>;
def mno_3dnow : Flag<["-"], "mno-3dnow">, Group<m_x86_Features_Group>;
def m3dnowa : Flag<["-"], "m3dnowa">, Group<m_x86_Features_Group>;
def mno_3dnowa : Flag<["-"], "mno-3dnowa">, Group<m_x86_Features_Group>;
def mamx_bf16 : Flag<["-"], "mamx-bf16">, Group<m_x86_Features_Group>;
def mno_amx_bf16 : Flag<["-"], "mno-amx-bf16">, Group<m_x86_Features_Group>;
def mtamx_int8 : Flag<["-"], "mamx-int8">, Group<m_x86_Features_Group>;
def mno_amx_int8 : Flag<["-"], "mno-amx-int8">, Group<m_x86_Features_Group>;
def mamx_tile : Flag<["-"], "mamx-tile">, Group<m_x86_Features_Group>;
def mno_amx_tile : Flag<["-"], "mno-amx-tile">, Group<m_x86_Features_Group>;
def msse : Flag<["-"], "msse">, Group<m_x86_Features_Group>;
def mno_sse : Flag<["-"], "mno-sse">, Group<m_x86_Features_Group>;
def msse2 : Flag<["-"], "msse2">, Group<m_x86_Features_Group>;
def mno_sse2 : Flag<["-"], "mno-sse2">, Group<m_x86_Features_Group>;
def msse3 : Flag<["-"], "msse3">, Group<m_x86_Features_Group>;
def mno_sse3 : Flag<["-"], "mno-sse3">, Group<m_x86_Features_Group>;
def mssse3 : Flag<["-"], "mssse3">, Group<m_x86_Features_Group>;
def mno_ssse3 : Flag<["-"], "mno-ssse3">, Group<m_x86_Features_Group>;
def msse4_1 : Flag<["-"], "msse4.1">, Group<m_x86_Features_Group>;
def mno_sse4_1 : Flag<["-"], "mno-sse4.1">, Group<m_x86_Features_Group>;
def msse4_2 : Flag<["-"], "msse4.2">, Group<m_x86_Features_Group>;
def mno_sse4_2 : Flag<["-"], "mno-sse4.2">, Group<m_x86_Features_Group>;
def msse4 : Flag<["-"], "msse4">, Alias<msse4_2>;
// -mno-sse4 turns off sse4.1 which has the effect of turning off everything
// later than 4.1. -msse4 turns on 4.2 which has the effect of turning on
// everything earlier than 4.2.
def mno_sse4 : Flag<["-"], "mno-sse4">, Alias<mno_sse4_1>;
def msse4a : Flag<["-"], "msse4a">, Group<m_x86_Features_Group>;
def mno_sse4a : Flag<["-"], "mno-sse4a">, Group<m_x86_Features_Group>;
def mavx : Flag<["-"], "mavx">, Group<m_x86_Features_Group>;
def mno_avx : Flag<["-"], "mno-avx">, Group<m_x86_Features_Group>;
def mavx2 : Flag<["-"], "mavx2">, Group<m_x86_Features_Group>;
def mno_avx2 : Flag<["-"], "mno-avx2">, Group<m_x86_Features_Group>;
def mavx512f : Flag<["-"], "mavx512f">, Group<m_x86_Features_Group>;
def mno_avx512f : Flag<["-"], "mno-avx512f">, Group<m_x86_Features_Group>;
def mavx512bf16 : Flag<["-"], "mavx512bf16">, Group<m_x86_Features_Group>;
def mno_avx512bf16 : Flag<["-"], "mno-avx512bf16">, Group<m_x86_Features_Group>;
def mavx512bitalg : Flag<["-"], "mavx512bitalg">, Group<m_x86_Features_Group>;
def mno_avx512bitalg : Flag<["-"], "mno-avx512bitalg">, Group<m_x86_Features_Group>;
def mavx512bw : Flag<["-"], "mavx512bw">, Group<m_x86_Features_Group>;
def mno_avx512bw : Flag<["-"], "mno-avx512bw">, Group<m_x86_Features_Group>;
def mavx512cd : Flag<["-"], "mavx512cd">, Group<m_x86_Features_Group>;
def mno_avx512cd : Flag<["-"], "mno-avx512cd">, Group<m_x86_Features_Group>;
def mavx512dq : Flag<["-"], "mavx512dq">, Group<m_x86_Features_Group>;
def mno_avx512dq : Flag<["-"], "mno-avx512dq">, Group<m_x86_Features_Group>;
def mavx512er : Flag<["-"], "mavx512er">, Group<m_x86_Features_Group>;
def mno_avx512er : Flag<["-"], "mno-avx512er">, Group<m_x86_Features_Group>;
def mavx512ifma : Flag<["-"], "mavx512ifma">, Group<m_x86_Features_Group>;
def mno_avx512ifma : Flag<["-"], "mno-avx512ifma">, Group<m_x86_Features_Group>;
def mavx512pf : Flag<["-"], "mavx512pf">, Group<m_x86_Features_Group>;
def mno_avx512pf : Flag<["-"], "mno-avx512pf">, Group<m_x86_Features_Group>;
def mavx512vbmi : Flag<["-"], "mavx512vbmi">, Group<m_x86_Features_Group>;
def mno_avx512vbmi : Flag<["-"], "mno-avx512vbmi">, Group<m_x86_Features_Group>;
def mavx512vbmi2 : Flag<["-"], "mavx512vbmi2">, Group<m_x86_Features_Group>;
def mno_avx512vbmi2 : Flag<["-"], "mno-avx512vbmi2">, Group<m_x86_Features_Group>;
def mavx512vl : Flag<["-"], "mavx512vl">, Group<m_x86_Features_Group>;
def mno_avx512vl : Flag<["-"], "mno-avx512vl">, Group<m_x86_Features_Group>;
def mavx512vnni : Flag<["-"], "mavx512vnni">, Group<m_x86_Features_Group>;
def mno_avx512vnni : Flag<["-"], "mno-avx512vnni">, Group<m_x86_Features_Group>;
def mavx512vpopcntdq : Flag<["-"], "mavx512vpopcntdq">, Group<m_x86_Features_Group>;
def mno_avx512vpopcntdq : Flag<["-"], "mno-avx512vpopcntdq">, Group<m_x86_Features_Group>;
def mavx512vp2intersect : Flag<["-"], "mavx512vp2intersect">, Group<m_x86_Features_Group>;
def mno_avx512vp2intersect : Flag<["-"], "mno-avx512vp2intersect">, Group<m_x86_Features_Group>;
def mavxvnni : Flag<["-"], "mavxvnni">, Group<m_x86_Features_Group>;
def mno_avxvnni : Flag<["-"], "mno-avxvnni">, Group<m_x86_Features_Group>;
def madx : Flag<["-"], "madx">, Group<m_x86_Features_Group>;
def mno_adx : Flag<["-"], "mno-adx">, Group<m_x86_Features_Group>;
def maes : Flag<["-"], "maes">, Group<m_x86_Features_Group>;
def mno_aes : Flag<["-"], "mno-aes">, Group<m_x86_Features_Group>;
def mbmi : Flag<["-"], "mbmi">, Group<m_x86_Features_Group>;
def mno_bmi : Flag<["-"], "mno-bmi">, Group<m_x86_Features_Group>;
def mbmi2 : Flag<["-"], "mbmi2">, Group<m_x86_Features_Group>;
def mno_bmi2 : Flag<["-"], "mno-bmi2">, Group<m_x86_Features_Group>;
def mcldemote : Flag<["-"], "mcldemote">, Group<m_x86_Features_Group>;
def mno_cldemote : Flag<["-"], "mno-cldemote">, Group<m_x86_Features_Group>;
def mclflushopt : Flag<["-"], "mclflushopt">, Group<m_x86_Features_Group>;
def mno_clflushopt : Flag<["-"], "mno-clflushopt">, Group<m_x86_Features_Group>;
def mclwb : Flag<["-"], "mclwb">, Group<m_x86_Features_Group>;
def mno_clwb : Flag<["-"], "mno-clwb">, Group<m_x86_Features_Group>;
def mwbnoinvd : Flag<["-"], "mwbnoinvd">, Group<m_x86_Features_Group>;
def mno_wbnoinvd : Flag<["-"], "mno-wbnoinvd">, Group<m_x86_Features_Group>;
def mclzero : Flag<["-"], "mclzero">, Group<m_x86_Features_Group>;
def mno_clzero : Flag<["-"], "mno-clzero">, Group<m_x86_Features_Group>;
def mcx16 : Flag<["-"], "mcx16">, Group<m_x86_Features_Group>;
def mno_cx16 : Flag<["-"], "mno-cx16">, Group<m_x86_Features_Group>;
def menqcmd : Flag<["-"], "menqcmd">, Group<m_x86_Features_Group>;
def mno_enqcmd : Flag<["-"], "mno-enqcmd">, Group<m_x86_Features_Group>;
def mf16c : Flag<["-"], "mf16c">, Group<m_x86_Features_Group>;
def mno_f16c : Flag<["-"], "mno-f16c">, Group<m_x86_Features_Group>;
def mfma : Flag<["-"], "mfma">, Group<m_x86_Features_Group>;
def mno_fma : Flag<["-"], "mno-fma">, Group<m_x86_Features_Group>;
def mfma4 : Flag<["-"], "mfma4">, Group<m_x86_Features_Group>;
def mno_fma4 : Flag<["-"], "mno-fma4">, Group<m_x86_Features_Group>;
def mfsgsbase : Flag<["-"], "mfsgsbase">, Group<m_x86_Features_Group>;
def mno_fsgsbase : Flag<["-"], "mno-fsgsbase">, Group<m_x86_Features_Group>;
def mfxsr : Flag<["-"], "mfxsr">, Group<m_x86_Features_Group>;
def mno_fxsr : Flag<["-"], "mno-fxsr">, Group<m_x86_Features_Group>;
def minvpcid : Flag<["-"], "minvpcid">, Group<m_x86_Features_Group>;
def mno_invpcid : Flag<["-"], "mno-invpcid">, Group<m_x86_Features_Group>;
def mgfni : Flag<["-"], "mgfni">, Group<m_x86_Features_Group>;
def mno_gfni : Flag<["-"], "mno-gfni">, Group<m_x86_Features_Group>;
def mhreset : Flag<["-"], "mhreset">, Group<m_x86_Features_Group>;
def mno_hreset : Flag<["-"], "mno-hreset">, Group<m_x86_Features_Group>;
def mkl : Flag<["-"], "mkl">, Group<m_x86_Features_Group>;
def mno_kl : Flag<["-"], "mno-kl">, Group<m_x86_Features_Group>;
def mwidekl : Flag<["-"], "mwidekl">, Group<m_x86_Features_Group>;
def mno_widekl : Flag<["-"], "mno-widekl">, Group<m_x86_Features_Group>;
def mlwp : Flag<["-"], "mlwp">, Group<m_x86_Features_Group>;
def mno_lwp : Flag<["-"], "mno-lwp">, Group<m_x86_Features_Group>;
def mlzcnt : Flag<["-"], "mlzcnt">, Group<m_x86_Features_Group>;
def mno_lzcnt : Flag<["-"], "mno-lzcnt">, Group<m_x86_Features_Group>;
def mmovbe : Flag<["-"], "mmovbe">, Group<m_x86_Features_Group>;
def mno_movbe : Flag<["-"], "mno-movbe">, Group<m_x86_Features_Group>;
def mmovdiri : Flag<["-"], "mmovdiri">, Group<m_x86_Features_Group>;
def mno_movdiri : Flag<["-"], "mno-movdiri">, Group<m_x86_Features_Group>;
def mmovdir64b : Flag<["-"], "mmovdir64b">, Group<m_x86_Features_Group>;
def mno_movdir64b : Flag<["-"], "mno-movdir64b">, Group<m_x86_Features_Group>;
def mmwaitx : Flag<["-"], "mmwaitx">, Group<m_x86_Features_Group>;
def mno_mwaitx : Flag<["-"], "mno-mwaitx">, Group<m_x86_Features_Group>;
def mpku : Flag<["-"], "mpku">, Group<m_x86_Features_Group>;
def mno_pku : Flag<["-"], "mno-pku">, Group<m_x86_Features_Group>;
def mpclmul : Flag<["-"], "mpclmul">, Group<m_x86_Features_Group>;
def mno_pclmul : Flag<["-"], "mno-pclmul">, Group<m_x86_Features_Group>;
def mpconfig : Flag<["-"], "mpconfig">, Group<m_x86_Features_Group>;
def mno_pconfig : Flag<["-"], "mno-pconfig">, Group<m_x86_Features_Group>;
def mpopcnt : Flag<["-"], "mpopcnt">, Group<m_x86_Features_Group>;
def mno_popcnt : Flag<["-"], "mno-popcnt">, Group<m_x86_Features_Group>;
def mprefetchwt1 : Flag<["-"], "mprefetchwt1">, Group<m_x86_Features_Group>;
def mno_prefetchwt1 : Flag<["-"], "mno-prefetchwt1">, Group<m_x86_Features_Group>;
def mprfchw : Flag<["-"], "mprfchw">, Group<m_x86_Features_Group>;
def mno_prfchw : Flag<["-"], "mno-prfchw">, Group<m_x86_Features_Group>;
def mptwrite : Flag<["-"], "mptwrite">, Group<m_x86_Features_Group>;
def mno_ptwrite : Flag<["-"], "mno-ptwrite">, Group<m_x86_Features_Group>;
def mrdpid : Flag<["-"], "mrdpid">, Group<m_x86_Features_Group>;
def mno_rdpid : Flag<["-"], "mno-rdpid">, Group<m_x86_Features_Group>;
def mrdrnd : Flag<["-"], "mrdrnd">, Group<m_x86_Features_Group>;
def mno_rdrnd : Flag<["-"], "mno-rdrnd">, Group<m_x86_Features_Group>;
def mrtm : Flag<["-"], "mrtm">, Group<m_x86_Features_Group>;
def mno_rtm : Flag<["-"], "mno-rtm">, Group<m_x86_Features_Group>;
def mrdseed : Flag<["-"], "mrdseed">, Group<m_x86_Features_Group>;
def mno_rdseed : Flag<["-"], "mno-rdseed">, Group<m_x86_Features_Group>;
def msahf : Flag<["-"], "msahf">, Group<m_x86_Features_Group>;
def mno_sahf : Flag<["-"], "mno-sahf">, Group<m_x86_Features_Group>;
def mserialize : Flag<["-"], "mserialize">, Group<m_x86_Features_Group>;
def mno_serialize : Flag<["-"], "mno-serialize">, Group<m_x86_Features_Group>;
def msgx : Flag<["-"], "msgx">, Group<m_x86_Features_Group>;
def mno_sgx : Flag<["-"], "mno-sgx">, Group<m_x86_Features_Group>;
def msha : Flag<["-"], "msha">, Group<m_x86_Features_Group>;
def mno_sha : Flag<["-"], "mno-sha">, Group<m_x86_Features_Group>;
def mtbm : Flag<["-"], "mtbm">, Group<m_x86_Features_Group>;
def mno_tbm : Flag<["-"], "mno-tbm">, Group<m_x86_Features_Group>;
def mtsxldtrk : Flag<["-"], "mtsxldtrk">, Group<m_x86_Features_Group>;
def mno_tsxldtrk : Flag<["-"], "mno-tsxldtrk">, Group<m_x86_Features_Group>;
def muintr : Flag<["-"], "muintr">, Group<m_x86_Features_Group>;
def mno_uintr : Flag<["-"], "mno-uintr">, Group<m_x86_Features_Group>;
def mvaes : Flag<["-"], "mvaes">, Group<m_x86_Features_Group>;
def mno_vaes : Flag<["-"], "mno-vaes">, Group<m_x86_Features_Group>;
def mvpclmulqdq : Flag<["-"], "mvpclmulqdq">, Group<m_x86_Features_Group>;
def mno_vpclmulqdq : Flag<["-"], "mno-vpclmulqdq">, Group<m_x86_Features_Group>;
def mwaitpkg : Flag<["-"], "mwaitpkg">, Group<m_x86_Features_Group>;
def mno_waitpkg : Flag<["-"], "mno-waitpkg">, Group<m_x86_Features_Group>;
def mxop : Flag<["-"], "mxop">, Group<m_x86_Features_Group>;
def mno_xop : Flag<["-"], "mno-xop">, Group<m_x86_Features_Group>;
def mxsave : Flag<["-"], "mxsave">, Group<m_x86_Features_Group>;
def mno_xsave : Flag<["-"], "mno-xsave">, Group<m_x86_Features_Group>;
def mxsavec : Flag<["-"], "mxsavec">, Group<m_x86_Features_Group>;
def mno_xsavec : Flag<["-"], "mno-xsavec">, Group<m_x86_Features_Group>;
def mxsaveopt : Flag<["-"], "mxsaveopt">, Group<m_x86_Features_Group>;
def mno_xsaveopt : Flag<["-"], "mno-xsaveopt">, Group<m_x86_Features_Group>;
def mxsaves : Flag<["-"], "mxsaves">, Group<m_x86_Features_Group>;
def mno_xsaves : Flag<["-"], "mno-xsaves">, Group<m_x86_Features_Group>;
def mshstk : Flag<["-"], "mshstk">, Group<m_x86_Features_Group>;
def mno_shstk : Flag<["-"], "mno-shstk">, Group<m_x86_Features_Group>;
def mretpoline_external_thunk : Flag<["-"], "mretpoline-external-thunk">, Group<m_x86_Features_Group>;
def mno_retpoline_external_thunk : Flag<["-"], "mno-retpoline-external-thunk">, Group<m_x86_Features_Group>;
def mvzeroupper : Flag<["-"], "mvzeroupper">, Group<m_x86_Features_Group>;
def mno_vzeroupper : Flag<["-"], "mno-vzeroupper">, Group<m_x86_Features_Group>;

// These are legacy user-facing driver-level option spellings. They are always
// aliases for options that are spelled using the more common Unix / GNU flag
// style of double-dash and equals-joined flags.
def gcc_toolchain_legacy_spelling : Separate<["-"], "gcc-toolchain">, Alias<gcc_toolchain>;
def target_legacy_spelling : Separate<["-"], "target">, Alias<target>;

// Special internal option to handle -Xlinker --no-demangle.
def Z_Xlinker__no_demangle : Flag<["-"], "Z-Xlinker-no-demangle">,
    Flags<[Unsupported, NoArgumentUnused]>;

// Special internal option to allow forwarding arbitrary arguments to linker.
def Zlinker_input : Separate<["-"], "Zlinker-input">,
    Flags<[Unsupported, NoArgumentUnused]>;

// Reserved library options.
def Z_reserved_lib_stdcxx : Flag<["-"], "Z-reserved-lib-stdc++">,
    Flags<[LinkerInput, NoArgumentUnused, Unsupported]>, Group<reserved_lib_Group>;
def Z_reserved_lib_cckext : Flag<["-"], "Z-reserved-lib-cckext">,
    Flags<[LinkerInput, NoArgumentUnused, Unsupported]>, Group<reserved_lib_Group>;

// Ignored options
multiclass BooleanFFlag<string name> {
  def f#NAME : Flag<["-"], "f"#name>;
  def fno_#NAME : Flag<["-"], "fno-"#name>;
}

defm : BooleanFFlag<"keep-inline-functions">, Group<clang_ignored_gcc_optimization_f_Group>;

def fprofile_dir : Joined<["-"], "fprofile-dir=">, Group<f_Group>;

def fuse_ld_EQ : Joined<["-"], "fuse-ld=">, Group<f_Group>, Flags<[CoreOption, LinkOption]>;
def ld_path_EQ : Joined<["--"], "ld-path=">, Group<Link_Group>;

defm align_labels : BooleanFFlag<"align-labels">, Group<clang_ignored_gcc_optimization_f_Group>;
def falign_labels_EQ : Joined<["-"], "falign-labels=">, Group<clang_ignored_gcc_optimization_f_Group>;
defm align_loops : BooleanFFlag<"align-loops">, Group<clang_ignored_gcc_optimization_f_Group>;
def falign_loops_EQ : Joined<["-"], "falign-loops=">, Group<clang_ignored_gcc_optimization_f_Group>;
defm align_jumps : BooleanFFlag<"align-jumps">, Group<clang_ignored_gcc_optimization_f_Group>;
def falign_jumps_EQ : Joined<["-"], "falign-jumps=">, Group<clang_ignored_gcc_optimization_f_Group>;

// FIXME: This option should be supported and wired up to our diognostics, but
// ignore it for now to avoid breaking builds that use it.
def fdiagnostics_show_location_EQ : Joined<["-"], "fdiagnostics-show-location=">, Group<clang_ignored_f_Group>;

defm fcheck_new : BooleanFFlag<"check-new">, Group<clang_ignored_f_Group>;
defm caller_saves : BooleanFFlag<"caller-saves">, Group<clang_ignored_gcc_optimization_f_Group>;
defm reorder_blocks : BooleanFFlag<"reorder-blocks">, Group<clang_ignored_gcc_optimization_f_Group>;
defm branch_count_reg : BooleanFFlag<"branch-count-reg">, Group<clang_ignored_gcc_optimization_f_Group>;
defm default_inline : BooleanFFlag<"default-inline">, Group<clang_ignored_gcc_optimization_f_Group>;
defm fat_lto_objects : BooleanFFlag<"fat-lto-objects">, Group<clang_ignored_gcc_optimization_f_Group>;
defm float_store : BooleanFFlag<"float-store">, Group<clang_ignored_gcc_optimization_f_Group>;
defm friend_injection : BooleanFFlag<"friend-injection">, Group<clang_ignored_f_Group>;
defm function_attribute_list : BooleanFFlag<"function-attribute-list">, Group<clang_ignored_f_Group>;
defm gcse : BooleanFFlag<"gcse">, Group<clang_ignored_gcc_optimization_f_Group>;
defm gcse_after_reload: BooleanFFlag<"gcse-after-reload">, Group<clang_ignored_gcc_optimization_f_Group>;
defm gcse_las: BooleanFFlag<"gcse-las">, Group<clang_ignored_gcc_optimization_f_Group>;
defm gcse_sm: BooleanFFlag<"gcse-sm">, Group<clang_ignored_gcc_optimization_f_Group>;
defm gnu : BooleanFFlag<"gnu">, Group<clang_ignored_f_Group>;
defm implicit_templates : BooleanFFlag<"implicit-templates">, Group<clang_ignored_f_Group>;
defm implement_inlines : BooleanFFlag<"implement-inlines">, Group<clang_ignored_f_Group>;
defm merge_constants : BooleanFFlag<"merge-constants">, Group<clang_ignored_gcc_optimization_f_Group>;
defm modulo_sched : BooleanFFlag<"modulo-sched">, Group<clang_ignored_gcc_optimization_f_Group>;
defm modulo_sched_allow_regmoves : BooleanFFlag<"modulo-sched-allow-regmoves">,
    Group<clang_ignored_gcc_optimization_f_Group>;
defm inline_functions_called_once : BooleanFFlag<"inline-functions-called-once">,
    Group<clang_ignored_gcc_optimization_f_Group>;
def finline_limit_EQ : Joined<["-"], "finline-limit=">, Group<clang_ignored_gcc_optimization_f_Group>;
defm finline_limit : BooleanFFlag<"inline-limit">, Group<clang_ignored_gcc_optimization_f_Group>;
defm inline_small_functions : BooleanFFlag<"inline-small-functions">,
    Group<clang_ignored_gcc_optimization_f_Group>;
defm ipa_cp : BooleanFFlag<"ipa-cp">,
    Group<clang_ignored_gcc_optimization_f_Group>;
defm ivopts : BooleanFFlag<"ivopts">, Group<clang_ignored_gcc_optimization_f_Group>;
def fsemantic_interposition : Flag<["-"], "fsemantic-interposition">, Group<f_Group>, Flags<[CC1Option]>,
  MarshallingInfoFlag<"LangOpts->SemanticInterposition">;
// An explicit -fno-semantic-interposition infers dso_local.
def fno_semantic_interposition: Flag<["-"], "fno-semantic-interposition">, Group<f_Group>, Flags<[CC1Option]>,
  MarshallingInfoFlag<"LangOpts->ExplicitNoSemanticInterposition">;
defm non_call_exceptions : BooleanFFlag<"non-call-exceptions">, Group<clang_ignored_f_Group>;
defm peel_loops : BooleanFFlag<"peel-loops">, Group<clang_ignored_gcc_optimization_f_Group>;
defm permissive : BooleanFFlag<"permissive">, Group<clang_ignored_f_Group>;
defm prefetch_loop_arrays : BooleanFFlag<"prefetch-loop-arrays">, Group<clang_ignored_gcc_optimization_f_Group>;
defm printf : BooleanFFlag<"printf">, Group<clang_ignored_f_Group>;
defm profile : BooleanFFlag<"profile">, Group<clang_ignored_f_Group>;
defm profile_correction : BooleanFFlag<"profile-correction">, Group<clang_ignored_gcc_optimization_f_Group>;
defm profile_generate_sampling : BooleanFFlag<"profile-generate-sampling">, Group<clang_ignored_f_Group>;
defm profile_reusedist : BooleanFFlag<"profile-reusedist">, Group<clang_ignored_f_Group>;
defm profile_values : BooleanFFlag<"profile-values">, Group<clang_ignored_gcc_optimization_f_Group>;
defm regs_graph : BooleanFFlag<"regs-graph">, Group<clang_ignored_f_Group>;
defm rename_registers : BooleanFFlag<"rename-registers">, Group<clang_ignored_gcc_optimization_f_Group>;
defm ripa : BooleanFFlag<"ripa">, Group<clang_ignored_f_Group>;
defm schedule_insns : BooleanFFlag<"schedule-insns">, Group<clang_ignored_gcc_optimization_f_Group>;
defm schedule_insns2 : BooleanFFlag<"schedule-insns2">, Group<clang_ignored_gcc_optimization_f_Group>;
defm see : BooleanFFlag<"see">, Group<clang_ignored_f_Group>;
defm signaling_nans : BooleanFFlag<"signaling-nans">, Group<clang_ignored_gcc_optimization_f_Group>;
defm single_precision_constant : BooleanFFlag<"single-precision-constant">,
    Group<clang_ignored_gcc_optimization_f_Group>;
defm spec_constr_count : BooleanFFlag<"spec-constr-count">, Group<clang_ignored_f_Group>;
defm stack_check : BooleanFFlag<"stack-check">, Group<clang_ignored_f_Group>;
defm strength_reduce :
    BooleanFFlag<"strength-reduce">, Group<clang_ignored_gcc_optimization_f_Group>;
defm tls_model : BooleanFFlag<"tls-model">, Group<clang_ignored_f_Group>;
defm tracer : BooleanFFlag<"tracer">, Group<clang_ignored_gcc_optimization_f_Group>;
defm tree_dce : BooleanFFlag<"tree-dce">, Group<clang_ignored_gcc_optimization_f_Group>;
defm tree_salias : BooleanFFlag<"tree-salias">, Group<clang_ignored_f_Group>;
defm tree_ter : BooleanFFlag<"tree-ter">, Group<clang_ignored_gcc_optimization_f_Group>;
defm tree_vectorizer_verbose : BooleanFFlag<"tree-vectorizer-verbose">, Group<clang_ignored_f_Group>;
defm tree_vrp : BooleanFFlag<"tree-vrp">, Group<clang_ignored_gcc_optimization_f_Group>;
defm unroll_all_loops : BooleanFFlag<"unroll-all-loops">, Group<clang_ignored_gcc_optimization_f_Group>;
defm unsafe_loop_optimizations : BooleanFFlag<"unsafe-loop-optimizations">,
    Group<clang_ignored_gcc_optimization_f_Group>;
defm unswitch_loops : BooleanFFlag<"unswitch-loops">, Group<clang_ignored_gcc_optimization_f_Group>;
defm use_linker_plugin : BooleanFFlag<"use-linker-plugin">, Group<clang_ignored_gcc_optimization_f_Group>;
defm vect_cost_model : BooleanFFlag<"vect-cost-model">, Group<clang_ignored_gcc_optimization_f_Group>;
defm variable_expansion_in_unroller : BooleanFFlag<"variable-expansion-in-unroller">,
    Group<clang_ignored_gcc_optimization_f_Group>;
defm web : BooleanFFlag<"web">, Group<clang_ignored_gcc_optimization_f_Group>;
defm whole_program : BooleanFFlag<"whole-program">, Group<clang_ignored_gcc_optimization_f_Group>;
defm devirtualize : BooleanFFlag<"devirtualize">, Group<clang_ignored_gcc_optimization_f_Group>;
defm devirtualize_speculatively : BooleanFFlag<"devirtualize-speculatively">,
    Group<clang_ignored_gcc_optimization_f_Group>;

// Generic gfortran options.
def A_DASH : Joined<["-"], "A-">, Group<gfortran_Group>;
def J : JoinedOrSeparate<["-"], "J">, Flags<[RenderJoined]>, Group<gfortran_Group>;
def cpp : Flag<["-"], "cpp">, Group<gfortran_Group>;
def nocpp : Flag<["-"], "nocpp">, Group<gfortran_Group>;
def static_libgfortran : Flag<["-"], "static-libgfortran">, Group<gfortran_Group>;

// "f" options with values for gfortran.
def fblas_matmul_limit_EQ : Joined<["-"], "fblas-matmul-limit=">, Group<gfortran_Group>;
def fcheck_EQ : Joined<["-"], "fcheck=">, Group<gfortran_Group>;
def fcoarray_EQ : Joined<["-"], "fcoarray=">, Group<gfortran_Group>;
def fconvert_EQ : Joined<["-"], "fconvert=">, Group<gfortran_Group>;
def ffixed_line_length_VALUE : Joined<["-"], "ffixed-line-length-">, Group<gfortran_Group>;
def ffpe_trap_EQ : Joined<["-"], "ffpe-trap=">, Group<gfortran_Group>;
def ffree_line_length_VALUE : Joined<["-"], "ffree-line-length-">, Group<gfortran_Group>;
def finit_character_EQ : Joined<["-"], "finit-character=">, Group<gfortran_Group>;
def finit_integer_EQ : Joined<["-"], "finit-integer=">, Group<gfortran_Group>;
def finit_logical_EQ : Joined<["-"], "finit-logical=">, Group<gfortran_Group>;
def finit_real_EQ : Joined<["-"], "finit-real=">, Group<gfortran_Group>;
def fmax_array_constructor_EQ : Joined<["-"], "fmax-array-constructor=">, Group<gfortran_Group>;
def fmax_errors_EQ : Joined<["-"], "fmax-errors=">, Group<gfortran_Group>;
def fmax_stack_var_size_EQ : Joined<["-"], "fmax-stack-var-size=">, Group<gfortran_Group>;
def fmax_subrecord_length_EQ : Joined<["-"], "fmax-subrecord-length=">, Group<gfortran_Group>;
def frecord_marker_EQ : Joined<["-"], "frecord-marker=">, Group<gfortran_Group>;

// "f" flags for gfortran.
defm aggressive_function_elimination : BooleanFFlag<"aggressive-function-elimination">, Group<gfortran_Group>;
defm align_commons : BooleanFFlag<"align-commons">, Group<gfortran_Group>;
defm all_intrinsics : BooleanFFlag<"all-intrinsics">, Group<gfortran_Group>;
defm automatic : BooleanFFlag<"automatic">, Group<gfortran_Group>;
defm backslash : BooleanFFlag<"backslash">, Group<gfortran_Group>;
defm backtrace : BooleanFFlag<"backtrace">, Group<gfortran_Group>;
defm bounds_check : BooleanFFlag<"bounds-check">, Group<gfortran_Group>;
defm check_array_temporaries : BooleanFFlag<"check-array-temporaries">, Group<gfortran_Group>;
defm cray_pointer : BooleanFFlag<"cray-pointer">, Group<gfortran_Group>;
defm d_lines_as_code : BooleanFFlag<"d-lines-as-code">, Group<gfortran_Group>;
defm d_lines_as_comments : BooleanFFlag<"d-lines-as-comments">, Group<gfortran_Group>;
defm default_double_8 : BooleanFFlag<"default-double-8">, Group<gfortran_Group>;
defm default_integer_8 : BooleanFFlag<"default-integer-8">, Group<gfortran_Group>;
defm default_real_8 : BooleanFFlag<"default-real-8">, Group<gfortran_Group>;
defm dollar_ok : BooleanFFlag<"dollar-ok">, Group<gfortran_Group>;
defm dump_fortran_optimized : BooleanFFlag<"dump-fortran-optimized">, Group<gfortran_Group>;
defm dump_fortran_original : BooleanFFlag<"dump-fortran-original">, Group<gfortran_Group>;
defm dump_parse_tree : BooleanFFlag<"dump-parse-tree">, Group<gfortran_Group>;
defm external_blas : BooleanFFlag<"external-blas">, Group<gfortran_Group>;
defm f2c : BooleanFFlag<"f2c">, Group<gfortran_Group>;
defm fixed_form : BooleanFFlag<"fixed-form">, Group<gfortran_Group>;
defm free_form : BooleanFFlag<"free-form">, Group<gfortran_Group>;
defm frontend_optimize : BooleanFFlag<"frontend-optimize">, Group<gfortran_Group>;
defm implicit_none : BooleanFFlag<"implicit-none">, Group<gfortran_Group>;
defm init_local_zero : BooleanFFlag<"init-local-zero">, Group<gfortran_Group>;
defm integer_4_integer_8 : BooleanFFlag<"integer-4-integer-8">, Group<gfortran_Group>;
defm intrinsic_modules_path : BooleanFFlag<"intrinsic-modules-path">, Group<gfortran_Group>;
defm max_identifier_length : BooleanFFlag<"max-identifier-length">, Group<gfortran_Group>;
defm module_private : BooleanFFlag<"module-private">, Group<gfortran_Group>;
defm pack_derived : BooleanFFlag<"pack-derived">, Group<gfortran_Group>;
defm protect_parens : BooleanFFlag<"protect-parens">, Group<gfortran_Group>;
defm range_check : BooleanFFlag<"range-check">, Group<gfortran_Group>;
defm real_4_real_10 : BooleanFFlag<"real-4-real-10">, Group<gfortran_Group>;
defm real_4_real_16 : BooleanFFlag<"real-4-real-16">, Group<gfortran_Group>;
defm real_4_real_8 : BooleanFFlag<"real-4-real-8">, Group<gfortran_Group>;
defm real_8_real_10 : BooleanFFlag<"real-8-real-10">, Group<gfortran_Group>;
defm real_8_real_16 : BooleanFFlag<"real-8-real-16">, Group<gfortran_Group>;
defm real_8_real_4 : BooleanFFlag<"real-8-real-4">, Group<gfortran_Group>;
defm realloc_lhs : BooleanFFlag<"realloc-lhs">, Group<gfortran_Group>;
defm recursive : BooleanFFlag<"recursive">, Group<gfortran_Group>;
defm repack_arrays : BooleanFFlag<"repack-arrays">, Group<gfortran_Group>;
defm second_underscore : BooleanFFlag<"second-underscore">, Group<gfortran_Group>;
defm sign_zero : BooleanFFlag<"sign-zero">, Group<gfortran_Group>;
defm stack_arrays : BooleanFFlag<"stack-arrays">, Group<gfortran_Group>;
defm underscoring : BooleanFFlag<"underscoring">, Group<gfortran_Group>;
defm whole_file : BooleanFFlag<"whole-file">, Group<gfortran_Group>;

// C++ SYCL options
<<<<<<< HEAD
def reuse_exe_EQ : Joined<["-"], "reuse-exe=">, Flags<[CoreOption]>,
  HelpText<"Speed up FPGA aoc compile if the device code in <exe> is unchanged.">,
  MetaVarName<"<exe>">;
def fsycl : Flag<["-"], "fsycl">, Group<sycl_Group>, Flags<[CC1Option, CoreOption]>,
  HelpText<"Enable SYCL kernels compilation for device">;
def fno_sycl : Flag<["-"], "fno-sycl">, Group<sycl_Group>, Flags<[CoreOption]>,
  HelpText<"Disable SYCL kernels compilation for device">;
=======
defm sycl : BoolOption<"sycl",
  "LangOpts->SYCL", DefaultsToFalse,
  ChangedBy<PosFlag, [CC1Option], "Enable">, ResetBy<NegFlag, [], "Disable">,
  BothFlags<[CoreOption], " SYCL kernels compilation for device">, "f">,
  Group<sycl_Group>;
>>>>>>> 383778e2
def sycl_std_EQ : Joined<["-"], "sycl-std=">, Group<sycl_Group>, Flags<[CC1Option, NoArgumentUnused, CoreOption]>,
  HelpText<"SYCL language standard to compile for.">, Values<"2017, 121, 1.2.1, sycl-1.2.1">;
def fsycl_esimd : Flag<["-"], "fsycl-explicit-simd">, Group<sycl_Group>, Flags<[CC1Option, NoArgumentUnused, CoreOption]>,
  HelpText<"Enable SYCL explicit SIMD extension">;
def fno_sycl_esimd : Flag<["-"], "fno-sycl-explicit-simd">, Group<sycl_Group>,
  HelpText<"Disable SYCL explicit SIMD extension">, Flags<[NoArgumentUnused, CoreOption]>;
defm sycl_early_optimizations : OptOutFFlag<"sycl-early-optimizations", "Enable", "Disable", " standard optimization pipeline for SYCL device compiler", [CoreOption]>;
def fsycl_dead_args_optimization : Flag<["-"], "fsycl-dead-args-optimization">,
  Group<sycl_Group>, Flags<[NoArgumentUnused, CoreOption]>, HelpText<"Enables "
  "elimination of DPC++ dead kernel arguments">;
def fno_sycl_dead_args_optimization : Flag<["-"], "fno-sycl-dead-args-optimization">,
  Group<sycl_Group>, Flags<[NoArgumentUnused, CoreOption]>, HelpText<"Disables "
  "elimination of DPC++ dead kernel arguments">;
def fsycl_device_lib_EQ : CommaJoined<["-"], "fsycl-device-lib=">, Group<sycl_Group>, Flags<[NoXarchOption, CoreOption]>,
  Values<"libc, libm-fp32, libm-fp64, all">, HelpText<"Control inclusion of "
  "device libraries into device binary linkage. Valid arguments "
  "are libc, libm-fp32, libm-fp64, all">;
def fno_sycl_device_lib_EQ : CommaJoined<["-"], "fno-sycl-device-lib=">, Group<sycl_Group>, Flags<[NoXarchOption, CoreOption]>,
  Values<"libc, libm-fp32, libm-fp64, all">, HelpText<"Control exclusion of "
  "device libraries from device binary linkage. Valid arguments "
  "are libc, libm-fp32, libm-fp64, all">;

//===----------------------------------------------------------------------===//
// FlangOption and FC1 Options
//===----------------------------------------------------------------------===//
def test_io : Flag<["-"], "test-io">, Flags<[HelpHidden, FlangOption, FC1Option, FlangOnlyOption]>, Group<Action_Group>,
  HelpText<"Run the InputOuputTest action. Use for development and testing only.">;

//===----------------------------------------------------------------------===//
// CC1 Options
//===----------------------------------------------------------------------===//

let Flags = [CC1Option, NoDriverOption] in {

//===----------------------------------------------------------------------===//
// Target Options
//===----------------------------------------------------------------------===//

let Flags = [CC1Option, CC1AsOption, NoDriverOption] in {

def target_cpu : Separate<["-"], "target-cpu">,
  HelpText<"Target a specific cpu type">;
def tune_cpu : Separate<["-"], "tune-cpu">,
  HelpText<"Tune for a specific cpu type">;
def target_feature : Separate<["-"], "target-feature">,
  HelpText<"Target specific attributes">;
def triple : Separate<["-"], "triple">,
  HelpText<"Specify target triple (e.g. i686-apple-darwin9)">,
  MarshallingInfoString<"TargetOpts->Triple", "llvm::Triple::normalize(llvm::sys::getDefaultTargetTriple())">,
  AlwaysEmit, Normalizer<"normalizeTriple">;
def target_abi : Separate<["-"], "target-abi">,
  HelpText<"Target a particular ABI type">;
def target_sdk_version_EQ : Joined<["-"], "target-sdk-version=">,
  HelpText<"The version of target SDK used for compilation">;

}

def target_linker_version : Separate<["-"], "target-linker-version">,
  HelpText<"Target linker version">;
def triple_EQ : Joined<["-"], "triple=">, Alias<triple>;
def mfpmath : Separate<["-"], "mfpmath">,
  HelpText<"Which unit to use for fp math">;

def fpadding_on_unsigned_fixed_point : Flag<["-"], "fpadding-on-unsigned-fixed-point">,
  HelpText<"Force each unsigned fixed point type to have an extra bit of padding to align their scales with those of signed fixed point types">;
def fno_padding_on_unsigned_fixed_point : Flag<["-"], "fno-padding-on-unsigned-fixed-point">;

//===----------------------------------------------------------------------===//
// Analyzer Options
//===----------------------------------------------------------------------===//

def analysis_UnoptimizedCFG : Flag<["-"], "unoptimized-cfg">,
  HelpText<"Generate unoptimized CFGs for all analyses">,
  MarshallingInfoFlag<"AnalyzerOpts->UnoptimizedCFG">;
def analysis_CFGAddImplicitDtors : Flag<["-"], "cfg-add-implicit-dtors">,
  HelpText<"Add C++ implicit destructors to CFGs for all analyses">;

def analyzer_store : Separate<["-"], "analyzer-store">,
  HelpText<"Source Code Analysis - Abstract Memory Store Models">;
def analyzer_store_EQ : Joined<["-"], "analyzer-store=">, Alias<analyzer_store>;

def analyzer_constraints : Separate<["-"], "analyzer-constraints">,
  HelpText<"Source Code Analysis - Symbolic Constraint Engines">;
def analyzer_constraints_EQ : Joined<["-"], "analyzer-constraints=">,
  Alias<analyzer_constraints>;

def analyzer_output : Separate<["-"], "analyzer-output">,
  HelpText<"Source Code Analysis - Output Options">;
def analyzer_output_EQ : Joined<["-"], "analyzer-output=">,
  Alias<analyzer_output>;

def analyzer_purge : Separate<["-"], "analyzer-purge">,
  HelpText<"Source Code Analysis - Dead Symbol Removal Frequency">;
def analyzer_purge_EQ : Joined<["-"], "analyzer-purge=">, Alias<analyzer_purge>;

def analyzer_opt_analyze_headers : Flag<["-"], "analyzer-opt-analyze-headers">,
  HelpText<"Force the static analyzer to analyze functions defined in header files">,
  MarshallingInfoFlag<"AnalyzerOpts->AnalyzeAll">;
def analyzer_opt_analyze_nested_blocks : Flag<["-"], "analyzer-opt-analyze-nested-blocks">,
  HelpText<"Analyze the definitions of blocks in addition to functions">,
  MarshallingInfoFlag<"AnalyzerOpts->AnalyzeNestedBlocks">;
def analyzer_display_progress : Flag<["-"], "analyzer-display-progress">,
  HelpText<"Emit verbose output about the analyzer's progress">,
  MarshallingInfoFlag<"AnalyzerOpts->AnalyzerDisplayProgress">;
def analyze_function : Separate<["-"], "analyze-function">,
  HelpText<"Run analysis on specific function (for C++ include parameters in name)">;
def analyze_function_EQ : Joined<["-"], "analyze-function=">, Alias<analyze_function>;
def trim_egraph : Flag<["-"], "trim-egraph">,
  HelpText<"Only show error-related paths in the analysis graph">,
  MarshallingInfoFlag<"AnalyzerOpts->TrimGraph">;
def analyzer_viz_egraph_graphviz : Flag<["-"], "analyzer-viz-egraph-graphviz">,
  HelpText<"Display exploded graph using GraphViz">,
  MarshallingInfoFlag<"AnalyzerOpts->visualizeExplodedGraphWithGraphViz">;
def analyzer_dump_egraph : Separate<["-"], "analyzer-dump-egraph">,
  HelpText<"Dump exploded graph to the specified file">,
  MarshallingInfoString<"AnalyzerOpts->DumpExplodedGraphTo">;
def analyzer_dump_egraph_EQ : Joined<["-"], "analyzer-dump-egraph=">, Alias<analyzer_dump_egraph>;

def analyzer_inline_max_stack_depth : Separate<["-"], "analyzer-inline-max-stack-depth">,
  HelpText<"Bound on stack depth while inlining (4 by default)">;
def analyzer_inline_max_stack_depth_EQ : Joined<["-"], "analyzer-inline-max-stack-depth=">,
  Alias<analyzer_inline_max_stack_depth>;

def analyzer_inlining_mode : Separate<["-"], "analyzer-inlining-mode">,
  HelpText<"Specify the function selection heuristic used during inlining">;
def analyzer_inlining_mode_EQ : Joined<["-"], "analyzer-inlining-mode=">, Alias<analyzer_inlining_mode>;

def analyzer_disable_retry_exhausted : Flag<["-"], "analyzer-disable-retry-exhausted">,
  HelpText<"Do not re-analyze paths leading to exhausted nodes with a different strategy (may decrease code coverage)">,
  MarshallingInfoFlag<"AnalyzerOpts->NoRetryExhausted">;

def analyzer_max_loop : Separate<["-"], "analyzer-max-loop">,
  HelpText<"The maximum number of times the analyzer will go through a loop">;
def analyzer_stats : Flag<["-"], "analyzer-stats">,
  HelpText<"Print internal analyzer statistics.">,
  MarshallingInfoFlag<"AnalyzerOpts->PrintStats">;

def analyzer_checker : Separate<["-"], "analyzer-checker">,
  HelpText<"Choose analyzer checkers to enable">,
  ValuesCode<[{
    const char *Values =
    #define GET_CHECKERS
    #define CHECKER(FULLNAME, CLASS, HT, DOC_URI, IS_HIDDEN)  FULLNAME ","
    #include "clang/StaticAnalyzer/Checkers/Checkers.inc"
    #undef GET_CHECKERS
    #define GET_PACKAGES
    #define PACKAGE(FULLNAME)  FULLNAME ","
    #include "clang/StaticAnalyzer/Checkers/Checkers.inc"
    #undef GET_PACKAGES
    ;
  }]>;
def analyzer_checker_EQ : Joined<["-"], "analyzer-checker=">,
  Alias<analyzer_checker>;

def analyzer_disable_checker : Separate<["-"], "analyzer-disable-checker">,
  HelpText<"Choose analyzer checkers to disable">;
def analyzer_disable_checker_EQ : Joined<["-"], "analyzer-disable-checker=">,
  Alias<analyzer_disable_checker>;

def analyzer_disable_all_checks : Flag<["-"], "analyzer-disable-all-checks">,
  HelpText<"Disable all static analyzer checks">,
  MarshallingInfoFlag<"AnalyzerOpts->DisableAllCheckers">;

def analyzer_checker_help : Flag<["-"], "analyzer-checker-help">,
  HelpText<"Display the list of analyzer checkers that are available">,
  MarshallingInfoFlag<"AnalyzerOpts->ShowCheckerHelp">;

def analyzer_checker_help_alpha : Flag<["-"], "analyzer-checker-help-alpha">,
  HelpText<"Display the list of in development analyzer checkers. These "
           "are NOT considered safe, they are unstable and will emit incorrect "
           "reports. Enable ONLY FOR DEVELOPMENT purposes">,
  MarshallingInfoFlag<"AnalyzerOpts->ShowCheckerHelpAlpha">;

def analyzer_checker_help_developer : Flag<["-"], "analyzer-checker-help-developer">,
  HelpText<"Display the list of developer-only checkers such as modeling "
           "and debug checkers">,
  MarshallingInfoFlag<"AnalyzerOpts->ShowCheckerHelpDeveloper">;

def analyzer_config_help : Flag<["-"], "analyzer-config-help">,
  HelpText<"Display the list of -analyzer-config options. These are meant for "
           "development purposes only!">,
  MarshallingInfoFlag<"AnalyzerOpts->ShowConfigOptionsList">;

def analyzer_list_enabled_checkers : Flag<["-"], "analyzer-list-enabled-checkers">,
  HelpText<"Display the list of enabled analyzer checkers">,
  MarshallingInfoFlag<"AnalyzerOpts->ShowEnabledCheckerList">;

def analyzer_config : Separate<["-"], "analyzer-config">,
  HelpText<"Choose analyzer options to enable">;

def analyzer_checker_option_help : Flag<["-"], "analyzer-checker-option-help">,
  HelpText<"Display the list of checker and package options">,
  MarshallingInfoFlag<"AnalyzerOpts->ShowCheckerOptionList">;

def analyzer_checker_option_help_alpha : Flag<["-"], "analyzer-checker-option-help-alpha">,
  HelpText<"Display the list of in development checker and package options. "
           "These are NOT considered safe, they are unstable and will emit "
           "incorrect reports. Enable ONLY FOR DEVELOPMENT purposes">,
  MarshallingInfoFlag<"AnalyzerOpts->ShowCheckerOptionAlphaList">;

def analyzer_checker_option_help_developer : Flag<["-"], "analyzer-checker-option-help-developer">,
  HelpText<"Display the list of checker and package options meant for "
           "development purposes only">,
  MarshallingInfoFlag<"AnalyzerOpts->ShowCheckerOptionDeveloperList">;

def analyzer_config_compatibility_mode : Separate<["-"], "analyzer-config-compatibility-mode">,
  HelpText<"Don't emit errors on invalid analyzer-config inputs">;

def analyzer_config_compatibility_mode_EQ : Joined<["-"], "analyzer-config-compatibility-mode=">,
  Alias<analyzer_config_compatibility_mode>;

def analyzer_werror : Flag<["-"], "analyzer-werror">,
  HelpText<"Emit analyzer results as errors rather than warnings">,
  MarshallingInfoFlag<"AnalyzerOpts->AnalyzerWerror">;

//===----------------------------------------------------------------------===//
// Migrator Options
//===----------------------------------------------------------------------===//
def migrator_no_nsalloc_error : Flag<["-"], "no-ns-alloc-error">,
  HelpText<"Do not error on use of NSAllocateCollectable/NSReallocateCollectable">,
  MarshallingInfoFlag<"MigratorOpts.NoNSAllocReallocError">;

def migrator_no_finalize_removal : Flag<["-"], "no-finalize-removal">,
  HelpText<"Do not remove finalize method in gc mode">,
  MarshallingInfoFlag<"MigratorOpts.NoFinalizeRemoval">;

//===----------------------------------------------------------------------===//
// CodeGen Options
//===----------------------------------------------------------------------===//

let Flags = [CC1Option, CC1AsOption, NoDriverOption] in {
def debug_info_kind_EQ : Joined<["-"], "debug-info-kind=">;
def debug_info_macro : Flag<["-"], "debug-info-macro">,
  HelpText<"Emit macro debug information">,
  MarshallingInfoFlag<"CodeGenOpts.MacroDebugInfo">;
def default_function_attr : Separate<["-"], "default-function-attr">,
  HelpText<"Apply given attribute to all functions">;
def dwarf_version_EQ : Joined<["-"], "dwarf-version=">;
def debugger_tuning_EQ : Joined<["-"], "debugger-tuning=">;
def dwarf_debug_flags : Separate<["-"], "dwarf-debug-flags">,
  HelpText<"The string to embed in the Dwarf debug flags record.">;
def record_command_line : Separate<["-"], "record-command-line">,
  HelpText<"The string to embed in the .LLVM.command.line section.">;
def compress_debug_sections_EQ : Joined<["-", "--"], "compress-debug-sections=">,
    HelpText<"DWARF debug sections compression type">;
def compress_debug_sections : Flag<["-", "--"], "compress-debug-sections">,
  Alias<compress_debug_sections_EQ>, AliasArgs<["zlib"]>;
def mno_exec_stack : Flag<["-"], "mnoexecstack">,
  HelpText<"Mark the file as not needing an executable stack">,
  MarshallingInfoFlag<"CodeGenOpts.NoExecStack">;
def massembler_no_warn : Flag<["-"], "massembler-no-warn">,
  HelpText<"Make assembler not emit warnings">,
  MarshallingInfoFlag<"CodeGenOpts.NoWarn">;
def massembler_fatal_warnings : Flag<["-"], "massembler-fatal-warnings">,
  HelpText<"Make assembler warnings fatal">,
  MarshallingInfoFlag<"CodeGenOpts.FatalWarnings">;
def mrelax_relocations : Flag<["--"], "mrelax-relocations">,
    HelpText<"Use relaxable elf relocations">,
    MarshallingInfoFlag<"CodeGenOpts.RelaxELFRelocations">;
def msave_temp_labels : Flag<["-"], "msave-temp-labels">,
  HelpText<"Save temporary labels in the symbol table. "
           "Note this may change .s semantics and shouldn't generally be used "
           "on compiler-generated code.">,
  MarshallingInfoFlag<"CodeGenOpts.SaveTempLabels">;
def mrelocation_model : Separate<["-"], "mrelocation-model">,
  HelpText<"The relocation model to use">, Values<"static,pic,ropi,rwpi,ropi-rwpi,dynamic-no-pic">,
  NormalizedValuesScope<"llvm::Reloc">,
  NormalizedValues<["Static", "PIC_", "ROPI", "RWPI", "ROPI_RWPI", "DynamicNoPIC"]>,
  MarshallingInfoString<"CodeGenOpts.RelocationModel", "PIC_">,
  AutoNormalizeEnum;
def fno_math_builtin : Flag<["-"], "fno-math-builtin">,
  HelpText<"Disable implicit builtin knowledge of math functions">,
  MarshallingInfoFlag<"LangOpts->NoMathBuiltin">;
def fuse_ctor_homing: Flag<["-"], "fuse-ctor-homing">,
    HelpText<"Use constructor homing if we are using limited debug info already">;
}

def disable_llvm_verifier : Flag<["-"], "disable-llvm-verifier">,
  HelpText<"Don't run the LLVM IR verifier pass">,
  MarshallingInfoFlag<"CodeGenOpts.VerifyModule", "true">, IsNegative;
def disable_llvm_passes : Flag<["-"], "disable-llvm-passes">,
  HelpText<"Use together with -emit-llvm to get pristine LLVM IR from the "
           "frontend by not running any LLVM passes at all">,
  MarshallingInfoFlag<"CodeGenOpts.DisableLLVMPasses">;
def disable_llvm_optzns : Flag<["-"], "disable-llvm-optzns">,
  Alias<disable_llvm_passes>;
def disable_lifetimemarkers : Flag<["-"], "disable-lifetime-markers">,
  HelpText<"Disable lifetime-markers emission even when optimizations are "
           "enabled">,
  MarshallingInfoFlag<"CodeGenOpts.DisableLifetimeMarkers">;
def disable_O0_optnone : Flag<["-"], "disable-O0-optnone">,
  HelpText<"Disable adding the optnone attribute to functions at O0">,
  MarshallingInfoFlag<"CodeGenOpts.DisableO0ImplyOptNone">;
def disable_red_zone : Flag<["-"], "disable-red-zone">,
  HelpText<"Do not emit code that uses the red zone.">,
  MarshallingInfoFlag<"CodeGenOpts.DisableRedZone">;
def dwarf_ext_refs : Flag<["-"], "dwarf-ext-refs">,
  HelpText<"Generate debug info with external references to clang modules"
           " or precompiled headers">,
  MarshallingInfoFlag<"CodeGenOpts.DebugTypeExtRefs">;
def dwarf_explicit_import : Flag<["-"], "dwarf-explicit-import">,
  HelpText<"Generate explicit import from anonymous namespace to containing"
           " scope">,
  MarshallingInfoFlag<"CodeGenOpts.DebugExplicitImport">;
def debug_forward_template_params : Flag<["-"], "debug-forward-template-params">,
  HelpText<"Emit complete descriptions of template parameters in forward"
           " declarations">,
  MarshallingInfoFlag<"CodeGenOpts.DebugFwdTemplateParams">;
def fforbid_guard_variables : Flag<["-"], "fforbid-guard-variables">,
  HelpText<"Emit an error if a C++ static local initializer would need a guard variable">,
  MarshallingInfoFlag<"CodeGenOpts.ForbidGuardVariables">;
def no_implicit_float : Flag<["-"], "no-implicit-float">,
  HelpText<"Don't generate implicit floating point instructions">,
  MarshallingInfoFlag<"CodeGenOpts.NoImplicitFloat">;
def fdump_vtable_layouts : Flag<["-"], "fdump-vtable-layouts">,
  HelpText<"Dump the layouts of all vtables that will be emitted in a translation unit">,
  MarshallingInfoFlag<"LangOpts->DumpVTableLayouts">;
def fmerge_functions : Flag<["-"], "fmerge-functions">,
  HelpText<"Permit merging of identical functions when optimizing.">,
  MarshallingInfoFlag<"CodeGenOpts.MergeFunctions">;
def coverage_data_file : Separate<["-"], "coverage-data-file">,
  HelpText<"Emit coverage data to this filename.">;
def coverage_data_file_EQ : Joined<["-"], "coverage-data-file=">,
  Alias<coverage_data_file>;
def coverage_notes_file : Separate<["-"], "coverage-notes-file">,
  HelpText<"Emit coverage notes to this filename.">;
def coverage_notes_file_EQ : Joined<["-"], "coverage-notes-file=">,
  Alias<coverage_notes_file>;
def coverage_version_EQ : Joined<["-"], "coverage-version=">,
  HelpText<"Four-byte version string for gcov files.">;
def dump_coverage_mapping : Flag<["-"], "dump-coverage-mapping">,
  HelpText<"Dump the coverage mapping records, for testing">,
  MarshallingInfoFlag<"CodeGenOpts.DumpCoverageMapping">;
def fuse_register_sized_bitfield_access: Flag<["-"], "fuse-register-sized-bitfield-access">,
  HelpText<"Use register sized accesses to bit-fields, when possible.">,
  MarshallingInfoFlag<"CodeGenOpts.UseRegisterSizedBitfieldAccess">;
def relaxed_aliasing : Flag<["-"], "relaxed-aliasing">,
  HelpText<"Turn off Type Based Alias Analysis">,
  MarshallingInfoFlag<"CodeGenOpts.RelaxedAliasing">;
def no_struct_path_tbaa : Flag<["-"], "no-struct-path-tbaa">,
  HelpText<"Turn off struct-path aware Type Based Alias Analysis">,
  MarshallingInfoFlag<"CodeGenOpts.StructPathTBAA", "true">, IsNegative;
def new_struct_path_tbaa : Flag<["-"], "new-struct-path-tbaa">,
  HelpText<"Enable enhanced struct-path aware Type Based Alias Analysis">;
def mdebug_pass : Separate<["-"], "mdebug-pass">,
  HelpText<"Enable additional debug output">;
def mframe_pointer_EQ : Joined<["-"], "mframe-pointer=">,
  HelpText<"Specify which frame pointers to retain (all, non-leaf, none).">, Values<"all,non-leaf,none">;
def mdisable_tail_calls : Flag<["-"], "mdisable-tail-calls">,
  HelpText<"Disable tail call optimization, keeping the call stack accurate">,
  MarshallingInfoFlag<"CodeGenOpts.DisableTailCalls">;
def menable_no_infinities : Flag<["-"], "menable-no-infs">,
  HelpText<"Allow optimization to assume there are no infinities.">,
  MarshallingInfoFlag<"LangOpts->NoHonorInfs">, ImpliedByAnyOf<[ffinite_math_only]>;
def menable_no_nans : Flag<["-"], "menable-no-nans">,
  HelpText<"Allow optimization to assume there are no NaNs.">,
  MarshallingInfoFlag<"LangOpts->NoHonorNaNs">, ImpliedByAnyOf<[ffinite_math_only]>;
def mreassociate : Flag<["-"], "mreassociate">,
  HelpText<"Allow reassociation transformations for floating-point instructions">,
  MarshallingInfoFlag<"LangOpts->AllowFPReassoc">, ImpliedByAnyOf<[menable_unsafe_fp_math]>;
def mabi_EQ_ieeelongdouble : Flag<["-"], "mabi=ieeelongdouble">,
  HelpText<"Use IEEE 754 quadruple-precision for long double">,
  MarshallingInfoFlag<"LangOpts->PPCIEEELongDouble">;
def mfloat_abi : Separate<["-"], "mfloat-abi">,
  HelpText<"The float ABI to use">;
def mtp : Separate<["-"], "mtp">,
  HelpText<"Mode for reading thread pointer">;
def mlimit_float_precision : Separate<["-"], "mlimit-float-precision">,
  HelpText<"Limit float precision to the given value">;
def split_stacks : Flag<["-"], "split-stacks">,
  HelpText<"Try to use a split stack if possible.">,
  MarshallingInfoFlag<"CodeGenOpts.EnableSegmentedStacks">;
def mregparm : Separate<["-"], "mregparm">,
  HelpText<"Limit the number of registers available for integer arguments">;
def msmall_data_limit : Separate<["-"], "msmall-data-limit">,
  HelpText<"Put global and static data smaller than the limit into a special section">;
def munwind_tables : Flag<["-"], "munwind-tables">,
  HelpText<"Generate unwinding tables for all functions">,
  MarshallingInfoFlag<"CodeGenOpts.UnwindTables">;
def mconstructor_aliases : Flag<["-"], "mconstructor-aliases">,
  HelpText<"Emit complete constructors and destructors as aliases when possible">,
  MarshallingInfoFlag<"CodeGenOpts.CXXCtorDtorAliases">;
def mlink_bitcode_file : Separate<["-"], "mlink-bitcode-file">,
  HelpText<"Link the given bitcode file before performing optimizations.">;
def mlink_builtin_bitcode : Separate<["-"], "mlink-builtin-bitcode">,
  HelpText<"Link and internalize needed symbols from the given bitcode file "
           "before performing optimizations.">;
def mlink_cuda_bitcode : Separate<["-"], "mlink-cuda-bitcode">,
  Alias<mlink_builtin_bitcode>;
def vectorize_loops : Flag<["-"], "vectorize-loops">,
  HelpText<"Run the Loop vectorization passes">,
  MarshallingInfoFlag<"CodeGenOpts.VectorizeLoop">;
def vectorize_slp : Flag<["-"], "vectorize-slp">,
  HelpText<"Run the SLP vectorization passes">,
  MarshallingInfoFlag<"CodeGenOpts.VectorizeSLP">;
def dependent_lib : Joined<["--"], "dependent-lib=">,
  HelpText<"Add dependent library">;
def linker_option : Joined<["--"], "linker-option=">,
  HelpText<"Add linker option">;
def fsanitize_coverage_type : Joined<["-"], "fsanitize-coverage-type=">,
                              HelpText<"Sanitizer coverage type">;
def fsanitize_coverage_indirect_calls
    : Flag<["-"], "fsanitize-coverage-indirect-calls">,
      HelpText<"Enable sanitizer coverage for indirect calls">,
      MarshallingInfoFlag<"CodeGenOpts.SanitizeCoverageIndirectCalls">;
def fsanitize_coverage_trace_bb
    : Flag<["-"], "fsanitize-coverage-trace-bb">,
      HelpText<"Enable basic block tracing in sanitizer coverage">,
      MarshallingInfoFlag<"CodeGenOpts.SanitizeCoverageTraceBB">;
def fsanitize_coverage_trace_cmp
    : Flag<["-"], "fsanitize-coverage-trace-cmp">,
      HelpText<"Enable cmp instruction tracing in sanitizer coverage">,
      MarshallingInfoFlag<"CodeGenOpts.SanitizeCoverageTraceCmp">;
def fsanitize_coverage_trace_div
    : Flag<["-"], "fsanitize-coverage-trace-div">,
      HelpText<"Enable div instruction tracing in sanitizer coverage">,
      MarshallingInfoFlag<"CodeGenOpts.SanitizeCoverageTraceDiv">;
def fsanitize_coverage_trace_gep
    : Flag<["-"], "fsanitize-coverage-trace-gep">,
      HelpText<"Enable gep instruction tracing in sanitizer coverage">,
      MarshallingInfoFlag<"CodeGenOpts.SanitizeCoverageTraceGep">;
def fsanitize_coverage_8bit_counters
    : Flag<["-"], "fsanitize-coverage-8bit-counters">,
      HelpText<"Enable frequency counters in sanitizer coverage">,
      MarshallingInfoFlag<"CodeGenOpts.SanitizeCoverage8bitCounters">;
def fsanitize_coverage_inline_8bit_counters
    : Flag<["-"], "fsanitize-coverage-inline-8bit-counters">,
      HelpText<"Enable inline 8-bit counters in sanitizer coverage">,
      MarshallingInfoFlag<"CodeGenOpts.SanitizeCoverageInline8bitCounters">;
def fsanitize_coverage_inline_bool_flag
    : Flag<["-"], "fsanitize-coverage-inline-bool-flag">,
      HelpText<"Enable inline bool flag in sanitizer coverage">,
      MarshallingInfoFlag<"CodeGenOpts.SanitizeCoverageInlineBoolFlag">;
def fsanitize_coverage_pc_table
    : Flag<["-"], "fsanitize-coverage-pc-table">,
      HelpText<"Create a table of coverage-instrumented PCs">,
      MarshallingInfoFlag<"CodeGenOpts.SanitizeCoveragePCTable">;
def fsanitize_coverage_trace_pc
    : Flag<["-"], "fsanitize-coverage-trace-pc">,
      HelpText<"Enable PC tracing in sanitizer coverage">,
      MarshallingInfoFlag<"CodeGenOpts.SanitizeCoverageTracePC">;
def fsanitize_coverage_trace_pc_guard
    : Flag<["-"], "fsanitize-coverage-trace-pc-guard">,
      HelpText<"Enable PC tracing with guard in sanitizer coverage">,
      MarshallingInfoFlag<"CodeGenOpts.SanitizeCoverageTracePCGuard">;
def fsanitize_coverage_no_prune
    : Flag<["-"], "fsanitize-coverage-no-prune">,
      HelpText<"Disable coverage pruning (i.e. instrument all blocks/edges)">,
      MarshallingInfoFlag<"CodeGenOpts.SanitizeCoverageNoPrune">;
def fsanitize_coverage_stack_depth
    : Flag<["-"], "fsanitize-coverage-stack-depth">,
      HelpText<"Enable max stack depth tracing">,
      MarshallingInfoFlag<"CodeGenOpts.SanitizeCoverageStackDepth">;
def fpatchable_function_entry_offset_EQ
    : Joined<["-"], "fpatchable-function-entry-offset=">, MetaVarName<"<M>">,
      HelpText<"Generate M NOPs before function entry">;
def fprofile_instrument_EQ : Joined<["-"], "fprofile-instrument=">,
    HelpText<"Enable PGO instrumentation. The accepted value is clang, llvm, "
             "or none">, Values<"none,clang,llvm">;
def fprofile_instrument_path_EQ : Joined<["-"], "fprofile-instrument-path=">,
    HelpText<"Generate instrumented code to collect execution counts into "
             "<file> (overridden by LLVM_PROFILE_FILE env var)">;
def fprofile_instrument_use_path_EQ :
    Joined<["-"], "fprofile-instrument-use-path=">,
    HelpText<"Specify the profile path in PGO use compilation">;
def flto_visibility_public_std:
    Flag<["-"], "flto-visibility-public-std">,
    HelpText<"Use public LTO visibility for classes in std and stdext namespaces">,
    MarshallingInfoFlag<"CodeGenOpts.LTOVisibilityPublicStd">;
defm lto_unit : BoolFOption<"lto-unit",
  "CodeGenOpts.LTOUnit", DefaultsToFalse,
  ChangedBy<PosFlag, [], "Emit IR to support LTO unit features (CFI, whole program vtable opt)">,
  ResetBy<NegFlag>>;
defm debug_pass_manager : BoolOption<"debug-pass-manager",
  "CodeGenOpts.DebugPassManager", DefaultsToFalse,
  ChangedBy<PosFlag, [], "Prints debug information for the new pass manager">,
  ResetBy<NegFlag, [], "Disables debug printing for the new pass manager">,
  BothFlags<[]>, "f">;
def fexperimental_debug_variable_locations : Flag<["-"],
    "fexperimental-debug-variable-locations">,
    HelpText<"Use experimental new value-tracking variable locations">,
    MarshallingInfoFlag<"CodeGenOpts.ValueTrackingVariableLocations">;
// The driver option takes the key as a parameter to the -msign-return-address=
// and -mbranch-protection= options, but CC1 has a separate option so we
// don't have to parse the parameter twice.
def msign_return_address_key_EQ : Joined<["-"], "msign-return-address-key=">,
    Values<"a_key,b_key">;
def mbranch_target_enforce : Flag<["-"], "mbranch-target-enforce">,
  MarshallingInfoFlag<"LangOpts->BranchTargetEnforcement">;
def fno_dllexport_inlines : Flag<["-"], "fno-dllexport-inlines">,
  MarshallingInfoFlag<"LangOpts->DllExportInlines", "true">, IsNegative;
def cfguard_no_checks : Flag<["-"], "cfguard-no-checks">,
    HelpText<"Emit Windows Control Flow Guard tables only (no checks)">,
    MarshallingInfoFlag<"CodeGenOpts.ControlFlowGuardNoChecks">;
def cfguard : Flag<["-"], "cfguard">,
    HelpText<"Emit Windows Control Flow Guard tables and checks">,
    MarshallingInfoFlag<"CodeGenOpts.ControlFlowGuard">;

def fdenormal_fp_math_f32_EQ : Joined<["-"], "fdenormal-fp-math-f32=">,
   Group<f_Group>;

//===----------------------------------------------------------------------===//
// Dependency Output Options
//===----------------------------------------------------------------------===//

def sys_header_deps : Flag<["-"], "sys-header-deps">,
  HelpText<"Include system headers in dependency output">,
  MarshallingInfoFlag<"DependencyOutputOpts.IncludeSystemHeaders">;
def module_file_deps : Flag<["-"], "module-file-deps">,
  HelpText<"Include module files in dependency output">,
  MarshallingInfoFlag<"DependencyOutputOpts.IncludeModuleFiles">;
def header_include_file : Separate<["-"], "header-include-file">,
  HelpText<"Filename (or -) to write header include output to">;
def show_includes : Flag<["--"], "show-includes">,
  HelpText<"Print cl.exe style /showIncludes to stdout">;
def dependency_filter : Separate<["-"], "dependency-filter">,
  HelpText<"Filter dependencies with prefix from the dependency output.">;

//===----------------------------------------------------------------------===//
// Diagnostic Options
//===----------------------------------------------------------------------===//

def diagnostic_log_file : Separate<["-"], "diagnostic-log-file">,
  HelpText<"Filename (or -) to log diagnostics to">;
def diagnostic_serialized_file : Separate<["-"], "serialize-diagnostic-file">,
  MetaVarName<"<filename>">,
  HelpText<"File for serializing diagnostics in a binary format">;

def fdiagnostics_format : Separate<["-"], "fdiagnostics-format">,
  HelpText<"Change diagnostic formatting to match IDE and command line tools">, Values<"clang,msvc,msvc-fallback,vi">;
def fdiagnostics_show_category : Separate<["-"], "fdiagnostics-show-category">,
  HelpText<"Print diagnostic category">, Values<"none,id,name">;
def fno_diagnostics_use_presumed_location : Flag<["-"], "fno-diagnostics-use-presumed-location">,
  HelpText<"Ignore #line directives when displaying diagnostic locations">;
def ftabstop : Separate<["-"], "ftabstop">, MetaVarName<"<N>">,
  HelpText<"Set the tab stop distance.">;
def ferror_limit : Separate<["-"], "ferror-limit">, MetaVarName<"<N>">,
  HelpText<"Set the maximum number of errors to emit before stopping (0 = no limit).">;
def fmacro_backtrace_limit : Separate<["-"], "fmacro-backtrace-limit">, MetaVarName<"<N>">,
  HelpText<"Set the maximum number of entries to print in a macro expansion backtrace (0 = no limit).">;
def ftemplate_backtrace_limit : Separate<["-"], "ftemplate-backtrace-limit">, MetaVarName<"<N>">,
  HelpText<"Set the maximum number of entries to print in a template instantiation backtrace (0 = no limit).">;
def fconstexpr_backtrace_limit : Separate<["-"], "fconstexpr-backtrace-limit">, MetaVarName<"<N>">,
  HelpText<"Set the maximum number of entries to print in a constexpr evaluation backtrace (0 = no limit).">;
def fspell_checking_limit : Separate<["-"], "fspell-checking-limit">, MetaVarName<"<N>">,
  HelpText<"Set the maximum number of times to perform spell checking on unrecognized identifiers (0 = no limit).">;
def fcaret_diagnostics_max_lines :
  Separate<["-"], "fcaret-diagnostics-max-lines">, MetaVarName<"<N>">,
  HelpText<"Set the maximum number of source lines to show in a caret diagnostic">;
def verify_EQ : CommaJoined<["-"], "verify=">,
  MetaVarName<"<prefixes>">,
  HelpText<"Verify diagnostic output using comment directives that start with"
           " prefixes in the comma-separated sequence <prefixes>">;
def verify : Flag<["-"], "verify">,
  HelpText<"Equivalent to -verify=expected">;
def verify_ignore_unexpected : Flag<["-"], "verify-ignore-unexpected">,
  HelpText<"Ignore unexpected diagnostic messages">;
def verify_ignore_unexpected_EQ : CommaJoined<["-"], "verify-ignore-unexpected=">,
  HelpText<"Ignore unexpected diagnostic messages">;
def Wno_rewrite_macros : Flag<["-"], "Wno-rewrite-macros">,
  HelpText<"Silence ObjC rewriting warnings">;

//===----------------------------------------------------------------------===//
// Frontend Options
//===----------------------------------------------------------------------===//

// This isn't normally used, it is just here so we can parse a
// CompilerInvocation out of a driver-derived argument vector.
def cc1 : Flag<["-"], "cc1">;
def cc1as : Flag<["-"], "cc1as">;

def ast_merge : Separate<["-"], "ast-merge">,
  MetaVarName<"<ast file>">,
  HelpText<"Merge the given AST file into the translation unit being compiled.">;
def aux_target_cpu : Separate<["-"], "aux-target-cpu">,
  HelpText<"Target a specific auxiliary cpu type">;
def aux_target_feature : Separate<["-"], "aux-target-feature">,
  HelpText<"Target specific auxiliary attributes">;
def aux_triple : Separate<["-"], "aux-triple">,
  HelpText<"Auxiliary target triple.">;
def code_completion_at : Separate<["-"], "code-completion-at">,
  MetaVarName<"<file>:<line>:<column>">,
  HelpText<"Dump code-completion information at a location">;
def remap_file : Separate<["-"], "remap-file">,
  MetaVarName<"<from>;<to>">,
  HelpText<"Replace the contents of the <from> file with the contents of the <to> file">;
def code_completion_at_EQ : Joined<["-"], "code-completion-at=">,
  Alias<code_completion_at>;
def code_completion_macros : Flag<["-"], "code-completion-macros">,
  HelpText<"Include macros in code-completion results">,
  MarshallingInfoFlag<"FrontendOpts.CodeCompleteOpts.IncludeMacros">;
def code_completion_patterns : Flag<["-"], "code-completion-patterns">,
  HelpText<"Include code patterns in code-completion results">,
  MarshallingInfoFlag<"FrontendOpts.CodeCompleteOpts.IncludeCodePatterns">;
def no_code_completion_globals : Flag<["-"], "no-code-completion-globals">,
  HelpText<"Do not include global declarations in code-completion results.">,
  MarshallingInfoFlag<"FrontendOpts.CodeCompleteOpts.IncludeGlobals", "true">, IsNegative;
def no_code_completion_ns_level_decls : Flag<["-"], "no-code-completion-ns-level-decls">,
  HelpText<"Do not include declarations inside namespaces (incl. global namespace) in the code-completion results.">,
  MarshallingInfoFlag<"FrontendOpts.CodeCompleteOpts.IncludeNamespaceLevelDecls", "true">, IsNegative;
def code_completion_brief_comments : Flag<["-"], "code-completion-brief-comments">,
  HelpText<"Include brief documentation comments in code-completion results.">,
  MarshallingInfoFlag<"FrontendOpts.CodeCompleteOpts.IncludeBriefComments">;
def code_completion_with_fixits : Flag<["-"], "code-completion-with-fixits">,
  HelpText<"Include code completion results which require small fix-its.">,
  MarshallingInfoFlag<"FrontendOpts.CodeCompleteOpts.IncludeFixIts">;
def disable_free : Flag<["-"], "disable-free">,
  HelpText<"Disable freeing of memory on exit">,
  MarshallingInfoFlag<"FrontendOpts.DisableFree">;
def discard_value_names : Flag<["-"], "discard-value-names">,
  HelpText<"Discard value names in LLVM IR">,
  MarshallingInfoFlag<"CodeGenOpts.DiscardValueNames">;
def load : Separate<["-"], "load">, MetaVarName<"<dsopath>">,
  HelpText<"Load the named plugin (dynamic shared object)">;
def plugin : Separate<["-"], "plugin">, MetaVarName<"<name>">,
  HelpText<"Use the named plugin action instead of the default action (use \"help\" to list available options)">;
def plugin_arg : JoinedAndSeparate<["-"], "plugin-arg-">,
    MetaVarName<"<name> <arg>">,
    HelpText<"Pass <arg> to plugin <name>">;
def add_plugin : Separate<["-"], "add-plugin">, MetaVarName<"<name>">,
  HelpText<"Use the named plugin action in addition to the default action">;
def ast_dump_filter : Separate<["-"], "ast-dump-filter">,
  MetaVarName<"<dump_filter>">,
  HelpText<"Use with -ast-dump or -ast-print to dump/print only AST declaration"
           " nodes having a certain substring in a qualified name. Use"
           " -ast-list to list all filterable declaration node names.">;
def fno_modules_global_index : Flag<["-"], "fno-modules-global-index">,
  HelpText<"Do not automatically generate or update the global module index">,
  MarshallingInfoFlag<"FrontendOpts.UseGlobalModuleIndex", "true">, IsNegative;
def fno_modules_error_recovery : Flag<["-"], "fno-modules-error-recovery">,
  HelpText<"Do not automatically import modules for error recovery">,
  MarshallingInfoFlag<"LangOpts->ModulesErrorRecovery", "true">, IsNegative;
def fmodule_map_file_home_is_cwd : Flag<["-"], "fmodule-map-file-home-is-cwd">,
  HelpText<"Use the current working directory as the home directory of "
           "module maps specified by -fmodule-map-file=<FILE>">,
  MarshallingInfoFlag<"HeaderSearchOpts->ModuleMapFileHomeIsCwd">;
def fmodule_feature : Separate<["-"], "fmodule-feature">,
  MetaVarName<"<feature>">,
  HelpText<"Enable <feature> in module map requires declarations">;
def fmodules_embed_file_EQ : Joined<["-"], "fmodules-embed-file=">,
  MetaVarName<"<file>">,
  HelpText<"Embed the contents of the specified file into the module file "
           "being compiled.">;
def fmodules_embed_all_files : Joined<["-"], "fmodules-embed-all-files">,
  HelpText<"Embed the contents of all files read by this compilation into "
           "the produced module file.">,
  MarshallingInfoFlag<"FrontendOpts.ModulesEmbedAllFiles">;
def fmodules_local_submodule_visibility :
  Flag<["-"], "fmodules-local-submodule-visibility">,
  HelpText<"Enforce name visibility rules across submodules of the same "
           "top-level module.">;
def fmodules_codegen :
  Flag<["-"], "fmodules-codegen">,
  HelpText<"Generate code for uses of this module that assumes an explicit "
           "object file will be built for the module">,
  MarshallingInfoFlag<"LangOpts->ModulesCodegen">;
def fmodules_debuginfo :
  Flag<["-"], "fmodules-debuginfo">,
  HelpText<"Generate debug info for types in an object file built from this "
           "module and do not generate them elsewhere">,
  MarshallingInfoFlag<"LangOpts->ModulesDebugInfo">;
def fmodule_format_EQ : Joined<["-"], "fmodule-format=">,
  HelpText<"Select the container format for clang modules and PCH. "
           "Supported options are 'raw' and 'obj'.">;
def ftest_module_file_extension_EQ :
  Joined<["-"], "ftest-module-file-extension=">,
  HelpText<"introduce a module file extension for testing purposes. "
           "The argument is parsed as blockname:major:minor:hashed:user info">;
def fconcepts_ts : Flag<["-"], "fconcepts-ts">,
  HelpText<"Enable C++ Extensions for Concepts. (deprecated - use -std=c++2a)">;
def fno_concept_satisfaction_caching : Flag<["-"],
                                            "fno-concept-satisfaction-caching">,
  HelpText<"Disable satisfaction caching for C++2a Concepts.">,
  MarshallingInfoFlag<"LangOpts->ConceptSatisfactionCaching", "true">, IsNegative;

defm recovery_ast : BoolOption<"recovery-ast",
  "LangOpts->RecoveryAST", DefaultsToTrue,
  ChangedBy<NegFlag>, ResetBy<PosFlag, [], "Preserve expressions in AST rather "
                              "than dropping them when encountering semantic errors">,
  BothFlags<[]>, "f">;
defm recovery_ast_type : BoolOption<"recovery-ast-type",
  "LangOpts->RecoveryASTType", DefaultsToTrue,
  ChangedBy<NegFlag>, ResetBy<PosFlag, [], "Preserve the type for recovery "
                              "expressions when possible">,
  BothFlags<[]>, "f">;

let Group = Action_Group in {

def Eonly : Flag<["-"], "Eonly">,
  HelpText<"Just run preprocessor, no output (for timings)">;
def dump_raw_tokens : Flag<["-"], "dump-raw-tokens">,
  HelpText<"Lex file in raw mode and dump raw tokens">;
def analyze : Flag<["-"], "analyze">,
  HelpText<"Run static analysis engine">;
def dump_tokens : Flag<["-"], "dump-tokens">,
  HelpText<"Run preprocessor, dump internal rep of tokens">;
def init_only : Flag<["-"], "init-only">,
  HelpText<"Only execute frontend initialization">;
def fixit : Flag<["-"], "fixit">,
  HelpText<"Apply fix-it advice to the input source">;
def fixit_EQ : Joined<["-"], "fixit=">,
  HelpText<"Apply fix-it advice creating a file with the given suffix">;
def print_preamble : Flag<["-"], "print-preamble">,
  HelpText<"Print the \"preamble\" of a file, which is a candidate for implicit"
           " precompiled headers.">;
def emit_html : Flag<["-"], "emit-html">,
  HelpText<"Output input source as HTML">;
def ast_print : Flag<["-"], "ast-print">,
  HelpText<"Build ASTs and then pretty-print them">;
def ast_list : Flag<["-"], "ast-list">,
  HelpText<"Build ASTs and print the list of declaration node qualified names">;
def ast_dump : Flag<["-"], "ast-dump">,
  HelpText<"Build ASTs and then debug dump them">;
def ast_dump_EQ : Joined<["-"], "ast-dump=">,
  HelpText<"Build ASTs and then debug dump them in the specified format. "
           "Supported formats include: default, json">;
def ast_dump_all : Flag<["-"], "ast-dump-all">,
  HelpText<"Build ASTs and then debug dump them, forcing deserialization">;
def ast_dump_all_EQ : Joined<["-"], "ast-dump-all=">,
  HelpText<"Build ASTs and then debug dump them in the specified format, "
           "forcing deserialization. Supported formats include: default, json">;
def ast_dump_decl_types : Flag<["-"], "ast-dump-decl-types">,
  HelpText<"Include declaration types in AST dumps">,
  MarshallingInfoFlag<"FrontendOpts.ASTDumpDeclTypes">;
def templight_dump : Flag<["-"], "templight-dump">,
  HelpText<"Dump templight information to stdout">;
def ast_dump_lookups : Flag<["-"], "ast-dump-lookups">,
  HelpText<"Build ASTs and then debug dump their name lookup tables">,
  MarshallingInfoFlag<"FrontendOpts.ASTDumpLookups">;
def ast_view : Flag<["-"], "ast-view">,
  HelpText<"Build ASTs and view them with GraphViz">;
def emit_module : Flag<["-"], "emit-module">,
  HelpText<"Generate pre-compiled module file from a module map">;
def emit_module_interface : Flag<["-"], "emit-module-interface">,
  HelpText<"Generate pre-compiled module file from a C++ module interface">;
def emit_header_module : Flag<["-"], "emit-header-module">,
  HelpText<"Generate pre-compiled module file from a set of header files">;
def emit_pch : Flag<["-"], "emit-pch">,
  HelpText<"Generate pre-compiled header file">;
def emit_llvm_bc : Flag<["-"], "emit-llvm-bc">,
  HelpText<"Build ASTs then convert to LLVM, emit .bc file">;
def emit_llvm_only : Flag<["-"], "emit-llvm-only">,
  HelpText<"Build ASTs and convert to LLVM, discarding output">;
def emit_spirv : Flag<["-"], "emit-spirv">,
  HelpText<"Build ASTs then convert to LLVM then convert to SPIR-V, emit .spv file">;
def emit_codegen_only : Flag<["-"], "emit-codegen-only">,
  HelpText<"Generate machine code, but discard output">;
def emit_obj : Flag<["-"], "emit-obj">,
  HelpText<"Emit native object files">;
def rewrite_test : Flag<["-"], "rewrite-test">,
  HelpText<"Rewriter playground">;
def rewrite_macros : Flag<["-"], "rewrite-macros">,
  HelpText<"Expand macros without full preprocessing">;
def migrate : Flag<["-"], "migrate">,
  HelpText<"Migrate source code">;
def compiler_options_dump : Flag<["-"], "compiler-options-dump">,
  HelpText<"Dump the compiler configuration options">;
def print_dependency_directives_minimized_source : Flag<["-"],
  "print-dependency-directives-minimized-source">,
  HelpText<"Print the output of the dependency directives source minimizer">;
}

defm emit_llvm_uselists : BoolOption<"emit-llvm-uselists",
  "CodeGenOpts.EmitLLVMUseLists", DefaultsToFalse,
  ChangedBy<PosFlag, [], "Preserve">,
  ResetBy<NegFlag, [], "Don't preserve">,
  BothFlags<[], " order of LLVM use-lists when serializing">>;

def mt_migrate_directory : Separate<["-"], "mt-migrate-directory">,
  HelpText<"Directory for temporary files produced during ARC or ObjC migration">;

def arcmt_action_EQ : Joined<["-"], "arcmt-action=">, Flags<[CC1Option, NoDriverOption]>,
  HelpText<"The ARC migration action to take">, Values<"check,modify,migrate">,
  NormalizedValuesScope<"FrontendOptions">,
  NormalizedValues<["ARCMT_Check", "ARCMT_Modify", "ARCMT_Migrate"]>,
  MarshallingInfoString<"FrontendOpts.ARCMTAction", "ARCMT_None">,
  AutoNormalizeEnumJoined;

def opt_record_file : Separate<["-"], "opt-record-file">,
  HelpText<"File name to use for YAML optimization record output">;
def opt_record_passes : Separate<["-"], "opt-record-passes">,
  HelpText<"Only record remark information for passes whose names match the given regular expression">;
def opt_record_format : Separate<["-"], "opt-record-format">,
  HelpText<"The format used for serializing remarks (default: YAML)">;

def print_stats : Flag<["-"], "print-stats">,
  HelpText<"Print performance metrics and statistics">,
  MarshallingInfoFlag<"FrontendOpts.ShowStats">;
def stats_file : Joined<["-"], "stats-file=">,
  HelpText<"Filename to write statistics to">;
def fdump_record_layouts : Flag<["-"], "fdump-record-layouts">,
  HelpText<"Dump record layout information">;
def fdump_record_layouts_simple : Flag<["-"], "fdump-record-layouts-simple">,
  HelpText<"Dump record layout information in a simple form used for testing">,
  MarshallingInfoFlag<"LangOpts->DumpRecordLayoutsSimple">;
def fix_what_you_can : Flag<["-"], "fix-what-you-can">,
  HelpText<"Apply fix-it advice even in the presence of unfixable errors">,
  MarshallingInfoFlag<"FrontendOpts.FixWhatYouCan">;
def fix_only_warnings : Flag<["-"], "fix-only-warnings">,
  HelpText<"Apply fix-it advice only for warnings, not errors">,
  MarshallingInfoFlag<"FrontendOpts.FixOnlyWarnings">;
def fixit_recompile : Flag<["-"], "fixit-recompile">,
  HelpText<"Apply fix-it changes and recompile">,
  MarshallingInfoFlag<"FrontendOpts.FixAndRecompile">;
def fixit_to_temp : Flag<["-"], "fixit-to-temporary">,
  HelpText<"Apply fix-it changes to temporary files">,
  MarshallingInfoFlag<"FrontendOpts.FixToTemporaries">;

def foverride_record_layout_EQ : Joined<["-"], "foverride-record-layout=">,
  HelpText<"Override record layouts with those in the given file">;
def pch_through_header_EQ : Joined<["-"], "pch-through-header=">,
  HelpText<"Stop PCH generation after including this file.  When using a PCH, "
           "skip tokens until after this file is included.">;
def pch_through_hdrstop_create : Flag<["-"], "pch-through-hdrstop-create">,
  HelpText<"When creating a PCH, stop PCH generation after #pragma hdrstop.">,
  MarshallingInfoFlag<"PreprocessorOpts->PCHWithHdrStopCreate">;
def pch_through_hdrstop_use : Flag<["-"], "pch-through-hdrstop-use">,
  HelpText<"When using a PCH, skip tokens until after a #pragma hdrstop.">;
def fno_pch_timestamp : Flag<["-"], "fno-pch-timestamp">,
  HelpText<"Disable inclusion of timestamp in precompiled headers">,
  MarshallingInfoFlag<"FrontendOpts.IncludeTimestamps", "true">, IsNegative;
def building_pch_with_obj : Flag<["-"], "building-pch-with-obj">,
  HelpText<"This compilation is part of building a PCH with corresponding object file.">,
  MarshallingInfoFlag<"LangOpts->BuildingPCHWithObjectFile">;

def aligned_alloc_unavailable : Flag<["-"], "faligned-alloc-unavailable">,
  HelpText<"Aligned allocation/deallocation functions are unavailable">;

//===----------------------------------------------------------------------===//
// Language Options
//===----------------------------------------------------------------------===//

let Flags = [CC1Option, CC1AsOption, NoDriverOption] in {

def version : Flag<["-"], "version">,
  HelpText<"Print the compiler version">,
  MarshallingInfoFlag<"FrontendOpts.ShowVersion">;
def main_file_name : Separate<["-"], "main-file-name">,
  HelpText<"Main file name to use for debug info and source if missing">;
def split_dwarf_output : Separate<["-"], "split-dwarf-output">,
  HelpText<"File name to use for split dwarf debug info output">;

}

def fblocks_runtime_optional : Flag<["-"], "fblocks-runtime-optional">,
  HelpText<"Weakly link in the blocks runtime">,
  MarshallingInfoFlag<"LangOpts->BlocksRuntimeOptional">;
def fexternc_nounwind : Flag<["-"], "fexternc-nounwind">,
  HelpText<"Assume all functions with C linkage do not unwind">,
  MarshallingInfoFlag<"LangOpts->ExternCNoUnwind">;
def split_dwarf_file : Separate<["-"], "split-dwarf-file">,
  HelpText<"Name of the split dwarf debug info file to encode in the object file">;
def fno_wchar : Flag<["-"], "fno-wchar">,
  HelpText<"Disable C++ builtin type wchar_t">;
def fconstant_string_class : Separate<["-"], "fconstant-string-class">,
  MetaVarName<"<class name>">,
  HelpText<"Specify the class to use for constant Objective-C string objects.">;
def fobjc_arc_cxxlib_EQ : Joined<["-"], "fobjc-arc-cxxlib=">,
  HelpText<"Objective-C++ Automatic Reference Counting standard library kind">, Values<"libc++,libstdc++,none">;
def fobjc_runtime_has_weak : Flag<["-"], "fobjc-runtime-has-weak">,
  HelpText<"The target Objective-C runtime supports ARC weak operations">;
def fobjc_dispatch_method_EQ : Joined<["-"], "fobjc-dispatch-method=">,
  HelpText<"Objective-C dispatch method to use">, Values<"legacy,non-legacy,mixed">;
def disable_objc_default_synthesize_properties : Flag<["-"], "disable-objc-default-synthesize-properties">,
  HelpText<"disable the default synthesis of Objective-C properties">,
  MarshallingInfoFlag<"LangOpts->ObjCDefaultSynthProperties", "true">, IsNegative;
def fencode_extended_block_signature : Flag<["-"], "fencode-extended-block-signature">,
  HelpText<"enable extended encoding of block type signature">,
  MarshallingInfoFlag<"LangOpts->EncodeExtendedBlockSig">;
def function_alignment : Separate<["-"], "function-alignment">,
    HelpText<"default alignment for functions">;
def pic_level : Separate<["-"], "pic-level">,
  HelpText<"Value for __PIC__">;
def pic_is_pie : Flag<["-"], "pic-is-pie">,
  HelpText<"File is for a position independent executable">,
  MarshallingInfoFlag<"LangOpts->PIE">;
def fno_validate_pch : Flag<["-"], "fno-validate-pch">,
  HelpText<"Disable validation of precompiled headers">,
  MarshallingInfoFlag<"PreprocessorOpts->DisablePCHValidation">;
def fallow_pch_with_errors : Flag<["-"], "fallow-pch-with-compiler-errors">,
  HelpText<"Accept a PCH file that was created with compiler errors">;
def fallow_pcm_with_errors : Flag<["-"], "fallow-pcm-with-compiler-errors">,
  HelpText<"Accept a PCM file that was created with compiler errors">;
def dump_deserialized_pch_decls : Flag<["-"], "dump-deserialized-decls">,
  HelpText<"Dump declarations that are deserialized from PCH, for testing">,
  MarshallingInfoFlag<"PreprocessorOpts->DumpDeserializedPCHDecls">;
def error_on_deserialized_pch_decl : Separate<["-"], "error-on-deserialized-decl">,
  HelpText<"Emit error if a specific declaration is deserialized from PCH, for testing">;
def error_on_deserialized_pch_decl_EQ : Joined<["-"], "error-on-deserialized-decl=">,
  Alias<error_on_deserialized_pch_decl>;
def static_define : Flag<["-"], "static-define">,
  HelpText<"Should __STATIC__ be defined">,
  MarshallingInfoFlag<"LangOpts->Static">;
def stack_protector : Separate<["-"], "stack-protector">,
  HelpText<"Enable stack protectors">;
def stack_protector_buffer_size : Separate<["-"], "stack-protector-buffer-size">,
  HelpText<"Lower bound for a buffer to be considered for stack protection">;
def fvisibility : Separate<["-"], "fvisibility">,
  HelpText<"Default type and symbol visibility">;
def ftype_visibility : Separate<["-"], "ftype-visibility">,
  HelpText<"Default type visibility">;
def fapply_global_visibility_to_externs : Flag<["-"], "fapply-global-visibility-to-externs">,
  HelpText<"Apply global symbol visibility to external declarations without an explicit visibility">,
  MarshallingInfoFlag<"LangOpts->SetVisibilityForExternDecls">;
def ftemplate_depth : Separate<["-"], "ftemplate-depth">,
  HelpText<"Maximum depth of recursive template instantiation">;
def foperator_arrow_depth : Separate<["-"], "foperator-arrow-depth">,
  HelpText<"Maximum number of 'operator->'s to call for a member access">;
def fconstexpr_depth : Separate<["-"], "fconstexpr-depth">,
  HelpText<"Maximum depth of recursive constexpr function calls">;
def fconstexpr_steps : Separate<["-"], "fconstexpr-steps">,
  HelpText<"Maximum number of steps in constexpr function evaluation">;
def fbracket_depth : Separate<["-"], "fbracket-depth">,
  HelpText<"Maximum nesting level for parentheses, brackets, and braces">;
defm const_strings : BoolFOption<"const-strings",
  "LangOpts->ConstStrings", DefaultsToFalse,
  ChangedBy<PosFlag, [], "Use">, ResetBy<NegFlag, [], "Don't use">,
  BothFlags<[], " a const qualified type for string literals in C and ObjC">>;
def fno_bitfield_type_align : Flag<["-"], "fno-bitfield-type-align">,
  HelpText<"Ignore bit-field types when aligning structures">,
  MarshallingInfoFlag<"LangOpts->NoBitFieldTypeAlign">;
def ffake_address_space_map : Flag<["-"], "ffake-address-space-map">,
  HelpText<"Use a fake address space map; OpenCL testing purposes only">,
  MarshallingInfoFlag<"LangOpts->FakeAddressSpaceMap">;
def faddress_space_map_mangling_EQ : Joined<["-"], "faddress-space-map-mangling=">, MetaVarName<"<yes|no|target>">,
  HelpText<"Set the mode for address space map based mangling; OpenCL testing purposes only">;
def funknown_anytype : Flag<["-"], "funknown-anytype">,
  HelpText<"Enable parser support for the __unknown_anytype type; for testing purposes only">,
  MarshallingInfoFlag<"LangOpts->ParseUnknownAnytype">;
def fdebugger_support : Flag<["-"], "fdebugger-support">,
  HelpText<"Enable special debugger support behavior">,
  MarshallingInfoFlag<"LangOpts->DebuggerSupport">;
def fdebugger_cast_result_to_id : Flag<["-"], "fdebugger-cast-result-to-id">,
  HelpText<"Enable casting unknown expression results to id">,
  MarshallingInfoFlag<"LangOpts->DebuggerCastResultToId">;
def fdebugger_objc_literal : Flag<["-"], "fdebugger-objc-literal">,
  HelpText<"Enable special debugger support for Objective-C subscripting and literals">,
  MarshallingInfoFlag<"LangOpts->DebuggerObjCLiteral">;
def fdeprecated_macro : Flag<["-"], "fdeprecated-macro">,
  HelpText<"Defines the __DEPRECATED macro">;
def fno_deprecated_macro : Flag<["-"], "fno-deprecated-macro">,
  HelpText<"Undefines the __DEPRECATED macro">;
def fobjc_subscripting_legacy_runtime : Flag<["-"], "fobjc-subscripting-legacy-runtime">,
  HelpText<"Allow Objective-C array and dictionary subscripting in legacy runtime">;
def vtordisp_mode_EQ : Joined<["-"], "vtordisp-mode=">,
  HelpText<"Control vtordisp placement on win32 targets">;
def fnative_half_type: Flag<["-"], "fnative-half-type">,
  HelpText<"Use the native half type for __fp16 instead of promoting to float">;
def fnative_half_arguments_and_returns : Flag<["-"], "fnative-half-arguments-and-returns">,
  HelpText<"Use the native __fp16 type for arguments and returns (and skip ABI-specific lowering)">;
def fallow_half_arguments_and_returns : Flag<["-"], "fallow-half-arguments-and-returns">,
  HelpText<"Allow function arguments and returns of type half">;
def fdefault_calling_conv_EQ : Joined<["-"], "fdefault-calling-conv=">,
  HelpText<"Set default calling convention">, Values<"cdecl,fastcall,stdcall,vectorcall,regcall">;
def finclude_default_header : Flag<["-"], "finclude-default-header">,
  HelpText<"Include default header file for OpenCL">,
  MarshallingInfoFlag<"LangOpts->IncludeDefaultHeader">;
def fdeclare_opencl_builtins : Flag<["-"], "fdeclare-opencl-builtins">,
<<<<<<< HEAD
  HelpText<"Add OpenCL builtin function declarations (experimental)">;
def fdeclare_spirv_builtins : Flag<["-"], "fdeclare-spirv-builtins">,
  HelpText<"Add SPIR-V builtin function declarations (experimental)">;
=======
  HelpText<"Add OpenCL builtin function declarations (experimental)">,
  MarshallingInfoFlag<"LangOpts->DeclareOpenCLBuiltins">;
>>>>>>> 383778e2
def fpreserve_vec3_type : Flag<["-"], "fpreserve-vec3-type">,
  HelpText<"Preserve 3-component vector type">,
  MarshallingInfoFlag<"CodeGenOpts.PreserveVec3Type">;
def fwchar_type_EQ : Joined<["-"], "fwchar-type=">,
  HelpText<"Select underlying type for wchar_t">, Values<"char,short,int">;
defm signed_wchar : BoolFOption<"signed-wchar",
  "LangOpts->WCharIsSigned", DefaultsToTrue,
  ChangedBy<NegFlag, [], "Use an unsigned">, ResetBy<PosFlag, [], "Use a signed">,
  BothFlags<[], " type for wchar_t">>;
def fcompatibility_qualified_id_block_param_type_checking : Flag<["-"], "fcompatibility-qualified-id-block-type-checking">,
  HelpText<"Allow using blocks with parameters of more specific type than "
           "the type system guarantees when a parameter is qualified id">,
  MarshallingInfoFlag<"LangOpts->CompatibilityQualifiedIdBlockParamTypeChecking">;
def fpass_by_value_is_noalias: Flag<["-"], "fpass-by-value-is-noalias">,
  HelpText<"Allows assuming by-value parameters do not alias any other value. "
           "Has no effect on non-trivially-copyable classes in C++.">, Group<f_Group>,
  MarshallingInfoFlag<"CodeGenOpts.PassByValueIsNoAlias">;

// FIXME: Remove these entirely once functionality/tests have been excised.
def fobjc_gc_only : Flag<["-"], "fobjc-gc-only">, Group<f_Group>,
  HelpText<"Use GC exclusively for Objective-C related memory management">;
def fobjc_gc : Flag<["-"], "fobjc-gc">, Group<f_Group>,
  HelpText<"Enable Objective-C garbage collection">;

//===----------------------------------------------------------------------===//
// Header Search Options
//===----------------------------------------------------------------------===//

def nostdsysteminc : Flag<["-"], "nostdsysteminc">,
  HelpText<"Disable standard system #include directories">,
  MarshallingInfoFlag<"HeaderSearchOpts->UseStandardSystemIncludes", "true">, IsNegative;
def fdisable_module_hash : Flag<["-"], "fdisable-module-hash">,
  HelpText<"Disable the module hash">,
  MarshallingInfoFlag<"HeaderSearchOpts->DisableModuleHash">;
def fmodules_hash_content : Flag<["-"], "fmodules-hash-content">,
  HelpText<"Enable hashing the content of a module file">,
  MarshallingInfoFlag<"HeaderSearchOpts->ModulesHashContent">;
def fmodules_strict_context_hash : Flag<["-"], "fmodules-strict-context-hash">,
  HelpText<"Enable hashing of all compiler options that could impact the "
           "semantics of a module in an implicit build">,
  MarshallingInfoFlag<"HeaderSearchOpts->ModulesStrictContextHash">;
def c_isystem : JoinedOrSeparate<["-"], "c-isystem">, MetaVarName<"<directory>">,
  HelpText<"Add directory to the C SYSTEM include search path">;
def objc_isystem : JoinedOrSeparate<["-"], "objc-isystem">,
  MetaVarName<"<directory>">,
  HelpText<"Add directory to the ObjC SYSTEM include search path">;
def objcxx_isystem : JoinedOrSeparate<["-"], "objcxx-isystem">,
  MetaVarName<"<directory>">,
  HelpText<"Add directory to the ObjC++ SYSTEM include search path">;
def internal_isystem : JoinedOrSeparate<["-"], "internal-isystem">,
  MetaVarName<"<directory>">,
  HelpText<"Add directory to the internal system include search path; these "
           "are assumed to not be user-provided and are used to model system "
           "and standard headers' paths.">;
def internal_externc_isystem : JoinedOrSeparate<["-"], "internal-externc-isystem">,
  MetaVarName<"<directory>">,
  HelpText<"Add directory to the internal system include search path with "
           "implicit extern \"C\" semantics; these are assumed to not be "
           "user-provided and are used to model system and standard headers' "
           "paths.">;

//===----------------------------------------------------------------------===//
// Preprocessor Options
//===----------------------------------------------------------------------===//

def chain_include : Separate<["-"], "chain-include">, MetaVarName<"<file>">,
  HelpText<"Include and chain a header file after turning it into PCH">;
def preamble_bytes_EQ : Joined<["-"], "preamble-bytes=">,
  HelpText<"Assume that the precompiled header is a precompiled preamble "
           "covering the first N bytes of the main file">;
def detailed_preprocessing_record : Flag<["-"], "detailed-preprocessing-record">,
  HelpText<"include a detailed record of preprocessing actions">,
  MarshallingInfoFlag<"PreprocessorOpts->DetailedRecord">;
def setup_static_analyzer : Flag<["-"], "setup-static-analyzer">,
  HelpText<"Set up preprocessor for static analyzer (done automatically when static analyzer is run).">,
  MarshallingInfoFlag<"PreprocessorOpts->SetUpStaticAnalyzer">;
def disable_pragma_debug_crash : Flag<["-"], "disable-pragma-debug-crash">,
  HelpText<"Disable any #pragma clang __debug that can lead to crashing behavior. This is meant for testing.">,
  MarshallingInfoFlag<"PreprocessorOpts->DisablePragmaDebugCrash">;

//===----------------------------------------------------------------------===//
// OpenCL Options
//===----------------------------------------------------------------------===//

def cl_ext_EQ : CommaJoined<["-"], "cl-ext=">,
  HelpText<"OpenCL only. Enable or disable OpenCL extensions. The argument is a comma-separated sequence of one or more extension names, each prefixed by '+' or '-'.">;

//===----------------------------------------------------------------------===//
// CUDA Options
//===----------------------------------------------------------------------===//

def fcuda_is_device : Flag<["-"], "fcuda-is-device">,
  HelpText<"Generate code for CUDA device">,
  MarshallingInfoFlag<"LangOpts->CUDAIsDevice">;
def fcuda_include_gpubinary : Separate<["-"], "fcuda-include-gpubinary">,
  HelpText<"Incorporate CUDA device-side binary into host object file.">;
def fcuda_allow_variadic_functions : Flag<["-"], "fcuda-allow-variadic-functions">,
  HelpText<"Allow variadic functions in CUDA device code.">,
  MarshallingInfoFlag<"LangOpts->CUDAAllowVariadicFunctions">;
def fno_cuda_host_device_constexpr : Flag<["-"], "fno-cuda-host-device-constexpr">,
  HelpText<"Don't treat unattributed constexpr functions as __host__ __device__.">,
  MarshallingInfoFlag<"LangOpts->CUDAHostDeviceConstexpr", "true">, IsNegative;

//===----------------------------------------------------------------------===//
// OpenMP Options
//===----------------------------------------------------------------------===//

def fopenmp_is_device : Flag<["-"], "fopenmp-is-device">,
  HelpText<"Generate code only for an OpenMP target device.">;
def fopenmp_host_ir_file_path : Separate<["-"], "fopenmp-host-ir-file-path">,
  HelpText<"Path to the IR file produced by the frontend for the host.">;

//===----------------------------------------------------------------------===//
// SYCL Options
//===----------------------------------------------------------------------===//

def fsycl_is_device : Flag<["-"], "fsycl-is-device">,
  HelpText<"Generate code for SYCL device.">;
def fsycl_is_host : Flag<["-"], "fsycl-is-host">,
  HelpText<"SYCL host compilation">;
def fsycl_int_header : Separate<["-"], "fsycl-int-header">,
  HelpText<"Generate SYCL integration header into this file.">;
def fsycl_int_header_EQ : Joined<["-"], "fsycl-int-header=">,
  Alias<fsycl_int_header>;
def fsycl_std_layout_kernel_params: Flag<["-"], "fsycl-std-layout-kernel-params">,
  HelpText<"Enable standard layout requirement for SYCL kernel parameters.">;
def fsycl_allow_func_ptr : Flag<["-"], "fsycl-allow-func-ptr">,
  HelpText<"Allow function pointers in SYCL device.">;
def fno_sycl_allow_func_ptr : Flag<["-"], "fno-sycl-allow-func-ptr">;
def fenable_sycl_dae : Flag<["-"], "fenable-sycl-dae">,
  HelpText<"Enable Dead Argument Elimination in SPIR kernels">;

} // let Flags = [CC1Option]

//===----------------------------------------------------------------------===//
// cc1as-only Options
//===----------------------------------------------------------------------===//

let Flags = [CC1AsOption, NoDriverOption] in {

// Language Options
def n : Flag<["-"], "n">,
  HelpText<"Don't automatically start assembly file with a text section">;

// Frontend Options
def filetype : Separate<["-"], "filetype">,
    HelpText<"Specify the output file type ('asm', 'null', or 'obj')">;

// Transliterate Options
def output_asm_variant : Separate<["-"], "output-asm-variant">,
    HelpText<"Select the asm variant index to use for output">;
def show_encoding : Flag<["-"], "show-encoding">,
    HelpText<"Show instruction encoding information in transliterate mode">;
def show_inst : Flag<["-"], "show-inst">,
    HelpText<"Show internal instruction representation in transliterate mode">;

// Assemble Options
def dwarf_debug_producer : Separate<["-"], "dwarf-debug-producer">,
  HelpText<"The string to embed in the Dwarf debug AT_producer record.">;

def defsym : Separate<["-"], "defsym">,
  HelpText<"Define a value for a symbol">;

} // let Flags = [CC1AsOption]

//===----------------------------------------------------------------------===//
// clang-cl Options
//===----------------------------------------------------------------------===//

def cl_Group : OptionGroup<"<clang-cl options>">, Flags<[CLOption]>,
  HelpText<"CL.EXE COMPATIBILITY OPTIONS">;

def cl_compile_Group : OptionGroup<"<clang-cl compile-only options>">,
  Group<cl_Group>;

def cl_ignored_Group : OptionGroup<"<clang-cl ignored options>">,
  Group<cl_Group>;

class CLFlag<string name> : Option<["/", "-"], name, KIND_FLAG>,
  Group<cl_Group>, Flags<[CLOption, NoXarchOption]>;

class CLCompileFlag<string name> : Option<["/", "-"], name, KIND_FLAG>,
  Group<cl_compile_Group>, Flags<[CLOption, NoXarchOption]>;

class CLIgnoredFlag<string name> : Option<["/", "-"], name, KIND_FLAG>,
  Group<cl_ignored_Group>, Flags<[CLOption, NoXarchOption]>;

class CLJoined<string name> : Option<["/", "-"], name, KIND_JOINED>,
  Group<cl_Group>, Flags<[CLOption, NoXarchOption]>;

class CLCompileJoined<string name> : Option<["/", "-"], name, KIND_JOINED>,
  Group<cl_compile_Group>, Flags<[CLOption, NoXarchOption]>;

class CLIgnoredJoined<string name> : Option<["/", "-"], name, KIND_JOINED>,
  Group<cl_ignored_Group>, Flags<[CLOption, NoXarchOption, HelpHidden]>;

class CLJoinedOrSeparate<string name> : Option<["/", "-"], name,
  KIND_JOINED_OR_SEPARATE>, Group<cl_Group>, Flags<[CLOption, NoXarchOption]>;

class CLCompileJoinedOrSeparate<string name> : Option<["/", "-"], name,
  KIND_JOINED_OR_SEPARATE>, Group<cl_compile_Group>,
  Flags<[CLOption, NoXarchOption]>;

class CLRemainingArgsJoined<string name> : Option<["/", "-"], name,
  KIND_REMAINING_ARGS_JOINED>, Group<cl_Group>, Flags<[CLOption, NoXarchOption]>;

// Aliases:
// (We don't put any of these in cl_compile_Group as the options they alias are
// already in the right group.)

def _SLASH_Brepro : CLFlag<"Brepro">,
  HelpText<"Do not write current time into COFF output (breaks link.exe /incremental)">,
  Alias<mno_incremental_linker_compatible>;
def _SLASH_Brepro_ : CLFlag<"Brepro-">,
  HelpText<"Write current time into COFF output (default)">,
  Alias<mincremental_linker_compatible>;
def _SLASH_C : CLFlag<"C">,
  HelpText<"Do not discard comments when preprocessing">, Alias<C>;
def _SLASH_c : CLFlag<"c">, HelpText<"Compile only">, Alias<c>;
def _SLASH_d1PP : CLFlag<"d1PP">,
  HelpText<"Retain macro definitions in /E mode">, Alias<dD>;
def _SLASH_d1reportAllClassLayout : CLFlag<"d1reportAllClassLayout">,
  HelpText<"Dump record layout information">,
  Alias<Xclang>, AliasArgs<["-fdump-record-layouts"]>;
def _SLASH_diagnostics_caret : CLFlag<"diagnostics:caret">,
  HelpText<"Enable caret and column diagnostics (default)">;
def _SLASH_diagnostics_column : CLFlag<"diagnostics:column">,
  HelpText<"Disable caret diagnostics but keep column info">;
def _SLASH_diagnostics_classic : CLFlag<"diagnostics:classic">,
  HelpText<"Disable column and caret diagnostics">;
def _SLASH_D : CLJoinedOrSeparate<"D">, HelpText<"Define macro">,
  MetaVarName<"<macro[=value]>">, Alias<D>;
def _SLASH_E : CLFlag<"E">, HelpText<"Preprocess to stdout">, Alias<E>;
def _SLASH_fp_except : CLFlag<"fp:except">, HelpText<"">, Alias<ftrapping_math>;
def _SLASH_fp_except_ : CLFlag<"fp:except-">,
  HelpText<"">, Alias<fno_trapping_math>;
def _SLASH_fp_fast : CLFlag<"fp:fast">, HelpText<"">, Alias<ffast_math>;
def _SLASH_fp_precise : CLFlag<"fp:precise">,
  HelpText<"">, Alias<fno_fast_math>;
def _SLASH_fp_strict : CLFlag<"fp:strict">, HelpText<"">, Alias<fno_fast_math>;
def _SLASH_GA : CLFlag<"GA">, Alias<ftlsmodel_EQ>, AliasArgs<["local-exec"]>,
  HelpText<"Assume thread-local variables are defined in the executable">;
def _SLASH_GR : CLFlag<"GR">, HelpText<"Emit RTTI data (default)">;
def _SLASH_GR_ : CLFlag<"GR-">, HelpText<"Do not emit RTTI data">;
def _SLASH_GF : CLIgnoredFlag<"GF">,
  HelpText<"Enable string pooling (default)">;
def _SLASH_GF_ : CLFlag<"GF-">, HelpText<"Disable string pooling">,
  Alias<fwritable_strings>;
def _SLASH_GS : CLFlag<"GS">,
  HelpText<"Enable buffer security check (default)">;
def _SLASH_GS_ : CLFlag<"GS-">, HelpText<"Disable buffer security check">;
def : CLFlag<"Gs">, HelpText<"Use stack probes (default)">,
  Alias<mstack_probe_size>, AliasArgs<["4096"]>;
def _SLASH_Gs : CLJoined<"Gs">,
  HelpText<"Set stack probe size (default 4096)">, Alias<mstack_probe_size>;
def _SLASH_Gy : CLFlag<"Gy">, HelpText<"Put each function in its own section">,
  Alias<ffunction_sections>;
def _SLASH_Gy_ : CLFlag<"Gy-">,
  HelpText<"Do not put each function in its own section (default)">,
  Alias<fno_function_sections>;
def _SLASH_Gw : CLFlag<"Gw">, HelpText<"Put each data item in its own section">,
  Alias<fdata_sections>;
def _SLASH_Gw_ : CLFlag<"Gw-">,
  HelpText<"Do not put each data item in its own section (default)">,
  Alias<fno_data_sections>;
def _SLASH_help : CLFlag<"help">, Alias<help>,
  HelpText<"Display available options">;
def _SLASH_HELP : CLFlag<"HELP">, Alias<help>;
def _SLASH_I : CLJoinedOrSeparate<"I">,
  HelpText<"Add directory to include search path">, MetaVarName<"<dir>">,
  Alias<I>;
def _SLASH_J : CLFlag<"J">, HelpText<"Make char type unsigned">,
  Alias<funsigned_char>;

// The _SLASH_O option handles all the /O flags, but we also provide separate
// aliased options to provide separate help messages.
def _SLASH_O : CLJoined<"O">,
  HelpText<"Set multiple /O flags at once; e.g. '/O2y-' for '/O2 /Oy-'">,
  MetaVarName<"<flags>">;
def : CLFlag<"O1">, Alias<_SLASH_O>, AliasArgs<["1"]>,
  HelpText<"Optimize for size  (like /Og     /Os /Oy /Ob2 /GF /Gy)">;
def : CLFlag<"O2">, Alias<_SLASH_O>, AliasArgs<["2"]>,
  HelpText<"Optimize for speed (like /Og /Oi /Ot /Oy /Ob2 /GF /Gy)">;
def : CLFlag<"Ob0">, Alias<_SLASH_O>, AliasArgs<["b0"]>,
  HelpText<"Disable function inlining">;
def : CLFlag<"Ob1">, Alias<_SLASH_O>, AliasArgs<["b1"]>,
  HelpText<"Only inline functions explicitly or implicitly marked inline">;
def : CLFlag<"Ob2">, Alias<_SLASH_O>, AliasArgs<["b2"]>,
  HelpText<"Inline functions as deemed beneficial by the compiler">;
def : CLFlag<"Od">, Alias<_SLASH_O>, AliasArgs<["d"]>,
  HelpText<"Disable optimization">;
def : CLFlag<"Og">, Alias<_SLASH_O>, AliasArgs<["g"]>,
  HelpText<"No effect">;
def : CLFlag<"Oi">, Alias<_SLASH_O>, AliasArgs<["i"]>,
  HelpText<"Enable use of builtin functions">;
def : CLFlag<"Oi-">, Alias<_SLASH_O>, AliasArgs<["i-"]>,
  HelpText<"Disable use of builtin functions">;
def : CLFlag<"Os">, Alias<_SLASH_O>, AliasArgs<["s"]>,
  HelpText<"Optimize for size">;
def : CLFlag<"Ot">, Alias<_SLASH_O>, AliasArgs<["t"]>,
  HelpText<"Optimize for speed">;
def : CLFlag<"Ox">, Alias<_SLASH_O>, AliasArgs<["x"]>,
  HelpText<"Deprecated (like /Og /Oi /Ot /Oy /Ob2); use /O2">;
def : CLFlag<"Oy">, Alias<_SLASH_O>, AliasArgs<["y"]>,
  HelpText<"Enable frame pointer omission (x86 only)">;
def : CLFlag<"Oy-">, Alias<_SLASH_O>, AliasArgs<["y-"]>,
  HelpText<"Disable frame pointer omission (x86 only, default)">;

def _SLASH_QUESTION : CLFlag<"?">, Alias<help>,
  HelpText<"Display available options">;
def _SLASH_Qvec : CLFlag<"Qvec">,
  HelpText<"Enable the loop vectorization passes">, Alias<fvectorize>;
def _SLASH_Qvec_ : CLFlag<"Qvec-">,
  HelpText<"Disable the loop vectorization passes">, Alias<fno_vectorize>;
def _SLASH_showIncludes : CLFlag<"showIncludes">,
  HelpText<"Print info about included files to stderr">;
def _SLASH_showIncludes_user : CLFlag<"showIncludes:user">,
  HelpText<"Like /showIncludes but omit system headers">;
def _SLASH_showFilenames : CLFlag<"showFilenames">,
  HelpText<"Print the name of each compiled file">;
def _SLASH_showFilenames_ : CLFlag<"showFilenames-">,
  HelpText<"Do not print the name of each compiled file (default)">;
def _SLASH_source_charset : CLCompileJoined<"source-charset:">,
  HelpText<"Set source encoding, supports only UTF-8">,
  Alias<finput_charset_EQ>;
def _SLASH_execution_charset : CLCompileJoined<"execution-charset:">,
  HelpText<"Set runtime encoding, supports only UTF-8">,
  Alias<fexec_charset_EQ>;
def _SLASH_std : CLCompileJoined<"std:">,
  HelpText<"Set C++ version (c++14,c++17,c++latest)">;
def _SLASH_U : CLJoinedOrSeparate<"U">, HelpText<"Undefine macro">,
  MetaVarName<"<macro>">, Alias<U>;
def _SLASH_validate_charset : CLFlag<"validate-charset">,
  Alias<W_Joined>, AliasArgs<["invalid-source-encoding"]>;
def _SLASH_validate_charset_ : CLFlag<"validate-charset-">,
  Alias<W_Joined>, AliasArgs<["no-invalid-source-encoding"]>;
def _SLASH_W0 : CLFlag<"W0">, HelpText<"Disable all warnings">, Alias<w>;
def _SLASH_W1 : CLFlag<"W1">, HelpText<"Enable -Wall">, Alias<Wall>;
def _SLASH_W2 : CLFlag<"W2">, HelpText<"Enable -Wall">, Alias<Wall>;
def _SLASH_W3 : CLFlag<"W3">, HelpText<"Enable -Wall">, Alias<Wall>;
def _SLASH_W4 : CLFlag<"W4">, HelpText<"Enable -Wall and -Wextra">, Alias<WCL4>;
def _SLASH_Wall : CLFlag<"Wall">, HelpText<"Enable -Weverything">,
  Alias<W_Joined>, AliasArgs<["everything"]>;
def _SLASH_WX : CLFlag<"WX">, HelpText<"Treat warnings as errors">,
  Alias<W_Joined>, AliasArgs<["error"]>;
def _SLASH_WX_ : CLFlag<"WX-">,
  HelpText<"Do not treat warnings as errors (default)">,
  Alias<W_Joined>, AliasArgs<["no-error"]>;
def _SLASH_w_flag : CLFlag<"w">, HelpText<"Disable all warnings">, Alias<w>;
def _SLASH_wd4005 : CLFlag<"wd4005">, Alias<W_Joined>,
  AliasArgs<["no-macro-redefined"]>;
def _SLASH_wd4018 : CLFlag<"wd4018">, Alias<W_Joined>,
  AliasArgs<["no-sign-compare"]>;
def _SLASH_wd4100 : CLFlag<"wd4100">, Alias<W_Joined>,
  AliasArgs<["no-unused-parameter"]>;
def _SLASH_wd4910 : CLFlag<"wd4910">, Alias<W_Joined>,
  AliasArgs<["no-dllexport-explicit-instantiation-decl"]>;
def _SLASH_wd4996 : CLFlag<"wd4996">, Alias<W_Joined>,
  AliasArgs<["no-deprecated-declarations"]>;
def _SLASH_vd : CLJoined<"vd">, HelpText<"Control vtordisp placement">,
  Alias<vtordisp_mode_EQ>;
def _SLASH_X : CLFlag<"X">,
  HelpText<"Do not add %INCLUDE% to include search path">, Alias<nostdlibinc>;
def _SLASH_Zc_sizedDealloc : CLFlag<"Zc:sizedDealloc">,
  HelpText<"Enable C++14 sized global deallocation functions">,
  Alias<fsized_deallocation>;
def _SLASH_Zc_sizedDealloc_ : CLFlag<"Zc:sizedDealloc-">,
  HelpText<"Disable C++14 sized global deallocation functions">,
  Alias<fno_sized_deallocation>;
def _SLASH_Zc_alignedNew : CLFlag<"Zc:alignedNew">,
  HelpText<"Enable C++17 aligned allocation functions">,
  Alias<faligned_allocation>;
def _SLASH_Zc_alignedNew_ : CLFlag<"Zc:alignedNew-">,
  HelpText<"Disable C++17 aligned allocation functions">,
  Alias<fno_aligned_allocation>;
def _SLASH_Zc_char8_t : CLFlag<"Zc:char8_t">,
  HelpText<"Enable char8_t from C++2a">,
  Alias<fchar8__t>;
def _SLASH_Zc_char8_t_ : CLFlag<"Zc:char8_t-">,
  HelpText<"Disable char8_t from c++2a">,
  Alias<fno_char8__t>;
def _SLASH_Zc_strictStrings : CLFlag<"Zc:strictStrings">,
  HelpText<"Treat string literals as const">, Alias<W_Joined>,
  AliasArgs<["error=c++11-compat-deprecated-writable-strings"]>;
def _SLASH_Zc_threadSafeInit : CLFlag<"Zc:threadSafeInit">,
  HelpText<"Enable thread-safe initialization of static variables">,
  Alias<fthreadsafe_statics>;
def _SLASH_Zc_threadSafeInit_ : CLFlag<"Zc:threadSafeInit-">,
  HelpText<"Disable thread-safe initialization of static variables">,
  Alias<fno_threadsafe_statics>;
def _SLASH_Zc_trigraphs : CLFlag<"Zc:trigraphs">,
  HelpText<"Enable trigraphs">, Alias<ftrigraphs>;
def _SLASH_Zc_trigraphs_off : CLFlag<"Zc:trigraphs-">,
  HelpText<"Disable trigraphs (default)">, Alias<fno_trigraphs>;
def _SLASH_Zc_twoPhase : CLFlag<"Zc:twoPhase">,
  HelpText<"Enable two-phase name lookup in templates">,
  Alias<fno_delayed_template_parsing>;
def _SLASH_Zc_twoPhase_ : CLFlag<"Zc:twoPhase-">,
  HelpText<"Disable two-phase name lookup in templates (default)">,
  Alias<fdelayed_template_parsing>;
def _SLASH_Z7 : CLFlag<"Z7">,
  HelpText<"Enable CodeView debug information in object files">;
def _SLASH_Zd : CLFlag<"Zd">,
  HelpText<"Emit debug line number tables only">;
def _SLASH_Zi : CLFlag<"Zi">, Alias<_SLASH_Z7>,
  HelpText<"Like /Z7">;
def _SLASH_Zp : CLJoined<"Zp">,
  HelpText<"Set default maximum struct packing alignment">,
  Alias<fpack_struct_EQ>;
def _SLASH_Zp_flag : CLFlag<"Zp">,
  HelpText<"Set default maximum struct packing alignment to 1">,
  Alias<fpack_struct_EQ>, AliasArgs<["1"]>;
def _SLASH_Zs : CLFlag<"Zs">, HelpText<"Syntax-check only">,
  Alias<fsyntax_only>;
def _SLASH_openmp_ : CLFlag<"openmp-">,
  HelpText<"Disable OpenMP support">, Alias<fno_openmp>;
def _SLASH_openmp : CLFlag<"openmp">, HelpText<"Enable OpenMP support">,
  Alias<fopenmp>;
def _SLASH_openmp_experimental : CLFlag<"openmp:experimental">,
  HelpText<"Enable OpenMP support with experimental SIMD support">,
  Alias<fopenmp>;
def _SLASH_tune : CLCompileJoined<"tune:">,
  HelpText<"Set CPU for optimization without affecting instruction set">,
  Alias<mtune_EQ>;

// Non-aliases:

def _SLASH_arch : CLCompileJoined<"arch:">,
  HelpText<"Set architecture for code generation">;

def _SLASH_M_Group : OptionGroup<"</M group>">, Group<cl_compile_Group>;
def _SLASH_volatile_Group : OptionGroup<"</volatile group>">,
  Group<cl_compile_Group>;

def _SLASH_EH : CLJoined<"EH">, HelpText<"Set exception handling model">;
def _SLASH_EP : CLFlag<"EP">,
  HelpText<"Disable linemarker output and preprocess to stdout">;
def _SLASH_FA : CLFlag<"FA">,
  HelpText<"Output assembly code file during compilation">;
def _SLASH_Fa : CLJoined<"Fa">,
  HelpText<"Set assembly output file name (with /FA)">,
  MetaVarName<"<file or dir/>">;
def _SLASH_fallback : CLCompileFlag<"fallback">,
  HelpText<"Fall back to cl.exe if clang-cl fails to compile">;
def _SLASH_FI : CLJoinedOrSeparate<"FI">,
  HelpText<"Include file before parsing">, Alias<include_>;
def _SLASH_Fe : CLJoined<"Fe">,
  HelpText<"Set output executable file name">,
  MetaVarName<"<file or dir/>">;
def _SLASH_Fe_COLON : CLJoined<"Fe:">, Alias<_SLASH_Fe>;
def _SLASH_Fi : CLCompileJoined<"Fi">,
  HelpText<"Set preprocess output file name (with /P)">,
  MetaVarName<"<file>">;
def _SLASH_Fo : CLCompileJoined<"Fo">,
  HelpText<"Set output object file (with /c)">,
  MetaVarName<"<file or dir/>">;
def _SLASH_guard : CLJoined<"guard:">,
  HelpText<"Enable Control Flow Guard with /guard:cf, or only the table with /guard:cf,nochecks">;
def _SLASH_GX : CLFlag<"GX">,
  HelpText<"Deprecated; use /EHsc">;
def _SLASH_GX_ : CLFlag<"GX-">,
  HelpText<"Deprecated (like not passing /EH)">;
def _SLASH_imsvc : CLJoinedOrSeparate<"imsvc">,
  HelpText<"Add <dir> to system include search path, as if in %INCLUDE%">,
  MetaVarName<"<dir>">;
def _SLASH_LD : CLFlag<"LD">, HelpText<"Create DLL">;
def _SLASH_LDd : CLFlag<"LDd">, HelpText<"Create debug DLL">;
def _SLASH_link : CLRemainingArgsJoined<"link">,
  HelpText<"Forward options to the linker">, MetaVarName<"<options>">;
def _SLASH_MD : Option<["/", "-"], "MD", KIND_FLAG>, Group<_SLASH_M_Group>,
  Flags<[CLOption, NoXarchOption]>, HelpText<"Use DLL run-time">;
def _SLASH_MDd : Option<["/", "-"], "MDd", KIND_FLAG>, Group<_SLASH_M_Group>,
  Flags<[CLOption, NoXarchOption]>, HelpText<"Use DLL debug run-time">;
def _SLASH_MT : Option<["/", "-"], "MT", KIND_FLAG>, Group<_SLASH_M_Group>,
  Flags<[CLOption, NoXarchOption]>, HelpText<"Use static run-time">;
def _SLASH_MTd : Option<["/", "-"], "MTd", KIND_FLAG>, Group<_SLASH_M_Group>,
  Flags<[CLOption, NoXarchOption]>, HelpText<"Use static debug run-time">;
def _SLASH_o : CLJoinedOrSeparate<"o">,
  HelpText<"Deprecated (set output file name); use /Fe or /Fe">,
  MetaVarName<"<file or dir/>">;
def _SLASH_P : CLFlag<"P">, HelpText<"Preprocess to file">;
def _SLASH_Tc : CLCompileJoinedOrSeparate<"Tc">,
  HelpText<"Treat <file> as C source file">, MetaVarName<"<file>">;
def _SLASH_TC : CLCompileFlag<"TC">, HelpText<"Treat all source files as C">;
def _SLASH_Tp : CLCompileJoinedOrSeparate<"Tp">,
  HelpText<"Treat <file> as C++ source file">, MetaVarName<"<file>">;
def _SLASH_TP : CLCompileFlag<"TP">, HelpText<"Treat all source files as C++">;
def _SLASH_vctoolsdir : CLJoinedOrSeparate<"vctoolsdir">,
  HelpText<"Path to the VCToolChain">, MetaVarName<"<dir>">;
def _SLASH_volatile_iso : Option<["/", "-"], "volatile:iso", KIND_FLAG>,
  Group<_SLASH_volatile_Group>, Flags<[CLOption, NoXarchOption]>,
  HelpText<"Volatile loads and stores have standard semantics">;
def _SLASH_vmb : CLFlag<"vmb">,
  HelpText<"Use a best-case representation method for member pointers">;
def _SLASH_vmg : CLFlag<"vmg">,
  HelpText<"Use a most-general representation for member pointers">;
def _SLASH_vms : CLFlag<"vms">,
  HelpText<"Set the default most-general representation to single inheritance">;
def _SLASH_vmm : CLFlag<"vmm">,
  HelpText<"Set the default most-general representation to "
           "multiple inheritance">;
def _SLASH_vmv : CLFlag<"vmv">,
  HelpText<"Set the default most-general representation to "
           "virtual inheritance">;
def _SLASH_volatile_ms  : Option<["/", "-"], "volatile:ms", KIND_FLAG>,
  Group<_SLASH_volatile_Group>, Flags<[CLOption, NoXarchOption]>,
  HelpText<"Volatile loads and stores have acquire and release semantics">;
def _SLASH_clang : CLJoined<"clang:">,
  HelpText<"Pass <arg> to the clang driver">, MetaVarName<"<arg>">;
def _SLASH_Zl : CLFlag<"Zl">,
  HelpText<"Do not let object file auto-link default libraries">;

def _SLASH_Yc : CLJoined<"Yc">,
  HelpText<"Generate a pch file for all code up to and including <filename>">,
  MetaVarName<"<filename>">;
def _SLASH_Yu : CLJoined<"Yu">,
  HelpText<"Load a pch file and use it instead of all code up to "
           "and including <filename>">,
  MetaVarName<"<filename>">;
def _SLASH_Y_ : CLFlag<"Y-">,
  HelpText<"Disable precompiled headers, overrides /Yc and /Yu">;
def _SLASH_Zc_dllexportInlines : CLFlag<"Zc:dllexportInlines">,
  HelpText<"dllexport/dllimport inline member functions of dllexport/import classes (default)">;
def _SLASH_Zc_dllexportInlines_ : CLFlag<"Zc:dllexportInlines-">,
  HelpText<"Do not dllexport/dllimport inline member functions of dllexport/import classes">;
def _SLASH_Fp : CLJoined<"Fp">,
  HelpText<"Set pch file name (with /Yc and /Yu)">, MetaVarName<"<file>">;

def _SLASH_Gd : CLFlag<"Gd">,
  HelpText<"Set __cdecl as a default calling convention">;
def _SLASH_Gr : CLFlag<"Gr">,
  HelpText<"Set __fastcall as a default calling convention">;
def _SLASH_Gz : CLFlag<"Gz">,
  HelpText<"Set __stdcall as a default calling convention">;
def _SLASH_Gv : CLFlag<"Gv">,
  HelpText<"Set __vectorcall as a default calling convention">;
def _SLASH_Gregcall : CLFlag<"Gregcall">,
  HelpText<"Set __regcall as a default calling convention">;

// Ignored:

def _SLASH_analyze_ : CLIgnoredFlag<"analyze-">;
def _SLASH_bigobj : CLIgnoredFlag<"bigobj">;
def _SLASH_cgthreads : CLIgnoredJoined<"cgthreads">;
def _SLASH_d2FastFail : CLIgnoredFlag<"d2FastFail">;
def _SLASH_d2Zi_PLUS : CLIgnoredFlag<"d2Zi+">;
def _SLASH_errorReport : CLIgnoredJoined<"errorReport">;
def _SLASH_FC : CLIgnoredFlag<"FC">;
def _SLASH_Fd : CLIgnoredJoined<"Fd">;
def _SLASH_FS : CLIgnoredFlag<"FS">;
def _SLASH_JMC : CLIgnoredFlag<"JMC">;
def _SLASH_kernel_ : CLIgnoredFlag<"kernel-">;
def _SLASH_nologo : CLIgnoredFlag<"nologo">;
def _SLASH_permissive_ : CLIgnoredFlag<"permissive-">;
def _SLASH_RTC : CLIgnoredJoined<"RTC">;
def _SLASH_sdl : CLIgnoredFlag<"sdl">;
def _SLASH_sdl_ : CLIgnoredFlag<"sdl-">;
def _SLASH_utf8 : CLIgnoredFlag<"utf-8">,
  HelpText<"Set source and runtime encoding to UTF-8 (default)">;
def _SLASH_w : CLIgnoredJoined<"w">;
def _SLASH_Zc___cplusplus : CLIgnoredFlag<"Zc:__cplusplus">;
def _SLASH_Zc_auto : CLIgnoredFlag<"Zc:auto">;
def _SLASH_Zc_forScope : CLIgnoredFlag<"Zc:forScope">;
def _SLASH_Zc_inline : CLIgnoredFlag<"Zc:inline">;
def _SLASH_Zc_rvalueCast : CLIgnoredFlag<"Zc:rvalueCast">;
def _SLASH_Zc_ternary : CLIgnoredFlag<"Zc:ternary">;
def _SLASH_Zc_wchar_t : CLIgnoredFlag<"Zc:wchar_t">;
def _SLASH_ZH_MD5 : CLIgnoredFlag<"ZH:MD5">;
def _SLASH_ZH_SHA1 : CLIgnoredFlag<"ZH:SHA1">;
def _SLASH_ZH_SHA_256 : CLIgnoredFlag<"ZH:SHA_256">;
def _SLASH_Zm : CLIgnoredJoined<"Zm">;
def _SLASH_Zo : CLIgnoredFlag<"Zo">;
def _SLASH_Zo_ : CLIgnoredFlag<"Zo-">;


// Unsupported:

def _SLASH_await : CLFlag<"await">;
def _SLASH_constexpr : CLJoined<"constexpr:">;
def _SLASH_AI : CLJoinedOrSeparate<"AI">;
def _SLASH_Bt : CLFlag<"Bt">;
def _SLASH_Bt_plus : CLFlag<"Bt+">;
def _SLASH_clr : CLJoined<"clr">;
def _SLASH_d2 : CLJoined<"d2">;
def _SLASH_doc : CLJoined<"doc">;
def _SLASH_FA_joined : CLJoined<"FA">;
def _SLASH_favor : CLJoined<"favor">;
def _SLASH_F : CLJoinedOrSeparate<"F">;
def _SLASH_Fm : CLJoined<"Fm">;
def _SLASH_Fr : CLJoined<"Fr">;
def _SLASH_FR : CLJoined<"FR">;
def _SLASH_FU : CLJoinedOrSeparate<"FU">;
def _SLASH_Fx : CLFlag<"Fx">;
def _SLASH_G1 : CLFlag<"G1">;
def _SLASH_G2 : CLFlag<"G2">;
def _SLASH_Ge : CLFlag<"Ge">;
def _SLASH_Gh : CLFlag<"Gh">;
def _SLASH_GH : CLFlag<"GH">;
def _SLASH_GL : CLFlag<"GL">;
def _SLASH_GL_ : CLFlag<"GL-">;
def _SLASH_Gm : CLFlag<"Gm">;
def _SLASH_Gm_ : CLFlag<"Gm-">;
def _SLASH_GT : CLFlag<"GT">;
def _SLASH_GZ : CLFlag<"GZ">;
def _SLASH_H : CLFlag<"H">;
def _SLASH_homeparams : CLFlag<"homeparams">;
def _SLASH_hotpatch : CLFlag<"hotpatch">;
def _SLASH_kernel : CLFlag<"kernel">;
def _SLASH_LN : CLFlag<"LN">;
def _SLASH_MP : CLJoined<"MP">;
def _SLASH_Qfast_transcendentals : CLFlag<"Qfast_transcendentals">;
def _SLASH_QIfist : CLFlag<"QIfist">;
def _SLASH_QIntel_jcc_erratum : CLFlag<"QIntel-jcc-erratum">;
def _SLASH_Qimprecise_fwaits : CLFlag<"Qimprecise_fwaits">;
def _SLASH_Qpar : CLFlag<"Qpar">;
def _SLASH_Qpar_report : CLJoined<"Qpar-report">;
def _SLASH_Qsafe_fp_loads : CLFlag<"Qsafe_fp_loads">;
def _SLASH_Qspectre : CLFlag<"Qspectre">;
def _SLASH_Qspectre_load : CLFlag<"Qspectre-load">;
def _SLASH_Qspectre_load_cf : CLFlag<"Qspectre-load-cf">;
def _SLASH_Qvec_report : CLJoined<"Qvec-report">;
def _SLASH_u : CLFlag<"u">;
def _SLASH_V : CLFlag<"V">;
def _SLASH_WL : CLFlag<"WL">;
def _SLASH_Wp64 : CLFlag<"Wp64">;
def _SLASH_Yd : CLFlag<"Yd">;
def _SLASH_Yl : CLJoined<"Yl">;
def _SLASH_Za : CLFlag<"Za">;
def _SLASH_Zc : CLJoined<"Zc:">;
def _SLASH_Ze : CLFlag<"Ze">;
def _SLASH_Zg : CLFlag<"Zg">;
def _SLASH_ZI : CLFlag<"ZI">;
def _SLASH_ZW : CLJoined<"ZW">;<|MERGE_RESOLUTION|>--- conflicted
+++ resolved
@@ -4084,21 +4084,14 @@
 defm whole_file : BooleanFFlag<"whole-file">, Group<gfortran_Group>;
 
 // C++ SYCL options
-<<<<<<< HEAD
 def reuse_exe_EQ : Joined<["-"], "reuse-exe=">, Flags<[CoreOption]>,
   HelpText<"Speed up FPGA aoc compile if the device code in <exe> is unchanged.">,
   MetaVarName<"<exe>">;
-def fsycl : Flag<["-"], "fsycl">, Group<sycl_Group>, Flags<[CC1Option, CoreOption]>,
-  HelpText<"Enable SYCL kernels compilation for device">;
-def fno_sycl : Flag<["-"], "fno-sycl">, Group<sycl_Group>, Flags<[CoreOption]>,
-  HelpText<"Disable SYCL kernels compilation for device">;
-=======
 defm sycl : BoolOption<"sycl",
   "LangOpts->SYCL", DefaultsToFalse,
   ChangedBy<PosFlag, [CC1Option], "Enable">, ResetBy<NegFlag, [], "Disable">,
   BothFlags<[CoreOption], " SYCL kernels compilation for device">, "f">,
   Group<sycl_Group>;
->>>>>>> 383778e2
 def sycl_std_EQ : Joined<["-"], "sycl-std=">, Group<sycl_Group>, Flags<[CC1Option, NoArgumentUnused, CoreOption]>,
   HelpText<"SYCL language standard to compile for.">, Values<"2017, 121, 1.2.1, sycl-1.2.1">;
 def fsycl_esimd : Flag<["-"], "fsycl-explicit-simd">, Group<sycl_Group>, Flags<[CC1Option, NoArgumentUnused, CoreOption]>,
@@ -5057,14 +5050,10 @@
   HelpText<"Include default header file for OpenCL">,
   MarshallingInfoFlag<"LangOpts->IncludeDefaultHeader">;
 def fdeclare_opencl_builtins : Flag<["-"], "fdeclare-opencl-builtins">,
-<<<<<<< HEAD
-  HelpText<"Add OpenCL builtin function declarations (experimental)">;
+  HelpText<"Add OpenCL builtin function declarations (experimental)">,
+  MarshallingInfoFlag<"LangOpts->DeclareOpenCLBuiltins">;
 def fdeclare_spirv_builtins : Flag<["-"], "fdeclare-spirv-builtins">,
   HelpText<"Add SPIR-V builtin function declarations (experimental)">;
-=======
-  HelpText<"Add OpenCL builtin function declarations (experimental)">,
-  MarshallingInfoFlag<"LangOpts->DeclareOpenCLBuiltins">;
->>>>>>> 383778e2
 def fpreserve_vec3_type : Flag<["-"], "fpreserve-vec3-type">,
   HelpText<"Preserve 3-component vector type">,
   MarshallingInfoFlag<"CodeGenOpts.PreserveVec3Type">;
