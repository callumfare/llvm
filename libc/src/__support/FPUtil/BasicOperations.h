//===-- Basic operations on floating point numbers --------------*- C++ -*-===//
//
// Part of the LLVM Project, under the Apache License v2.0 with LLVM Exceptions.
// See https://llvm.org/LICENSE.txt for license information.
// SPDX-License-Identifier: Apache-2.0 WITH LLVM-exception
//
//===----------------------------------------------------------------------===//

#ifndef LLVM_LIBC_SRC___SUPPORT_FPUTIL_BASICOPERATIONS_H
#define LLVM_LIBC_SRC___SUPPORT_FPUTIL_BASICOPERATIONS_H

#include "FEnvImpl.h"
#include "FPBits.h"
#include "dyadic_float.h"

#include "src/__support/CPP/type_traits.h"
#include "src/__support/big_int.h"
#include "src/__support/common.h"
#include "src/__support/macros/config.h"
#include "src/__support/macros/optimization.h" // LIBC_UNLIKELY
#include "src/__support/macros/properties/architectures.h"
#include "src/__support/macros/properties/types.h"
#include "src/__support/uint128.h"

namespace LIBC_NAMESPACE_DECL {
namespace fputil {

template <typename T, cpp::enable_if_t<cpp::is_floating_point_v<T>, int> = 0>
LIBC_INLINE T abs(T x) {
  return FPBits<T>(x).abs().get_val();
}

namespace internal {

template <typename T>
LIBC_INLINE cpp::enable_if_t<cpp::is_floating_point_v<T>, T> max(T x, T y) {
  FPBits<T> x_bits(x);
  FPBits<T> y_bits(y);

  // To make sure that fmax(+0, -0) == +0 == fmax(-0, +0), whenever x and y
  // have different signs and both are not NaNs, we return the number with
  // positive sign.
  if (x_bits.sign() != y_bits.sign())
    return x_bits.is_pos() ? x : y;
  return x > y ? x : y;
}

#ifdef LIBC_TYPES_HAS_FLOAT16
#if defined(__LIBC_USE_BUILTIN_FMAXF16_FMINF16)
template <> LIBC_INLINE float16 max(float16 x, float16 y) {
  return __builtin_fmaxf16(x, y);
}
#elif !defined(LIBC_TARGET_ARCH_IS_AARCH64)
template <> LIBC_INLINE float16 max(float16 x, float16 y) {
  FPBits<float16> x_bits(x);
  FPBits<float16> y_bits(y);

  int16_t xi = static_cast<int16_t>(x_bits.uintval());
  int16_t yi = static_cast<int16_t>(y_bits.uintval());
  return ((xi > yi) != (xi < 0 && yi < 0)) ? x : y;
}
#endif
#endif // LIBC_TYPES_HAS_FLOAT16

#if defined(__LIBC_USE_BUILTIN_FMAX_FMIN) && !defined(LIBC_TARGET_ARCH_IS_X86)
template <> LIBC_INLINE float max(float x, float y) {
  return __builtin_fmaxf(x, y);
}

template <> LIBC_INLINE double max(double x, double y) {
  return __builtin_fmax(x, y);
}
#endif

template <typename T>
LIBC_INLINE cpp::enable_if_t<cpp::is_floating_point_v<T>, T> min(T x, T y) {
  FPBits<T> x_bits(x);
  FPBits<T> y_bits(y);

  // To make sure that fmin(+0, -0) == -0 == fmin(-0, +0), whenever x and y have
  // different signs and both are not NaNs, we return the number with negative
  // sign.
  if (x_bits.sign() != y_bits.sign())
    return x_bits.is_neg() ? x : y;
  return x < y ? x : y;
}

#ifdef LIBC_TYPES_HAS_FLOAT16
#if defined(__LIBC_USE_BUILTIN_FMAXF16_FMINF16)
template <> LIBC_INLINE float16 min(float16 x, float16 y) {
  return __builtin_fminf16(x, y);
}
#elif !defined(LIBC_TARGET_ARCH_IS_AARCH64)
template <> LIBC_INLINE float16 min(float16 x, float16 y) {
  FPBits<float16> x_bits(x);
  FPBits<float16> y_bits(y);

  int16_t xi = static_cast<int16_t>(x_bits.uintval());
  int16_t yi = static_cast<int16_t>(y_bits.uintval());
  return ((xi < yi) != (xi < 0 && yi < 0)) ? x : y;
}
#endif
#endif // LIBC_TYPES_HAS_FLOAT16

#if defined(__LIBC_USE_BUILTIN_FMAX_FMIN) && !defined(LIBC_TARGET_ARCH_IS_X86)
template <> LIBC_INLINE float min(float x, float y) {
  return __builtin_fminf(x, y);
}

template <> LIBC_INLINE double min(double x, double y) {
  return __builtin_fmin(x, y);
}
#endif

} // namespace internal

template <typename T, cpp::enable_if_t<cpp::is_floating_point_v<T>, int> = 0>
LIBC_INLINE T fmin(T x, T y) {
  const FPBits<T> bitx(x), bity(y);

  if (bitx.is_nan())
    return y;
  if (bity.is_nan())
    return x;
  return internal::min(x, y);
}

template <typename T, cpp::enable_if_t<cpp::is_floating_point_v<T>, int> = 0>
LIBC_INLINE T fmax(T x, T y) {
  FPBits<T> bitx(x), bity(y);

  if (bitx.is_nan())
    return y;
  if (bity.is_nan())
    return x;
  return internal::max(x, y);
}

template <typename T, cpp::enable_if_t<cpp::is_floating_point_v<T>, int> = 0>
LIBC_INLINE T fmaximum(T x, T y) {
  FPBits<T> bitx(x), bity(y);

  if (bitx.is_nan())
    return x;
  if (bity.is_nan())
    return y;
  return internal::max(x, y);
}

template <typename T, cpp::enable_if_t<cpp::is_floating_point_v<T>, int> = 0>
LIBC_INLINE T fminimum(T x, T y) {
  const FPBits<T> bitx(x), bity(y);

  if (bitx.is_nan())
    return x;
  if (bity.is_nan())
    return y;
  return internal::min(x, y);
}

template <typename T, cpp::enable_if_t<cpp::is_floating_point_v<T>, int> = 0>
LIBC_INLINE T fmaximum_num(T x, T y) {
  FPBits<T> bitx(x), bity(y);
  if (bitx.is_signaling_nan() || bity.is_signaling_nan()) {
    fputil::raise_except_if_required(FE_INVALID);
    if (bitx.is_nan() && bity.is_nan())
      return FPBits<T>::quiet_nan().get_val();
  }
  if (bitx.is_nan())
    return y;
  if (bity.is_nan())
    return x;
  return internal::max(x, y);
}

template <typename T, cpp::enable_if_t<cpp::is_floating_point_v<T>, int> = 0>
LIBC_INLINE T fminimum_num(T x, T y) {
  FPBits<T> bitx(x), bity(y);
  if (bitx.is_signaling_nan() || bity.is_signaling_nan()) {
    fputil::raise_except_if_required(FE_INVALID);
    if (bitx.is_nan() && bity.is_nan())
      return FPBits<T>::quiet_nan().get_val();
  }
  if (bitx.is_nan())
    return y;
  if (bity.is_nan())
    return x;
  return internal::min(x, y);
}

template <typename T, cpp::enable_if_t<cpp::is_floating_point_v<T>, int> = 0>
LIBC_INLINE T fmaximum_mag(T x, T y) {
  FPBits<T> bitx(x), bity(y);

  if (abs(x) > abs(y))
    return x;
  if (abs(y) > abs(x))
    return y;
  return fmaximum(x, y);
}

template <typename T, cpp::enable_if_t<cpp::is_floating_point_v<T>, int> = 0>
LIBC_INLINE T fminimum_mag(T x, T y) {
  FPBits<T> bitx(x), bity(y);

  if (abs(x) < abs(y))
    return x;
  if (abs(y) < abs(x))
    return y;
  return fminimum(x, y);
}

template <typename T, cpp::enable_if_t<cpp::is_floating_point_v<T>, int> = 0>
LIBC_INLINE T fmaximum_mag_num(T x, T y) {
  FPBits<T> bitx(x), bity(y);

  if (abs(x) > abs(y))
    return x;
  if (abs(y) > abs(x))
    return y;
  return fmaximum_num(x, y);
}

template <typename T, cpp::enable_if_t<cpp::is_floating_point_v<T>, int> = 0>
LIBC_INLINE T fminimum_mag_num(T x, T y) {
  FPBits<T> bitx(x), bity(y);

  if (abs(x) < abs(y))
    return x;
  if (abs(y) < abs(x))
    return y;
  return fminimum_num(x, y);
}

template <typename T, cpp::enable_if_t<cpp::is_floating_point_v<T>, int> = 0>
LIBC_INLINE T fdim(T x, T y) {
  FPBits<T> bitx(x), bity(y);

  if (bitx.is_nan()) {
    return x;
  }

  if (bity.is_nan()) {
    return y;
  }

  return (x > y ? x - y : 0);
}

template <typename T, cpp::enable_if_t<cpp::is_floating_point_v<T>, int> = 0>
LIBC_INLINE int canonicalize(T &cx, const T &x) {
  FPBits<T> sx(x);
  if constexpr (get_fp_type<T>() == FPType::X86_Binary80) {
    // All the pseudo and unnormal numbers are not canonical.
    // More precisely :
    // Exponent   |       Significand      | Meaning
    //            | Bits 63-62 | Bits 61-0 |
    // All Ones   |     00     |    Zero   | Pseudo Infinity, Value = SNaN
    // All Ones   |     00     |  Non-Zero | Pseudo NaN, Value = SNaN
    // All Ones   |     01     | Anything  | Pseudo NaN, Value = SNaN
    //            |   Bit 63   | Bits 62-0 |
    // All zeroes |   One      | Anything  | Pseudo Denormal, Value =
    //            |            |           | (−1)**s × m × 2**−16382
    // All Other  |   Zero     | Anything  | Unnormal, Value = SNaN
    //  Values    |            |           |
    bool bit63 = sx.get_implicit_bit();
    UInt128 mantissa = sx.get_explicit_mantissa();
    bool bit62 = static_cast<bool>((mantissa & (1ULL << 62)) >> 62);
    int exponent = sx.get_biased_exponent();
    if (exponent == 0x7FFF) {
      if (!bit63 && !bit62) {
        if (mantissa == 0) {
          cx = FPBits<T>::quiet_nan(sx.sign(), mantissa).get_val();
          raise_except_if_required(FE_INVALID);
          return 1;
        }
        cx = FPBits<T>::quiet_nan(sx.sign(), mantissa).get_val();
        raise_except_if_required(FE_INVALID);
        return 1;
      } else if (!bit63 && bit62) {
        cx = FPBits<T>::quiet_nan(sx.sign(), mantissa).get_val();
        raise_except_if_required(FE_INVALID);
        return 1;
      } else if (LIBC_UNLIKELY(sx.is_signaling_nan())) {
        cx = FPBits<T>::quiet_nan(sx.sign(), sx.get_explicit_mantissa())
                 .get_val();
        raise_except_if_required(FE_INVALID);
        return 1;
      } else
        cx = x;
    } else if (exponent == 0 && bit63)
      cx = FPBits<T>::make_value(mantissa, 0).get_val();
    else if (exponent != 0 && !bit63) {
      cx = FPBits<T>::quiet_nan(sx.sign(), mantissa).get_val();
      raise_except_if_required(FE_INVALID);
      return 1;
    } else if (LIBC_UNLIKELY(sx.is_signaling_nan())) {
      cx =
          FPBits<T>::quiet_nan(sx.sign(), sx.get_explicit_mantissa()).get_val();
      raise_except_if_required(FE_INVALID);
      return 1;
    } else
      cx = x;
  } else if (LIBC_UNLIKELY(sx.is_signaling_nan())) {
    cx = FPBits<T>::quiet_nan(sx.sign(), sx.get_explicit_mantissa()).get_val();
    raise_except_if_required(FE_INVALID);
    return 1;
  } else
    cx = x;
  return 0;
}

template <typename T>
LIBC_INLINE cpp::enable_if_t<cpp::is_floating_point_v<T>, bool>
totalorder(T x, T y) {
  using FPBits = FPBits<T>;
  FPBits x_bits(x);
  FPBits y_bits(y);

  using StorageType = typename FPBits::StorageType;
  StorageType x_u = x_bits.uintval();
  StorageType y_u = y_bits.uintval();

<<<<<<< HEAD
  using signed_t = make_integral_or_big_int_signed_t<StorageType>;
  signed_t x_signed = static_cast<signed_t>(x_u);
  signed_t y_signed = static_cast<signed_t>(y_u);

  bool both_neg = (x_u & y_u & FPBits::SIGN_MASK) != 0;
  return x_signed == y_signed || ((x_signed <= y_signed) != both_neg);
=======
  bool has_neg = ((x_u | y_u) & FPBits::SIGN_MASK) != 0;
  return x_u == y_u || ((x_u < y_u) != has_neg);
>>>>>>> 98391913
}

template <typename T>
LIBC_INLINE cpp::enable_if_t<cpp::is_floating_point_v<T>, bool>
totalordermag(T x, T y) {
  return FPBits<T>(x).abs().uintval() <= FPBits<T>(y).abs().uintval();
}

template <typename T>
LIBC_INLINE cpp::enable_if_t<cpp::is_floating_point_v<T>, T> getpayload(T x) {
  using FPBits = FPBits<T>;
  using StorageType = typename FPBits::StorageType;
  FPBits x_bits(x);

  if (!x_bits.is_nan())
    return T(-1.0);

  StorageType payload = x_bits.uintval() & (FPBits::FRACTION_MASK >> 1);

  if constexpr (is_big_int_v<StorageType>) {
    DyadicFloat<FPBits::STORAGE_LEN> payload_dfloat(Sign::POS, 0, payload);

    return static_cast<T>(payload_dfloat);
  } else {
    return static_cast<T>(payload);
  }
}

template <bool IsSignaling, typename T>
LIBC_INLINE cpp::enable_if_t<cpp::is_floating_point_v<T>, bool>
setpayload(T &res, T pl) {
  using FPBits = FPBits<T>;
  FPBits pl_bits(pl);

  // Signaling NaNs don't have the mantissa's MSB set to 1, so they need a
  // non-zero payload to distinguish them from infinities.
  if (!IsSignaling && pl_bits.is_zero()) {
    res = FPBits::quiet_nan(Sign::POS).get_val();
    return false;
  }

  int pl_exp = pl_bits.get_exponent();

  if (pl_bits.is_neg() || pl_exp < 0 || pl_exp >= FPBits::FRACTION_LEN - 1 ||
      ((pl_bits.get_mantissa() << pl_exp) & FPBits::FRACTION_MASK) != 0) {
    res = T(0.0);
    return true;
  }

  using StorageType = typename FPBits::StorageType;
  StorageType v(pl_bits.get_explicit_mantissa() >>
                (FPBits::FRACTION_LEN - pl_exp));

  if constexpr (IsSignaling)
    res = FPBits::signaling_nan(Sign::POS, v).get_val();
  else
    res = FPBits::quiet_nan(Sign::POS, v).get_val();
  return false;
}

} // namespace fputil
} // namespace LIBC_NAMESPACE_DECL

#endif // LLVM_LIBC_SRC___SUPPORT_FPUTIL_BASICOPERATIONS_H<|MERGE_RESOLUTION|>--- conflicted
+++ resolved
@@ -321,17 +321,8 @@
   StorageType x_u = x_bits.uintval();
   StorageType y_u = y_bits.uintval();
 
-<<<<<<< HEAD
-  using signed_t = make_integral_or_big_int_signed_t<StorageType>;
-  signed_t x_signed = static_cast<signed_t>(x_u);
-  signed_t y_signed = static_cast<signed_t>(y_u);
-
-  bool both_neg = (x_u & y_u & FPBits::SIGN_MASK) != 0;
-  return x_signed == y_signed || ((x_signed <= y_signed) != both_neg);
-=======
   bool has_neg = ((x_u | y_u) & FPBits::SIGN_MASK) != 0;
   return x_u == y_u || ((x_u < y_u) != has_neg);
->>>>>>> 98391913
 }
 
 template <typename T>
