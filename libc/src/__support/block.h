//===-- Implementation header for a block of memory -------------*- C++ -*-===//
//
// Part of the LLVM Project, under the Apache License v2.0 with LLVM Exceptions.
// See https://llvm.org/LICENSE.txt for license information.
// SPDX-License-Identifier: Apache-2.0 WITH LLVM-exception
//
//===----------------------------------------------------------------------===//

#ifndef LLVM_LIBC_SRC___SUPPORT_BLOCK_H
#define LLVM_LIBC_SRC___SUPPORT_BLOCK_H

#include "src/__support/CPP/algorithm.h"
#include "src/__support/CPP/cstddef.h"
#include "src/__support/CPP/limits.h"
#include "src/__support/CPP/new.h"
#include "src/__support/CPP/optional.h"
#include "src/__support/CPP/span.h"
#include "src/__support/CPP/type_traits.h"
#include "src/__support/libc_assert.h"
#include "src/__support/macros/config.h"

#include <stdint.h>

namespace LIBC_NAMESPACE_DECL {

namespace internal {
// Types of corrupted blocks, and functions to crash with an error message
// corresponding to each type.
enum class BlockStatus {
  VALID,
  MISALIGNED,
  PREV_MISMATCHED,
  NEXT_MISMATCHED,
};
} // namespace internal

/// Returns the value rounded down to the nearest multiple of alignment.
LIBC_INLINE constexpr size_t align_down(size_t value, size_t alignment) {
  // Note this shouldn't overflow since the result will always be <= value.
  return (value / alignment) * alignment;
}

/// Returns the value rounded down to the nearest multiple of alignment.
template <typename T>
LIBC_INLINE constexpr T *align_down(T *value, size_t alignment) {
  return reinterpret_cast<T *>(
      align_down(reinterpret_cast<size_t>(value), alignment));
}

/// Returns the value rounded up to the nearest multiple of alignment.
LIBC_INLINE constexpr size_t align_up(size_t value, size_t alignment) {
  __builtin_add_overflow(value, alignment - 1, &value);
  return align_down(value, alignment);
}

/// Returns the value rounded up to the nearest multiple of alignment.
template <typename T>
LIBC_INLINE constexpr T *align_up(T *value, size_t alignment) {
  return reinterpret_cast<T *>(
      align_up(reinterpret_cast<size_t>(value), alignment));
}

using ByteSpan = cpp::span<LIBC_NAMESPACE::cpp::byte>;
using cpp::optional;

/// Memory region with links to adjacent blocks.
///
/// The blocks store their offsets to the previous and next blocks. The latter
/// is also the block's size.
///
/// The `ALIGNMENT` constant provided by the derived block is typically the
/// minimum value of `alignof(OffsetType)`. Blocks will always be aligned to a
/// `ALIGNMENT` boundary. Block sizes will always be rounded up to a multiple of
/// `ALIGNMENT`.
///
/// As an example, the diagram below represents two contiguous
/// `Block<uint32_t, 8>`s. The indices indicate byte offsets:
///
/// @code{.unparsed}
/// Block 1:
/// +---------------------+--------------+
/// | Header              | Usable space |
/// +----------+----------+--------------+
/// | prev     | next     |              |
/// | 0......3 | 4......7 | 8........227 |
/// | 00000000 | 00000230 |  <app data>  |
/// +----------+----------+--------------+
/// Block 2:
/// +---------------------+--------------+
/// | Header              | Usable space |
/// +----------+----------+--------------+
/// | prev     | next     |              |
/// | 0......3 | 4......7 | 8........827 |
/// | 00000230 | 00000830 | f7f7....f7f7 |
/// +----------+----------+--------------+
/// @endcode
///
/// The next offset of a block matches the previous offset of its next block.
/// The first block in a list is denoted by having a previous offset of `0`.
///
/// @tparam   OffsetType  Unsigned integral type used to encode offsets. Larger
///                       types can address more memory, but consume greater
///                       overhead.
/// @tparam   kAlign      Sets the overall alignment for blocks. Minimum is
///                       `alignof(OffsetType)`, but the default is max_align_t,
///                       since the usable space will then already be
///                       aligned to max_align_t if the size of OffsetType is no
///                       less than half of max_align_t. Larger values cause
///                       greater overhead.
template <typename OffsetType = uintptr_t, size_t kAlign = alignof(max_align_t)>
class Block {
  // Masks for the contents of the next_ field.
  static constexpr size_t USED_MASK = 1 << 0;
  static constexpr size_t LAST_MASK = 1 << 1;
  static constexpr size_t SIZE_MASK = ~(USED_MASK | LAST_MASK);

public:
  using offset_type = OffsetType;
  static_assert(cpp::is_unsigned_v<offset_type>,
                "offset type must be unsigned");
  static constexpr size_t ALIGNMENT =
      cpp::max(cpp::max(kAlign, alignof(offset_type)), size_t{4});
  static constexpr size_t BLOCK_OVERHEAD = align_up(sizeof(Block), ALIGNMENT);

  // No copy or move.
  Block(const Block &other) = delete;
  Block &operator=(const Block &other) = delete;

  /// Creates the first block for a given memory region.
  static optional<Block *> init(ByteSpan region);

  /// @returns  A pointer to a `Block`, given a pointer to the start of the
  ///           usable space inside the block.
  ///
  /// This is the inverse of `usable_space()`.
  ///
  /// @warning  This method does not do any checking; passing a random
  ///           pointer will return a non-null pointer.
  static Block *from_usable_space(void *usable_space) {
    auto *bytes = reinterpret_cast<cpp::byte *>(usable_space);
    return reinterpret_cast<Block *>(bytes - BLOCK_OVERHEAD);
  }
  static const Block *from_usable_space(const void *usable_space) {
    const auto *bytes = reinterpret_cast<const cpp::byte *>(usable_space);
    return reinterpret_cast<const Block *>(bytes - BLOCK_OVERHEAD);
  }

  /// @returns The total size of the block in bytes, including the header.
  size_t outer_size() const { return next_ & SIZE_MASK; }

  /// @returns The number of usable bytes inside the block.
  size_t inner_size() const { return outer_size() - BLOCK_OVERHEAD; }

  /// @returns A pointer to the usable space inside this block.
  cpp::byte *usable_space() {
    return reinterpret_cast<cpp::byte *>(this) + BLOCK_OVERHEAD;
  }
  const cpp::byte *usable_space() const {
    return reinterpret_cast<const cpp::byte *>(this) + BLOCK_OVERHEAD;
  }

  // @returns The region of memory the block manages, including the header.
  ByteSpan region() {
    return {reinterpret_cast<cpp::byte *>(this), outer_size()};
  }

  /// Attempts to split this block.
  ///
  /// If successful, the block will have an inner size of `new_inner_size`,
  /// rounded up to a `ALIGNMENT` boundary. The remaining space will be
  /// returned as a new block.
  ///
  /// This method may fail if the remaining space is too small to hold a new
  /// block. If this method fails for any reason, the original block is
  /// unmodified.
  optional<Block *> split(size_t new_inner_size);

  /// Merges this block with the one that comes after it.
  bool merge_next();

  /// @returns The block immediately after this one, or a null pointer if this
  /// is the last block.
  Block *next() const;

  /// @returns The block immediately before this one, or a null pointer if this
  /// is the first block.
  Block *prev() const;

  /// Indicates whether the block is in use.
  ///
  /// @returns `true` if the block is in use or `false` if not.
  bool used() const { return next_ & USED_MASK; }

  /// Marks this block as in use.
  void mark_used() { next_ |= USED_MASK; }

  /// Marks this block as free.
  void mark_free() { next_ &= ~USED_MASK; }

  /// Marks this block as the last one in the chain. Makes next() return
  /// nullptr.
  constexpr void mark_last() { next_ |= LAST_MASK; }

  /// @brief Checks if a block is valid.
  ///
  /// @returns `true` if and only if the following conditions are met:
  /// * The block is aligned.
  /// * The prev/next fields match with the previous and next blocks.
  bool is_valid() const {
    return check_status() == internal::BlockStatus::VALID;
  }

  constexpr Block(size_t prev_outer_size, size_t outer_size);

  bool is_usable_space_aligned(size_t alignment) const {
    return reinterpret_cast<uintptr_t>(usable_space()) % alignment == 0;
  }
<<<<<<< HEAD

  size_t padding_for_alignment(size_t alignment) const {
    if (is_usable_space_aligned(alignment))
      return 0;

    // We need to ensure we can always split this block into a "padding" block
    // and the aligned block. To do this, we need enough extra space for at
    // least one block.
    //
    // |block   |usable_space                          |
    // |........|......................................|
    //                            ^
    //                            Alignment requirement
    //
    //
    // |block   |space   |block   |usable_space        |
    // |........|........|........|....................|
    //                            ^
    //                            Alignment requirement
    //
    uintptr_t start = reinterpret_cast<uintptr_t>(usable_space());
    alignment = cpp::max(alignment, ALIGNMENT);
    return align_up(start + BLOCK_OVERHEAD, alignment) - start;
  }

  // Check that we can `allocate` a block with a given alignment and size from
  // this existing block.
  bool can_allocate(size_t alignment, size_t size) const;

  // This is the return type for `allocate` which can split one block into up to
  // three blocks.
  struct BlockInfo {
    // This is the newly aligned block. It will have the alignment requested by
    // a call to `allocate` and at most `size`.
    Block *block;

    // If the usable_space in the new block was not aligned according to the
    // `alignment` parameter, we will need to split into this block and the
    // `block` to ensure `block` is properly aligned. In this case, `prev` will
    // be a pointer to this new "padding" block. `prev` will be nullptr if no
    // new block was created or we were able to merge the block before the
    // original block with the "padding" block.
    Block *prev;

    // This is the remainder of the next block after splitting the `block`
    // according to `size`. This can happen if there's enough space after the
    // `block`.
    Block *next;
  };

  // Divide a block into up to 3 blocks according to `BlockInfo`. This should
  // only be called if `can_allocate` returns true.
  static BlockInfo allocate(Block *block, size_t alignment, size_t size);

private:
  /// Consumes the block and returns as a span of bytes.
  static ByteSpan as_bytes(Block *&&block);
=======
>>>>>>> 9c4aab8c

  size_t padding_for_alignment(size_t alignment) const {
    if (is_usable_space_aligned(alignment))
      return 0;

    // We need to ensure we can always split this block into a "padding" block
    // and the aligned block. To do this, we need enough extra space for at
    // least one block.
    //
    // |block   |usable_space                          |
    // |........|......................................|
    //                            ^
    //                            Alignment requirement
    //
    //
    // |block   |space   |block   |usable_space        |
    // |........|........|........|....................|
    //                            ^
    //                            Alignment requirement
    //
    uintptr_t start = reinterpret_cast<uintptr_t>(usable_space());
    alignment = cpp::max(alignment, ALIGNMENT);
    return align_up(start + BLOCK_OVERHEAD, alignment) - start;
  }

  // Check that we can `allocate` a block with a given alignment and size from
  // this existing block.
  bool can_allocate(size_t alignment, size_t size) const;

  // This is the return type for `allocate` which can split one block into up to
  // three blocks.
  struct BlockInfo {
    // This is the newly aligned block. It will have the alignment requested by
    // a call to `allocate` and at most `size`.
    Block *block;

    // If the usable_space in the new block was not aligned according to the
    // `alignment` parameter, we will need to split into this block and the
    // `block` to ensure `block` is properly aligned. In this case, `prev` will
    // be a pointer to this new "padding" block. `prev` will be nullptr if no
    // new block was created or we were able to merge the block before the
    // original block with the "padding" block.
    Block *prev;

    // This is the remainder of the next block after splitting the `block`
    // according to `size`. This can happen if there's enough space after the
    // `block`.
    Block *next;
  };

  // Divide a block into up to 3 blocks according to `BlockInfo`. This should
  // only be called if `can_allocate` returns true.
  static BlockInfo allocate(Block *block, size_t alignment, size_t size);

private:
  /// Construct a block to represent a span of bytes. Overwrites only enough
  /// memory for the block header; the rest of the span is left alone.
  static Block *as_block(size_t prev_outer_size, ByteSpan bytes);

  /// Returns a `BlockStatus` that is either VALID or indicates the reason why
  /// the block is invalid.
  ///
  /// If the block is invalid at multiple points, this function will only return
  /// one of the reasons.
  internal::BlockStatus check_status() const;

  /// Like `split`, but assumes the caller has already checked to parameters to
  /// ensure the split will succeed.
  Block *split_impl(size_t new_inner_size);

  /// Offset from this block to the previous block. 0 if this is the first
  /// block.
  offset_type prev_ = 0;

  /// Offset from this block to the next block. Valid even if this is the last
  /// block, since it equals the size of the block.
  offset_type next_ = 0;

  /// Information about the current state of the block is stored in the two low
  /// order bits of the next_ value. These are guaranteed free by a minimum
  /// alignment (and thus, alignment of the size) of 4. The lowest bit is the
  /// `used` flag, and the other bit is the `last` flag.
  ///
  /// * If the `used` flag is set, the block's usable memory has been allocated
  ///   and is being used.
  /// * If the `last` flag is set, the block does not have a next block.
  /// * If the `used` flag is set, the alignment represents the requested value
  ///   when the memory was allocated, which may be less strict than the actual
  ///   alignment.
} __attribute__((packed, aligned(cpp::max(kAlign, size_t{4}))));

// Public template method implementations.

LIBC_INLINE ByteSpan get_aligned_subspan(ByteSpan bytes, size_t alignment) {
  if (bytes.data() == nullptr)
    return ByteSpan();

  auto unaligned_start = reinterpret_cast<uintptr_t>(bytes.data());
  auto aligned_start = align_up(unaligned_start, alignment);
  auto unaligned_end = unaligned_start + bytes.size();
  auto aligned_end = align_down(unaligned_end, alignment);

  if (aligned_end <= aligned_start)
    return ByteSpan();

  return bytes.subspan(aligned_start - unaligned_start,
                       aligned_end - aligned_start);
}

template <typename OffsetType, size_t kAlign>
optional<Block<OffsetType, kAlign> *>
Block<OffsetType, kAlign>::init(ByteSpan region) {
  optional<ByteSpan> result = get_aligned_subspan(region, ALIGNMENT);
  if (!result)
    return {};

  region = result.value();
  if (region.size() < BLOCK_OVERHEAD)
    return {};

  if (cpp::numeric_limits<OffsetType>::max() < region.size())
    return {};

  Block *block = as_block(0, region);
  block->mark_last();
  return block;
}

template <typename OffsetType, size_t kAlign>
bool Block<OffsetType, kAlign>::can_allocate(size_t alignment,
                                             size_t size) const {
  if (is_usable_space_aligned(alignment) && inner_size() >= size)
    return true; // Size and alignment constraints met.

  // Either the alignment isn't met or we don't have enough size.
  // If we don't meet alignment, we can always adjust such that we do meet the
  // alignment. If we meet the alignment but just don't have enough size. This
  // check will fail anyway.
  size_t adjustment = padding_for_alignment(alignment);
  return inner_size() >= size + adjustment;
}

template <typename OffsetType, size_t kAlign>
typename Block<OffsetType, kAlign>::BlockInfo
Block<OffsetType, kAlign>::allocate(Block *block, size_t alignment,
                                    size_t size) {
  LIBC_ASSERT(
      block->can_allocate(alignment, size) &&
      "Calls to this function for a given alignment and size should only be "
      "done if `can_allocate` for these parameters returns true.");

  BlockInfo info{block, /*prev=*/nullptr, /*next=*/nullptr};

  if (!info.block->is_usable_space_aligned(alignment)) {
    size_t adjustment = info.block->padding_for_alignment(alignment);
    LIBC_ASSERT((adjustment - BLOCK_OVERHEAD) % ALIGNMENT == 0 &&
                "The adjustment calculation should always return a new size "
                "that's a multiple of ALIGNMENT");

    Block *original = info.block;
    optional<Block *> maybe_aligned_block =
        original->split(adjustment - BLOCK_OVERHEAD);
    LIBC_ASSERT(maybe_aligned_block.has_value() &&
                "This split should always result in a new block. The check in "
                "`can_allocate` ensures that we have enough space here to make "
                "two blocks.");

    if (Block *prev = original->prev()) {
      // If there is a block before this, we can merge the current one with the
      // newly created one.
      prev->merge_next();
    } else {
      // Otherwise, this was the very first block in the chain. Now we can make
      // it the new first block.
      info.prev = original;
    }

    Block *aligned_block = *maybe_aligned_block;
    LIBC_ASSERT(aligned_block->is_usable_space_aligned(alignment) &&
                "The aligned block isn't aligned somehow.");
    info.block = aligned_block;
  }

  // Now get a block for the requested size.
  if (optional<Block *> next = info.block->split(size))
    info.next = *next;

  return info;
}

template <typename OffsetType, size_t kAlign>
bool Block<OffsetType, kAlign>::can_allocate(size_t alignment,
                                             size_t size) const {
  if (is_usable_space_aligned(alignment) && inner_size() >= size)
    return true; // Size and alignment constraints met.

  // Either the alignment isn't met or we don't have enough size.
  // If we don't meet alignment, we can always adjust such that we do meet the
  // alignment. If we meet the alignment but just don't have enough size. This
  // check will fail anyway.
  size_t adjustment = padding_for_alignment(alignment);
  return inner_size() >= size + adjustment;
}

template <typename OffsetType, size_t kAlign>
typename Block<OffsetType, kAlign>::BlockInfo
Block<OffsetType, kAlign>::allocate(Block *block, size_t alignment,
                                    size_t size) {
  LIBC_ASSERT(
      block->can_allocate(alignment, size) &&
      "Calls to this function for a given alignment and size should only be "
      "done if `can_allocate` for these parameters returns true.");

  BlockInfo info{block, /*prev=*/nullptr, /*next=*/nullptr};

  if (!info.block->is_usable_space_aligned(alignment)) {
    size_t adjustment = info.block->padding_for_alignment(alignment);
    LIBC_ASSERT((adjustment - BLOCK_OVERHEAD) % ALIGNMENT == 0 &&
                "The adjustment calculation should always return a new size "
                "that's a multiple of ALIGNMENT");

    Block *original = info.block;
    optional<Block *> maybe_aligned_block =
        Block::split(original, adjustment - BLOCK_OVERHEAD);
    LIBC_ASSERT(maybe_aligned_block.has_value() &&
                "This split should always result in a new block. The check in "
                "`can_allocate` ensures that we have enough space here to make "
                "two blocks.");

    if (Block *prev = original->prev()) {
      // If there is a block before this, we can merge the current one with the
      // newly created one.
      merge_next(prev);
    } else {
      // Otherwise, this was the very first block in the chain. Now we can make
      // it the new first block.
      info.prev = original;
    }

    Block *aligned_block = *maybe_aligned_block;
    LIBC_ASSERT(aligned_block->is_usable_space_aligned(alignment) &&
                "The aligned block isn't aligned somehow.");
    info.block = aligned_block;
  }

  // Now get a block for the requested size.
  if (optional<Block *> next = Block::split(info.block, size))
    info.next = *next;

  return info;
}

template <typename OffsetType, size_t kAlign>
optional<Block<OffsetType, kAlign> *>
Block<OffsetType, kAlign>::split(size_t new_inner_size) {
  if (used())
    return {};

  size_t old_inner_size = inner_size();
  new_inner_size = align_up(new_inner_size, ALIGNMENT);
  if (old_inner_size < new_inner_size)
    return {};

  if (old_inner_size - new_inner_size < BLOCK_OVERHEAD)
    return {};

  return split_impl(new_inner_size);
}

template <typename OffsetType, size_t kAlign>
Block<OffsetType, kAlign> *
Block<OffsetType, kAlign>::split_impl(size_t new_inner_size) {
  size_t outer_size1 = new_inner_size + BLOCK_OVERHEAD;
  bool has_next = next();
  ByteSpan new_region = region().subspan(outer_size1);
  LIBC_ASSERT(!used() && "used blocks cannot be split");
  // The low order bits of outer_size1 should both be zero, and is the correct
  // value for the flags is false.
  next_ = outer_size1;
  LIBC_ASSERT(!used() && next() && "incorrect first split flags");
  Block *new_block = as_block(outer_size1, new_region);

  if (has_next) {
    // The two flags are both false, so next_ is a plain size.
    LIBC_ASSERT(!new_block->used() && next() && "flags disrupt use of size");
    new_block->next()->prev_ = new_block->next_;
  } else {
    new_block->mark_last();
  }
  return new_block;
}

template <typename OffsetType, size_t kAlign>
bool Block<OffsetType, kAlign>::merge_next() {
  if (used() || !next() || next()->used())
    return false;

  // Extend the size and copy the last() flag from the next block to this one.
  next_ &= SIZE_MASK;
  next_ += next()->next_;

  if (next()) {
    // The two flags are both false, so next_ is a plain size.
    LIBC_ASSERT(!used() && next() && "flags disrupt use of size");
    next()->prev_ = next_;
  }

  return true;
}

template <typename OffsetType, size_t kAlign>
Block<OffsetType, kAlign> *Block<OffsetType, kAlign>::next() const {
  if (next_ & LAST_MASK)
    return nullptr;
  return reinterpret_cast<Block *>(reinterpret_cast<uintptr_t>(this) +
                                   outer_size());
}

template <typename OffsetType, size_t kAlign>
Block<OffsetType, kAlign> *Block<OffsetType, kAlign>::prev() const {
  uintptr_t addr = (prev_ == 0) ? 0 : reinterpret_cast<uintptr_t>(this) - prev_;
  return reinterpret_cast<Block *>(addr);
}

// Private template method implementations.

template <typename OffsetType, size_t kAlign>
constexpr Block<OffsetType, kAlign>::Block(size_t prev_outer_size,
                                           size_t outer_size) {
  prev_ = prev_outer_size;
  LIBC_ASSERT(outer_size % ALIGNMENT == 0 && "block sizes must be aligned");
  next_ = outer_size;
}

template <typename OffsetType, size_t kAlign>
Block<OffsetType, kAlign> *
Block<OffsetType, kAlign>::as_block(size_t prev_outer_size, ByteSpan bytes) {
  return ::new (bytes.data()) Block(prev_outer_size, bytes.size());
}

template <typename OffsetType, size_t kAlign>
internal::BlockStatus Block<OffsetType, kAlign>::check_status() const {
  if (reinterpret_cast<uintptr_t>(this) % ALIGNMENT != 0)
    return internal::BlockStatus::MISALIGNED;

  if (next() && (this >= next() || this != next()->prev()))
    return internal::BlockStatus::NEXT_MISMATCHED;

  if (prev() && (this <= prev() || this != prev()->next()))
    return internal::BlockStatus::PREV_MISMATCHED;

  return internal::BlockStatus::VALID;
}

} // namespace LIBC_NAMESPACE_DECL

#endif // LLVM_LIBC_SRC___SUPPORT_BLOCK_H<|MERGE_RESOLUTION|>--- conflicted
+++ resolved
@@ -215,7 +215,6 @@
   bool is_usable_space_aligned(size_t alignment) const {
     return reinterpret_cast<uintptr_t>(usable_space()) % alignment == 0;
   }
-<<<<<<< HEAD
 
   size_t padding_for_alignment(size_t alignment) const {
     if (is_usable_space_aligned(alignment))
@@ -271,65 +270,6 @@
   static BlockInfo allocate(Block *block, size_t alignment, size_t size);
 
 private:
-  /// Consumes the block and returns as a span of bytes.
-  static ByteSpan as_bytes(Block *&&block);
-=======
->>>>>>> 9c4aab8c
-
-  size_t padding_for_alignment(size_t alignment) const {
-    if (is_usable_space_aligned(alignment))
-      return 0;
-
-    // We need to ensure we can always split this block into a "padding" block
-    // and the aligned block. To do this, we need enough extra space for at
-    // least one block.
-    //
-    // |block   |usable_space                          |
-    // |........|......................................|
-    //                            ^
-    //                            Alignment requirement
-    //
-    //
-    // |block   |space   |block   |usable_space        |
-    // |........|........|........|....................|
-    //                            ^
-    //                            Alignment requirement
-    //
-    uintptr_t start = reinterpret_cast<uintptr_t>(usable_space());
-    alignment = cpp::max(alignment, ALIGNMENT);
-    return align_up(start + BLOCK_OVERHEAD, alignment) - start;
-  }
-
-  // Check that we can `allocate` a block with a given alignment and size from
-  // this existing block.
-  bool can_allocate(size_t alignment, size_t size) const;
-
-  // This is the return type for `allocate` which can split one block into up to
-  // three blocks.
-  struct BlockInfo {
-    // This is the newly aligned block. It will have the alignment requested by
-    // a call to `allocate` and at most `size`.
-    Block *block;
-
-    // If the usable_space in the new block was not aligned according to the
-    // `alignment` parameter, we will need to split into this block and the
-    // `block` to ensure `block` is properly aligned. In this case, `prev` will
-    // be a pointer to this new "padding" block. `prev` will be nullptr if no
-    // new block was created or we were able to merge the block before the
-    // original block with the "padding" block.
-    Block *prev;
-
-    // This is the remainder of the next block after splitting the `block`
-    // according to `size`. This can happen if there's enough space after the
-    // `block`.
-    Block *next;
-  };
-
-  // Divide a block into up to 3 blocks according to `BlockInfo`. This should
-  // only be called if `can_allocate` returns true.
-  static BlockInfo allocate(Block *block, size_t alignment, size_t size);
-
-private:
   /// Construct a block to represent a span of bytes. Overwrites only enough
   /// memory for the block header; the rest of the span is left alone.
   static Block *as_block(size_t prev_outer_size, ByteSpan bytes);
@@ -460,68 +400,6 @@
 
   // Now get a block for the requested size.
   if (optional<Block *> next = info.block->split(size))
-    info.next = *next;
-
-  return info;
-}
-
-template <typename OffsetType, size_t kAlign>
-bool Block<OffsetType, kAlign>::can_allocate(size_t alignment,
-                                             size_t size) const {
-  if (is_usable_space_aligned(alignment) && inner_size() >= size)
-    return true; // Size and alignment constraints met.
-
-  // Either the alignment isn't met or we don't have enough size.
-  // If we don't meet alignment, we can always adjust such that we do meet the
-  // alignment. If we meet the alignment but just don't have enough size. This
-  // check will fail anyway.
-  size_t adjustment = padding_for_alignment(alignment);
-  return inner_size() >= size + adjustment;
-}
-
-template <typename OffsetType, size_t kAlign>
-typename Block<OffsetType, kAlign>::BlockInfo
-Block<OffsetType, kAlign>::allocate(Block *block, size_t alignment,
-                                    size_t size) {
-  LIBC_ASSERT(
-      block->can_allocate(alignment, size) &&
-      "Calls to this function for a given alignment and size should only be "
-      "done if `can_allocate` for these parameters returns true.");
-
-  BlockInfo info{block, /*prev=*/nullptr, /*next=*/nullptr};
-
-  if (!info.block->is_usable_space_aligned(alignment)) {
-    size_t adjustment = info.block->padding_for_alignment(alignment);
-    LIBC_ASSERT((adjustment - BLOCK_OVERHEAD) % ALIGNMENT == 0 &&
-                "The adjustment calculation should always return a new size "
-                "that's a multiple of ALIGNMENT");
-
-    Block *original = info.block;
-    optional<Block *> maybe_aligned_block =
-        Block::split(original, adjustment - BLOCK_OVERHEAD);
-    LIBC_ASSERT(maybe_aligned_block.has_value() &&
-                "This split should always result in a new block. The check in "
-                "`can_allocate` ensures that we have enough space here to make "
-                "two blocks.");
-
-    if (Block *prev = original->prev()) {
-      // If there is a block before this, we can merge the current one with the
-      // newly created one.
-      merge_next(prev);
-    } else {
-      // Otherwise, this was the very first block in the chain. Now we can make
-      // it the new first block.
-      info.prev = original;
-    }
-
-    Block *aligned_block = *maybe_aligned_block;
-    LIBC_ASSERT(aligned_block->is_usable_space_aligned(alignment) &&
-                "The aligned block isn't aligned somehow.");
-    info.block = aligned_block;
-  }
-
-  // Now get a block for the requested size.
-  if (optional<Block *> next = Block::split(info.block, size))
     info.next = *next;
 
   return info;
