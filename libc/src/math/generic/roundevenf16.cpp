--- conflicted
+++ resolved
@@ -10,21 +10,13 @@
 #include "src/__support/FPUtil/NearestIntegerOperations.h"
 #include "src/__support/common.h"
 #include "src/__support/macros/config.h"
-<<<<<<< HEAD
-#include "src/__support/macros/properties/architectures.h"
-=======
 #include "src/__support/macros/properties/cpu_features.h"
->>>>>>> 9c4aab8c
 
 namespace LIBC_NAMESPACE_DECL {
 
 LLVM_LIBC_FUNCTION(float16, roundevenf16, (float16 x)) {
 #if defined(__LIBC_USE_BUILTIN_ROUNDEVEN) &&                                   \
-<<<<<<< HEAD
-    defined(LIBC_TARGET_ARCH_IS_AARCH64)
-=======
     defined(LIBC_TARGET_CPU_HAS_FAST_FLOAT16_OPS)
->>>>>>> 9c4aab8c
   return static_cast<float16>(__builtin_roundevenf(x));
 #else
   return fputil::round_using_specific_rounding_mode(x, FP_INT_TONEAREST);
