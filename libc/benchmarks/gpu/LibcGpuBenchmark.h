--- conflicted
+++ resolved
@@ -21,11 +21,7 @@
 
 struct BenchmarkOptions {
   uint32_t initial_iterations = 1;
-<<<<<<< HEAD
-  uint32_t min_iterations = 50;
-=======
   uint32_t min_iterations = 1;
->>>>>>> 98391913
   uint32_t max_iterations = 10000000;
   uint32_t min_samples = 4;
   uint32_t max_samples = 1000;
@@ -115,11 +111,6 @@
 };
 
 // We want our random values to be approximately
-<<<<<<< HEAD
-// |real value| <= 2^(max_exponent) * (1 + (random 52 bits) * 2^-52) <
-// 2^(max_exponent + 1)
-template <typename T> static T get_rand_input() {
-=======
 // Output: a random number with the exponent field between min_exp and max_exp,
 // i.e. 2^min_exp <= |real_value| < 2^(max_exp + 1),
 // Caveats:
@@ -129,7 +120,6 @@
 static T
 get_rand_input(int max_exp = LIBC_NAMESPACE::fputil::FPBits<T>::EXP_BIAS,
                int min_exp = -LIBC_NAMESPACE::fputil::FPBits<T>::EXP_BIAS) {
->>>>>>> 98391913
   using FPBits = LIBC_NAMESPACE::fputil::FPBits<T>;
 
   // Required to correctly instantiate FPBits for floats and doubles.
@@ -141,18 +131,11 @@
            static_cast<uint64_t>(LIBC_NAMESPACE::rand());
   else
     bits = LIBC_NAMESPACE::rand();
-<<<<<<< HEAD
-  double scale = 0.5 + LIBC_NAMESPACE::fputil::FPBits<T>::FRACTION_LEN / 2048.0;
-  FPBits fp(bits);
-  fp.set_biased_exponent(
-      static_cast<uint32_t>(fp.get_biased_exponent() * scale));
-=======
   double scale =
       static_cast<double>(max_exp - min_exp + 1) / (2 * FPBits::EXP_BIAS + 1);
   FPBits fp(bits);
   fp.set_biased_exponent(
       static_cast<uint32_t>(fp.get_biased_exponent() * scale + min_exp));
->>>>>>> 98391913
   return fp.get_val();
 }
 
@@ -165,21 +148,6 @@
 public:
   typedef T Func(T);
 
-<<<<<<< HEAD
-  static uint64_t run_perf_in_range(Func f, StorageType starting_bit,
-                                    StorageType ending_bit, StorageType step) {
-    uint64_t total_time = 0;
-    if (step <= 0)
-      step = 1;
-    volatile T result;
-    for (StorageType bits = starting_bit; bits < ending_bit; bits += step) {
-      T x = FPBits(bits).get_val();
-      total_time += LIBC_NAMESPACE::latency(f, x);
-    }
-    StorageType num_runs = (ending_bit - starting_bit) / step + 1;
-
-    return total_time / num_runs;
-=======
   template <size_t N = 1>
   static uint64_t run_throughput_in_range(Func f, int min_exp, int max_exp) {
     cpp::array<T, N> inputs;
@@ -189,7 +157,6 @@
     uint64_t total_time = LIBC_NAMESPACE::throughput(f, inputs);
 
     return total_time / N;
->>>>>>> 98391913
   }
 };
 
@@ -208,13 +175,6 @@
 
 #define SINGLE_THREADED_BENCHMARK(SuiteName, TestName, Func)                   \
   BENCHMARK_N_THREADS(SuiteName, TestName, Func, 1)
-<<<<<<< HEAD
-
-#define SINGLE_WAVE_BENCHMARK(SuiteName, TestName, Func)                       \
-  BENCHMARK_N_THREADS(SuiteName, TestName, Func,                               \
-                      LIBC_NAMESPACE::gpu::get_lane_size())
-=======
->>>>>>> 98391913
 
 #define SINGLE_WAVE_BENCHMARK(SuiteName, TestName, Func)                       \
   BENCHMARK_N_THREADS(SuiteName, TestName, Func,                               \
