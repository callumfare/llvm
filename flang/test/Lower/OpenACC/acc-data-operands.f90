--- conflicted
+++ resolved
@@ -1,11 +1,6 @@
 ! This test checks lowering of complex OpenACC data operands.
 
-<<<<<<< HEAD
-! RUN: bbc -fopenacc -emit-fir -hlfir=false %s -o - | FileCheck %s --check-prefixes=CHECK,FIR
-! RUN: bbc -fopenacc -emit-hlfir %s -o - | FileCheck %s --check-prefixes=CHECK,HLFIR
-=======
 ! RUN: bbc -fopenacc -emit-hlfir %s -o - | FileCheck %s
->>>>>>> 7ca33737
 
 module acc_data_operand
 
