--- conflicted
+++ resolved
@@ -1,11 +1,6 @@
 ! This test checks lowering of OpenACC exit data directive.
 
-<<<<<<< HEAD
-! RUN: bbc -fopenacc -emit-fir -hlfir=false %s -o - | FileCheck %s --check-prefixes=CHECK,FIR
-! RUN: bbc -fopenacc -emit-hlfir %s -o - | FileCheck %s --check-prefixes=CHECK,HLFIR
-=======
 ! RUN: bbc -fopenacc -emit-hlfir %s -o - | FileCheck %s
->>>>>>> 7ca33737
 
 subroutine acc_exit_data
   integer :: async = 1
