! This test checks lowering of OpenACC data bounds operation.

<<<<<<< HEAD
! RUN: bbc -fopenacc -emit-fir -hlfir=false %s -o - | FileCheck %s --check-prefixes=CHECK,FIR
! RUN: bbc -fopenacc -emit-hlfir %s -o - | FileCheck %s --check-prefixes=CHECK,HLFIR
=======
! RUN: bbc -fopenacc -emit-hlfir %s -o - | FileCheck %s
>>>>>>> 7ca33737

module openacc_bounds

type t1
  integer, pointer, dimension(:) :: array_comp
end type

type t2
  integer, dimension(10) :: array_comp
end type

type t3
  integer, allocatable, dimension(:) :: array_comp
end type

contains
  subroutine acc_derived_type_component_pointer_array()
    type(t1) :: d
    !$acc enter data create(d%array_comp)
  end subroutine

! CHECK-LABEL: func.func @_QMopenacc_boundsPacc_derived_type_component_pointer_array() {
! CHECK: %[[D:.*]] = fir.alloca !fir.type<_QMopenacc_boundsTt1{array_comp:!fir.box<!fir.ptr<!fir.array<?xi32>>>}> {bindc_name = "d", uniq_name = "_QMopenacc_boundsFacc_derived_type_component_pointer_arrayEd"}
! CHECK: %[[DECL_D:.*]]:2 = hlfir.declare %[[D]] {uniq_name = "_QMopenacc_boundsFacc_derived_type_component_pointer_arrayEd"} : (!fir.ref<!fir.type<_QMopenacc_boundsTt1{array_comp:!fir.box<!fir.ptr<!fir.array<?xi32>>>}>>) -> (!fir.ref<!fir.type<_QMopenacc_boundsTt1{array_comp:!fir.box<!fir.ptr<!fir.array<?xi32>>>}>>, !fir.ref<!fir.type<_QMopenacc_boundsTt1{array_comp:!fir.box<!fir.ptr<!fir.array<?xi32>>>}>>)
! CHECK: %[[COORD:.*]] = hlfir.designate %[[DECL_D]]#0{"array_comp"}   {fortran_attrs = #fir.var_attrs<pointer>} : (!fir.ref<!fir.type<_QMopenacc_boundsTt1{array_comp:!fir.box<!fir.ptr<!fir.array<?xi32>>>}>>) -> !fir.ref<!fir.box<!fir.ptr<!fir.array<?xi32>>>>
! CHECK: %[[LOAD:.*]] = fir.load %[[COORD]] : !fir.ref<!fir.box<!fir.ptr<!fir.array<?xi32>>>>
! CHECK: %[[BOX_DIMS0:.*]]:3 = fir.box_dims %[[LOAD]], %c0{{.*}} : (!fir.box<!fir.ptr<!fir.array<?xi32>>>, index) -> (index, index, index)
! CHECK: %[[C1:.*]] = arith.constant 1 : index
! CHECK: %[[BOX_DIMS1:.*]]:3 = fir.box_dims %[[LOAD]], %c0{{.*}} : (!fir.box<!fir.ptr<!fir.array<?xi32>>>, index) -> (index, index, index)
! CHECK: %[[UB:.*]] = arith.subi %[[BOX_DIMS1]]#1, %[[C1]] : index
! CHECK: %[[BOUND:.*]] = acc.bounds lowerbound(%c0{{.*}} : index) upperbound(%[[UB]] : index) stride(%[[BOX_DIMS1]]#2 : index) startIdx(%[[BOX_DIMS0]]#0 : index) {strideInBytes = true}
! CHECK: %[[BOX_ADDR:.*]] = fir.box_addr %[[LOAD]] : (!fir.box<!fir.ptr<!fir.array<?xi32>>>) -> !fir.ptr<!fir.array<?xi32>>
! CHECK: %[[CREATE:.*]] = acc.create varPtr(%[[BOX_ADDR]] : !fir.ptr<!fir.array<?xi32>>) bounds(%[[BOUND]]) -> !fir.ptr<!fir.array<?xi32>> {name = "d%array_comp", structured = false}
! CHECK: acc.enter_data dataOperands(%[[CREATE]] : !fir.ptr<!fir.array<?xi32>>)
! CHECK: return
! CHECK: }

  subroutine acc_derived_type_component_array()
    type(t2) :: d
    !$acc enter data create(d%array_comp)
  end subroutine

! CHECK-LABEL: func.func @_QMopenacc_boundsPacc_derived_type_component_array()
! CHECK: %[[D:.*]] = fir.alloca !fir.type<_QMopenacc_boundsTt2{array_comp:!fir.array<10xi32>}> {bindc_name = "d", uniq_name = "_QMopenacc_boundsFacc_derived_type_component_arrayEd"}
! CHECK: %[[DECL_D:.*]]:2 = hlfir.declare %[[D]] {uniq_name = "_QMopenacc_boundsFacc_derived_type_component_arrayEd"} : (!fir.ref<!fir.type<_QMopenacc_boundsTt2{array_comp:!fir.array<10xi32>}>>) -> (!fir.ref<!fir.type<_QMopenacc_boundsTt2{array_comp:!fir.array<10xi32>}>>, !fir.ref<!fir.type<_QMopenacc_boundsTt2{array_comp:!fir.array<10xi32>}>>)
! CHECK: %[[C10:.*]] = arith.constant 10 : index
! CHECK: %[[SHAPE:.*]] = fir.shape %[[C10]] : (index) -> !fir.shape<1>
! CHECK: %[[COORD:.*]] = hlfir.designate %[[DECL_D]]#0{"array_comp"} shape %[[SHAPE]] : (!fir.ref<!fir.type<_QMopenacc_boundsTt2{array_comp:!fir.array<10xi32>}>>, !fir.shape<1>) -> !fir.ref<!fir.array<10xi32>>
! CHECK: %[[C1:.*]] = arith.constant 1 : index
! CHECK: %[[C0:.*]] = arith.constant 0 : index
! CHECK: %[[UB:.*]] = arith.subi %[[C10]], %[[C1]] : index
! CHECK: %[[BOUND:.*]] = acc.bounds lowerbound(%[[C0]] : index) upperbound(%[[UB]] : index) extent(%[[C10]] : index) stride(%[[C1]] : index) startIdx(%[[C1]] : index)
! CHECK: %[[CREATE:.*]] = acc.create varPtr(%[[COORD]] : !fir.ref<!fir.array<10xi32>>) bounds(%[[BOUND]]) -> !fir.ref<!fir.array<10xi32>> {name = "d%array_comp", structured = false}
! CHECK: acc.enter_data dataOperands(%[[CREATE]] : !fir.ref<!fir.array<10xi32>>)
! CHECK: return
! CHECK: }

  subroutine acc_derived_type_component_allocatable_array()
    type(t3) :: d
    !$acc enter data create(d%array_comp)
  end subroutine

! CHECK-LABEL: func.func @_QMopenacc_boundsPacc_derived_type_component_allocatable_array() {
! CHECK: %[[D:.*]] = fir.alloca !fir.type<_QMopenacc_boundsTt3{array_comp:!fir.box<!fir.heap<!fir.array<?xi32>>>}> {bindc_name = "d", uniq_name = "_QMopenacc_boundsFacc_derived_type_component_allocatable_arrayEd"}
! CHECK: %[[DECL_D:.*]]:2 = hlfir.declare %[[D]] {uniq_name = "_QMopenacc_boundsFacc_derived_type_component_allocatable_arrayEd"} : (!fir.ref<!fir.type<_QMopenacc_boundsTt3{array_comp:!fir.box<!fir.heap<!fir.array<?xi32>>>}>>) -> (!fir.ref<!fir.type<_QMopenacc_boundsTt3{array_comp:!fir.box<!fir.heap<!fir.array<?xi32>>>}>>, !fir.ref<!fir.type<_QMopenacc_boundsTt3{array_comp:!fir.box<!fir.heap<!fir.array<?xi32>>>}>>)
! CHECK: %[[COORD:.*]] = hlfir.designate %[[DECL_D]]#0{"array_comp"}   {fortran_attrs = #fir.var_attrs<allocatable>} : (!fir.ref<!fir.type<_QMopenacc_boundsTt3{array_comp:!fir.box<!fir.heap<!fir.array<?xi32>>>}>>) -> !fir.ref<!fir.box<!fir.heap<!fir.array<?xi32>>>>
! CHECK: %[[LOAD:.*]] = fir.load %[[COORD]] : !fir.ref<!fir.box<!fir.heap<!fir.array<?xi32>>>>
! CHECK: %[[BOX_DIMS0:.*]]:3 = fir.box_dims %[[LOAD]], %c0{{.*}} : (!fir.box<!fir.heap<!fir.array<?xi32>>>, index) -> (index, index, index)
! CHECK: %[[C1:.*]] = arith.constant 1 : index
! CHECK: %[[BOX_DIMS1:.*]]:3 = fir.box_dims %[[LOAD]], %c0{{.*}} : (!fir.box<!fir.heap<!fir.array<?xi32>>>, index) -> (index, index, index)
! CHECK: %[[UB:.*]] = arith.subi %[[BOX_DIMS1]]#1, %[[C1]] : index
! CHECK: %[[BOUND:.*]] = acc.bounds lowerbound(%c0{{.*}} : index) upperbound(%[[UB]] : index) stride(%[[BOX_DIMS1]]#2 : index) startIdx(%[[BOX_DIMS0]]#0 : index) {strideInBytes = true}
! CHECK: %[[BOX_ADDR:.*]] = fir.box_addr %[[LOAD]] : (!fir.box<!fir.heap<!fir.array<?xi32>>>) -> !fir.heap<!fir.array<?xi32>>
! CHECK: %[[CREATE:.*]] = acc.create varPtr(%[[BOX_ADDR]] : !fir.heap<!fir.array<?xi32>>) bounds(%[[BOUND]]) -> !fir.heap<!fir.array<?xi32>> {name = "d%array_comp", structured = false}
! CHECK: acc.enter_data dataOperands(%[[CREATE]] : !fir.heap<!fir.array<?xi32>>)
! CHECK: return
! CHECK: }

  subroutine acc_undefined_extent(a)
    real, dimension(1:*) :: a

    !$acc kernels present(a)
    !$acc end kernels
  end subroutine
! CHECK-LABEL: func.func @_QMopenacc_boundsPacc_undefined_extent(
! CHECK-SAME: %[[ARG0:.*]]: !fir.ref<!fir.array<?xf32>> {fir.bindc_name = "a"}) {
! CHECK: %[[DECL_ARG0:.*]]:2 = hlfir.declare %[[ARG0]](%{{.*}}) {uniq_name = "_QMopenacc_boundsFacc_undefined_extentEa"} : (!fir.ref<!fir.array<?xf32>>, !fir.shape<1>) -> (!fir.box<!fir.array<?xf32>>, !fir.ref<!fir.array<?xf32>>)
! CHECK: %[[ONE:.*]] = arith.constant 1 : index
! CHECK: %[[ZERO:.*]] = arith.constant 0 : index
! CHECK: %[[BOUND:.*]] = acc.bounds lowerbound(%[[ZERO]] : index) upperbound(%[[ZERO]] : index) extent(%[[ZERO]] : index) stride(%[[ONE]] : index) startIdx(%[[ONE]] : index)
! CHECK: %[[PRESENT:.*]] = acc.present varPtr(%[[DECL_ARG0]]#1 : !fir.ref<!fir.array<?xf32>>) bounds(%[[BOUND]]) -> !fir.ref<!fir.array<?xf32>> {name = "a"}
! CHECK: acc.kernels dataOperands(%[[PRESENT]] : !fir.ref<!fir.array<?xf32>>)

  subroutine acc_multi_strides(a)
    real, dimension(:,:,:) :: a

    !$acc kernels present(a)
    !$acc end kernels
  end subroutine

! CHECK-LABEL: func.func @_QMopenacc_boundsPacc_multi_strides(
! CHECK-SAME: %[[ARG0:.*]]: !fir.box<!fir.array<?x?x?xf32>> {fir.bindc_name = "a"})
<<<<<<< HEAD
! HLFIR: %[[DECL_ARG0:.*]]:2 = hlfir.declare %[[ARG0]] {uniq_name = "_QMopenacc_boundsFacc_multi_stridesEa"} : (!fir.box<!fir.array<?x?x?xf32>>) -> (!fir.box<!fir.array<?x?x?xf32>>, !fir.box<!fir.array<?x?x?xf32>>)
! HLFIR: %[[BOX_DIMS0:.*]]:3 = fir.box_dims %[[DECL_ARG0]]#1, %c0{{.*}} : (!fir.box<!fir.array<?x?x?xf32>>, index) -> (index, index, index)
! HLFIR: %[[BOUNDS0:.*]] = acc.bounds lowerbound(%{{.*}} : index) upperbound(%{{.*}} : index) stride(%[[BOX_DIMS0]]#2 : index) startIdx(%{{.*}} : index) {strideInBytes = true}
! HLFIR: %[[STRIDE1:.*]] = arith.muli %[[BOX_DIMS0]]#2, %[[BOX_DIMS0]]#1 : index
! HLFIR: %[[BOX_DIMS1:.*]]:3 = fir.box_dims %[[DECL_ARG0]]#1, %c1{{.*}} : (!fir.box<!fir.array<?x?x?xf32>>, index) -> (index, index, index)
! HLFIR: %[[BOUNDS1:.*]] = acc.bounds lowerbound(%{{.*}} : index) upperbound(%{{.*}} : index) stride(%[[STRIDE1]] : index) startIdx(%{{.*}} : index) {strideInBytes = true}
! HLFIR: %[[STRIDE2:.*]] = arith.muli %[[STRIDE1]], %[[BOX_DIMS1]]#1 : index
! HLFIR: %[[BOX_DIMS2:.*]]:3 = fir.box_dims %[[DECL_ARG0]]#1, %c2{{.*}} : (!fir.box<!fir.array<?x?x?xf32>>, index) -> (index, index, index)
! HLFIR: %[[BOUNDS2:.*]] = acc.bounds lowerbound(%{{.*}} : index) upperbound(%{{.*}} : index) stride(%[[STRIDE2]] : index) startIdx(%{{.*}} : index) {strideInBytes = true}
! HLFIR: %[[BOX_ADDR:.*]] = fir.box_addr %[[DECL_ARG0]]#1 : (!fir.box<!fir.array<?x?x?xf32>>) -> !fir.ref<!fir.array<?x?x?xf32>>
! HLFIR: %[[PRESENT:.*]] = acc.present varPtr(%[[BOX_ADDR]] : !fir.ref<!fir.array<?x?x?xf32>>) bounds(%29, %33, %37) -> !fir.ref<!fir.array<?x?x?xf32>> {name = "a"}
! HLFIR: acc.kernels dataOperands(%[[PRESENT]] : !fir.ref<!fir.array<?x?x?xf32>>) {
=======
! CHECK: %[[DECL_ARG0:.*]]:2 = hlfir.declare %[[ARG0]] {uniq_name = "_QMopenacc_boundsFacc_multi_stridesEa"} : (!fir.box<!fir.array<?x?x?xf32>>) -> (!fir.box<!fir.array<?x?x?xf32>>, !fir.box<!fir.array<?x?x?xf32>>)
! CHECK: %[[BOX_DIMS0:.*]]:3 = fir.box_dims %[[DECL_ARG0]]#1, %c0{{.*}} : (!fir.box<!fir.array<?x?x?xf32>>, index) -> (index, index, index)
! CHECK: %[[BOUNDS0:.*]] = acc.bounds lowerbound(%{{.*}} : index) upperbound(%{{.*}} : index) stride(%[[BOX_DIMS0]]#2 : index) startIdx(%{{.*}} : index) {strideInBytes = true}
! CHECK: %[[STRIDE1:.*]] = arith.muli %[[BOX_DIMS0]]#2, %[[BOX_DIMS0]]#1 : index
! CHECK: %[[BOX_DIMS1:.*]]:3 = fir.box_dims %[[DECL_ARG0]]#1, %c1{{.*}} : (!fir.box<!fir.array<?x?x?xf32>>, index) -> (index, index, index)
! CHECK: %[[BOUNDS1:.*]] = acc.bounds lowerbound(%{{.*}} : index) upperbound(%{{.*}} : index) stride(%[[STRIDE1]] : index) startIdx(%{{.*}} : index) {strideInBytes = true}
! CHECK: %[[STRIDE2:.*]] = arith.muli %[[STRIDE1]], %[[BOX_DIMS1]]#1 : index
! CHECK: %[[BOX_DIMS2:.*]]:3 = fir.box_dims %[[DECL_ARG0]]#1, %c2{{.*}} : (!fir.box<!fir.array<?x?x?xf32>>, index) -> (index, index, index)
! CHECK: %[[BOUNDS2:.*]] = acc.bounds lowerbound(%{{.*}} : index) upperbound(%{{.*}} : index) stride(%[[STRIDE2]] : index) startIdx(%{{.*}} : index) {strideInBytes = true}
! CHECK: %[[BOX_ADDR:.*]] = fir.box_addr %[[DECL_ARG0]]#1 : (!fir.box<!fir.array<?x?x?xf32>>) -> !fir.ref<!fir.array<?x?x?xf32>>
! CHECK: %[[PRESENT:.*]] = acc.present varPtr(%[[BOX_ADDR]] : !fir.ref<!fir.array<?x?x?xf32>>) bounds(%29, %33, %37) -> !fir.ref<!fir.array<?x?x?xf32>> {name = "a"}
! CHECK: acc.kernels dataOperands(%[[PRESENT]] : !fir.ref<!fir.array<?x?x?xf32>>) {
>>>>>>> 7ca33737

end module<|MERGE_RESOLUTION|>--- conflicted
+++ resolved
@@ -1,11 +1,6 @@
 ! This test checks lowering of OpenACC data bounds operation.
 
-<<<<<<< HEAD
-! RUN: bbc -fopenacc -emit-fir -hlfir=false %s -o - | FileCheck %s --check-prefixes=CHECK,FIR
-! RUN: bbc -fopenacc -emit-hlfir %s -o - | FileCheck %s --check-prefixes=CHECK,HLFIR
-=======
 ! RUN: bbc -fopenacc -emit-hlfir %s -o - | FileCheck %s
->>>>>>> 7ca33737
 
 module openacc_bounds
 
@@ -108,20 +103,6 @@
 
 ! CHECK-LABEL: func.func @_QMopenacc_boundsPacc_multi_strides(
 ! CHECK-SAME: %[[ARG0:.*]]: !fir.box<!fir.array<?x?x?xf32>> {fir.bindc_name = "a"})
-<<<<<<< HEAD
-! HLFIR: %[[DECL_ARG0:.*]]:2 = hlfir.declare %[[ARG0]] {uniq_name = "_QMopenacc_boundsFacc_multi_stridesEa"} : (!fir.box<!fir.array<?x?x?xf32>>) -> (!fir.box<!fir.array<?x?x?xf32>>, !fir.box<!fir.array<?x?x?xf32>>)
-! HLFIR: %[[BOX_DIMS0:.*]]:3 = fir.box_dims %[[DECL_ARG0]]#1, %c0{{.*}} : (!fir.box<!fir.array<?x?x?xf32>>, index) -> (index, index, index)
-! HLFIR: %[[BOUNDS0:.*]] = acc.bounds lowerbound(%{{.*}} : index) upperbound(%{{.*}} : index) stride(%[[BOX_DIMS0]]#2 : index) startIdx(%{{.*}} : index) {strideInBytes = true}
-! HLFIR: %[[STRIDE1:.*]] = arith.muli %[[BOX_DIMS0]]#2, %[[BOX_DIMS0]]#1 : index
-! HLFIR: %[[BOX_DIMS1:.*]]:3 = fir.box_dims %[[DECL_ARG0]]#1, %c1{{.*}} : (!fir.box<!fir.array<?x?x?xf32>>, index) -> (index, index, index)
-! HLFIR: %[[BOUNDS1:.*]] = acc.bounds lowerbound(%{{.*}} : index) upperbound(%{{.*}} : index) stride(%[[STRIDE1]] : index) startIdx(%{{.*}} : index) {strideInBytes = true}
-! HLFIR: %[[STRIDE2:.*]] = arith.muli %[[STRIDE1]], %[[BOX_DIMS1]]#1 : index
-! HLFIR: %[[BOX_DIMS2:.*]]:3 = fir.box_dims %[[DECL_ARG0]]#1, %c2{{.*}} : (!fir.box<!fir.array<?x?x?xf32>>, index) -> (index, index, index)
-! HLFIR: %[[BOUNDS2:.*]] = acc.bounds lowerbound(%{{.*}} : index) upperbound(%{{.*}} : index) stride(%[[STRIDE2]] : index) startIdx(%{{.*}} : index) {strideInBytes = true}
-! HLFIR: %[[BOX_ADDR:.*]] = fir.box_addr %[[DECL_ARG0]]#1 : (!fir.box<!fir.array<?x?x?xf32>>) -> !fir.ref<!fir.array<?x?x?xf32>>
-! HLFIR: %[[PRESENT:.*]] = acc.present varPtr(%[[BOX_ADDR]] : !fir.ref<!fir.array<?x?x?xf32>>) bounds(%29, %33, %37) -> !fir.ref<!fir.array<?x?x?xf32>> {name = "a"}
-! HLFIR: acc.kernels dataOperands(%[[PRESENT]] : !fir.ref<!fir.array<?x?x?xf32>>) {
-=======
 ! CHECK: %[[DECL_ARG0:.*]]:2 = hlfir.declare %[[ARG0]] {uniq_name = "_QMopenacc_boundsFacc_multi_stridesEa"} : (!fir.box<!fir.array<?x?x?xf32>>) -> (!fir.box<!fir.array<?x?x?xf32>>, !fir.box<!fir.array<?x?x?xf32>>)
 ! CHECK: %[[BOX_DIMS0:.*]]:3 = fir.box_dims %[[DECL_ARG0]]#1, %c0{{.*}} : (!fir.box<!fir.array<?x?x?xf32>>, index) -> (index, index, index)
 ! CHECK: %[[BOUNDS0:.*]] = acc.bounds lowerbound(%{{.*}} : index) upperbound(%{{.*}} : index) stride(%[[BOX_DIMS0]]#2 : index) startIdx(%{{.*}} : index) {strideInBytes = true}
@@ -134,6 +115,5 @@
 ! CHECK: %[[BOX_ADDR:.*]] = fir.box_addr %[[DECL_ARG0]]#1 : (!fir.box<!fir.array<?x?x?xf32>>) -> !fir.ref<!fir.array<?x?x?xf32>>
 ! CHECK: %[[PRESENT:.*]] = acc.present varPtr(%[[BOX_ADDR]] : !fir.ref<!fir.array<?x?x?xf32>>) bounds(%29, %33, %37) -> !fir.ref<!fir.array<?x?x?xf32>> {name = "a"}
 ! CHECK: acc.kernels dataOperands(%[[PRESENT]] : !fir.ref<!fir.array<?x?x?xf32>>) {
->>>>>>> 7ca33737
 
 end module