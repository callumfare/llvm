--- conflicted
+++ resolved
@@ -8,11 +8,8 @@
 
 #include "flang/Lower/ConvertType.h"
 #include "flang/Lower/AbstractConverter.h"
-<<<<<<< HEAD
-=======
 #include "flang/Lower/CallInterface.h"
 #include "flang/Lower/ConvertVariable.h"
->>>>>>> 7f962794
 #include "flang/Lower/Mangler.h"
 #include "flang/Lower/PFTBuilder.h"
 #include "flang/Lower/Support/Utils.h"
@@ -236,11 +233,7 @@
         translateLenParameters(params, tySpec->category(), ultimate);
         ty = genFIRType(context, tySpec->category(), kind, params);
       } else if (type->IsPolymorphic()) {
-<<<<<<< HEAD
-        TODO(loc, "genSymbolType polymorphic types");
-=======
         TODO(loc, "[genSymbolType] polymorphic types");
->>>>>>> 7f962794
       } else if (const Fortran::semantics::DerivedTypeSpec *tySpec =
                      type->AsDerived()) {
         ty = genDerivedType(*tySpec);
@@ -329,15 +322,6 @@
     rec.finalize(ps, cs);
     popDerivedTypeInConstruction();
 
-<<<<<<< HEAD
-    if (!ps.empty()) {
-      // This type is a PDT (parametric derived type). Create the functions to
-      // use for allocation, dereferencing, and address arithmetic here.
-      TODO(converter.genLocation(typeSymbol.name()),
-           "parametrized derived types lowering");
-    }
-    LLVM_DEBUG(llvm::dbgs() << "derived type: " << rec << '\n');
-=======
     mlir::Location loc = converter.genLocation(typeSymbol.name());
     if (!ps.empty()) {
       // This type is a PDT (parametric derived type). Create the functions to
@@ -352,7 +336,6 @@
       if (const Fortran::semantics::Symbol *typeInfoSym =
               derivedScope->runtimeDerivedTypeDescription())
         converter.registerRuntimeTypeInfo(loc, *typeInfoSym);
->>>>>>> 7f962794
     return rec;
   }
 
