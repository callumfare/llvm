//===-- Clauses.cpp -- OpenMP clause handling -----------------------------===//
//
// Part of the LLVM Project, under the Apache License v2.0 with LLVM Exceptions.
// See https://llvm.org/LICENSE.txt for license information.
// SPDX-License-Identifier: Apache-2.0 WITH LLVM-exception
//
//===----------------------------------------------------------------------===//

#include "Clauses.h"

#include "flang/Common/idioms.h"
#include "flang/Evaluate/expression.h"
#include "flang/Parser/parse-tree.h"
#include "flang/Semantics/expression.h"
#include "flang/Semantics/symbol.h"

#include "llvm/Frontend/OpenMP/OMPConstants.h"

#include <list>
#include <optional>
#include <tuple>
#include <utility>
#include <variant>

namespace detail {
template <typename C>
llvm::omp::Clause getClauseIdForClass(C &&) {
  using namespace Fortran;
  using A = llvm::remove_cvref_t<C>; // A is referenced in OMP.inc
  // The code included below contains a sequence of checks like the following
  // for each OpenMP clause
  //   if constexpr (std::is_same_v<A, parser::OmpClause::AcqRel>)
  //     return llvm::omp::Clause::OMPC_acq_rel;
  //   [...]
#define GEN_FLANG_CLAUSE_PARSER_KIND_MAP
#include "llvm/Frontend/OpenMP/OMP.inc"
}
} // namespace detail

static llvm::omp::Clause getClauseId(const Fortran::parser::OmpClause &clause) {
  return Fortran::common::visit(
      [](auto &&s) { return detail::getClauseIdForClass(s); }, clause.u);
}

namespace Fortran::lower::omp {
using SymbolWithDesignator = std::tuple<semantics::Symbol *, MaybeExpr>;

struct SymbolAndDesignatorExtractor {
  template <typename T>
  static T &&AsRvalueRef(T &&t) {
    return std::move(t);
  }
  template <typename T>
  static T AsRvalueRef(const T &t) {
    return t;
  }

  static semantics::Symbol *symbol_addr(const evaluate::SymbolRef &ref) {
    // Symbols cannot be created after semantic checks, so all symbol
    // pointers that are non-null must point to one of those pre-existing
    // objects. Throughout the code, symbols are often pointed to by
    // non-const pointers, so there is no harm in casting the constness
    // away.
    return const_cast<semantics::Symbol *>(&ref.get());
  }

  template <typename T>
  static SymbolWithDesignator visit(T &&) {
    // Use this to see missing overloads:
    // llvm::errs() << "NULL: " << __PRETTY_FUNCTION__ << '\n';
    return SymbolWithDesignator{};
  }

  template <typename T>
  static SymbolWithDesignator visit(const evaluate::Designator<T> &e) {
    return std::make_tuple(symbol_addr(*e.GetLastSymbol()),
                           evaluate::AsGenericExpr(AsRvalueRef(e)));
  }

  static SymbolWithDesignator visit(const evaluate::ProcedureDesignator &e) {
    return std::make_tuple(symbol_addr(*e.GetSymbol()), std::nullopt);
  }

  template <typename T>
  static SymbolWithDesignator visit(const evaluate::Expr<T> &e) {
    return Fortran::common::visit([](auto &&s) { return visit(s); }, e.u);
  }

  static void verify(const SymbolWithDesignator &sd) {
    const semantics::Symbol *symbol = std::get<0>(sd);
    assert(symbol && "Expecting symbol");
    auto &maybeDsg = std::get<1>(sd);
    if (!maybeDsg)
      return; // Symbol with no designator -> OK
    std::optional<evaluate::DataRef> maybeRef =
        evaluate::ExtractDataRef(*maybeDsg);
    if (maybeRef) {
      if (&maybeRef->GetLastSymbol() == symbol)
        return; // Symbol with a designator for it -> OK
      llvm_unreachable("Expecting designator for given symbol");
    } else {
      // This could still be a Substring or ComplexPart, but at least Substring
      // is not allowed in OpenMP.
#if !defined(NDEBUG) || defined(LLVM_ENABLE_DUMP)
      maybeDsg->dump();
#endif
      llvm_unreachable("Expecting DataRef designator");
    }
  }
};

SymbolWithDesignator getSymbolAndDesignator(const MaybeExpr &expr) {
  if (!expr)
    return SymbolWithDesignator{};
  return Fortran::common::visit(
      [](auto &&s) { return SymbolAndDesignatorExtractor::visit(s); }, expr->u);
}

Object makeObject(const parser::Name &name,
                  semantics::SemanticsContext &semaCtx) {
  assert(name.symbol && "Expecting Symbol");
  return Object{name.symbol, std::nullopt};
}

Object makeObject(const parser::Designator &dsg,
                  semantics::SemanticsContext &semaCtx) {
  evaluate::ExpressionAnalyzer ea{semaCtx};
  SymbolWithDesignator sd = getSymbolAndDesignator(ea.Analyze(dsg));
  SymbolAndDesignatorExtractor::verify(sd);
  return Object{std::get<0>(sd), std::move(std::get<1>(sd))};
}

Object makeObject(const parser::StructureComponent &comp,
                  semantics::SemanticsContext &semaCtx) {
  evaluate::ExpressionAnalyzer ea{semaCtx};
  SymbolWithDesignator sd = getSymbolAndDesignator(ea.Analyze(comp));
  SymbolAndDesignatorExtractor::verify(sd);
  return Object{std::get<0>(sd), std::move(std::get<1>(sd))};
}

Object makeObject(const parser::OmpObject &object,
                  semantics::SemanticsContext &semaCtx) {
  // If object is a common block, expression analyzer won't be able to
  // do anything.
  if (const auto *name = std::get_if<parser::Name>(&object.u)) {
    assert(name->symbol && "Expecting Symbol");
    return Object{name->symbol, std::nullopt};
  }
  // OmpObject is std::variant<Designator, /*common block*/ Name>;
  return makeObject(std::get<parser::Designator>(object.u), semaCtx);
}

std::optional<Object> getBaseObject(const Object &object,
                                    semantics::SemanticsContext &semaCtx) {
  // If it's just the symbol, then there is no base.
  if (!object.ref())
    return std::nullopt;

  auto maybeRef = evaluate::ExtractDataRef(*object.ref());
  if (!maybeRef)
    return std::nullopt;

  evaluate::DataRef ref = *maybeRef;

  if (std::get_if<evaluate::SymbolRef>(&ref.u)) {
    return std::nullopt;
  } else if (auto *comp = std::get_if<evaluate::Component>(&ref.u)) {
    const evaluate::DataRef &base = comp->base();
    return Object{
        SymbolAndDesignatorExtractor::symbol_addr(base.GetLastSymbol()),
        evaluate::AsGenericExpr(
            SymbolAndDesignatorExtractor::AsRvalueRef(base))};
  } else if (auto *arr = std::get_if<evaluate::ArrayRef>(&ref.u)) {
    const evaluate::NamedEntity &base = arr->base();
    evaluate::ExpressionAnalyzer ea{semaCtx};
    if (auto *comp = base.UnwrapComponent()) {
      return Object{SymbolAndDesignatorExtractor::symbol_addr(comp->symbol()),
                    ea.Designate(evaluate::DataRef{
                        SymbolAndDesignatorExtractor::AsRvalueRef(*comp)})};
    } else if (base.UnwrapSymbolRef()) {
      return std::nullopt;
    }
  } else {
    assert(std::holds_alternative<evaluate::CoarrayRef>(ref.u) &&
           "Unexpected variant alternative");
    llvm_unreachable("Coarray reference not supported at the moment");
  }
  return std::nullopt;
}

// Helper macros
#define MAKE_EMPTY_CLASS(cls, from_cls)                                        \
  cls make(const parser::OmpClause::from_cls &,                                \
           semantics::SemanticsContext &) {                                    \
    static_assert(cls::EmptyTrait::value);                                     \
    return cls{};                                                              \
  }                                                                            \
  [[maybe_unused]] extern int xyzzy_semicolon_absorber

#define MAKE_INCOMPLETE_CLASS(cls, from_cls)                                   \
  cls make(const parser::OmpClause::from_cls &,                                \
           semantics::SemanticsContext &) {                                    \
    static_assert(cls::IncompleteTrait::value);                                \
    return cls{};                                                              \
  }                                                                            \
  [[maybe_unused]] extern int xyzzy_semicolon_absorber

#define MS(x, y) CLAUSET_SCOPED_ENUM_MEMBER_CONVERT(x, y)
#define MU(x, y) CLAUSET_UNSCOPED_ENUM_MEMBER_CONVERT(x, y)

namespace clause {
MAKE_EMPTY_CLASS(AcqRel, AcqRel);
MAKE_EMPTY_CLASS(Acquire, Acquire);
MAKE_EMPTY_CLASS(Capture, Capture);
MAKE_EMPTY_CLASS(Compare, Compare);
MAKE_EMPTY_CLASS(DynamicAllocators, DynamicAllocators);
MAKE_EMPTY_CLASS(Full, Full);
MAKE_EMPTY_CLASS(Inbranch, Inbranch);
MAKE_EMPTY_CLASS(Mergeable, Mergeable);
MAKE_EMPTY_CLASS(Nogroup, Nogroup);
MAKE_EMPTY_CLASS(NoOpenmp, NoOpenmp);
MAKE_EMPTY_CLASS(NoOpenmpRoutines, NoOpenmpRoutines);
MAKE_EMPTY_CLASS(NoParallelism, NoParallelism);
MAKE_EMPTY_CLASS(Notinbranch, Notinbranch);
MAKE_EMPTY_CLASS(Nowait, Nowait);
MAKE_EMPTY_CLASS(OmpxAttribute, OmpxAttribute);
MAKE_EMPTY_CLASS(OmpxBare, OmpxBare);
MAKE_EMPTY_CLASS(Read, Read);
MAKE_EMPTY_CLASS(Relaxed, Relaxed);
MAKE_EMPTY_CLASS(Release, Release);
MAKE_EMPTY_CLASS(ReverseOffload, ReverseOffload);
MAKE_EMPTY_CLASS(SeqCst, SeqCst);
MAKE_EMPTY_CLASS(Simd, Simd);
MAKE_EMPTY_CLASS(Threads, Threads);
MAKE_EMPTY_CLASS(UnifiedAddress, UnifiedAddress);
MAKE_EMPTY_CLASS(UnifiedSharedMemory, UnifiedSharedMemory);
MAKE_EMPTY_CLASS(Unknown, Unknown);
MAKE_EMPTY_CLASS(Untied, Untied);
MAKE_EMPTY_CLASS(Weak, Weak);
MAKE_EMPTY_CLASS(Write, Write);

// Artificial clauses
MAKE_EMPTY_CLASS(CancellationConstructType, CancellationConstructType);
MAKE_EMPTY_CLASS(Depobj, Depobj);
MAKE_EMPTY_CLASS(Flush, Flush);
MAKE_EMPTY_CLASS(MemoryOrder, MemoryOrder);
MAKE_EMPTY_CLASS(Threadprivate, Threadprivate);

MAKE_INCOMPLETE_CLASS(AdjustArgs, AdjustArgs);
MAKE_INCOMPLETE_CLASS(AppendArgs, AppendArgs);
MAKE_INCOMPLETE_CLASS(Match, Match);
// MAKE_INCOMPLETE_CLASS(Otherwise, );   // missing-in-parser
MAKE_INCOMPLETE_CLASS(When, When);

DefinedOperator makeDefinedOperator(const parser::DefinedOperator &inp,
                                    semantics::SemanticsContext &semaCtx) {
  CLAUSET_ENUM_CONVERT( //
      convert, parser::DefinedOperator::IntrinsicOperator,
      DefinedOperator::IntrinsicOperator,
      // clang-format off
      MS(Add,      Add)
      MS(AND,      AND)
      MS(Concat,   Concat)
      MS(Divide,   Divide)
      MS(EQ,       EQ)
      MS(EQV,      EQV)
      MS(GE,       GE)
      MS(GT,       GT)
      MS(NOT,      NOT)
      MS(LE,       LE)
      MS(LT,       LT)
      MS(Multiply, Multiply)
      MS(NE,       NE)
      MS(NEQV,     NEQV)
      MS(OR,       OR)
      MS(Power,    Power)
      MS(Subtract, Subtract)
      // clang-format on
  );

  return Fortran::common::visit(
      common::visitors{
          [&](const parser::DefinedOpName &s) {
            return DefinedOperator{
                DefinedOperator::DefinedOpName{makeObject(s.v, semaCtx)}};
          },
          [&](const parser::DefinedOperator::IntrinsicOperator &s) {
            return DefinedOperator{convert(s)};
          },
      },
      inp.u);
}

ProcedureDesignator
makeProcedureDesignator(const parser::ProcedureDesignator &inp,
                        semantics::SemanticsContext &semaCtx) {
  return ProcedureDesignator{Fortran::common::visit(
      common::visitors{
          [&](const parser::Name &t) { return makeObject(t, semaCtx); },
          [&](const parser::ProcComponentRef &t) {
            return makeObject(t.v.thing, semaCtx);
          },
      },
      inp.u)};
}

ReductionOperator makeReductionOperator(const parser::OmpReductionOperator &inp,
                                        semantics::SemanticsContext &semaCtx) {
  return Fortran::common::visit(
      common::visitors{
          [&](const parser::DefinedOperator &s) {
            return ReductionOperator{makeDefinedOperator(s, semaCtx)};
          },
          [&](const parser::ProcedureDesignator &s) {
            return ReductionOperator{makeProcedureDesignator(s, semaCtx)};
          },
      },
      inp.u);
}

// --------------------------------------------------------------------
// Actual clauses. Each T (where tomp::T exists in ClauseT) has its "make".

<<<<<<< HEAD
// Absent: missing-in-parser
=======
>>>>>>> 1d22c955
Absent make(const parser::OmpClause::Absent &inp,
            semantics::SemanticsContext &semaCtx) {
  llvm_unreachable("Unimplemented: absent");
}

// AcqRel: empty
// Acquire: empty
// AdjustArgs: incomplete

Affinity make(const parser::OmpClause::Affinity &inp,
              semantics::SemanticsContext &semaCtx) {
  // inp -> empty
  llvm_unreachable("Empty: affinity");
}

Align make(const parser::OmpClause::Align &inp,
           semantics::SemanticsContext &semaCtx) {
  // inp -> empty
  llvm_unreachable("Empty: align");
}

Aligned make(const parser::OmpClause::Aligned &inp,
             semantics::SemanticsContext &semaCtx) {
  // inp.v -> parser::OmpAlignedClause
  auto &t0 = std::get<parser::OmpObjectList>(inp.v.t);
  auto &t1 = std::get<std::optional<parser::ScalarIntConstantExpr>>(inp.v.t);

  return Aligned{{
      /*Alignment=*/maybeApply(makeExprFn(semaCtx), t1),
      /*List=*/makeObjects(t0, semaCtx),
  }};
}

Allocate make(const parser::OmpClause::Allocate &inp,
              semantics::SemanticsContext &semaCtx) {
  // inp.v -> parser::OmpAllocateClause
  using wrapped = parser::OmpAllocateClause;
  auto &t0 = std::get<std::optional<wrapped::AllocateModifier>>(inp.v.t);
  auto &t1 = std::get<parser::OmpObjectList>(inp.v.t);

  if (!t0) {
    return Allocate{{/*AllocatorSimpleModifier=*/std::nullopt,
                     /*AllocatorComplexModifier=*/std::nullopt,
                     /*AlignModifier=*/std::nullopt,
                     /*List=*/makeObjects(t1, semaCtx)}};
  }

  using Tuple = decltype(Allocate::t);

  return Allocate{Fortran::common::visit(
      common::visitors{
          // simple-modifier
          [&](const wrapped::AllocateModifier::Allocator &v) -> Tuple {
            return {/*AllocatorSimpleModifier=*/makeExpr(v.v, semaCtx),
                    /*AllocatorComplexModifier=*/std::nullopt,
                    /*AlignModifier=*/std::nullopt,
                    /*List=*/makeObjects(t1, semaCtx)};
          },
          // complex-modifier + align-modifier
          [&](const wrapped::AllocateModifier::ComplexModifier &v) -> Tuple {
            auto &s0 = std::get<wrapped::AllocateModifier::Allocator>(v.t);
            auto &s1 = std::get<wrapped::AllocateModifier::Align>(v.t);
            return {
                /*AllocatorSimpleModifier=*/std::nullopt,
                /*AllocatorComplexModifier=*/Allocator{makeExpr(s0.v, semaCtx)},
                /*AlignModifier=*/Align{makeExpr(s1.v, semaCtx)},
                /*List=*/makeObjects(t1, semaCtx)};
          },
          // align-modifier
          [&](const wrapped::AllocateModifier::Align &v) -> Tuple {
            return {/*AllocatorSimpleModifier=*/std::nullopt,
                    /*AllocatorComplexModifier=*/std::nullopt,
                    /*AlignModifier=*/Align{makeExpr(v.v, semaCtx)},
                    /*List=*/makeObjects(t1, semaCtx)};
          },
      },
      t0->u)};
}

Allocator make(const parser::OmpClause::Allocator &inp,
               semantics::SemanticsContext &semaCtx) {
  // inp.v -> parser::ScalarIntExpr
  return Allocator{/*Allocator=*/makeExpr(inp.v, semaCtx)};
}

// AppendArgs: incomplete

At make(const parser::OmpClause::At &inp,
        semantics::SemanticsContext &semaCtx) {
  // inp -> empty
  llvm_unreachable("Empty: at");
}

// Never called, but needed for using "make" as a Clause visitor.
// See comment about "requires" clauses in Clauses.h.
AtomicDefaultMemOrder make(const parser::OmpClause::AtomicDefaultMemOrder &inp,
                           semantics::SemanticsContext &semaCtx) {
  // inp.v -> parser::OmpAtomicDefaultMemOrderClause
  CLAUSET_ENUM_CONVERT( //
      convert, common::OmpAtomicDefaultMemOrderType,
      AtomicDefaultMemOrder::MemoryOrder,
      // clang-format off
      MS(AcqRel,   AcqRel)
      MS(Relaxed,  Relaxed)
      MS(SeqCst,   SeqCst)
      // clang-format on
  );

  return AtomicDefaultMemOrder{/*MemoryOrder=*/convert(inp.v.v)};
}

Bind make(const parser::OmpClause::Bind &inp,
          semantics::SemanticsContext &semaCtx) {
  // inp -> empty
  llvm_unreachable("Empty: bind");
}

// CancellationConstructType: empty
// Capture: empty

Collapse make(const parser::OmpClause::Collapse &inp,
              semantics::SemanticsContext &semaCtx) {
  // inp.v -> parser::ScalarIntConstantExpr
  return Collapse{/*N=*/makeExpr(inp.v, semaCtx)};
}

// Compare: empty

<<<<<<< HEAD
// Contains: missing-in-parser
=======
>>>>>>> 1d22c955
Contains make(const parser::OmpClause::Contains &inp,
              semantics::SemanticsContext &semaCtx) {
  llvm_unreachable("Unimplemented: contains");
}

Copyin make(const parser::OmpClause::Copyin &inp,
            semantics::SemanticsContext &semaCtx) {
  // inp.v -> parser::OmpObjectList
  return Copyin{/*List=*/makeObjects(inp.v, semaCtx)};
}

Copyprivate make(const parser::OmpClause::Copyprivate &inp,
                 semantics::SemanticsContext &semaCtx) {
  // inp.v -> parser::OmpObjectList
  return Copyprivate{/*List=*/makeObjects(inp.v, semaCtx)};
}

Default make(const parser::OmpClause::Default &inp,
             semantics::SemanticsContext &semaCtx) {
  // inp.v -> parser::OmpDefaultClause
  using wrapped = parser::OmpDefaultClause;

  CLAUSET_ENUM_CONVERT( //
      convert, wrapped::Type, Default::DataSharingAttribute,
      // clang-format off
      MS(Firstprivate, Firstprivate)
      MS(None,         None)
      MS(Private,      Private)
      MS(Shared,       Shared)
      // clang-format on
  );

  return Default{/*DataSharingAttribute=*/convert(inp.v.v)};
}

Defaultmap make(const parser::OmpClause::Defaultmap &inp,
                semantics::SemanticsContext &semaCtx) {
  // inp.v -> parser::OmpDefaultmapClause
  using wrapped = parser::OmpDefaultmapClause;

  CLAUSET_ENUM_CONVERT( //
      convert1, wrapped::ImplicitBehavior, Defaultmap::ImplicitBehavior,
      // clang-format off
      MS(Alloc,        Alloc)
      MS(To,           To)
      MS(From,         From)
      MS(Tofrom,       Tofrom)
      MS(Firstprivate, Firstprivate)
      MS(None,         None)
      MS(Default,      Default)
      // MS(, Present)  missing-in-parser
      // clang-format on
  );

  CLAUSET_ENUM_CONVERT( //
      convert2, wrapped::VariableCategory, Defaultmap::VariableCategory,
      // clang-format off
      MS(Scalar,       Scalar)
      MS(Aggregate,    Aggregate)
      MS(Pointer,      Pointer)
      MS(Allocatable,  Allocatable)
      // clang-format on
  );

  auto &t0 = std::get<wrapped::ImplicitBehavior>(inp.v.t);
  auto &t1 = std::get<std::optional<wrapped::VariableCategory>>(inp.v.t);
  return Defaultmap{{/*ImplicitBehavior=*/convert1(t0),
                     /*VariableCategory=*/maybeApply(convert2, t1)}};
}

Depend make(const parser::OmpClause::Depend &inp,
            semantics::SemanticsContext &semaCtx) {
  // inp.v -> parser::OmpDependClause
  using wrapped = parser::OmpDependClause;
  using Variant = decltype(Depend::u);
  // Iteration is the equivalent of parser::OmpDependSinkVec
  using Iteration = Doacross::Vector::value_type; // LoopIterationT

  CLAUSET_ENUM_CONVERT( //
      convert1, parser::OmpDependenceType::Type, Depend::TaskDependenceType,
      // clang-format off
      MS(In,     In)
      MS(Out,    Out)
      MS(Inout,  Inout)
      // MS(, Mutexinoutset)   // missing-in-parser
      // MS(, Inputset)        // missing-in-parser
      // MS(, Depobj)          // missing-in-parser
      // clang-format on
  );

  return Depend{Fortran::common::visit( //
      common::visitors{
          // Doacross
          [&](const wrapped::Source &s) -> Variant {
            return Doacross{
                {/*DependenceType=*/Doacross::DependenceType::Source,
                 /*Vector=*/{}}};
          },
          // Doacross
          [&](const wrapped::Sink &s) -> Variant {
            using DependLength = parser::OmpDependSinkVecLength;
            auto convert2 = [&](const parser::OmpDependSinkVec &v) {
              auto &t0 = std::get<parser::Name>(v.t);
              auto &t1 = std::get<std::optional<DependLength>>(v.t);

              auto convert3 = [&](const DependLength &u) {
                auto &s0 = std::get<parser::DefinedOperator>(u.t);
                auto &s1 = std::get<parser::ScalarIntConstantExpr>(u.t);
                return Iteration::Distance{
                    {makeDefinedOperator(s0, semaCtx), makeExpr(s1, semaCtx)}};
              };
              return Iteration{
                  {makeObject(t0, semaCtx), maybeApply(convert3, t1)}};
            };
            return Doacross{{/*DependenceType=*/Doacross::DependenceType::Sink,
                             /*Vector=*/makeList(s.v, convert2)}};
          },
          // Depend::WithLocators
          [&](const wrapped::InOut &s) -> Variant {
            auto &t0 = std::get<parser::OmpDependenceType>(s.t);
            auto &t1 = std::get<std::list<parser::Designator>>(s.t);
            auto convert4 = [&](const parser::Designator &t) {
              return makeObject(t, semaCtx);
            };
            return Depend::WithLocators{
                {/*TaskDependenceType=*/convert1(t0.v),
                 /*Iterator=*/std::nullopt,
                 /*LocatorList=*/makeList(t1, convert4)}};
          },
      },
      inp.v.u)};
}

// Depobj: empty

Destroy make(const parser::OmpClause::Destroy &inp,
             semantics::SemanticsContext &semaCtx) {
  // inp -> empty
  llvm_unreachable("Empty: destroy");
}

Detach make(const parser::OmpClause::Detach &inp,
            semantics::SemanticsContext &semaCtx) {
  // inp -> empty
  llvm_unreachable("Empty: detach");
}

Device make(const parser::OmpClause::Device &inp,
            semantics::SemanticsContext &semaCtx) {
  // inp.v -> parser::OmpDeviceClause
  using wrapped = parser::OmpDeviceClause;

  CLAUSET_ENUM_CONVERT( //
      convert, parser::OmpDeviceClause::DeviceModifier, Device::DeviceModifier,
      // clang-format off
      MS(Ancestor,   Ancestor)
      MS(Device_Num, DeviceNum)
      // clang-format on
  );
  auto &t0 = std::get<std::optional<wrapped::DeviceModifier>>(inp.v.t);
  auto &t1 = std::get<parser::ScalarIntExpr>(inp.v.t);
  return Device{{/*DeviceModifier=*/maybeApply(convert, t0),
                 /*DeviceDescription=*/makeExpr(t1, semaCtx)}};
}

DeviceType make(const parser::OmpClause::DeviceType &inp,
                semantics::SemanticsContext &semaCtx) {
  // inp.v -> parser::OmpDeviceTypeClause
  using wrapped = parser::OmpDeviceTypeClause;

  CLAUSET_ENUM_CONVERT( //
      convert, wrapped::Type, DeviceType::DeviceTypeDescription,
      // clang-format off
      MS(Any,    Any)
      MS(Host,   Host)
      MS(Nohost, Nohost)
      // clang-format om
  );
  return DeviceType{/*DeviceTypeDescription=*/convert(inp.v.v)};
}

DistSchedule make(const parser::OmpClause::DistSchedule &inp,
                  semantics::SemanticsContext &semaCtx) {
  // inp.v -> std::optional<parser::ScalarIntExpr>
  return DistSchedule{{/*Kind=*/DistSchedule::Kind::Static,
                       /*ChunkSize=*/maybeApply(makeExprFn(semaCtx), inp.v)}};
}

Doacross make(const parser::OmpClause::Doacross &inp,
              semantics::SemanticsContext &semaCtx) {
  // inp -> empty
  llvm_unreachable("Empty: doacross");
}

// DynamicAllocators: empty

Enter make(const parser::OmpClause::Enter &inp,
           semantics::SemanticsContext &semaCtx) {
  // inp.v -> parser::OmpObjectList
  return Enter{makeObjects(/*List=*/inp.v, semaCtx)};
}

Exclusive make(const parser::OmpClause::Exclusive &inp,
               semantics::SemanticsContext &semaCtx) {
  // inp -> empty
  llvm_unreachable("Empty: exclusive");
}

Fail make(const parser::OmpClause::Fail &inp,
          semantics::SemanticsContext &semaCtx) {
  // inp -> empty
  llvm_unreachable("Empty: fail");
}

Filter make(const parser::OmpClause::Filter &inp,
            semantics::SemanticsContext &semaCtx) {
  // inp.v -> parser::ScalarIntExpr
  return Filter{/*ThreadNum=*/makeExpr(inp.v, semaCtx)};
}

Final make(const parser::OmpClause::Final &inp,
           semantics::SemanticsContext &semaCtx) {
  // inp.v -> parser::ScalarLogicalExpr
  return Final{/*Finalize=*/makeExpr(inp.v, semaCtx)};
}

Firstprivate make(const parser::OmpClause::Firstprivate &inp,
                  semantics::SemanticsContext &semaCtx) {
  // inp.v -> parser::OmpObjectList
  return Firstprivate{/*List=*/makeObjects(inp.v, semaCtx)};
}

// Flush: empty

From make(const parser::OmpClause::From &inp,
          semantics::SemanticsContext &semaCtx) {
  // inp.v -> parser::OmpObjectList
  return From{{/*Expectation=*/std::nullopt, /*Mapper=*/std::nullopt,
               /*Iterator=*/std::nullopt,
               /*LocatorList=*/makeObjects(inp.v, semaCtx)}};
}

// Full: empty

Grainsize make(const parser::OmpClause::Grainsize &inp,
               semantics::SemanticsContext &semaCtx) {
  // inp.v -> parser::ScalarIntExpr
  return Grainsize{{/*Prescriptiveness=*/std::nullopt,
                    /*GrainSize=*/makeExpr(inp.v, semaCtx)}};
}

HasDeviceAddr make(const parser::OmpClause::HasDeviceAddr &inp,
                   semantics::SemanticsContext &semaCtx) {
  // inp.v -> parser::OmpObjectList
  return HasDeviceAddr{/*List=*/makeObjects(inp.v, semaCtx)};
}

Hint make(const parser::OmpClause::Hint &inp,
          semantics::SemanticsContext &semaCtx) {
  // inp.v -> parser::ConstantExpr
  return Hint{/*HintExpr=*/makeExpr(inp.v, semaCtx)};
}

<<<<<<< HEAD
// Holds: missing-in-parser
=======
>>>>>>> 1d22c955
Holds make(const parser::OmpClause::Holds &inp,
           semantics::SemanticsContext &semaCtx) {
  llvm_unreachable("Unimplemented: holds");
}

If make(const parser::OmpClause::If &inp,
        semantics::SemanticsContext &semaCtx) {
  // inp.v -> parser::OmpIfClause
  using wrapped = parser::OmpIfClause;

  CLAUSET_ENUM_CONVERT( //
      convert, wrapped::DirectiveNameModifier, llvm::omp::Directive,
      // clang-format off
      MS(Parallel,         OMPD_parallel)
      MS(Simd,             OMPD_simd)
      MS(Target,           OMPD_target)
      MS(TargetData,       OMPD_target_data)
      MS(TargetEnterData,  OMPD_target_enter_data)
      MS(TargetExitData,   OMPD_target_exit_data)
      MS(TargetUpdate,     OMPD_target_update)
      MS(Task,             OMPD_task)
      MS(Taskloop,         OMPD_taskloop)
      MS(Teams,            OMPD_teams)
      // clang-format on
  );
  auto &t0 = std::get<std::optional<wrapped::DirectiveNameModifier>>(inp.v.t);
  auto &t1 = std::get<parser::ScalarLogicalExpr>(inp.v.t);
  return If{{/*DirectiveNameModifier=*/maybeApply(convert, t0),
             /*IfExpression=*/makeExpr(t1, semaCtx)}};
}

// Inbranch: empty

Inclusive make(const parser::OmpClause::Inclusive &inp,
               semantics::SemanticsContext &semaCtx) {
  // inp -> empty
  llvm_unreachable("Empty: inclusive");
}

Indirect make(const parser::OmpClause::Indirect &inp,
              semantics::SemanticsContext &semaCtx) {
  // inp -> empty
  llvm_unreachable("Empty: indirect");
}

Init make(const parser::OmpClause::Init &inp,
          semantics::SemanticsContext &semaCtx) {
  // inp -> empty
  llvm_unreachable("Empty: init");
}

// Initializer: missing-in-parser

InReduction make(const parser::OmpClause::InReduction &inp,
                 semantics::SemanticsContext &semaCtx) {
  // inp.v -> parser::OmpInReductionClause
  auto &t0 = std::get<parser::OmpReductionOperator>(inp.v.t);
  auto &t1 = std::get<parser::OmpObjectList>(inp.v.t);
  return InReduction{
      {/*ReductionIdentifiers=*/{makeReductionOperator(t0, semaCtx)},
       /*List=*/makeObjects(t1, semaCtx)}};
}

IsDevicePtr make(const parser::OmpClause::IsDevicePtr &inp,
                 semantics::SemanticsContext &semaCtx) {
  // inp.v -> parser::OmpObjectList
  return IsDevicePtr{/*List=*/makeObjects(inp.v, semaCtx)};
}

Lastprivate make(const parser::OmpClause::Lastprivate &inp,
                 semantics::SemanticsContext &semaCtx) {
  // inp.v -> parser::OmpObjectList
  return Lastprivate{{/*LastprivateModifier=*/std::nullopt,
                      /*List=*/makeObjects(inp.v, semaCtx)}};
}

Linear make(const parser::OmpClause::Linear &inp,
            semantics::SemanticsContext &semaCtx) {
  // inp.v -> parser::OmpLinearClause
  using wrapped = parser::OmpLinearClause;

  CLAUSET_ENUM_CONVERT( //
      convert, parser::OmpLinearModifier::Type, Linear::LinearModifier,
      // clang-format off
      MS(Ref,  Ref)
      MS(Val,  Val)
      MS(Uval, Uval)
      // clang-format on
  );

  using Tuple = decltype(Linear::t);

  return Linear{Fortran::common::visit(
      common::visitors{
          [&](const wrapped::WithModifier &s) -> Tuple {
            return {
                /*StepSimpleModifier=*/std::nullopt,
                /*StepComplexModifier=*/maybeApply(makeExprFn(semaCtx), s.step),
                /*LinearModifier=*/convert(s.modifier.v),
                /*List=*/makeList(s.names, makeObjectFn(semaCtx))};
          },
          [&](const wrapped::WithoutModifier &s) -> Tuple {
            return {
                /*StepSimpleModifier=*/maybeApply(makeExprFn(semaCtx), s.step),
                /*StepComplexModifier=*/std::nullopt,
                /*LinearModifier=*/std::nullopt,
                /*List=*/makeList(s.names, makeObjectFn(semaCtx))};
          },
      },
      inp.v.u)};
}

Link make(const parser::OmpClause::Link &inp,
          semantics::SemanticsContext &semaCtx) {
  // inp.v -> parser::OmpObjectList
  return Link{/*List=*/makeObjects(inp.v, semaCtx)};
}

Map make(const parser::OmpClause::Map &inp,
         semantics::SemanticsContext &semaCtx) {
  // inp.v -> parser::OmpMapClause

  CLAUSET_ENUM_CONVERT( //
      convert1, parser::OmpMapType::Type, Map::MapType,
      // clang-format off
      MS(To,       To)
      MS(From,     From)
      MS(Tofrom,   Tofrom)
      MS(Alloc,    Alloc)
      MS(Release,  Release)
      MS(Delete,   Delete)
      // clang-format on
  );

  // No convert2: MapTypeModifier is not an enum in parser.

  auto &t0 = std::get<std::optional<parser::OmpMapType>>(inp.v.t);
  auto &t1 = std::get<parser::OmpObjectList>(inp.v.t);

  if (!t0) {
    return Map{{/*MapType=*/std::nullopt, /*MapTypeModifiers=*/std::nullopt,
                /*Mapper=*/std::nullopt, /*Iterator=*/std::nullopt,
                /*LocatorList=*/makeObjects(t1, semaCtx)}};
  }

  auto &s0 = std::get<std::optional<parser::OmpMapType::Always>>(t0->t);
  auto &s1 = std::get<parser::OmpMapType::Type>(t0->t);

  std::optional<Map::MapTypeModifiers> maybeList;
  if (s0)
    maybeList = Map::MapTypeModifiers{Map::MapTypeModifier::Always};

  return Map{{/*MapType=*/convert1(s1),
              /*MapTypeModifiers=*/maybeList,
              /*Mapper=*/std::nullopt, /*Iterator=*/std::nullopt,
              /*LocatorList=*/makeObjects(t1, semaCtx)}};
}

// Match: incomplete
// MemoryOrder: empty
// Mergeable: empty

Message make(const parser::OmpClause::Message &inp,
             semantics::SemanticsContext &semaCtx) {
  // inp -> empty
  llvm_unreachable("Empty: message");
}

Nocontext make(const parser::OmpClause::Nocontext &inp,
               semantics::SemanticsContext &semaCtx) {
  // inp.v -> parser::ScalarLogicalExpr
  return Nocontext{/*DoNotUpdateContext=*/makeExpr(inp.v, semaCtx)};
}

// Nogroup: empty

Nontemporal make(const parser::OmpClause::Nontemporal &inp,
                 semantics::SemanticsContext &semaCtx) {
  // inp.v -> std::list<parser::Name>
  return Nontemporal{/*List=*/makeList(inp.v, makeObjectFn(semaCtx))};
}

<<<<<<< HEAD
// NoOpenmp: missing-in-parser
NoOpenmp make(const parser::OmpClause::NoOpenmp &inp,
              semantics::SemanticsContext &semaCtx) {
  llvm_unreachable("Unimplemented: no_openmp");
}

// NoOpenmpRoutines: missing-in-parser
NoOpenmpRoutines make(const parser::OmpClause::NoOpenmpRoutines &inp,
                      semantics::SemanticsContext &semaCtx) {
  llvm_unreachable("Unimplemented: no_openmp_routines");
}

// NoParallelism: missing-in-parser
NoParallelism make(const parser::OmpClause::NoParallelism &inp,
                   semantics::SemanticsContext &semaCtx) {
  llvm_unreachable("Unimplemented: no_parallelism");
}

=======
// NoOpenmp: empty
// NoOpenmpRoutines: empty
// NoParallelism: empty
>>>>>>> 1d22c955
// Notinbranch: empty

Novariants make(const parser::OmpClause::Novariants &inp,
                semantics::SemanticsContext &semaCtx) {
  // inp.v -> parser::ScalarLogicalExpr
  return Novariants{/*DoNotUseVariant=*/makeExpr(inp.v, semaCtx)};
}

// Nowait: empty

NumTasks make(const parser::OmpClause::NumTasks &inp,
              semantics::SemanticsContext &semaCtx) {
  // inp.v -> parser::ScalarIntExpr
  return NumTasks{{/*Prescriptiveness=*/std::nullopt,
                   /*NumTasks=*/makeExpr(inp.v, semaCtx)}};
}

NumTeams make(const parser::OmpClause::NumTeams &inp,
              semantics::SemanticsContext &semaCtx) {
  // inp.v -> parser::ScalarIntExpr
  List<NumTeams::Range> v{{{/*LowerBound=*/std::nullopt,
                            /*UpperBound=*/makeExpr(inp.v, semaCtx)}}};
  return NumTeams{/*List=*/v};
}

NumThreads make(const parser::OmpClause::NumThreads &inp,
                semantics::SemanticsContext &semaCtx) {
  // inp.v -> parser::ScalarIntExpr
  return NumThreads{/*Nthreads=*/makeExpr(inp.v, semaCtx)};
}

// OmpxAttribute: empty
// OmpxBare: empty

OmpxDynCgroupMem make(const parser::OmpClause::OmpxDynCgroupMem &inp,
                      semantics::SemanticsContext &semaCtx) {
  // inp.v -> parser::ScalarIntExpr
  return OmpxDynCgroupMem{makeExpr(inp.v, semaCtx)};
}

Order make(const parser::OmpClause::Order &inp,
           semantics::SemanticsContext &semaCtx) {
  // inp.v -> parser::OmpOrderClause
  using wrapped = parser::OmpOrderClause;

  CLAUSET_ENUM_CONVERT( //
      convert1, parser::OmpOrderModifier::Kind, Order::OrderModifier,
      // clang-format off
      MS(Reproducible,   Reproducible)
      MS(Unconstrained,  Unconstrained)
      // clang-format on
  );

  CLAUSET_ENUM_CONVERT( //
      convert2, wrapped::Type, Order::Ordering,
      // clang-format off
      MS(Concurrent, Concurrent)
      // clang-format on
  );

  auto &t0 = std::get<std::optional<parser::OmpOrderModifier>>(inp.v.t);
  auto &t1 = std::get<wrapped::Type>(inp.v.t);

  auto convert3 = [&](const parser::OmpOrderModifier &s) {
    return Fortran::common::visit(
        [&](parser::OmpOrderModifier::Kind k) { return convert1(k); }, s.u);
  };
  return Order{
      {/*OrderModifier=*/maybeApply(convert3, t0), /*Ordering=*/convert2(t1)}};
}

Ordered make(const parser::OmpClause::Ordered &inp,
             semantics::SemanticsContext &semaCtx) {
  // inp.v -> std::optional<parser::ScalarIntConstantExpr>
  return Ordered{/*N=*/maybeApply(makeExprFn(semaCtx), inp.v)};
}

// Otherwise: incomplete, missing-in-parser

Partial make(const parser::OmpClause::Partial &inp,
             semantics::SemanticsContext &semaCtx) {
  // inp.v -> std::optional<parser::ScalarIntConstantExpr>
  return Partial{/*UnrollFactor=*/maybeApply(makeExprFn(semaCtx), inp.v)};
}

Priority make(const parser::OmpClause::Priority &inp,
              semantics::SemanticsContext &semaCtx) {
  // inp.v -> parser::ScalarIntExpr
  return Priority{/*PriorityValue=*/makeExpr(inp.v, semaCtx)};
}

Private make(const parser::OmpClause::Private &inp,
             semantics::SemanticsContext &semaCtx) {
  // inp.v -> parser::OmpObjectList
  return Private{/*List=*/makeObjects(inp.v, semaCtx)};
}

ProcBind make(const parser::OmpClause::ProcBind &inp,
              semantics::SemanticsContext &semaCtx) {
  // inp.v -> parser::OmpProcBindClause
  using wrapped = parser::OmpProcBindClause;

  CLAUSET_ENUM_CONVERT( //
      convert, wrapped::Type, ProcBind::AffinityPolicy,
      // clang-format off
      MS(Close,    Close)
      MS(Master,   Master)
      MS(Spread,   Spread)
      MS(Primary,  Primary)
      // clang-format on
  );
  return ProcBind{/*AffinityPolicy=*/convert(inp.v.v)};
}

// Read: empty

Reduction make(const parser::OmpClause::Reduction &inp,
               semantics::SemanticsContext &semaCtx) {
  // inp.v -> parser::OmpReductionClause
  using wrapped = parser::OmpReductionClause;

  CLAUSET_ENUM_CONVERT( //
      convert, wrapped::ReductionModifier, Reduction::ReductionModifier,
      // clang-format off
      MS(Inscan,  Inscan)
      MS(Task,    Task)
      MS(Default, Default)
      // clang-format on
  );

  auto &t0 =
      std::get<std::optional<parser::OmpReductionClause::ReductionModifier>>(
          inp.v.t);
  auto &t1 = std::get<parser::OmpReductionOperator>(inp.v.t);
  auto &t2 = std::get<parser::OmpObjectList>(inp.v.t);
  return Reduction{
      {/*ReductionModifier=*/t0
           ? std::make_optional<Reduction::ReductionModifier>(convert(*t0))
           : std::nullopt,
       /*ReductionIdentifiers=*/{makeReductionOperator(t1, semaCtx)},
       /*List=*/makeObjects(t2, semaCtx)}};
}

// Relaxed: empty
// Release: empty
// ReverseOffload: empty

Safelen make(const parser::OmpClause::Safelen &inp,
             semantics::SemanticsContext &semaCtx) {
  // inp.v -> parser::ScalarIntConstantExpr
  return Safelen{/*Length=*/makeExpr(inp.v, semaCtx)};
}

Schedule make(const parser::OmpClause::Schedule &inp,
              semantics::SemanticsContext &semaCtx) {
  // inp.v -> parser::OmpScheduleClause
  using wrapped = parser::OmpScheduleClause;

  CLAUSET_ENUM_CONVERT( //
      convert1, wrapped::ScheduleType, Schedule::Kind,
      // clang-format off
      MS(Static,   Static)
      MS(Dynamic,  Dynamic)
      MS(Guided,   Guided)
      MS(Auto,     Auto)
      MS(Runtime,  Runtime)
      // clang-format on
  );

  CLAUSET_ENUM_CONVERT( //
      convert2, parser::OmpScheduleModifierType::ModType,
      Schedule::OrderingModifier,
      // clang-format off
      MS(Monotonic,    Monotonic)
      MS(Nonmonotonic, Nonmonotonic)
      // clang-format on
  );

  CLAUSET_ENUM_CONVERT( //
      convert3, parser::OmpScheduleModifierType::ModType,
      Schedule::ChunkModifier,
      // clang-format off
      MS(Simd, Simd)
      // clang-format on
  );

  auto &t0 = std::get<std::optional<parser::OmpScheduleModifier>>(inp.v.t);
  auto &t1 = std::get<wrapped::ScheduleType>(inp.v.t);
  auto &t2 = std::get<std::optional<parser::ScalarIntExpr>>(inp.v.t);

  if (!t0) {
    return Schedule{{/*Kind=*/convert1(t1), /*OrderingModifier=*/std::nullopt,
                     /*ChunkModifier=*/std::nullopt,
                     /*ChunkSize=*/maybeApply(makeExprFn(semaCtx), t2)}};
  }

  // The members of parser::OmpScheduleModifier correspond to OrderingModifier,
  // and ChunkModifier, but they can appear in any order.
  auto &m1 = std::get<parser::OmpScheduleModifier::Modifier1>(t0->t);
  auto &m2 =
      std::get<std::optional<parser::OmpScheduleModifier::Modifier2>>(t0->t);

  std::optional<Schedule::OrderingModifier> omod;
  std::optional<Schedule::ChunkModifier> cmod;

  if (m1.v.v == parser::OmpScheduleModifierType::ModType::Simd) {
    // m1 is chunk-modifier
    cmod = convert3(m1.v.v);
    if (m2)
      omod = convert2(m2->v.v);
  } else {
    // m1 is ordering-modifier
    omod = convert2(m1.v.v);
    if (m2)
      cmod = convert3(m2->v.v);
  }

  return Schedule{{/*Kind=*/convert1(t1),
                   /*OrderingModifier=*/omod,
                   /*ChunkModifier=*/cmod,
                   /*ChunkSize=*/maybeApply(makeExprFn(semaCtx), t2)}};
}

// SeqCst: empty

Severity make(const parser::OmpClause::Severity &inp,
              semantics::SemanticsContext &semaCtx) {
  // inp -> empty
  llvm_unreachable("Empty: severity");
}

Shared make(const parser::OmpClause::Shared &inp,
            semantics::SemanticsContext &semaCtx) {
  // inp.v -> parser::OmpObjectList
  return Shared{/*List=*/makeObjects(inp.v, semaCtx)};
}

// Simd: empty

Simdlen make(const parser::OmpClause::Simdlen &inp,
             semantics::SemanticsContext &semaCtx) {
  // inp.v -> parser::ScalarIntConstantExpr
  return Simdlen{/*Length=*/makeExpr(inp.v, semaCtx)};
}

Sizes make(const parser::OmpClause::Sizes &inp,
           semantics::SemanticsContext &semaCtx) {
  // inp.v -> std::list<parser::ScalarIntExpr>
  return Sizes{/*SizeList=*/makeList(inp.v, makeExprFn(semaCtx))};
}

TaskReduction make(const parser::OmpClause::TaskReduction &inp,
                   semantics::SemanticsContext &semaCtx) {
  // inp.v -> parser::OmpReductionClause
  auto &t0 = std::get<parser::OmpReductionOperator>(inp.v.t);
  auto &t1 = std::get<parser::OmpObjectList>(inp.v.t);
  return TaskReduction{
      {/*ReductionIdentifiers=*/{makeReductionOperator(t0, semaCtx)},
       /*List=*/makeObjects(t1, semaCtx)}};
}

ThreadLimit make(const parser::OmpClause::ThreadLimit &inp,
                 semantics::SemanticsContext &semaCtx) {
  // inp.v -> parser::ScalarIntExpr
  return ThreadLimit{/*Threadlim=*/makeExpr(inp.v, semaCtx)};
}

// Threadprivate: empty
// Threads: empty

To make(const parser::OmpClause::To &inp,
        semantics::SemanticsContext &semaCtx) {
  // inp.v -> parser::OmpObjectList
  return To{{/*Expectation=*/std::nullopt, /*Mapper=*/std::nullopt,
             /*Iterator=*/std::nullopt,
             /*LocatorList=*/makeObjects(inp.v, semaCtx)}};
}

// UnifiedAddress: empty
// UnifiedSharedMemory: empty

Uniform make(const parser::OmpClause::Uniform &inp,
             semantics::SemanticsContext &semaCtx) {
  // inp.v -> std::list<parser::Name>
  return Uniform{/*ParameterList=*/makeList(inp.v, makeObjectFn(semaCtx))};
}

// Unknown: empty
// Untied: empty

Update make(const parser::OmpClause::Update &inp,
            semantics::SemanticsContext &semaCtx) {
  // inp -> empty
  return Update{/*TaskDependenceType=*/std::nullopt};
}

Use make(const parser::OmpClause::Use &inp,
         semantics::SemanticsContext &semaCtx) {
  // inp -> empty
  llvm_unreachable("Empty: use");
}

UseDeviceAddr make(const parser::OmpClause::UseDeviceAddr &inp,
                   semantics::SemanticsContext &semaCtx) {
  // inp.v -> parser::OmpObjectList
  return UseDeviceAddr{/*List=*/makeObjects(inp.v, semaCtx)};
}

UseDevicePtr make(const parser::OmpClause::UseDevicePtr &inp,
                  semantics::SemanticsContext &semaCtx) {
  // inp.v -> parser::OmpObjectList
  return UseDevicePtr{/*List=*/makeObjects(inp.v, semaCtx)};
}

UsesAllocators make(const parser::OmpClause::UsesAllocators &inp,
                    semantics::SemanticsContext &semaCtx) {
  // inp -> empty
  llvm_unreachable("Empty: uses_allocators");
}

// Weak: empty
// When: incomplete
// Write: empty
} // namespace clause

Clause makeClause(const parser::OmpClause &cls,
                  semantics::SemanticsContext &semaCtx) {
  return Fortran::common::visit(
      [&](auto &&s) {
        return makeClause(getClauseId(cls), clause::make(s, semaCtx),
                          cls.source);
      },
      cls.u);
}

List<Clause> makeClauses(const parser::OmpClauseList &clauses,
                         semantics::SemanticsContext &semaCtx) {
  return makeList(clauses.v, [&](const parser::OmpClause &s) {
    return makeClause(s, semaCtx);
  });
}

bool transferLocations(const List<Clause> &from, List<Clause> &to) {
  bool allDone = true;

  for (Clause &clause : to) {
    if (!clause.source.empty())
      continue;
    auto found =
        llvm::find_if(from, [&](const Clause &c) { return c.id == clause.id; });
    // This is not completely accurate, but should be good enough for now.
    // It can be improved in the future if necessary, but in cases of
    // synthesized clauses getting accurate location may be impossible.
    if (found != from.end()) {
      clause.source = found->source;
    } else {
      // Found a clause that won't have "source".
      allDone = false;
    }
  }

  return allDone;
}

} // namespace Fortran::lower::omp<|MERGE_RESOLUTION|>--- conflicted
+++ resolved
@@ -321,10 +321,6 @@
 // --------------------------------------------------------------------
 // Actual clauses. Each T (where tomp::T exists in ClauseT) has its "make".
 
-<<<<<<< HEAD
-// Absent: missing-in-parser
-=======
->>>>>>> 1d22c955
 Absent make(const parser::OmpClause::Absent &inp,
             semantics::SemanticsContext &semaCtx) {
   llvm_unreachable("Unimplemented: absent");
@@ -453,10 +449,6 @@
 
 // Compare: empty
 
-<<<<<<< HEAD
-// Contains: missing-in-parser
-=======
->>>>>>> 1d22c955
 Contains make(const parser::OmpClause::Contains &inp,
               semantics::SemanticsContext &semaCtx) {
   llvm_unreachable("Unimplemented: contains");
@@ -720,10 +712,6 @@
   return Hint{/*HintExpr=*/makeExpr(inp.v, semaCtx)};
 }
 
-<<<<<<< HEAD
-// Holds: missing-in-parser
-=======
->>>>>>> 1d22c955
 Holds make(const parser::OmpClause::Holds &inp,
            semantics::SemanticsContext &semaCtx) {
   llvm_unreachable("Unimplemented: holds");
@@ -906,30 +894,9 @@
   return Nontemporal{/*List=*/makeList(inp.v, makeObjectFn(semaCtx))};
 }
 
-<<<<<<< HEAD
-// NoOpenmp: missing-in-parser
-NoOpenmp make(const parser::OmpClause::NoOpenmp &inp,
-              semantics::SemanticsContext &semaCtx) {
-  llvm_unreachable("Unimplemented: no_openmp");
-}
-
-// NoOpenmpRoutines: missing-in-parser
-NoOpenmpRoutines make(const parser::OmpClause::NoOpenmpRoutines &inp,
-                      semantics::SemanticsContext &semaCtx) {
-  llvm_unreachable("Unimplemented: no_openmp_routines");
-}
-
-// NoParallelism: missing-in-parser
-NoParallelism make(const parser::OmpClause::NoParallelism &inp,
-                   semantics::SemanticsContext &semaCtx) {
-  llvm_unreachable("Unimplemented: no_parallelism");
-}
-
-=======
 // NoOpenmp: empty
 // NoOpenmpRoutines: empty
 // NoParallelism: empty
->>>>>>> 1d22c955
 // Notinbranch: empty
 
 Novariants make(const parser::OmpClause::Novariants &inp,
