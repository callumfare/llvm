//===-------------- AddDebugInfo.cpp -- add debug info -------------------===//
//
// Part of the LLVM Project, under the Apache License v2.0 with LLVM Exceptions.
// See https://llvm.org/LICENSE.txt for license information.
// SPDX-License-Identifier: Apache-2.0 WITH LLVM-exception
//
//===----------------------------------------------------------------------===//

//===----------------------------------------------------------------------===//
/// \file
/// This pass populates some debug information for the module and functions.
//===----------------------------------------------------------------------===//

#include "DebugTypeGenerator.h"
#include "flang/Common/Version.h"
#include "flang/Optimizer/Builder/FIRBuilder.h"
#include "flang/Optimizer/Builder/Todo.h"
#include "flang/Optimizer/CodeGen/CGOps.h"
#include "flang/Optimizer/Dialect/FIRDialect.h"
#include "flang/Optimizer/Dialect/FIROps.h"
#include "flang/Optimizer/Dialect/FIRType.h"
#include "flang/Optimizer/Dialect/Support/FIRContext.h"
#include "flang/Optimizer/Support/InternalNames.h"
#include "flang/Optimizer/Transforms/Passes.h"
#include "mlir/Dialect/Func/IR/FuncOps.h"
#include "mlir/Dialect/LLVMIR/LLVMDialect.h"
#include "mlir/IR/Matchers.h"
#include "mlir/IR/TypeUtilities.h"
#include "mlir/Pass/Pass.h"
#include "mlir/Transforms/DialectConversion.h"
#include "mlir/Transforms/GreedyPatternRewriteDriver.h"
#include "mlir/Transforms/RegionUtils.h"
#include "llvm/BinaryFormat/Dwarf.h"
#include "llvm/Support/Debug.h"
#include "llvm/Support/FileSystem.h"
#include "llvm/Support/Path.h"
#include "llvm/Support/raw_ostream.h"

namespace fir {
#define GEN_PASS_DEF_ADDDEBUGINFO
#include "flang/Optimizer/Transforms/Passes.h.inc"
} // namespace fir

#define DEBUG_TYPE "flang-add-debug-info"

namespace {

class AddDebugInfoPass : public fir::impl::AddDebugInfoBase<AddDebugInfoPass> {
  void handleDeclareOp(fir::cg::XDeclareOp declOp,
                       mlir::LLVM::DIFileAttr fileAttr,
                       mlir::LLVM::DIScopeAttr scopeAttr,
                       fir::DebugTypeGenerator &typeGen,
                       mlir::SymbolTable *symbolTable);

public:
  AddDebugInfoPass(fir::AddDebugInfoOptions options) : Base(options) {}
  void runOnOperation() override;

private:
  llvm::StringMap<mlir::LLVM::DIModuleAttr> moduleMap;

  mlir::LLVM::DIModuleAttr getOrCreateModuleAttr(
      const std::string &name, mlir::LLVM::DIFileAttr fileAttr,
      mlir::LLVM::DIScopeAttr scope, unsigned line, bool decl);

  void handleGlobalOp(fir::GlobalOp glocalOp, mlir::LLVM::DIFileAttr fileAttr,
                      mlir::LLVM::DIScopeAttr scope,
                      mlir::SymbolTable *symbolTable);
<<<<<<< HEAD
=======
  void handleFuncOp(mlir::func::FuncOp funcOp, mlir::LLVM::DIFileAttr fileAttr,
                    mlir::LLVM::DICompileUnitAttr cuAttr,
                    mlir::SymbolTable *symbolTable);
>>>>>>> 9c4aab8c
};

static uint32_t getLineFromLoc(mlir::Location loc) {
  uint32_t line = 1;
  if (auto fileLoc = mlir::dyn_cast<mlir::FileLineColLoc>(loc))
    line = fileLoc.getLine();
  return line;
}

bool debugInfoIsAlreadySet(mlir::Location loc) {
<<<<<<< HEAD
  if (mlir::isa<mlir::FusedLoc>(loc))
    return true;
=======
  if (mlir::isa<mlir::FusedLoc>(loc)) {
    if (loc->findInstanceOf<mlir::FusedLocWith<fir::LocationKindAttr>>())
      return false;
    return true;
  }
>>>>>>> 9c4aab8c
  return false;
}

} // namespace

void AddDebugInfoPass::handleDeclareOp(fir::cg::XDeclareOp declOp,
                                       mlir::LLVM::DIFileAttr fileAttr,
                                       mlir::LLVM::DIScopeAttr scopeAttr,
                                       fir::DebugTypeGenerator &typeGen,
                                       mlir::SymbolTable *symbolTable) {
  mlir::MLIRContext *context = &getContext();
  mlir::OpBuilder builder(context);
  auto result = fir::NameUniquer::deconstruct(declOp.getUniqName());

  if (result.first != fir::NameUniquer::NameKind::VARIABLE)
    return;

  // If this DeclareOp actually represents a global then treat it as such.
  if (auto global = symbolTable->lookup<fir::GlobalOp>(declOp.getUniqName())) {
    handleGlobalOp(global, fileAttr, scopeAttr, symbolTable);
    return;
  }

  // Only accept local variables.
  if (result.second.procs.empty())
    return;

  // FIXME: There may be cases where an argument is processed a bit before
  // DeclareOp is generated. In that case, DeclareOp may point to an
  // intermediate op and not to BlockArgument.
  // Moreover, with MLIR inlining we cannot use the BlockArgument
  // position to identify the original number of the dummy argument.
  // If we want to keep running AddDebugInfoPass late, the dummy argument
  // position in the argument list has to be expressed in FIR (e.g. as a
  // constant attribute of [hl]fir.declare/fircg.ext_declare operation that has
  // a dummy_scope operand).
  unsigned argNo = 0;
  if (fir::isDummyArgument(declOp.getMemref())) {
    auto arg = llvm::cast<mlir::BlockArgument>(declOp.getMemref());
    argNo = arg.getArgNumber() + 1;
  }

  auto tyAttr = typeGen.convertType(fir::unwrapRefType(declOp.getType()),
                                    fileAttr, scopeAttr, declOp.getLoc());

  auto localVarAttr = mlir::LLVM::DILocalVariableAttr::get(
      context, scopeAttr, mlir::StringAttr::get(context, result.second.name),
      fileAttr, getLineFromLoc(declOp.getLoc()), argNo, /* alignInBits*/ 0,
      tyAttr, mlir::LLVM::DIFlags::Zero);
  declOp->setLoc(builder.getFusedLoc({declOp->getLoc()}, localVarAttr));
}

// The `module` does not have a first class representation in the `FIR`. We
// extract information about it from the name of the identifiers and keep a
// map to avoid duplication.
mlir::LLVM::DIModuleAttr AddDebugInfoPass::getOrCreateModuleAttr(
    const std::string &name, mlir::LLVM::DIFileAttr fileAttr,
    mlir::LLVM::DIScopeAttr scope, unsigned line, bool decl) {
  mlir::MLIRContext *context = &getContext();
  mlir::LLVM::DIModuleAttr modAttr;
  if (auto iter{moduleMap.find(name)}; iter != moduleMap.end()) {
    modAttr = iter->getValue();
  } else {
    modAttr = mlir::LLVM::DIModuleAttr::get(
        context, fileAttr, scope, mlir::StringAttr::get(context, name),
        /* configMacros */ mlir::StringAttr(),
        /* includePath */ mlir::StringAttr(),
        /* apinotes */ mlir::StringAttr(), line, decl);
    moduleMap[name] = modAttr;
  }
  return modAttr;
}

void AddDebugInfoPass::handleGlobalOp(fir::GlobalOp globalOp,
                                      mlir::LLVM::DIFileAttr fileAttr,
                                      mlir::LLVM::DIScopeAttr scope,
                                      mlir::SymbolTable *symbolTable) {
  if (debugInfoIsAlreadySet(globalOp.getLoc()))
    return;
  mlir::ModuleOp module = getOperation();
  mlir::MLIRContext *context = &getContext();
  fir::DebugTypeGenerator typeGen(module);
  mlir::OpBuilder builder(context);

  std::pair result = fir::NameUniquer::deconstruct(globalOp.getSymName());
  if (result.first != fir::NameUniquer::NameKind::VARIABLE)
    return;

  unsigned line = getLineFromLoc(globalOp.getLoc());

  // DWARF5 says following about the fortran modules:
  // A Fortran 90 module may also be represented by a module entry
  // (but no declaration attribute is warranted because Fortran has no concept
  // of a corresponding module body).
  // But in practice, compilers use declaration attribute with a module in cases
  // where module was defined in another source file (only being used in this
  // one). The isInitialized() seems to provide the right information
  // but inverted. It is true where module is actually defined but false where
  // it is used.
  // FIXME: Currently we don't have the line number on which a module was
  // declared. We are using a best guess of line - 1 where line is the source
  // line of the first member of the module that we encounter.

  if (result.second.procs.empty()) {
    // Only look for module if this variable is not part of a function.
    if (result.second.modules.empty())
      return;

    // Modules are generated at compile unit scope
    if (mlir::LLVM::DISubprogramAttr sp =
            mlir::dyn_cast_if_present<mlir::LLVM::DISubprogramAttr>(scope))
      scope = sp.getCompileUnit();

    scope = getOrCreateModuleAttr(result.second.modules[0], fileAttr, scope,
                                  line - 1, !globalOp.isInitialized());
  }
  mlir::LLVM::DITypeAttr diType = typeGen.convertType(
      globalOp.getType(), fileAttr, scope, globalOp.getLoc());
  auto gvAttr = mlir::LLVM::DIGlobalVariableAttr::get(
      context, scope, mlir::StringAttr::get(context, result.second.name),
      mlir::StringAttr::get(context, globalOp.getName()), fileAttr, line,
      diType, /*isLocalToUnit*/ false,
      /*isDefinition*/ globalOp.isInitialized(), /* alignInBits*/ 0);
  globalOp->setLoc(builder.getFusedLoc({globalOp->getLoc()}, gvAttr));
}

void AddDebugInfoPass::handleFuncOp(mlir::func::FuncOp funcOp,
                                    mlir::LLVM::DIFileAttr fileAttr,
                                    mlir::LLVM::DICompileUnitAttr cuAttr,
                                    mlir::SymbolTable *symbolTable) {
  mlir::Location l = funcOp->getLoc();
  // If fused location has already been created then nothing to do
  // Otherwise, create a fused location.
  if (debugInfoIsAlreadySet(l))
    return;

  mlir::ModuleOp module = getOperation();
  mlir::MLIRContext *context = &getContext();
  mlir::SymbolTable symbolTable(module);
  mlir::OpBuilder builder(context);
  llvm::StringRef fileName(fileAttr.getName());
  llvm::StringRef filePath(fileAttr.getDirectory());
  unsigned int CC = (funcOp.getName() == fir::NameUniquer::doProgramEntry())
                        ? llvm::dwarf::getCallingConvention("DW_CC_program")
                        : llvm::dwarf::getCallingConvention("DW_CC_normal");

  if (auto funcLoc = mlir::dyn_cast<mlir::FileLineColLoc>(l)) {
    fileName = llvm::sys::path::filename(funcLoc.getFilename().getValue());
    filePath = llvm::sys::path::parent_path(funcLoc.getFilename().getValue());
  }

  mlir::StringAttr fullName = mlir::StringAttr::get(context, funcOp.getName());
  mlir::Attribute attr = funcOp->getAttr(fir::getInternalFuncNameAttrName());
  mlir::StringAttr funcName =
      (attr) ? mlir::cast<mlir::StringAttr>(attr)
             : mlir::StringAttr::get(context, funcOp.getName());

  auto result = fir::NameUniquer::deconstruct(funcName);
  funcName = mlir::StringAttr::get(context, result.second.name);

  llvm::SmallVector<mlir::LLVM::DITypeAttr> types;
  fir::DebugTypeGenerator typeGen(module);
  for (auto resTy : funcOp.getResultTypes()) {
    auto tyAttr = typeGen.convertType(resTy, fileAttr, cuAttr, funcOp.getLoc());
    types.push_back(tyAttr);
  }
  for (auto inTy : funcOp.getArgumentTypes()) {
    auto tyAttr = typeGen.convertType(fir::unwrapRefType(inTy), fileAttr,
                                      cuAttr, funcOp.getLoc());
    types.push_back(tyAttr);
  }

  mlir::LLVM::DISubroutineTypeAttr subTypeAttr =
      mlir::LLVM::DISubroutineTypeAttr::get(context, CC, types);
  mlir::LLVM::DIFileAttr funcFileAttr =
      mlir::LLVM::DIFileAttr::get(context, fileName, filePath);

  // Only definitions need a distinct identifier and a compilation unit.
  mlir::DistinctAttr id;
  mlir::LLVM::DIScopeAttr Scope = fileAttr;
  mlir::LLVM::DICompileUnitAttr compilationUnit;
  mlir::LLVM::DISubprogramFlags subprogramFlags =
      mlir::LLVM::DISubprogramFlags{};
  if (isOptimized)
    subprogramFlags = mlir::LLVM::DISubprogramFlags::Optimized;
  if (!funcOp.isExternal()) {
    id = mlir::DistinctAttr::create(mlir::UnitAttr::get(context));
    compilationUnit = cuAttr;
    subprogramFlags =
        subprogramFlags | mlir::LLVM::DISubprogramFlags::Definition;
  }
  unsigned line = getLineFromLoc(l);
  if (fir::isInternalProcedure(funcOp)) {
    // For contained functions, the scope is the parent subroutine.
    mlir::SymbolRefAttr sym = mlir::cast<mlir::SymbolRefAttr>(
        funcOp->getAttr(fir::getHostSymbolAttrName()));
    if (sym) {
      if (auto func =
              symbolTable->lookup<mlir::func::FuncOp>(sym.getLeafReference())) {
        // Make sure that parent is processed.
        handleFuncOp(func, fileAttr, cuAttr, symbolTable);
        if (auto fusedLoc =
                mlir::dyn_cast_if_present<mlir::FusedLoc>(func.getLoc())) {
          if (auto spAttr =
                  mlir::dyn_cast_if_present<mlir::LLVM::DISubprogramAttr>(
                      fusedLoc.getMetadata()))
            Scope = spAttr;
        }
      }
    }
  } else if (!result.second.modules.empty()) {
    Scope = getOrCreateModuleAttr(result.second.modules[0], fileAttr, cuAttr,
                                  line - 1, false);
  }

  auto spAttr = mlir::LLVM::DISubprogramAttr::get(
      context, id, compilationUnit, Scope, funcName, fullName, funcFileAttr,
      line, line, subprogramFlags, subTypeAttr);
  funcOp->setLoc(builder.getFusedLoc({funcOp->getLoc()}, spAttr));

  // Don't process variables if user asked for line tables only.
  if (debugLevel == mlir::LLVM::DIEmissionKind::LineTablesOnly)
    return;

  funcOp.walk([&](fir::cg::XDeclareOp declOp) {
    handleDeclareOp(declOp, fileAttr, spAttr, typeGen, symbolTable);
  });
}

void AddDebugInfoPass::runOnOperation() {
  mlir::ModuleOp module = getOperation();
  mlir::MLIRContext *context = &getContext();
  mlir::SymbolTable symbolTable(module);
  llvm::StringRef fileName;
  std::string filePath;
  // We need 2 type of file paths here.
  // 1. Name of the file as was presented to compiler. This can be absolute
  // or relative to 2.
  // 2. Current working directory
  //
  // We are also dealing with 2 different situations below. One is normal
  // compilation where we will have a value in 'inputFilename' and we can
  // obtain the current directory using 'current_path'.
  // The 2nd case is when this pass is invoked directly from 'fir-opt' tool.
  // In that case, 'inputFilename' may be empty. Location embedded in the
  // module will be used to get file name and its directory.
  if (inputFilename.empty()) {
    if (auto fileLoc = mlir::dyn_cast<mlir::FileLineColLoc>(module.getLoc())) {
      fileName = llvm::sys::path::filename(fileLoc.getFilename().getValue());
      filePath = llvm::sys::path::parent_path(fileLoc.getFilename().getValue());
    } else
      fileName = "-";
  } else {
    fileName = inputFilename;
    llvm::SmallString<256> cwd;
    if (!llvm::sys::fs::current_path(cwd))
      filePath = cwd.str();
  }

  mlir::LLVM::DIFileAttr fileAttr =
      mlir::LLVM::DIFileAttr::get(context, fileName, filePath);
  mlir::StringAttr producer =
      mlir::StringAttr::get(context, Fortran::common::getFlangFullVersion());
  mlir::LLVM::DICompileUnitAttr cuAttr = mlir::LLVM::DICompileUnitAttr::get(
      mlir::DistinctAttr::create(mlir::UnitAttr::get(context)),
      llvm::dwarf::getLanguage("DW_LANG_Fortran95"), fileAttr, producer,
      isOptimized, debugLevel);

  module.walk([&](mlir::func::FuncOp funcOp) {
<<<<<<< HEAD
    mlir::Location l = funcOp->getLoc();
    // If fused location has already been created then nothing to do
    // Otherwise, create a fused location.
    if (debugInfoIsAlreadySet(l))
      return;

    unsigned int CC = (funcOp.getName() == fir::NameUniquer::doProgramEntry())
                          ? llvm::dwarf::getCallingConvention("DW_CC_program")
                          : llvm::dwarf::getCallingConvention("DW_CC_normal");

    if (auto funcLoc = mlir::dyn_cast<mlir::FileLineColLoc>(l)) {
      fileName = llvm::sys::path::filename(funcLoc.getFilename().getValue());
      filePath = llvm::sys::path::parent_path(funcLoc.getFilename().getValue());
    }

    mlir::StringAttr fullName =
        mlir::StringAttr::get(context, funcOp.getName());
    auto result = fir::NameUniquer::deconstruct(funcOp.getName());
    mlir::StringAttr funcName =
        mlir::StringAttr::get(context, result.second.name);

    llvm::SmallVector<mlir::LLVM::DITypeAttr> types;
    fir::DebugTypeGenerator typeGen(module);
    for (auto resTy : funcOp.getResultTypes()) {
      auto tyAttr =
          typeGen.convertType(resTy, fileAttr, cuAttr, funcOp.getLoc());
      types.push_back(tyAttr);
    }
    for (auto inTy : funcOp.getArgumentTypes()) {
      auto tyAttr = typeGen.convertType(fir::unwrapRefType(inTy), fileAttr,
                                        cuAttr, funcOp.getLoc());
      types.push_back(tyAttr);
    }

    mlir::LLVM::DISubroutineTypeAttr subTypeAttr =
        mlir::LLVM::DISubroutineTypeAttr::get(context, CC, types);
    mlir::LLVM::DIFileAttr funcFileAttr =
        mlir::LLVM::DIFileAttr::get(context, fileName, filePath);

    // Only definitions need a distinct identifier and a compilation unit.
    mlir::DistinctAttr id;
    mlir::LLVM::DIScopeAttr Scope = fileAttr;
    mlir::LLVM::DICompileUnitAttr compilationUnit;
    mlir::LLVM::DISubprogramFlags subprogramFlags =
        mlir::LLVM::DISubprogramFlags{};
    if (isOptimized)
      subprogramFlags = mlir::LLVM::DISubprogramFlags::Optimized;
    if (!funcOp.isExternal()) {
      id = mlir::DistinctAttr::create(mlir::UnitAttr::get(context));
      compilationUnit = cuAttr;
      subprogramFlags =
          subprogramFlags | mlir::LLVM::DISubprogramFlags::Definition;
    }
    unsigned line = getLineFromLoc(l);
    if (!result.second.modules.empty())
      Scope = getOrCreateModuleAttr(result.second.modules[0], fileAttr, cuAttr,
                                    line - 1, false);

    auto spAttr = mlir::LLVM::DISubprogramAttr::get(
        context, id, compilationUnit, Scope, funcName, fullName, funcFileAttr,
        line, line, subprogramFlags, subTypeAttr);
    funcOp->setLoc(builder.getFusedLoc({funcOp->getLoc()}, spAttr));

    // Don't process variables if user asked for line tables only.
    if (debugLevel == mlir::LLVM::DIEmissionKind::LineTablesOnly)
      return;

    funcOp.walk([&](fir::cg::XDeclareOp declOp) {
      handleDeclareOp(declOp, fileAttr, spAttr, typeGen, &symbolTable);
    });
=======
    handleFuncOp(funcOp, fileAttr, cuAttr, &symbolTable);
>>>>>>> 9c4aab8c
  });
  // Process any global which was not processed through DeclareOp.
  if (debugLevel == mlir::LLVM::DIEmissionKind::Full) {
    // Process 'GlobalOp' only if full debug info is requested.
    for (auto globalOp : module.getOps<fir::GlobalOp>())
      handleGlobalOp(globalOp, fileAttr, cuAttr, &symbolTable);
  }
}

std::unique_ptr<mlir::Pass>
fir::createAddDebugInfoPass(fir::AddDebugInfoOptions options) {
  return std::make_unique<AddDebugInfoPass>(options);
}<|MERGE_RESOLUTION|>--- conflicted
+++ resolved
@@ -66,12 +66,9 @@
   void handleGlobalOp(fir::GlobalOp glocalOp, mlir::LLVM::DIFileAttr fileAttr,
                       mlir::LLVM::DIScopeAttr scope,
                       mlir::SymbolTable *symbolTable);
-<<<<<<< HEAD
-=======
   void handleFuncOp(mlir::func::FuncOp funcOp, mlir::LLVM::DIFileAttr fileAttr,
                     mlir::LLVM::DICompileUnitAttr cuAttr,
                     mlir::SymbolTable *symbolTable);
->>>>>>> 9c4aab8c
 };
 
 static uint32_t getLineFromLoc(mlir::Location loc) {
@@ -82,16 +79,11 @@
 }
 
 bool debugInfoIsAlreadySet(mlir::Location loc) {
-<<<<<<< HEAD
-  if (mlir::isa<mlir::FusedLoc>(loc))
-    return true;
-=======
   if (mlir::isa<mlir::FusedLoc>(loc)) {
     if (loc->findInstanceOf<mlir::FusedLocWith<fir::LocationKindAttr>>())
       return false;
     return true;
   }
->>>>>>> 9c4aab8c
   return false;
 }
 
@@ -230,7 +222,6 @@
 
   mlir::ModuleOp module = getOperation();
   mlir::MLIRContext *context = &getContext();
-  mlir::SymbolTable symbolTable(module);
   mlir::OpBuilder builder(context);
   llvm::StringRef fileName(fileAttr.getName());
   llvm::StringRef filePath(fileAttr.getDirectory());
@@ -361,80 +352,7 @@
       isOptimized, debugLevel);
 
   module.walk([&](mlir::func::FuncOp funcOp) {
-<<<<<<< HEAD
-    mlir::Location l = funcOp->getLoc();
-    // If fused location has already been created then nothing to do
-    // Otherwise, create a fused location.
-    if (debugInfoIsAlreadySet(l))
-      return;
-
-    unsigned int CC = (funcOp.getName() == fir::NameUniquer::doProgramEntry())
-                          ? llvm::dwarf::getCallingConvention("DW_CC_program")
-                          : llvm::dwarf::getCallingConvention("DW_CC_normal");
-
-    if (auto funcLoc = mlir::dyn_cast<mlir::FileLineColLoc>(l)) {
-      fileName = llvm::sys::path::filename(funcLoc.getFilename().getValue());
-      filePath = llvm::sys::path::parent_path(funcLoc.getFilename().getValue());
-    }
-
-    mlir::StringAttr fullName =
-        mlir::StringAttr::get(context, funcOp.getName());
-    auto result = fir::NameUniquer::deconstruct(funcOp.getName());
-    mlir::StringAttr funcName =
-        mlir::StringAttr::get(context, result.second.name);
-
-    llvm::SmallVector<mlir::LLVM::DITypeAttr> types;
-    fir::DebugTypeGenerator typeGen(module);
-    for (auto resTy : funcOp.getResultTypes()) {
-      auto tyAttr =
-          typeGen.convertType(resTy, fileAttr, cuAttr, funcOp.getLoc());
-      types.push_back(tyAttr);
-    }
-    for (auto inTy : funcOp.getArgumentTypes()) {
-      auto tyAttr = typeGen.convertType(fir::unwrapRefType(inTy), fileAttr,
-                                        cuAttr, funcOp.getLoc());
-      types.push_back(tyAttr);
-    }
-
-    mlir::LLVM::DISubroutineTypeAttr subTypeAttr =
-        mlir::LLVM::DISubroutineTypeAttr::get(context, CC, types);
-    mlir::LLVM::DIFileAttr funcFileAttr =
-        mlir::LLVM::DIFileAttr::get(context, fileName, filePath);
-
-    // Only definitions need a distinct identifier and a compilation unit.
-    mlir::DistinctAttr id;
-    mlir::LLVM::DIScopeAttr Scope = fileAttr;
-    mlir::LLVM::DICompileUnitAttr compilationUnit;
-    mlir::LLVM::DISubprogramFlags subprogramFlags =
-        mlir::LLVM::DISubprogramFlags{};
-    if (isOptimized)
-      subprogramFlags = mlir::LLVM::DISubprogramFlags::Optimized;
-    if (!funcOp.isExternal()) {
-      id = mlir::DistinctAttr::create(mlir::UnitAttr::get(context));
-      compilationUnit = cuAttr;
-      subprogramFlags =
-          subprogramFlags | mlir::LLVM::DISubprogramFlags::Definition;
-    }
-    unsigned line = getLineFromLoc(l);
-    if (!result.second.modules.empty())
-      Scope = getOrCreateModuleAttr(result.second.modules[0], fileAttr, cuAttr,
-                                    line - 1, false);
-
-    auto spAttr = mlir::LLVM::DISubprogramAttr::get(
-        context, id, compilationUnit, Scope, funcName, fullName, funcFileAttr,
-        line, line, subprogramFlags, subTypeAttr);
-    funcOp->setLoc(builder.getFusedLoc({funcOp->getLoc()}, spAttr));
-
-    // Don't process variables if user asked for line tables only.
-    if (debugLevel == mlir::LLVM::DIEmissionKind::LineTablesOnly)
-      return;
-
-    funcOp.walk([&](fir::cg::XDeclareOp declOp) {
-      handleDeclareOp(declOp, fileAttr, spAttr, typeGen, &symbolTable);
-    });
-=======
     handleFuncOp(funcOp, fileAttr, cuAttr, &symbolTable);
->>>>>>> 9c4aab8c
   });
   // Process any global which was not processed through DeclareOp.
   if (debugLevel == mlir::LLVM::DIEmissionKind::Full) {
