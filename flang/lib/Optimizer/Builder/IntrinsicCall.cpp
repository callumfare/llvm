--- conflicted
+++ resolved
@@ -98,12 +98,6 @@
 /// IEEE module procedure names not yet implemented for genModuleProcTODO.
 static constexpr char ieee_int[] = "ieee_int";
 static constexpr char ieee_get_underflow_mode[] = "ieee_get_underflow_mode";
-<<<<<<< HEAD
-static constexpr char ieee_next_after[] = "ieee_next_after";
-static constexpr char ieee_next_down[] = "ieee_next_down";
-static constexpr char ieee_next_up[] = "ieee_next_up";
-=======
->>>>>>> 9c4aab8c
 static constexpr char ieee_real[] = "ieee_real";
 static constexpr char ieee_rem[] = "ieee_rem";
 static constexpr char ieee_rint[] = "ieee_rint";
@@ -358,15 +352,9 @@
      &I::genIeeeMaxMin</*isMax=*/false, /*isNum=*/true, /*isMag=*/false>},
     {"ieee_min_num_mag",
      &I::genIeeeMaxMin</*isMax=*/false, /*isNum=*/true, /*isMag=*/true>},
-<<<<<<< HEAD
-    {"ieee_next_after", &I::genModuleProcTODO<ieee_next_after>},
-    {"ieee_next_down", &I::genModuleProcTODO<ieee_next_down>},
-    {"ieee_next_up", &I::genModuleProcTODO<ieee_next_up>},
-=======
     {"ieee_next_after", &I::genNearest<I::NearestProc::NextAfter>},
     {"ieee_next_down", &I::genNearest<I::NearestProc::NextDown>},
     {"ieee_next_up", &I::genNearest<I::NearestProc::NextUp>},
->>>>>>> 9c4aab8c
     {"ieee_quiet_eq", &I::genIeeeQuietCompare<mlir::arith::CmpFPredicate::OEQ>},
     {"ieee_quiet_ge", &I::genIeeeQuietCompare<mlir::arith::CmpFPredicate::OGE>},
     {"ieee_quiet_gt", &I::genIeeeQuietCompare<mlir::arith::CmpFPredicate::OGT>},
