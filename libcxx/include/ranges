--- conflicted
+++ resolved
@@ -23,12 +23,9 @@
     inline constexpr unspecified end = unspecified;
     inline constexpr unspecified cbegin = unspecified;
     inline constexpr unspecified cend = unspecified;
-<<<<<<< HEAD
-=======
 
     inline constexpr unspecified size = unspecified;
     inline constexpr unspecified ssize = unspecified;
->>>>>>> 3f9ee3c9
   }
 
   // [range.range], ranges
@@ -53,8 +50,6 @@
   template<range R>
     using range_rvalue_reference_t = iter_rvalue_reference_t<iterator_t<R>>;
 
-<<<<<<< HEAD
-=======
   // [range.view], views
   template<class T>
     inline constexpr bool enable_view = ...;
@@ -64,20 +59,16 @@
   template<class T>
     concept view = ...;
 
->>>>>>> 3f9ee3c9
   // [range.refinements], other range refinements
   template<class T>
     concept input_range = see below;
 
-<<<<<<< HEAD
-=======
   template<class T>
     concept forward_range = see below;
 
   template<class T>
   concept bidirectional_range = see below;
 
->>>>>>> 3f9ee3c9
   template <class _Tp>
     concept common_range = see below;
 }
@@ -87,10 +78,7 @@
 #include <__config>
 #include <__ranges/access.h>
 #include <__ranges/concepts.h>
-<<<<<<< HEAD
-=======
 #include <__ranges/empty.h>
->>>>>>> 3f9ee3c9
 #include <__ranges/enable_borrowed_range.h>
 #include <__ranges/view.h>
 #include <__ranges/size.h>
