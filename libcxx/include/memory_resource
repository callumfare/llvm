--- conflicted
+++ resolved
@@ -72,10 +72,6 @@
 #  include <limits>
 #  include <mutex>
 #  include <new>
-<<<<<<< HEAD
-#  include <stdexcept>
-=======
->>>>>>> 98391913
 #  include <tuple>
 #endif
 
