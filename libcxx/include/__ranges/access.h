--- conflicted
+++ resolved
@@ -163,20 +163,12 @@
 namespace __cbegin {
   struct __fn {
     template <class _Tp>
-<<<<<<< HEAD
-    [[nodiscard]] _LIBCPP_HIDE_FROM_ABI
-    constexpr auto operator()(_Tp& __t) const
-      noexcept(noexcept(ranges::begin(static_cast<const _Tp&>(__t))))
-      -> decltype(      ranges::begin(static_cast<const _Tp&>(__t)))
-      { return          ranges::begin(static_cast<const _Tp&>(__t)); }
-=======
       requires is_lvalue_reference_v<_Tp&&>
     [[nodiscard]] _LIBCPP_HIDE_FROM_ABI
     constexpr auto operator()(_Tp&& __t) const
       noexcept(noexcept(ranges::begin(static_cast<const remove_reference_t<_Tp>&>(__t))))
       -> decltype(      ranges::begin(static_cast<const remove_reference_t<_Tp>&>(__t)))
       { return          ranges::begin(static_cast<const remove_reference_t<_Tp>&>(__t)); }
->>>>>>> 1e8336c5
 
     template <class _Tp>
       requires is_rvalue_reference_v<_Tp&&>
@@ -199,20 +191,12 @@
 namespace __cend {
   struct __fn {
     template <class _Tp>
-<<<<<<< HEAD
-    [[nodiscard]] _LIBCPP_HIDE_FROM_ABI
-    constexpr auto operator()(_Tp& __t) const
-      noexcept(noexcept(ranges::end(static_cast<const _Tp&>(__t))))
-      -> decltype(      ranges::end(static_cast<const _Tp&>(__t)))
-      { return          ranges::end(static_cast<const _Tp&>(__t)); }
-=======
       requires is_lvalue_reference_v<_Tp&&>
     [[nodiscard]] _LIBCPP_HIDE_FROM_ABI
     constexpr auto operator()(_Tp&& __t) const
       noexcept(noexcept(ranges::end(static_cast<const remove_reference_t<_Tp>&>(__t))))
       -> decltype(      ranges::end(static_cast<const remove_reference_t<_Tp>&>(__t)))
       { return          ranges::end(static_cast<const remove_reference_t<_Tp>&>(__t)); }
->>>>>>> 1e8336c5
 
     template <class _Tp>
       requires is_rvalue_reference_v<_Tp&&>
