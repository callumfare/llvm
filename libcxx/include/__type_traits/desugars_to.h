//===----------------------------------------------------------------------===//
//
// Part of the LLVM Project, under the Apache License v2.0 with LLVM Exceptions.
// See https://llvm.org/LICENSE.txt for license information.
// SPDX-License-Identifier: Apache-2.0 WITH LLVM-exception
//
//===----------------------------------------------------------------------===//

#ifndef _LIBCPP___TYPE_TRAITS_DESUGARS_TO_H
#define _LIBCPP___TYPE_TRAITS_DESUGARS_TO_H

#include <__config>

#if !defined(_LIBCPP_HAS_NO_PRAGMA_SYSTEM_HEADER)
#  pragma GCC system_header
#endif

_LIBCPP_BEGIN_NAMESPACE_STD

// Tags to represent the canonical operations.

// syntactically, the operation is equivalent to calling `a == b`
struct __equal_tag {};

// syntactically, the operation is equivalent to calling `a + b`
struct __plus_tag {};

<<<<<<< HEAD
// syntactically, the operation is equivalent to calling `a < b`, and these expressions
// have to be true for any `a` and `b`:
// - `(a < b) == (b > a)`
// - `(!(a < b) && !(b < a)) == (a == b)`
// For example, this is satisfied for std::less on integral types, but also for ranges::less on all types due to
// additional semantic requirements on that operation.
struct __totally_ordered_less_tag {};
=======
// syntactically, the operation is equivalent to calling `a < b`
struct __less_tag {};
>>>>>>> 1d22c955

// syntactically, the operation is equivalent to calling `a > b`
struct __greater_tag {};

// syntactically, the operation is equivalent to calling `a < b`, and these expressions
// have to be true for any `a` and `b`:
// - `(a < b) == (b > a)`
// - `(!(a < b) && !(b < a)) == (a == b)`
// For example, this is satisfied for std::less on integral types, but also for ranges::less on all types due to
// additional semantic requirements on that operation.
struct __totally_ordered_less_tag {};

// This class template is used to determine whether an operation "desugars"
// (or boils down) to a given canonical operation.
//
// For example, `std::equal_to<>`, our internal `std::__equal_to` helper and
// `ranges::equal_to` are all just fancy ways of representing a transparent
// equality operation, so they all desugar to `__equal_tag`.
//
// This is useful to optimize some functions in cases where we know e.g. the
// predicate being passed is actually going to call a builtin operator, or has
// some specific semantics.
template <class _CanonicalTag, class _Operation, class... _Args>
inline const bool __desugars_to_v = false;

_LIBCPP_END_NAMESPACE_STD

#endif // _LIBCPP___TYPE_TRAITS_DESUGARS_TO_H<|MERGE_RESOLUTION|>--- conflicted
+++ resolved
@@ -25,18 +25,8 @@
 // syntactically, the operation is equivalent to calling `a + b`
 struct __plus_tag {};
 
-<<<<<<< HEAD
-// syntactically, the operation is equivalent to calling `a < b`, and these expressions
-// have to be true for any `a` and `b`:
-// - `(a < b) == (b > a)`
-// - `(!(a < b) && !(b < a)) == (a == b)`
-// For example, this is satisfied for std::less on integral types, but also for ranges::less on all types due to
-// additional semantic requirements on that operation.
-struct __totally_ordered_less_tag {};
-=======
 // syntactically, the operation is equivalent to calling `a < b`
 struct __less_tag {};
->>>>>>> 1d22c955
 
 // syntactically, the operation is equivalent to calling `a > b`
 struct __greater_tag {};
