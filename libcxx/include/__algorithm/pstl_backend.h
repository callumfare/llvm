--- conflicted
+++ resolved
@@ -106,8 +106,6 @@
                             _Iterator2 __last2,
                             _OutIterator __result,
                             _Comp __comp);
-<<<<<<< HEAD
-=======
 
   template <class _ExecutionPolicy, class _Iterator, class _Tp, class _BinaryOperation>
   _Tp __pstl_reduce(_Backend, _Iterator __first, _Iterator __last, _Tp __init, _BinaryOperation __op);
@@ -142,7 +140,6 @@
                               _OutIterator __result,
                               _Pred __pred,
                               const _Tp& __new_value);
->>>>>>> cd92bbcb
 
 // TODO: Complete this list
 
