--- conflicted
+++ resolved
@@ -17,23 +17,15 @@
 #include <string>
 
 #include "test_macros.h"
-<<<<<<< HEAD
-=======
 #include "debug_macros.h"
->>>>>>> 86645b40
 
 int main(int, char**)
 {
     std::string l1("123");
     std::string l2("123");
-<<<<<<< HEAD
-    std::string::iterator i = l1.erase(l2.cbegin(), l2.cbegin()+1);
-    assert(false);
-=======
     TEST_LIBCPP_ASSERT_FAILURE(
         l1.erase(l2.cbegin(), l2.cbegin() + 1),
         "string::erase(iterator,  iterator) called with an iterator not referring to this string");
->>>>>>> 86645b40
 
     return 0;
 }