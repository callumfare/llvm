--- conflicted
+++ resolved
@@ -60,11 +60,7 @@
     // Note not too found of this hack
     Str* data = reinterpret_cast<Str*>(buffer.c_str());
 
-<<<<<<< HEAD
-    std::basic_format_context format_ctx =
-=======
     FormatCtxT format_ctx =
->>>>>>> f788a4d7
         test_format_context_create<decltype(out), CharT>(out, std::make_format_args<FormatCtxT>(*data));
     formatter.format(*data, format_ctx);
     assert(result == expected);
